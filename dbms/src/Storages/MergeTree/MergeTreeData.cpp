--- conflicted
+++ resolved
@@ -743,11 +743,8 @@
     auto lock = lockParts();
     data_parts_indexes.clear();
 
-<<<<<<< HEAD
     bool has_adaptive_parts = false, has_non_adaptive_parts = false;
-=======
     size_t data_parts_counter = 0;
->>>>>>> 70159fb1
     for (const String & file_name : part_file_names)
     {
         MergeTreePartInfo part_info;
