--- conflicted
+++ resolved
@@ -648,37 +648,6 @@
     return shared->users_config;
 }
 
-<<<<<<< HEAD
-bool Context::hasUserProperty(const StorageID & table_id, const String & name) const
-{
-    auto lock = getLock();
-
-    // No user - no properties.
-    if (client_info.current_user.empty())
-        return false;
-
-    const auto & props = shared->users_manager->getUser(client_info.current_user)->table_props;
-
-    auto db = props.find(table_id.database_name);
-    if (db == props.end())
-        return false;
-
-    auto table_props = db->second.find(table_id.table_name);
-    if (table_props == db->second.end())
-        return false;
-
-    return !!table_props->second.count(name);
-}
-
-const String & Context::getUserProperty(const StorageID & table_id, const String & name) const
-{
-    auto lock = getLock();
-    const auto & props = shared->users_manager->getUser(client_info.current_user)->table_props;
-    return props.at(table_id.database_name).at(table_id.table_name).at(name);
-}
-
-=======
->>>>>>> b75771be
 void Context::calculateUserSettings()
 {
     auto lock = getLock();
