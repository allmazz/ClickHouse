--- conflicted
+++ resolved
@@ -154,29 +154,12 @@
 
 void ThreadStatus::initQueryProfiler()
 {
-#if !defined(USE_PHDR_CACHE)
-    /// FIXME: query profiler won't work without PHDR cache.
-    ///        Refactor code for a better detection without macros.
-    return;
-#else
     /// query profilers are useless without trace collector
     if (!global_context)
         return;
 
     const auto & settings = query_context->getSettingsRef();
 
-<<<<<<< HEAD
-    if (settings.query_profiler_real_time_period_ns > 0)
-        query_profiler_real = std::make_unique<QueryProfilerReal>(
-            /* thread_id */ os_thread_id,
-            /* period */ static_cast<UInt32>(settings.query_profiler_real_time_period_ns));
-
-    if (settings.query_profiler_cpu_time_period_ns > 0)
-        query_profiler_cpu = std::make_unique<QueryProfilerCpu>(
-            /* thread_id */ os_thread_id,
-            /* period */ static_cast<UInt32>(settings.query_profiler_cpu_time_period_ns));
-#endif
-=======
     try
     {
         if (settings.query_profiler_real_time_period_ns > 0)
@@ -194,7 +177,6 @@
         /// QueryProfiler is optional.
         tryLogCurrentException("ThreadStatus", "Cannot initialize QueryProfiler");
     }
->>>>>>> 62fdc6c8
 }
 
 void ThreadStatus::finalizeQueryProfiler()
