--- conflicted
+++ resolved
@@ -91,7 +91,7 @@
         sizeof(UInt8) +                        // number of stack frames
         sizeof(StackTrace::Frames) +           // collected stack trace, maximum capacity
         sizeof(TraceType) +                    // trace type
-        sizeof(UInt32) +                       // thread_number
+        sizeof(UInt64) +                       // thread_id
         sizeof(Int64);                         // size
     char buffer[buf_size];
     WriteBufferFromFileDescriptorDiscardOnFailure out(pipe.fds_rw[1], buf_size, buffer);
@@ -99,7 +99,7 @@
     StringRef query_id = CurrentThread::getQueryId();
     query_id.size = std::min(query_id.size, QUERY_ID_MAX_LEN);
 
-    UInt32 thread_number = CurrentThread::get().thread_number;
+    auto thread_id = CurrentThread::get().thread_id;
 
     writeChar(false, out);
     writeStringBinary(query_id, out);
@@ -111,7 +111,7 @@
         writePODBinary(stack_trace.getFrames()[i], out);
 
     writePODBinary(trace_type, out);
-    writePODBinary(thread_number, out);
+    writePODBinary(thread_id, out);
     writePODBinary(Int64(0), out);
 
     out.next();
@@ -125,7 +125,7 @@
         sizeof(UInt8) +                        // number of stack frames
         sizeof(StackTrace::Frames) +           // collected stack trace, maximum capacity
         sizeof(TraceType) +                    // trace type
-        sizeof(UInt32) +                       // thread_number
+        sizeof(UInt64) +                       // thread_id
         sizeof(UInt64);                        // size
     char buffer[buf_size];
     WriteBufferFromFileDescriptorDiscardOnFailure out(pipe.fds_rw[1], buf_size, buffer);
@@ -133,7 +133,7 @@
     StringRef query_id = CurrentThread::getQueryId();
     query_id.size = std::min(query_id.size, QUERY_ID_MAX_LEN);
 
-    UInt32 thread_number = CurrentThread::get().thread_number;
+    auto thread_id = CurrentThread::get().thread_id;
 
     writeChar(false, out);
     writeStringBinary(query_id, out);
@@ -147,7 +147,7 @@
         writePODBinary(stack_trace.getFrames()[i], out);
 
     writePODBinary(TraceType::MEMORY, out);
-    writePODBinary(thread_number, out);
+    writePODBinary(thread_id, out);
     writePODBinary(size, out);
 
     out.next();
@@ -203,19 +203,14 @@
         UInt64 thread_id;
         readPODBinary(thread_id, in);
 
-<<<<<<< HEAD
         Int64 size;
         readPODBinary(size, in);
 
         if (trace_log)
         {
-            TraceLogElement element{std::time(nullptr), trace_type, thread_number, query_id, trace, size};
+            TraceLogElement element{std::time(nullptr), trace_type, thread_id, query_id, trace, size};
             trace_log->add(element);
         }
-=======
-        TraceLogElement element{std::time(nullptr), timer_type, thread_id, query_id, trace};
-        trace_log->add(element);
->>>>>>> 9feb848e
     }
 }
 
