DROP TABLE IF EXISTS summing_merge_tree;

CREATE TABLE summing_merge_tree (d Date, a String, x UInt32, y UInt64, z Float64) ENGINE = SummingMergeTree(d, a, 8192);

INSERT INTO summing_merge_tree VALUES ('2000-01-01', 'Hello', 1, 2, 3);
INSERT INTO summing_merge_tree VALUES ('2000-01-01', 'Hello', 4, 5, 6);
INSERT INTO summing_merge_tree VALUES ('2000-01-01', 'Goodbye', 1, 2, 3);

OPTIMIZE TABLE summing_merge_tree;
OPTIMIZE TABLE summing_merge_tree;
OPTIMIZE TABLE summing_merge_tree;

SELECT * FROM summing_merge_tree ORDER BY d, a, x, y, z;


DROP TABLE summing_merge_tree;

CREATE TABLE summing_merge_tree (d Date, a String, x UInt32, y UInt64, z Float64) ENGINE = SummingMergeTree(d, a, 8192, (y, z));

INSERT INTO summing_merge_tree VALUES ('2000-01-01', 'Hello', 1, 2, 3);
INSERT INTO summing_merge_tree VALUES ('2000-01-01', 'Hello', 4, 5, 6);
INSERT INTO summing_merge_tree VALUES ('2000-01-01', 'Goodbye', 1, 2, 3);

OPTIMIZE TABLE summing_merge_tree;
OPTIMIZE TABLE summing_merge_tree;
OPTIMIZE TABLE summing_merge_tree;

SELECT * FROM summing_merge_tree ORDER BY d, a, x, y, z;


<<<<<<< HEAD
DROP TABLE test.summing_merge_tree;

--
DROP TABLE IF EXISTS test.summing;
CREATE TABLE test.summing (p Date, k UInt64, s UInt64) ENGINE = SummingMergeTree(p, k, 1);

INSERT INTO test.summing (k, s) VALUES (0, 1);
INSERT INTO test.summing (k, s) VALUES (0, 1), (666, 1), (666, 0);
OPTIMIZE TABLE test.summing PARTITION 197001;

SELECT k, s FROM test.summing ORDER BY k;
=======
DROP TABLE summing_merge_tree;

--
DROP TABLE IF EXISTS summing;
CREATE TABLE summing (p Date, k UInt64, s UInt64) ENGINE = SummingMergeTree(p, k, 1);

INSERT INTO summing (k, s) VALUES (0, 1);
INSERT INTO summing (k, s) VALUES (0, 1), (666, 1), (666, 0);
OPTIMIZE TABLE summing PARTITION 197001;

SELECT k, s FROM summing ORDER BY k;
>>>>>>> aabee36d
<|MERGE_RESOLUTION|>--- conflicted
+++ resolved
@@ -28,19 +28,6 @@
 SELECT * FROM summing_merge_tree ORDER BY d, a, x, y, z;
 
 
-<<<<<<< HEAD
-DROP TABLE test.summing_merge_tree;
-
---
-DROP TABLE IF EXISTS test.summing;
-CREATE TABLE test.summing (p Date, k UInt64, s UInt64) ENGINE = SummingMergeTree(p, k, 1);
-
-INSERT INTO test.summing (k, s) VALUES (0, 1);
-INSERT INTO test.summing (k, s) VALUES (0, 1), (666, 1), (666, 0);
-OPTIMIZE TABLE test.summing PARTITION 197001;
-
-SELECT k, s FROM test.summing ORDER BY k;
-=======
 DROP TABLE summing_merge_tree;
 
 --
@@ -51,5 +38,4 @@
 INSERT INTO summing (k, s) VALUES (0, 1), (666, 1), (666, 0);
 OPTIMIZE TABLE summing PARTITION 197001;
 
-SELECT k, s FROM summing ORDER BY k;
->>>>>>> aabee36d
+SELECT k, s FROM summing ORDER BY k;