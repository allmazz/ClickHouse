import dataclasses
import traceback
from typing import List

from praktika.result import Result

OK_SIGN = "[ OK "
FAIL_SIGN = "[ FAIL "
TIMEOUT_SIGN = "[ Timeout! "
UNKNOWN_SIGN = "[ UNKNOWN "
SKIPPED_SIGN = "[ SKIPPED "
HUNG_SIGN = "Found hung queries in processlist"
SERVER_DIED_SIGN = "Server died, terminating all processes"
SERVER_DIED_SIGN2 = "Server does not respond to health check"
DATABASE_SIGN = "Database: "

SUCCESS_FINISH_SIGNS = ["All tests have finished", "No tests were run"]

RETRIES_SIGN = "Some tests were restarted"


# def write_results(results_file, status_file, results, status):
#     with open(results_file, "w", encoding="utf-8") as f:
#         out = csv.writer(f, delimiter="\t")
#         out.writerows(results)
#     with open(status_file, "w", encoding="utf-8") as f:
#         out = csv.writer(f, delimiter="\t")
#         out.writerow(status)


class FTResultsProcessor:
    @dataclasses.dataclass
    class Summary:
        total: int
        skipped: int
        unknown: int
        failed: int
        success: int
        test_results: List[Result]
        hung: bool = False
        server_died: bool = False
        retries: bool = False
        success_finish: bool = False
        test_end: bool = True

    def __init__(self, wd):
        self.tests_output_file = f"{wd}/test_result.txt"
        self.debug_files = []

    def _process_test_output(self):
        total = 0
        skipped = 0
        unknown = 0
        failed = 0
        success = 0
        hung = False
        server_died = False
        retries = False
        success_finish = False
        test_results = []
        test_end = True

        with open(self.tests_output_file, "r", encoding="utf-8") as test_file:
            for line in test_file:
                original_line = line
                line = line.strip()

                if any(s in line for s in SUCCESS_FINISH_SIGNS):
                    success_finish = True
                # Ignore hung check report, since it may be quite large.
                # (and may break python parser which has limit of 128KiB for each row).
                if HUNG_SIGN in line:
                    hung = True
                    break
                if SERVER_DIED_SIGN in line or SERVER_DIED_SIGN2 in line:
                    server_died = True
                if RETRIES_SIGN in line:
                    retries = True
                if any(
                    sign in line
                    for sign in (OK_SIGN, FAIL_SIGN, UNKNOWN_SIGN, SKIPPED_SIGN)
                ):
                    test_name = line.split(" ")[2].split(":")[0]

<<<<<<< HEAD
                    test_time = None
=======
                    if test_name == "+":
                        # TODO: investigate and remove
                        # https://github.com/ClickHouse/ClickHouse/issues/81888
                        print(
                            f"ERROR: incorrect test name: {test_name} in line:\n{line}"
                        )
                        continue

                    test_time = ""
>>>>>>> fdcd1167
                    try:
                        time_token = line.split("]")[1].strip().split()[0]
                        float(time_token)
                        test_time = time_token
                    except:
                        print(f"ERROR: Failed to parse time str from line [{line}]")

                    total += 1
                    if TIMEOUT_SIGN in line:
                        failed += 1
                        test_results.append((test_name, "Timeout", test_time, []))
                    elif FAIL_SIGN in line:
                        failed += 1
                        test_results.append((test_name, "FAIL", test_time, []))
                    elif UNKNOWN_SIGN in line:
                        unknown += 1
                        test_results.append((test_name, "FAIL", test_time, []))
                    elif SKIPPED_SIGN in line:
                        skipped += 1
                        test_results.append((test_name, "SKIPPED", test_time, []))
                    else:
                        success += int(OK_SIGN in line)
                        test_results.append((test_name, "OK", test_time, []))
                    test_end = False
                elif (
                    len(test_results) > 0
                    and test_results[-1][1] in ("FAIL", "SKIPPED")
                    and not test_end
                ):
                    test_results[-1][3].append(original_line)
                # Database printed after everything else in case of failures,
                # so this is a stop marker for capturing test output.
                #
                # And it is handled after everything else to include line with database into the report.
                if DATABASE_SIGN in line:
                    test_end = True

        test_results_ = []
        for test in test_results:
            try:
                test_results_.append(
                    Result(
                        name=test[0],
                        status=test[1],
                        start_time=None,
                        duration=float(test[2]),
                        info="".join(test[3])[:16384],
                    )
                )
            except Exception as e:
                print(f"ERROR: Failed to parse test results: {test}")
                traceback.print_exc()
                self.debug_files.append(self.tests_output_file)
                if test[0] == "+":
                    # TODO: investigate and remove
                    # https://github.com/ClickHouse/ClickHouse/issues/81888
                    continue
                test_results_.append(
                    Result(
                        name=test[0],
                        status=Result.Status.ERROR,
                        start_time=None,
                        duration=None,
                        info=f"test results parse failure:\n{traceback.print_exc()}",
                    )
                )
        test_results = test_results_

        s = self.Summary(
            total=total,
            skipped=skipped,
            unknown=unknown,
            failed=failed,
            success=success,
            test_results=test_results,
            hung=hung,
            server_died=server_died,
            success_finish=success_finish,
            retries=retries,
        )

        return s

    def run(self):
        state = Result.Status.SUCCESS
        s = self._process_test_output()
        test_results = s.test_results

        # # Check test_results.tsv for sanitizer asserts, crashes and other critical errors.
        # # If the file is present, it's expected to be generated by stress_test.lib check for critical errors
        # # In the end this file will be fully regenerated, including both results from critical errors check and
        # # functional test results.
        # if test_results_path and os.path.exists(test_results_path):
        #     with open(test_results_path, "r", encoding="utf-8") as test_results_file:
        #         existing_test_results = list(
        #             csv.reader(test_results_file, delimiter="\t")
        #         )
        #         for test in existing_test_results:
        #             if len(test) < 2:
        #                 unknown += 1
        #             else:
        #                 test_results.append(test)
        #
        #                 if test[1] != "OK":
        #                     failed += 1
        #                 else:
        #                     success += 1

        # is_flaky_check = 1 < int(os.environ.get("NUM_TRIES", 1))
        # logging.info("Is flaky check: %s", is_flaky_check)
        # # If no tests were run (success == 0) it indicates an error (e.g. server did not start or crashed immediately)
        # # But it's Ok for "flaky checks" - they can contain just one test for check which is marked as skipped.
        # if failed != 0 or unknown != 0 or (success == 0 and (not is_flaky_check)):
        if s.failed != 0 or s.unknown != 0:
            state = Result.Status.FAILED

        info = ""
        if s.hung:
            state = Result.Status.FAILED
            test_results.append(
                Result("Some queries hung", "FAIL", info="Some queries hung")
            )
        elif s.server_died:
            state = Result.Status.FAILED
            # When ClickHouse server crashes, some tests are still running
            # and fail because they cannot connect to server
            for result in test_results:
                if result.status == "FAIL":
                    result.status = "SERVER_DIED"
            test_results.append(Result("Server died", "FAIL", info="Server died"))
        elif not s.success_finish:
            state = Result.Status.ERROR
            info = "The test runner was terminated unexpectedly"
        elif s.retries:
            test_results.append(
                Result("Some tests restarted", "SKIPPED", info="Some tests restarted")
            )
        else:
            pass

        if not info:
            info = f"Failed: {s.failed}, Passed: {s.success}, Skipped: {s.skipped}"

        result = Result.create_from(
            name="Tests",
            results=test_results,
            status=state,
            files=[],
            info=info,
            with_info_from_results=False,
        )

        if not result.is_ok():
            order = {
                "FAIL": 0,
                "SERVER_DIED": 1,
                "Timeout": 2,
                "NOT_FAILED": 3,
                "BROKEN": 4,
                "OK": 5,
                "SKIPPED": 6,
            }
            result.results.sort(key=lambda x: order.get(x.status, -1))

        return result<|MERGE_RESOLUTION|>--- conflicted
+++ resolved
@@ -82,9 +82,6 @@
                 ):
                     test_name = line.split(" ")[2].split(":")[0]
 
-<<<<<<< HEAD
-                    test_time = None
-=======
                     if test_name == "+":
                         # TODO: investigate and remove
                         # https://github.com/ClickHouse/ClickHouse/issues/81888
@@ -94,7 +91,6 @@
                         continue
 
                     test_time = ""
->>>>>>> fdcd1167
                     try:
                         time_token = line.split("]")[1].strip().split()[0]
                         float(time_token)
