import argparse
import json
import re
import sys
import time
import traceback
from datetime import datetime
<<<<<<< HEAD
from typing import List
=======
from typing import List, Optional
>>>>>>> 4debe5f0
from urllib.parse import quote

sys.path.append("./")

from ci.praktika.gh import GH
from ci.praktika.interactive import UserPrompt
from ci.praktika.issue import Issue, IssueLabels, TestCaseIssueCatalog
from ci.praktika.result import Result
from ci.praktika.utils import Shell


class CheckStatuses:
    PR = "PR"
    CH_INC_SYNC = "CH Inc sync"
    MERGEABLE_CHECK = "Mergeable Check"


FORCE_MERGE = True


pr_number = None
head_sha = None


class JobTypes:
    STATELESS = "Stateless"
    INTEGRATION = "Integration"
    AST_FUZZER = "AST Fuzzer"
    BUILD = "Build"
    FORMATTER = "Formatter"
    BUZZ_FUZZER = "Buzz"
    DOCKER = "Docker"
    COMPATIBILITY = "Compatibility"
    INSTALL = "Install"
    STRESS = "Stress"
    UPGRADE = "Upgrade"
    PERFORMANCE = "Performance"
    FINISH_WORKFLOW = "Finish Workflow"
    DOCKER_TEST_IMAGES = "Docker test images"
    BUGFIX_VALIDATION_FUNCTIONAL = "Bugfix validation functional"
    BUGFIX_VALIDATION_INTEGRATION = "Bugfix validation integration"
    CLICKBENCH = "ClickBench"


class CreateIssue:
    @classmethod
    def get_job_report_url(cls, pr_number, head_sha, job_name=""):
        quoted_job_name = quote(job_name, safe="")
        if not pr_number:
            res = (
                "https://s3.amazonaws.com/clickhouse-test-reports/json.html"
                f"?REF=master&sha={head_sha}&name_0=MasterCI"
            )
        else:
            res = (
                "https://s3.amazonaws.com/clickhouse-test-reports/json.html"
                f"?PR={pr_number}&sha={head_sha}&name_0=PR"
            )
        if job_name:
            res += f"&name_1={quoted_job_name}"
        return res

    @classmethod
    def create_and_link_gh_issue(cls, title: str, body: str, labels: List[str]) -> str:
        """
        Helper method to create a GitHub issue and link it to this failure.

        Args:
            title: Issue title
            body: Issue body (markdown)
            labels: List of labels to apply

        Returns:
            bool: True if issue was created successfully, False otherwise
        """
        print(f"\nIssue to create:")
        print("-" * 100)
        print(f"- Title:\n  {title}")
        print(f"- Labels:\n  {', '.join(labels)}")
        print(f"- Body:\n{body}")
        print("-" * 100)
        body = (
            "_Important: This issue was automatically generated and is used by CI for matching failures. "
            "DO NOT modify the body content. DO NOT remove labels._\n\n"
        ) + body

        if not UserPrompt.confirm("Proceed with issue creation?"):
            return ""

        return Issue.create_from(title=title, body=body, labels=labels).create_on_gh(
            repo_name="ClickHouse/ClickHouse"
        )

    @classmethod
    def create_gh_issue_on_flaky_or_broken_test(cls, result, job_name):
        print(CreateIssue.repr_result(result))

        test_name = result.name
        if "[" in result.name:
            # Despite parameter might be valuable for failure reproduction, drop it for simplicity
            test_name = test_name.split("[")[0]

        failure_reason = UserPrompt.get_string(
            "\nEnter the exact error text from the test output above that identifies the failure.\n"
            "This must be a substring from the output (e.g., 'result differs with reference', 'Client failed! Return code: 210').\n"
            "It will be used to match and group similar failures",
            validator=lambda x: x in result.info,
        )
        if result.name.startswith("test_"):
            # pytest case
            test_name = UserPrompt.get_string(
                "\nEnter the test name. Must be full match with the failed test or omiting parameters or test function name for broader matching",
                validator=lambda x: result.name.startswith(x),
                default=result.name,
            )
        title = f"Flaky test: {test_name}"
        body = f"""\
Test name: {test_name}
Failure reason: {failure_reason}
CI report: [{job_name}]({cls.get_job_report_url(pr_number, head_sha, job_name)})

CIDB statistics: [cidb]({result.get_hlabel_link('cidb')})

Test output:
```
{result.get_info_truncated(truncate_from_top=False, max_info_lines_cnt=50, max_line_length=0)}
```
"""
        labels = [IssueLabels.CI_ISSUE, IssueLabels.FLAKY_TEST]

        return cls.create_and_link_gh_issue(title, body, labels)

    @classmethod
    def create_gh_issue_on_fuzzer_or_stress_finding(cls, result, job_name):
        title = result.name
        body = f"""\
Test name: {result.name}
CI report: [{job_name}]({cls.get_job_report_url(pr_number, head_sha, job_name)})
CIDB statistics: [cidb]({result.get_hlabel_link("cidb")})

Test output:
```
<<<<<<< HEAD
{result.get_info_truncated(truncate_from_top=False, max_info_lines_cnt=200, max_line_length=200)}
=======
{result.get_info_truncated(truncate_from_top=False, max_info_lines_cnt=200, max_line_length=0)}
>>>>>>> 4debe5f0
```
"""
        labels = [IssueLabels.CI_ISSUE, IssueLabels.FUZZ]

        return cls.create_and_link_gh_issue(title, body, labels)

    @classmethod
    def can_process(cls, job_result, test_result):
        if any(key in job_result.name for key in ("Unit",)):
            return True
        if job_result.is_error() or test_result.is_error():
            print(f"Cannot handle error status in job [{job_result.name}] - skip")
<<<<<<< HEAD
            return False
        if len(job_result.results) > 4:
            print("Cannot handle more than 4 test failures in one job - skip")
            return False
        if any(key in job_result.name for key in ("Stateless", "Integration")):
            if not re.match(r"^(\d{5}|test)_", test_result.name):
                print(
                    f"Only regular test failures can be handled, not [{test_result.name}] - skip"
                )
                return False
            else:
                return True
        if any(
            key in job_result.name
            for key in ("Performance", "Finish", "Bugfix", "Docker")
        ):
            print("Job type is not supported yet")
            return False
        if any(key in job_result.name for key in ("Stress",)) and not any(
            key in test_result.name for key in ("Server died",)
        ):
=======
            return False
        if len(job_result.results) > 4:
            print("Cannot handle more than 4 test failures in one job - skip")
            return False
        if any(key in job_result.name for key in ("Stateless", "Integration")):
            return True
        if any(
            key in job_result.name
            for key in ("Performance", "Finish", "Bugfix", "Docker")
        ):
            print("Job type is not supported yet")
            return False
        if any(key in job_result.name for key in ("Stress",)) and not any(
            key in test_result.name for key in ("Server died",)
        ):
>>>>>>> 4debe5f0
            return True
        if "OOM" in test_result.name:
            print("Cannot handle OOM errors - skip")
            return False
        if (
            any(key in job_result.name for key in ("Buzz", "AST"))
            and job_result.results
        ):
            return True
        print("Cannot handle this failure - skip")
        return False

    @classmethod
    def repr_result(cls, result):
        res = f"\n - test output:\n"
        # For ERROR status (typically job-level failures), meaningful output is usually at the end,
        # so we truncate from the top to preserve the error details.
        # For other statuses (test failures), the relevant information is often at the beginning,
        # so we truncate from the bottom to preserve the initial context.
        res += result.get_info_truncated(
            truncate_from_top=result.status == Result.Status.ERROR,
            max_info_lines_cnt=20,
            max_line_length=200,
        )
        res += f"\n - flags: {', '.join(result.get_labels()) or 'not flaged'}"
        res += f"\n - cidb: {result.get_hlabel_link('cidb') or 'not found'}"
        return res

    @classmethod
    def create_issue(cls, result, job_name):
        """
        Interactively create GitHub issues for failures that don't have existing issues.

        Returns:
            bool: True if issue was created successfully, False otherwise
        """
        if any(key in job_name for key in ("Stateless", "Integration")):
<<<<<<< HEAD
            issue_url = cls.create_gh_issue_on_flaky_or_broken_test(result, job_name)
=======
            if re.match(r"^(\d{5}|test)_", result.name):
                issue_url = cls.create_gh_issue_on_flaky_or_broken_test(
                    result, job_name
                )
            else:
                # Logical errors, Sanitizer, Seg faults - create fuzzer issue for these
                issue_url = cls.create_gh_issue_on_fuzzer_or_stress_finding(
                    result, job_name
                )
>>>>>>> 4debe5f0
        elif any(key in job_name for key in ("Buzz", "AST", "Stress")):
            issue_url = cls.create_gh_issue_on_fuzzer_or_stress_finding(
                result, job_name
            )
        else:
            raise Exception(f"Unsupported job type: {job_name}")
        return issue_url

    @classmethod
    def create_infrastructure_issue(cls, result, job_name):
        """
        Interactively create GitHub issues for infrastructure failures that don't have existing issues.

        Returns:
            bool: True if issue was created successfully, False otherwise
        """
        print(CreateIssue.repr_result(result))

        failure_reason = UserPrompt.get_string(
            "Enter the exact error text from the test output above that identifies the failure.\n"
            "This must be a substring that appears in the output (e.g., 'Timeout', 'Connection refused').\n"
            "This text will be used to automatically detect and categorize similar failures in the future",
            validator=lambda x: x in result.info,
        )
        ci_failure_flags = UserPrompt.get_string(
            "Enter the CI failure flag associated with this failure type.\n"
            "Available options: 'retry_ok' (for transient failures that may succeed on retry) or leave empty for none",
            validator=lambda x: (
                x in ("retry_ok", "") and result.has_label(x) if x else True
            ),
        )
        # support only one flag for now, in future we may need to support multiple flags
        ci_failure_flags = [ci_failure_flags] if ci_failure_flags else []
        menu = []
        menu.append(("Block: Block merge until issue is resolved", "block"))
        menu.append(
            (
                "Rerun: Automatically retry failed job once, block merge if retry also fails",
                "rerun",
            )
        )
        menu.append(
            (
                "Ignore: Allow merge regardless of this failure (use for known non-critical issues)",
                "ignore",
            )
        )
        required_ci_action = UserPrompt.select_from_menu(
            menu, question="Select the CI action to take when this failure is detected"
        )
        job_pattern = (
            UserPrompt.get_string(
                f"Enter SQL LIKE pattern to match job names affected by this failure.\n"
                f"Current job: '{job_name}'\n"
                f"Use '%' as wildcard (e.g., '%Stateless%' matches any job containing 'Stateless')",
                validator=lambda x: x
                and all(part in job_name for part in x.split("%") if part),
            )
            or "%"
        )
        test_pattern = (
            UserPrompt.get_string(
                f"Enter SQL LIKE pattern to match test names affected by this failure.\n"
                f"Current test: '{result.name}'\n"
                f"Use '%' as wildcard (e.g., '%timeout%' matches any test containing 'timeout')",
                validator=lambda x: all(
                    part in result.name for part in x.split("%") if part
                ),
            )
            or "%"
        )
        title = UserPrompt.get_string(
            "Enter a concise, descriptive title for this infrastructure issue",
            validator=lambda x: len(x.strip()) > 10,
        )
        body = f"""\
Failure reason: {failure_reason}

Failure flags: {', '.join(ci_failure_flags)}

Required CI action: {required_ci_action[1]}

Job pattern: {job_pattern}
Test pattern: {test_pattern}

CI report example: [{job_name}]({cls.get_job_report_url(pr_number, head_sha, job_name)})
Test output example:
```
{result.get_info_truncated(truncate_from_top=result.status == Result.Status.ERROR, max_info_lines_cnt=50, max_line_length=0)}
```
"""
        labels = [IssueLabels.CI_ISSUE, IssueLabels.INFRASTRUCTURE]

        return cls.create_and_link_gh_issue(title, body, labels)


class CommitStatusCheck:

    @staticmethod
    def get_ci_praktika_result(pr_number, commit_sha):
        if pr_number != 0:
            report_url = f"https://s3.amazonaws.com/clickhouse-test-reports/PRs/{pr_number}/{commit_sha}/result_pr.json"
        else:
            report_url = f"https://s3.amazonaws.com/clickhouse-test-reports/REFs/master/{commit_sha}/result_masterci.json"
        _ = Shell.check(f"curl {report_url} -o /tmp/result_pr.json > /dev/null 2>&1")
        return Result.from_file("/tmp/result_pr.json")

    @staticmethod
    def process_sync_status(commit_status_data: GH.CommitStatus, sha: str):
        if commit_status_data.state in (Result.Status.SUCCESS,):
            pass
        elif commit_status_data.state in (Result.Status.FAILED,):
            if commit_status_data.description == "tests failed":
                print(
                    f"\nCH Sync failed for commit, description: {commit_status_data.description}"
                )
                if UserPrompt.confirm("You sure it can be ignored?"):
                    GH.post_commit_status(
                        commit_status_data.context,
                        Result.Status.SUCCESS,
                        "Ignored",
                        commit_status_data.url,
                        sha=sha,
                        repo="ClickHouse/ClickHouse",
                    )
                else:
                    sys.exit(0)
            else:
                print(
                    f"\nCH Sync commit status state: {commit_status_data.state} and description: {commit_status_data.description} - cannot proceed"
                )
                sys.exit(1)
        elif commit_status_data.state in (Result.Status.PENDING,):
            if commit_status_data.description == "tests started":
                print(
                    f"\n{commit_status_data.context} is pending with description {commit_status_data.description}"
                )
                if UserPrompt.confirm("You sure it can be ignored?"):
                    GH.post_commit_status(
                        commit_status_data.context,
                        Result.Status.SUCCESS,
                        "Ignored",
                        commit_status_data.url,
                        sha=sha,
                        repo="ClickHouse/ClickHouse",
                    )
                else:
                    sys.exit(0)
            else:
                print(
                    f"\nCH Sync commit status state: {commit_status_data.state} and description: {commit_status_data.description} - cannot proceed"
                )
                sys.exit(0)

    @staticmethod
    def process_mergeable_check_status(
        commit_status_data: Optional[GH.CommitStatus], sha: str
    ):
        override = False
        if commit_status_data and commit_status_data.state in (Result.Status.SUCCESS,):
            pass
        elif not commit_status_data:
            if not UserPrompt.confirm(
                "Mergeable check not found - CI must be still running. Do you want to proceed?"
            ):
                sys.exit(0)
            else:
                override = True
        elif commit_status_data.state in (Result.Status.FAILED,):
            if UserPrompt.confirm("Do you want to override mergeable check?"):
<<<<<<< HEAD
                GH.post_commit_status(
                    CheckStatuses.MERGEABLE_CHECK,
                    Result.Status.SUCCESS,
                    "Manually overridden",
                    "",
                    sha=sha,
                    repo="ClickHouse/ClickHouse",
                )
=======
                override = True
>>>>>>> 4debe5f0
            else:
                sys.exit(0)
        else:
            raise Exception(
                f"Mergeable check commit status state: {commit_status_data.state} and description: {commit_status_data.description} - cannot proceed"
            )
        if override:
            GH.post_commit_status(
                CheckStatuses.MERGEABLE_CHECK,
                Result.Status.SUCCESS,
                "Manually overridden",
                "",
                sha=sha,
                repo="ClickHouse/ClickHouse",
            )

    @classmethod
    def get_commit_statuses(cls, head_sha: str) -> dict:
        """
        Fetch and filter commit statuses for the given commit SHA.

        Args:
            head_sha: The commit SHA to fetch statuses for

        Returns:
            Dictionary mapping status context names to GH.CommitStatus objects
        """
        # Get commit statuses with pagination
        statuses_list = Shell.get_output(
            f"gh api repos/ClickHouse/ClickHouse/commits/{head_sha}/statuses --paginate"
        )
        statuses_list = json.loads(statuses_list)

        # Filter for specific statuses (take the first match for each context)
        required_checks = [
            CheckStatuses.PR,
            CheckStatuses.CH_INC_SYNC,
            CheckStatuses.MERGEABLE_CHECK,
        ]
        status_map = {}

        for status in statuses_list:
            context = status["context"]
            if context in required_checks and context not in status_map:
                status_map[context] = GH.CommitStatus(
                    state=status["state"],
                    description=status.get("description", "N/A"),
                    url=status.get("target_url", ""),
                    context=context,
                )

        print(f"\nCommit statuses:")
        for check in required_checks:
            if check in status_map:
                state = status_map[check].state
                desc = status_map[check].description
                print(f"  - {check}: {state} - {desc}")
            else:
                print(f"  - {check}: unknown")
        print("")

        return status_map


issues_created = 0
ci_start_time = None
create_infrastructure_issue = False


def main():
    global head_sha, pr_number, create_infrastructure_issue
    is_master_commit = False

    # Parse command-line arguments
    parser = argparse.ArgumentParser(
        description="Check CI status and process failures for ClickHouse PRs"
    )
    parser.add_argument(
        "pr_number",
        type=int,
        nargs="?",
        help="PR number to process (optional, interactive mode if not provided)",
    )
    parser.add_argument(
        "--create-infrastructure-issue",
        action="store_true",
        help="Create infrastructure issues for failures",
    )
    args = parser.parse_args()
    create_infrastructure_issue = args.create_infrastructure_issue

    # Check gh CLI version
    gh_version_output = Shell.get_output("gh --version")
    # Output format: "gh version 2.xx.x (yyyy-mm-dd)\n..."
    version_match = re.search(r"gh version (\d+)\.(\d+)", gh_version_output)
    if version_match:
        major = int(version_match.group(1))
        minor = int(version_match.group(2))
        if major < 2 or (major == 2 and minor <= 80):
            print(
                f"ERROR: gh CLI version {major}.{minor} is too old. Version newer than 2.80 is required."
            )
            sys.exit(1)
    else:
        print("ERROR: Could not parse gh CLI version")
        sys.exit(1)

    # Check if PR number was provided as command-line argument
    if args.pr_number is not None:
        pr_number = args.pr_number
        print(f"Using PR number from command line: {pr_number}")
    else:
        # Interactive mode: show menu to select PR
        my_prs_number_and_title = Shell.get_output(
            "gh pr list --author @me --json number,title --base master --limit 20 --repo ClickHouse/ClickHouse"
        )
        my_prs_number_and_title = json.loads(my_prs_number_and_title)
        pr_menu = []
        pr_menu.append((f"Process commit sha on master", 0))
        pr_menu.append((f"Enter PR number manually", 1))
        for pr_dict in my_prs_number_and_title:
            pr_number = pr_dict["number"]
            pr_title = pr_dict["title"]
            pr_menu.append((f"#{pr_number}: {pr_title}", pr_number))

        selected_pr = UserPrompt.select_from_menu(pr_menu, "Select a PR to merge")
        if selected_pr[1] == 1:
            # PR numbers are expected to be in the range 80000-100000 for recent PRs
            pr_number = UserPrompt.get_number(
                "Enter PR number", lambda x: x > 80000 and x < 100000
            )
        elif selected_pr[1] == 0:
            is_master_commit = True
            commit_sha = UserPrompt.get_string(
                "Enter commit sha", validator=lambda x: len(x) == 40
            )
            pr_number = None
        else:
            pr_number = selected_pr[1]

    if not is_master_commit:
        pr_url = f"https://github.com/ClickHouse/ClickHouse/pull/{pr_number}"
        pr_data = Shell.get_output(
            f"gh pr view {pr_number} --json headRefOid,headRefName --repo ClickHouse/ClickHouse"
        )
        pr_data = json.loads(pr_data)
        head_sha = pr_data["headRefOid"]
        if GH.pr_has_conflicts(pr_number, "ClickHouse/ClickHouse"):
            print("PR has conflicts, cannot merge")
            sys.exit(1)
    else:
        head_sha = commit_sha
        pr_url = f"https://github.com/ClickHouse/ClickHouse/commit/{commit_sha}"

    print(f"Change URL: {pr_url}")
    print(f"Commit SHA: {head_sha}")
    print(f"CI Report: {CreateIssue.get_job_report_url(pr_number, head_sha)}")

    if not is_master_commit:
        status_map = CommitStatusCheck.get_commit_statuses(head_sha)
        sync_status = status_map.get(CheckStatuses.CH_INC_SYNC)
        mergeable_check_status = status_map.get(CheckStatuses.MERGEABLE_CHECK)
        if (
            status_map[CheckStatuses.PR].state
            not in (
                Result.Status.SUCCESS,
                Result.Status.FAILED,
            )
            and not FORCE_MERGE
        ):
            raise Exception(
                f"Status for {commit_status_data.context} is not completed: {commit_status_data.state} - cannot proceed"
            )
    else:
        status_map = {}
        sync_status = None
        mergeable_check_status = None

    workflow_result = CommitStatusCheck.get_ci_praktika_result(
        pr_number if not is_master_commit else 0, head_sha
    ).to_failed_results_with_flat_leaves()

    global ci_start_time
    ci_start_time = workflow_result.start_time

    not_finished_jobs = []
    known_failures = []
    failures_to_process = []
    unknown_failures = []

    # check if workflow failures and if any of them are unknown before matching against open issues
    workflow_has_unknown_failures = False
    for job_result in workflow_result.results:
        if not job_result.is_completed():
            not_finished_jobs.append((job_result.name, job_result))
        if not job_result.results:
            if job_result.has_label("issue"):
                known_failures.append((job_result.name, job_result))
                job_result.set_comment("ISSUE EXISTS")
                continue
            else:
                workflow_has_unknown_failures = True
        for task_result in job_result.results:
            if task_result.has_label("issue"):
                known_failures.append((job_result.name, task_result))
                task_result.set_comment("ISSUE EXISTS")
                continue
            else:
                workflow_has_unknown_failures = True

    # check unknown failures against open issues
    if workflow_has_unknown_failures:
        try:
            issue_catalog = TestCaseIssueCatalog.from_fs(TestCaseIssueCatalog.name)
        except Exception as e:
            print(f"Failed to load issue catalog: {e}")
            issue_catalog = None
        if (
            not issue_catalog
            or issue_catalog.updated_at < datetime.now().timestamp() - 10 * 60
        ):
            issue_catalog = TestCaseIssueCatalog.from_gh(verbose=False)
            issue_catalog.dump()
        print(f"Loaded {len(issue_catalog.active_test_issues)} active issues from gh\n")
        print("Checking failures against open issues...\n")
        for issue in issue_catalog.active_test_issues:
            issue.check_result(workflow_result)

        failures_to_process = []
        not_finished_jobs = []
        # reset and fill again after checking against existing issues
        known_failures = []
        unknown_failures = []

        for result in workflow_result.results:
            if result.has_label("issue"):
                known_failures.append((result.name, result))
                result.set_comment("ISSUE EXISTS")
                continue
            if not result.is_completed():
                not_finished_jobs.append((result.name, result))
                continue
            if not result.results:
                if not CreateIssue.can_process(result, result):
                    unknown_failures.append((result.name, result))
                    continue
                failures_to_process.append((result.name, result))
            else:
                for sub_result in result.results:
                    if sub_result.has_label("issue"):
                        known_failures.append((result.name, sub_result))
                        sub_result.set_comment("ISSUE EXISTS")
                        continue
                    if not CreateIssue.can_process(result, sub_result):
                        unknown_failures.append((result.name, sub_result))
                        continue
                    failures_to_process.append((result.name, sub_result))

    pre_existing_issues_count = len(known_failures)

    if not_finished_jobs:
        if not UserPrompt.confirm(
            f"Proceed without waiting for {len(not_finished_jobs)} not finished job(s)?"
        ):
            sys.exit(0)

    if failures_to_process:
        failure_cnt = 0
        print("\nStart processing unknown failures one by one:")
        for job_name, failure_result in failures_to_process:
            print("")
            failure_cnt += 1
            print(f"{failure_cnt}. [ {failure_result.status} ] {failure_result.name}")
            if job_name != failure_result.name:
                print(f"  in {job_name}")
                print(f"cidb: {failure_result.get_hlabel_link('cidb')}")

            # Create new issue if user confirms
            if UserPrompt.confirm("Create GitHub issue for this failure?"):
                if create_infrastructure_issue and UserPrompt.confirm(
                    "Create infrastructure issue?"
                ):
                    print(
                        "Creating infrastructure issue [--create-infrastructure-issue]"
                    )
                    ci_issue = CreateIssue.create_infrastructure_issue(
                        failure_result, job_name
                    )
                else:
                    ci_issue = CreateIssue.create_issue(failure_result, job_name)
                if ci_issue:
                    print(f"Issue created: {ci_issue.url}")
                    issue_catalog.active_test_issues.append(ci_issue)
                    issue_catalog.dump()
                    failure_result.set_comment("ISSUE CREATED")
                    failure_result.set_clickable_label("issue", ci_issue.url)
                    known_failures.append((job_name, failure_result))
                    global issues_created
                    issues_created += 1
                else:
                    print("WARNING: Issue has not been created - skipping this failure")
                    unknown_failures.append((job_name, failure_result))
                # let user read resolution before moving to the next failure
                time.sleep(3)
            else:
                unknown_failures.append((job_name, failure_result))

    print("\nCI failures:")
    if known_failures:
        print("\n--- Known problems ---")
        for job_name, failure in known_failures:
            print(f"[{failure.status}] {failure.name} in {job_name}")

    if unknown_failures:
        print("\n--- Unknown problems ---")
        for job_name, failure in unknown_failures:
            print(f"[{failure.status}] {failure.name} in {job_name}")
            failure.set_comment("IGNORED")

    if not_finished_jobs:
        print("\n--- Not finished jobs ---")
        for _, failure in not_finished_jobs:
            print(f"[{failure.status}] {failure.name}")

    if is_master_commit:
        sys.exit(0)

    question = "CI status:\n"
    if unknown_failures or issues_created > 0 or pre_existing_issues_count > 0:
        if not_finished_jobs:
            question += f" - {len(not_finished_jobs)} not finished job{'s' if len(not_finished_jobs) != 1 else ''}\n"
        if unknown_failures:
            question += f" - {len(unknown_failures)} unknown failure{'s' if len(unknown_failures) != 1 else ''}\n"
        if known_failures:
            question += f" - {len(known_failures)} known failure{'s' if len(known_failures) != 1 else ''}\n"
        question += " - all other checks passed\n"
        question += f" - Sync status: {sync_status.state}, description: {sync_status.description}\n"
    else:
        question = "All checks passed! Congratulations!\n"

    if unknown_failures or known_failures:
        question += "\nDo you want to update PR CI comment?"
        if not UserPrompt.confirm(question):
            sys.exit(0)
<<<<<<< HEAD

        try:
            print("\nUpdating CI summary in the PR comment")
            summary_body = GH.ResultSummaryForGH.from_result(
                workflow_result,
                sha=head_sha,
            ).to_markdown(pr_number, head_sha, workflow_name="PR", branch="")
            if not GH.post_updateable_comment(
                comment_tags_and_bodies={"summary": summary_body},
                pr=pr_number,
                repo="ClickHouse/ClickHouse",
                only_update=True,
                verbose=False,
            ):
                print(f"ERROR: failed to post CI summary")
        except Exception as e:
            print(f"ERROR: failed to post CI summary, ex: {e}")
            traceback.print_exc()

    CommitStatusCheck.process_sync_status(sync_status, sha=head_sha)

    CommitStatusCheck.process_mergeable_check_status(
        mergeable_check_status, sha=head_sha
    )

=======

        try:
            print("\nUpdating CI summary in the PR comment")
            summary_body = GH.ResultSummaryForGH.from_result(
                workflow_result,
                sha=head_sha,
            ).to_markdown(pr_number, head_sha, workflow_name="PR", branch="")
            if not GH.post_updateable_comment(
                comment_tags_and_bodies={"summary": summary_body},
                pr=pr_number,
                repo="ClickHouse/ClickHouse",
                only_update=True,
                verbose=False,
            ):
                print(f"ERROR: failed to post CI summary")
        except Exception as e:
            print(f"ERROR: failed to post CI summary, ex: {e}")
            traceback.print_exc()

    if not UserPrompt.confirm(
        f"Do you want to merge PR #{pr_number} (y - continue, n - exit)?"
    ):
        sys.exit(0)

>>>>>>> 4debe5f0
    if Shell.check(
        f"gh pr view {pr_number} --json isDraft --jq '.isDraft' | grep -q true"
    ):
        if UserPrompt.confirm(f"It's a draft PR. Do you want to undraft it?"):
            Shell.check(f"gh pr ready {pr_number}", strict=True, verbose=True)
        else:
            sys.exit(0)

    CommitStatusCheck.process_sync_status(sync_status, sha=head_sha)
    CommitStatusCheck.process_mergeable_check_status(
        mergeable_check_status, sha=head_sha
    )

    if Shell.check(f"gh pr merge {pr_number} --auto"):
        print(f"PR {pr_number} auto merge has been enabled")


if __name__ == "__main__":
    main()<|MERGE_RESOLUTION|>--- conflicted
+++ resolved
@@ -5,11 +5,7 @@
 import time
 import traceback
 from datetime import datetime
-<<<<<<< HEAD
-from typing import List
-=======
 from typing import List, Optional
->>>>>>> 4debe5f0
 from urllib.parse import quote
 
 sys.path.append("./")
@@ -152,11 +148,7 @@
 
 Test output:
 ```
-<<<<<<< HEAD
-{result.get_info_truncated(truncate_from_top=False, max_info_lines_cnt=200, max_line_length=200)}
-=======
 {result.get_info_truncated(truncate_from_top=False, max_info_lines_cnt=200, max_line_length=0)}
->>>>>>> 4debe5f0
 ```
 """
         labels = [IssueLabels.CI_ISSUE, IssueLabels.FUZZ]
@@ -169,29 +161,6 @@
             return True
         if job_result.is_error() or test_result.is_error():
             print(f"Cannot handle error status in job [{job_result.name}] - skip")
-<<<<<<< HEAD
-            return False
-        if len(job_result.results) > 4:
-            print("Cannot handle more than 4 test failures in one job - skip")
-            return False
-        if any(key in job_result.name for key in ("Stateless", "Integration")):
-            if not re.match(r"^(\d{5}|test)_", test_result.name):
-                print(
-                    f"Only regular test failures can be handled, not [{test_result.name}] - skip"
-                )
-                return False
-            else:
-                return True
-        if any(
-            key in job_result.name
-            for key in ("Performance", "Finish", "Bugfix", "Docker")
-        ):
-            print("Job type is not supported yet")
-            return False
-        if any(key in job_result.name for key in ("Stress",)) and not any(
-            key in test_result.name for key in ("Server died",)
-        ):
-=======
             return False
         if len(job_result.results) > 4:
             print("Cannot handle more than 4 test failures in one job - skip")
@@ -207,7 +176,6 @@
         if any(key in job_result.name for key in ("Stress",)) and not any(
             key in test_result.name for key in ("Server died",)
         ):
->>>>>>> 4debe5f0
             return True
         if "OOM" in test_result.name:
             print("Cannot handle OOM errors - skip")
@@ -245,9 +213,6 @@
             bool: True if issue was created successfully, False otherwise
         """
         if any(key in job_name for key in ("Stateless", "Integration")):
-<<<<<<< HEAD
-            issue_url = cls.create_gh_issue_on_flaky_or_broken_test(result, job_name)
-=======
             if re.match(r"^(\d{5}|test)_", result.name):
                 issue_url = cls.create_gh_issue_on_flaky_or_broken_test(
                     result, job_name
@@ -257,7 +222,6 @@
                 issue_url = cls.create_gh_issue_on_fuzzer_or_stress_finding(
                     result, job_name
                 )
->>>>>>> 4debe5f0
         elif any(key in job_name for key in ("Buzz", "AST", "Stress")):
             issue_url = cls.create_gh_issue_on_fuzzer_or_stress_finding(
                 result, job_name
@@ -428,18 +392,7 @@
                 override = True
         elif commit_status_data.state in (Result.Status.FAILED,):
             if UserPrompt.confirm("Do you want to override mergeable check?"):
-<<<<<<< HEAD
-                GH.post_commit_status(
-                    CheckStatuses.MERGEABLE_CHECK,
-                    Result.Status.SUCCESS,
-                    "Manually overridden",
-                    "",
-                    sha=sha,
-                    repo="ClickHouse/ClickHouse",
-                )
-=======
                 override = True
->>>>>>> 4debe5f0
             else:
                 sys.exit(0)
         else:
@@ -784,7 +737,6 @@
         question += "\nDo you want to update PR CI comment?"
         if not UserPrompt.confirm(question):
             sys.exit(0)
-<<<<<<< HEAD
 
         try:
             print("\nUpdating CI summary in the PR comment")
@@ -804,38 +756,11 @@
             print(f"ERROR: failed to post CI summary, ex: {e}")
             traceback.print_exc()
 
-    CommitStatusCheck.process_sync_status(sync_status, sha=head_sha)
-
-    CommitStatusCheck.process_mergeable_check_status(
-        mergeable_check_status, sha=head_sha
-    )
-
-=======
-
-        try:
-            print("\nUpdating CI summary in the PR comment")
-            summary_body = GH.ResultSummaryForGH.from_result(
-                workflow_result,
-                sha=head_sha,
-            ).to_markdown(pr_number, head_sha, workflow_name="PR", branch="")
-            if not GH.post_updateable_comment(
-                comment_tags_and_bodies={"summary": summary_body},
-                pr=pr_number,
-                repo="ClickHouse/ClickHouse",
-                only_update=True,
-                verbose=False,
-            ):
-                print(f"ERROR: failed to post CI summary")
-        except Exception as e:
-            print(f"ERROR: failed to post CI summary, ex: {e}")
-            traceback.print_exc()
-
     if not UserPrompt.confirm(
         f"Do you want to merge PR #{pr_number} (y - continue, n - exit)?"
     ):
         sys.exit(0)
 
->>>>>>> 4debe5f0
     if Shell.check(
         f"gh pr view {pr_number} --json isDraft --jq '.isDraft' | grep -q true"
     ):
