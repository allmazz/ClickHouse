import glob
import os
import subprocess
import sys
import time
import traceback
from pathlib import Path

from ci.praktika import Secret
from ci.praktika.info import Info
from ci.praktika.result import Result
from ci.praktika.utils import Shell, Utils

temp_dir = f"{Utils.cwd()}/ci/tmp"

LOG_EXPORT_CONFIG_TEMPLATE = """
remote_servers:
    {CLICKHOUSE_CI_LOGS_CLUSTER}:
        shard:
            replica:
                secure: 1
                user: '{CLICKHOUSE_CI_LOGS_USER}'
                host: '{CLICKHOUSE_CI_LOGS_HOST}'
                port: 9440
                password: '{CLICKHOUSE_CI_LOGS_PASSWORD}'
"""
CLICKHOUSE_CI_LOGS_CLUSTER = "system_logs_export"
CLICKHOUSE_CI_LOGS_USER = "ci"


class ClickHouseLight:
    def __init__(self):
        self.path = temp_dir
        self.config_path = f"{temp_dir}/config"
        self.pid_file = "/tmp/pid"
        self.start_cmd = f"{self.path}/clickhouse-server --config-file={self.config_path}/config.xml --pid-file {self.pid_file}"
        self.log_file = f"{temp_dir}/server.log"
        self.port = 9000
        self.pid = None

    def install(self):
        Utils.add_to_PATH(self.path)
        commands = [
            f"mkdir -p {self.config_path}/users.d",
            f"cp ./programs/server/config.xml ./programs/server/users.xml {self.config_path}",
            # make it ipv4 only
            f'sed -i "s|<!-- <listen_host>0.0.0.0</listen_host> -->|<listen_host>0.0.0.0</listen_host>|" {self.config_path}/config.xml',
            f"cp -r --dereference ./programs/server/config.d {self.config_path}",
            f"chmod +x {self.path}/clickhouse",
            f"ln -sf {self.path}/clickhouse {self.path}/clickhouse-server",
            f"ln -sf {self.path}/clickhouse {self.path}/clickhouse-client",
        ]
        res = True
        for command in commands:
            res = res and Shell.check(command, verbose=True)
        return res

    def clickbench_config_tweaks(self):
        content = """
profiles:
    default:
        allow_introspection_functions: 1
"""
        file_path = f"{self.config_path}/users.d/allow_introspection_functions.yaml"
        with open(file_path, "w") as file:
            file.write(content)
        return True

    def fuzzer_config_tweaks(self):
        # TODO figure out which ones are needed
        commands = [
            f"cp -av --dereference ./ci/jobs/scripts/fuzzer/query-fuzzer-tweaks-users.xml {self.config_path}/users.d",
            f"cp -av --dereference ./ci/jobs/scripts/fuzzer/allow-nullable-key.xml {self.config_path}/config.d",
        ]

        c1 = """
<clickhouse>
    <max_server_memory_usage_to_ram_ratio>0.75</max_server_memory_usage_to_ram_ratio>
</clickhouse>
"""
        c2 = """
<clickhouse>
    <core_dump>
        <!-- 100GiB -->
        <size_limit>107374182400</size_limit>
    </core_dump>
    <!-- NOTE: no need to configure core_path,
    since clickhouse is not started as daemon (via clickhouse start)
    -->
    <core_path>$PWD</core_path>
</clickhouse>
"""
        file_path = (
            f"{self.config_path}/config.d/max_server_memory_usage_to_ram_ratio.xml"
        )
        with open(file_path, "w") as file:
            file.write(c1)

        file_path = f"{self.config_path}/config.d/core.xml"
        with open(file_path, "w") as file:
            file.write(c2)
        res = True
        for command in commands:
            res = res and Shell.check(command, verbose=True)
        return res

    def create_log_export_config(self):
        print("Create log export config")
        config_file = Path(self.config_path) / "config.d" / "system_logs_export.yaml"

        self.log_export_host = Secret.Config(
            name="clickhouse_ci_logs_host",
            type=Secret.Type.AWS_SSM_VAR,
            region="us-east-1",
        ).get_value()

        self.log_export_password = Secret.Config(
            name="clickhouse_ci_logs_password",
            type=Secret.Type.AWS_SSM_VAR,
            region="us-east-1",
        ).get_value()

        config_content = LOG_EXPORT_CONFIG_TEMPLATE.format(
            CLICKHOUSE_CI_LOGS_CLUSTER=CLICKHOUSE_CI_LOGS_CLUSTER,
            CLICKHOUSE_CI_LOGS_HOST=self.log_export_host,
            CLICKHOUSE_CI_LOGS_USER=CLICKHOUSE_CI_LOGS_USER,
            CLICKHOUSE_CI_LOGS_PASSWORD=self.log_export_password,
        )

        with open(config_file, "w") as f:
            f.write(config_content)

    def start_log_exports(self, check_start_time):
        print("Start log export")
        info = Info()
        os.environ["EXTRA_COLUMNS_EXPRESSION"] = (
            f"toLowCardinality('{info.repo_name}') AS repo, CAST({info.pr_number} AS UInt32) AS pull_request_number, '{info.sha}' AS commit_sha, toDateTime('{Utils.timestamp_to_str(check_start_time)}', 'UTC') AS check_start_time, toLowCardinality('{info.job_name}') AS check_name, toLowCardinality('{info.instance_type}') AS instance_type, '{info.instance_id}' AS instance_id"
        )

        Shell.check(
            "./ci/jobs/scripts/functional_tests/setup_log_cluster.sh --setup-logs-replication",
            verbose=True,
            strict=True,
        )

    def start(self):
        print(f"Starting ClickHouse server")
        print("Command: ", self.start_cmd)
        self.log_fd = open(self.log_file, "w")
        self.proc = subprocess.Popen(
            self.start_cmd, stderr=subprocess.STDOUT, stdout=self.log_fd, shell=True
        )
        time.sleep(2)
        retcode = self.proc.poll()
        if retcode is not None:
            stdout = self.proc.stdout.read().strip() if self.proc.stdout else ""
            stderr = self.proc.stderr.read().strip() if self.proc.stderr else ""
            Utils.print_formatted_error("Failed to start ClickHouse", stdout, stderr)
            return False
        print(f"ClickHouse server process started -> wait ready")
        res = self.wait_ready()
        if res:
            print(f"ClickHouse server ready")
        else:
            print(f"ClickHouse server NOT ready")
        return res

    def wait_ready(self):
        res, out, err = 0, "", ""
        attempts = 30
        delay = 2
        for attempt in range(attempts):
            res, out, err = Shell.get_res_stdout_stderr(
                f'clickhouse-client --port {self.port} --query "select 1"', verbose=True
            )
            if out.strip() == "1":
                print("Server ready")
                break
            else:
                print(f"Server not ready, wait")
            Utils.sleep(delay)
        else:
            Utils.print_formatted_error(
                f"Server not ready after [{attempts * delay}s]", out, err
            )
            return False
        self.pid = int(Shell.get_output(f"cat {self.pid_file}").strip())
        return True

    def attach_gdb(self):
        assert self.pid, "ClickHouse not started"
        rtmin = Shell.get_output("kill -l SIGRTMIN", strict=True)
        script = f"""
    set follow-fork-mode parent
    handle SIGHUP nostop noprint pass
    handle SIGINT nostop noprint pass
    handle SIGQUIT nostop noprint pass
    handle SIGPIPE nostop noprint pass
    handle SIGTERM nostop noprint pass
    handle SIGUSR1 nostop noprint pass
    handle SIGUSR2 nostop noprint pass
    handle SIG{rtmin} nostop noprint pass
    info signals
    continue
    backtrace full
    info registers
    disassemble /s
    up
    disassemble /s
    up
    disassemble /s
    p "done"
    detach
    quit
"""
        script_path = f"./script.gdb"
        with open(script_path, "w") as file:
            file.write(script)

        self.proc = subprocess.Popen(
            f"gdb -batch -command {script_path} -p {self.pid}", shell=True
        )
        time.sleep(2)
        retcode = self.proc.poll()
        if retcode is not None:
            stdout = self.proc.stdout.read().strip() if self.proc.stdout else ""
            stderr = self.proc.stderr.read().strip() if self.proc.stderr else ""
            Utils.print_formatted_error("Failed to attaach gdb", stdout, stderr)
            return False

        # gdb will send SIGSTOP, spend some time loading debug info, and then send SIGCONT, wait for it (up to send_timeout, 300s)
        Shell.check(
            "time clickhouse-client --query \"SELECT 'Connected to clickhouse-server after attaching gdb'\"",
            verbose=True,
        )

        # Check connectivity after we attach gdb, because it might cause the server
        # to freeze, and the fuzzer will fail. In debug build, it can take a lot of time.
        res = self.wait_ready()
        if res:
            print("GDB attached successfully")
        return res


class ClickHouseProc:
    BACKUPS_XML = """
<clickhouse>
    <backups>
        <type>local</type>
        <path>{CH_RUNTIME_DIR}/var/lib/clickhouse/disks/backups/</path>
    </backups>
</clickhouse>
"""
    MINIO_LOG = f"{temp_dir}/minio.log"
    AZURITE_LOG = f"{temp_dir}/azurite.log"
    LOGS_SAVER_CLIENT_OPTIONS = "--max_block_size 8192 --max_memory_usage 10G --max_threads 1 --max_result_rows 0 --max_result_bytes 0 --max_bytes_to_read 0"
    DMESG_LOG = f"{temp_dir}/dmesg.log"
    GDB_LOG = f"{temp_dir}/gdb.log"
    # TODO: run servers in  dedicated wds to keep trash localised
    WD0 = f"{temp_dir}/ft_wd0"
    WD1 = f"{temp_dir}/ft_wd1"
    WD2 = f"{temp_dir}/ft_wd2"
    CH_LOCAL_LOG = f"{temp_dir}/clickhouse-local.log"
    CH_LOCAL_ERR_LOG = f"{temp_dir}/clickhouse-local.err.log"

    def __init__(
        self, fast_test=False, is_db_replicated=False, is_shared_catalog=False
    ):
        self.is_db_replicated = is_db_replicated
        self.is_shared_catalog = is_shared_catalog
        self.ch_config_dir = f"/etc/clickhouse-server"
        self.ch_var_lib_dir = f"/var/lib/clickhouse"
        self.run_path0 = f"{temp_dir}/run_r0"
        self.run_path1 = f"{temp_dir}/run_r1"
        self.run_path2 = f"{temp_dir}/run_r2"
        self.log_dir = f"{temp_dir}/var/log/clickhouse-server"
        self.pid_file = f"{self.ch_config_dir}/clickhouse-server.pid"
        self.config_file = f"{self.ch_config_dir}/config.xml"
        self.user_files_path = f"{self.run_path0}/user_files"
        self.user_files_path1 = f"{self.run_path1}/user_files"
        self.user_files_path2 = f"{self.run_path2}/user_files"
        self.test_output_file = f"{temp_dir}/test_result.txt"
        self.command = f"cd {self.run_path0} && clickhouse-server --config-file {self.config_file} --pid-file {self.pid_file} -- --path {self.run_path0} --user_files_path {self.user_files_path} --top_level_domains_path {self.ch_config_dir}/top_level_domains --logger.stderr {self.log_dir}/stderr.log"
        self.ch_config_dir_replica_1 = f"/etc/clickhouse-server1"
        self.config_file_replica_1 = f"{self.ch_config_dir_replica_1}/config.xml"
        self.ch_config_dir_replica_2 = f"/etc/clickhouse-server2"
        self.config_file_replica_2 = f"{self.ch_config_dir_replica_2}/config.xml"
        self.pid_file = f"{self.ch_config_dir}/clickhouse-server.pid"
        self.pid_file_replica_1 = (
            f"{self.ch_config_dir_replica_1}/clickhouse-server.pid"
        )
        self.pid_file_replica_2 = (
            f"{self.ch_config_dir_replica_2}/clickhouse-server.pid"
        )
        self.pid_0 = 0
        self.pid_1 = 0
        self.pid_2 = 0
        self.port = 9000
        self.port_1 = 19000
        self.port_2 = 29000
        self.replica_command_1 = f"cd {self.run_path1} && clickhouse-server --config-file {self.config_file_replica_1} --daemon --pid-file {self.pid_file_replica_1} -- --path {self.run_path1} --user_files_path {self.user_files_path} --logger.stderr {self.log_dir}/stderr1.log --logger.log {self.log_dir}/clickhouse-server1.log --logger.errorlog {self.log_dir}/clickhouse-server1.err.log --tcp_port {self.port_1} --tcp_port_secure 19440 --http_port 18123 --https_port 18443 --interserver_http_port 19009 --tcp_with_proxy_port 19010 --mysql_port 19004 --postgresql_port 19005 --keeper_server.tcp_port 19181 --keeper_server.server_id 2 --prometheus.port 19988 --macros.replica r2"
        self.replica_command_2 = f"cd {self.run_path2} && clickhouse-server --config-file {self.config_file_replica_2} --daemon --pid-file {self.pid_file_replica_2} -- --path {self.run_path2} --user_files_path {self.user_files_path} --logger.stderr {self.log_dir}/stderr2.log --logger.log {self.log_dir}/clickhouse-server2.log --logger.errorlog {self.log_dir}/clickhouse-server2.err.log --tcp_port {self.port_2} --tcp_port_secure 29440 --http_port 28123 --https_port 28443 --interserver_http_port 29009 --tcp_with_proxy_port 29010 --mysql_port 29004 --postgresql_port 29005 --keeper_server.tcp_port 29181 --keeper_server.server_id 3 --prometheus.port 29988 --macros.shard s2"
        self.proc = None
        self.proc_1 = None
        self.proc_2 = None
        self.pid = 0
        nproc = int(Utils.cpu_count() / 2)
<<<<<<< HEAD
        self.fast_test_command = f"cd {temp_dir} && clickhouse-test --hung-check --trace --no-random-settings --no-random-merge-tree-settings --no-long --testname --shard --check-zookeeper-session --order random --report-logs-stats --fast-tests-only --no-stateful --jobs {nproc} -- '{{TEST}}' | ts '%Y-%m-%d %H:%M:%S' \
=======
        self.fast_test_command = f"cd {temp_dir} && clickhouse-test --hung-check --trace --capture-client-stacktrace --no-random-settings --no-random-merge-tree-settings --no-long --testname --shard --check-zookeeper-session --order random --report-logs-stats --fast-tests-only --no-stateful --jobs {nproc} -- '{{TEST}}' | ts '%Y-%m-%d %H:%M:%S' \
>>>>>>> 2040e3f2
        | tee -a \"{self.test_output_file}\""
        self.minio_proc = None
        self.azurite_proc = None
        self.debug_artifacts = []
        self.extra_tests_results = []
        self.logs = []

        Utils.set_env("CLICKHOUSE_CONFIG_DIR", self.ch_config_dir)
        Utils.set_env("CLICKHOUSE_CONFIG", self.config_file)
        Utils.set_env(
            "CLICKHOUSE_SCHEMA_FILES", f"{self.ch_var_lib_dir}/format_schemas"
        )
        Utils.set_env("CLICKHOUSE_USER_FILES", f"{self.user_files_path}")
        # if not fast_test:
        #     with open(f"{self.ch_config_dir}/config.d/backups.xml", "w") as file:
        #         file.write(self.BACKUPS_XML)
        self.clean_logs()

    def clean_logs(self):
        Shell.check(
            f"rm -rf {self.log_dir}",
            verbose=True,
        )
        Shell.check(f"mkdir -p {self.log_dir}", verbose=True, strict=True)
        return self

    def start_minio(self, test_type):
        os.environ["TEMP_DIR"] = f"{Utils.cwd()}/ci/tmp"
        command = [
            "./ci/jobs/scripts/functional_tests/setup_minio.sh",
            test_type,
            "./tests",
        ]
        with open(self.MINIO_LOG, "w") as log_file:
            self.minio_proc = subprocess.Popen(
                command, stdout=log_file, stderr=subprocess.STDOUT
            )
        print(f"Started setup_minio.sh asynchronously with PID {self.minio_proc.pid}")

        for _ in range(20):
            res = Shell.check(
                "/mc ls clickminio/test | grep -q .",
                verbose=True,
            )
            if res:
                return True
            time.sleep(1)
        print("Failed to start minio")
        return False

    def start_azurite(self):
        command = (
            f"cd {temp_dir} && azurite-blob --blobHost 0.0.0.0 --blobPort 10000 --silent --inMemoryPersistence",
        )
        with open(self.AZURITE_LOG, "w") as log_file:
            self.azurite_proc = subprocess.Popen(
                command, stdout=log_file, stderr=subprocess.STDOUT, shell=True
            )
        print(f"Started azurite asynchronously with PID {self.azurite_proc.pid}")
        return True

    @staticmethod
    def log_cluster_config():
        return Shell.check(
            f"./ci/jobs/scripts/functional_tests/setup_log_cluster.sh --config-logs-export-cluster ./tmp_ci/etc/clickhouse-server/config.d/system_logs_export.yaml",
            verbose=True,
        )

    @staticmethod
    def enable_thread_fuzzer_config():
        # For flaky check we also enable thread fuzzer
        os.environ["IS_FLAKY_CHECK"] = "1"
        os.environ["THREAD_FUZZER_CPU_TIME_PERIOD_US"] = "1000"
        os.environ["THREAD_FUZZER_SLEEP_PROBABILITY"] = "0.1"
        os.environ["THREAD_FUZZER_SLEEP_TIME_US_MAX"] = "100000"

        os.environ["THREAD_FUZZER_pthread_mutex_lock_BEFORE_MIGRATE_PROBABILITY"] = "1"
        os.environ["THREAD_FUZZER_pthread_mutex_lock_AFTER_MIGRATE_PROBABILITY"] = "1"
        os.environ["THREAD_FUZZER_pthread_mutex_unlock_BEFORE_MIGRATE_PROBABILITY"] = (
            "1"
        )
        os.environ["THREAD_FUZZER_pthread_mutex_unlock_AFTER_MIGRATE_PROBABILITY"] = "1"

        os.environ["THREAD_FUZZER_pthread_mutex_lock_BEFORE_SLEEP_PROBABILITY"] = (
            "0.001"
        )
        os.environ["THREAD_FUZZER_pthread_mutex_lock_AFTER_SLEEP_PROBABILITY"] = "0.001"

        os.environ["THREAD_FUZZER_pthread_mutex_unlock_BEFORE_SLEEP_PROBABILITY"] = (
            "0.001"
        )
        os.environ["THREAD_FUZZER_pthread_mutex_unlock_AFTER_SLEEP_PROBABILITY"] = (
            "0.001"
        )
        os.environ["THREAD_FUZZER_pthread_mutex_lock_BEFORE_SLEEP_TIME_US_MAX"] = (
            "10000"
        )
        os.environ["THREAD_FUZZER_pthread_mutex_lock_AFTER_SLEEP_TIME_US_MAX"] = "10000"
        os.environ["THREAD_FUZZER_pthread_mutex_unlock_BEFORE_SLEEP_TIME_US_MAX"] = (
            "10000"
        )
        os.environ["THREAD_FUZZER_pthread_mutex_unlock_AFTER_SLEEP_TIME_US_MAX"] = (
            "10000"
        )

    def create_log_export_config(self):
        print("Create log export config")
        config_file = Path(self.ch_config_dir) / "config.d" / "system_logs_export.yaml"

        self.log_export_host = Secret.Config(
            name="clickhouse_ci_logs_host",
            type=Secret.Type.AWS_SSM_VAR,
            region="us-east-1",
        ).get_value()

        self.log_export_password = Secret.Config(
            name="clickhouse_ci_logs_password",
            type=Secret.Type.AWS_SSM_VAR,
            region="us-east-1",
        ).get_value()

        config_content = LOG_EXPORT_CONFIG_TEMPLATE.format(
            CLICKHOUSE_CI_LOGS_CLUSTER=CLICKHOUSE_CI_LOGS_CLUSTER,
            CLICKHOUSE_CI_LOGS_HOST=self.log_export_host,
            CLICKHOUSE_CI_LOGS_USER=CLICKHOUSE_CI_LOGS_USER,
            CLICKHOUSE_CI_LOGS_PASSWORD=self.log_export_password,
        )

        with open(config_file, "w") as f:
            f.write(config_content)
        return True

    def start_log_exports(self, check_start_time):
        print("Start log export")
        os.environ["CLICKHOUSE_CI_LOGS_CLUSTER"] = CLICKHOUSE_CI_LOGS_CLUSTER
        info = Info()
        os.environ["EXTRA_COLUMNS_EXPRESSION"] = (
            f"CAST({info.pr_number} AS UInt32) AS pull_request_number, '{info.sha}' AS commit_sha, toDateTime('{Utils.timestamp_to_str(check_start_time)}', 'UTC') AS check_start_time, toLowCardinality('{info.job_name}') AS check_name, toLowCardinality('{info.instance_type}') AS instance_type, '{info.instance_id}' AS instance_id"
        )

        return Shell.check(
            "./ci/jobs/scripts/functional_tests/setup_log_cluster.sh --setup-logs-replication",
            verbose=True,
        )

    @staticmethod
    def stop_log_exports():
        return Shell.check(
            f"./ci/jobs/scripts/functional_tests/setup_log_cluster.sh --stop-log-replication",
            verbose=True,
        )

    def start(self, replica_num=0):
        if replica_num == 1:
            pid_file = self.pid_file_replica_1
            command = self.replica_command_1
            run_path = self.run_path1
            proc = self.proc_1
        elif replica_num == 2:
            pid_file = self.pid_file_replica_2
            command = self.replica_command_2
            run_path = self.run_path2
            proc = self.proc_2
        elif replica_num == 0:
            pid_file = self.pid_file
            command = self.command
            run_path = self.run_path0
            proc = self.proc
        else:
            assert False

        print(f"Starting ClickHouse server replica {replica_num}, command: {command}")

        Shell.check(f"rm {pid_file}")
        Shell.check(
            f"rm -rf {run_path} && mkdir -p {run_path}",
            verbose=True,
            strict=True,
        )

        proc = subprocess.Popen(command, stderr=subprocess.STDOUT, shell=True)
        if replica_num == 1:
            self.proc_1 = proc
        elif replica_num == 2:
            self.proc_2 = proc
        elif replica_num == 0:
            self.proc = proc
        else:
            assert False
        started = False
        try:
            for _ in range(5):
                pid = Shell.get_output(f"cat {pid_file}").strip()
                if not pid:
                    Utils.sleep(1)
                    continue
                started = True
                print(f"Got pid from fs [{pid}]")
                if replica_num == 1:
                    self.pid_1 = int(pid)
                elif replica_num == 2:
                    self.pid_2 = int(pid)
                elif replica_num == 0:
                    self.pid_0 = int(pid)
                else:
                    assert False
                break
        except Exception:
            pass

        if not started:
            stdout = proc.stdout.read().strip() if proc.stdout else ""
            stderr = proc.stderr.read().strip() if proc.stderr else ""
            Utils.print_formatted_error(
                f"Failed to start ClickHouse replica {replica_num}", stdout, stderr
            )
            return False

        print(
            f"ClickHouse server replica {replica_num} started successfully, pid [{pid}]"
        )
        res = True
        if self.is_db_replicated and replica_num == 0:
            res = self.start(replica_num=1) and self.start(replica_num=2)

        return res

    def create_minio_log_tables(self):
        # create tables for minio log webhooks
        res = Shell.check(
            'clickhouse-client --enable_json_type=1 --query "CREATE TABLE system.minio_audit_logs (log JSON(time DateTime64(9))) ENGINE = MergeTree ORDER BY tuple()"',
            verbose=True,
        )
        res = res and Shell.check(
            'clickhouse-client --enable_json_type=1 --query "CREATE TABLE system.minio_server_logs (log JSON(time DateTime64(9))) ENGINE = MergeTree ORDER BY tuple()"',
            verbose=True,
        )

        res = res and Shell.check(
            '/mc admin config set clickminio logger_webhook:ch_server_webhook endpoint="http://localhost:8123/?async_insert=1&wait_for_async_insert=0&async_insert_busy_timeout_min_ms=5000&async_insert_busy_timeout_max_ms=5000&async_insert_max_query_number=1000&async_insert_max_data_size=10485760&date_time_input_format=best_effort&query=INSERT%20INTO%20system.minio_server_logs%20FORMAT%20JSONAsObject" queue_size=1000000 batch_size=500',
            verbose=True,
            strict=True,
        )
        res = res and Shell.check(
            '/mc admin config set clickminio audit_webhook:ch_audit_webhook endpoint="http://localhost:8123/?async_insert=1&wait_for_async_insert=0&async_insert_busy_timeout_min_ms=5000&async_insert_busy_timeout_max_ms=5000&async_insert_max_query_number=1000&async_insert_max_data_size=10485760&date_time_input_format=best_effort&query=INSERT%20INTO%20system.minio_audit_logs%20FORMAT%20JSONAsObject" queue_size=1000000 batch_size=500',
            verbose=True,
            strict=True,
        )
        status = (
            "failed"
            if not res
            else Shell.get_output(
                "/mc admin service restart clickminio --wait --json 2>&1 | jq -r .status",
                verbose=True,
            )
        )
        res = "success" in status
        print(f"Clickminio restart status: {status}, res: {res}")
        if not res:
            print(f"ERROR: Failed to restart clickminio, status: {status}")
        return res

    def wait_ready(self, replica_num=0):
        res, out, err = 0, "", ""
        attempts = 30
        delay = 2
        if replica_num == 1:
            pid_file = self.pid_file_replica_1
            port = self.port_1
            proc = self.proc_1
            err_log = f"{self.log_dir}/clickhouse-server.err.1.log"
        elif replica_num == 2:
            pid_file = self.pid_file_replica_2
            port = self.port_2
            proc = self.proc_2
            err_log = f"{self.log_dir}/clickhouse-server.err.2.log"
        elif replica_num == 0:
            pid_file = self.pid_file
            port = self.port
            proc = self.proc
            err_log = f"{self.log_dir}/clickhouse-server.err.log"
        else:
            assert False
        self.pid = int(Shell.get_output(f"cat {pid_file}").strip())
        for attempt in range(attempts):
            res, out, err = Shell.get_res_stdout_stderr(
                f'clickhouse-client --port {port} --query "select 1"', verbose=True
            )
            if out.strip() == "1":
                print(f"Server replica {replica_num} ready")
                break
            else:
                print(f"Server replica {replica_num} not ready, err: {err}, wait")
            Utils.sleep(delay)
            if proc.poll() is not None:
                print(f"Server replica {replica_num} not ready, process is dead")
                Shell.check(f"echo 'Error log:' && tail -n100 {err_log}", verbose=True)
                return False
        else:
            Utils.print_formatted_error(
                f"Server replica {replica_num} not ready after [{attempts * delay}s]",
                out,
                err,
            )
            return False
        if self.is_db_replicated and replica_num == 0:
            return self.wait_ready(replica_num=1) and self.wait_ready(replica_num=2)
        return True

    def _flush_system_logs(self):
        for proc, port in zip(
            (self.proc, self.proc_1, self.proc_2), (self.port, self.port_1, self.port_2)
        ):
            if proc:
                res = Shell.check(
                    f'clickhouse-client --port {port} --query "system flush logs"',
                    verbose=True,
                )
                Shell.check(
                    f'clickhouse-client --port {port} --query "SYSTEM FLUSH ASYNC INSERT QUEUE"',
                    verbose=True,
                )
                if not res:
                    return False
        return True

    def prepare_stateful_data(self, with_s3_storage, is_db_replicated):
        if is_db_replicated:
            print("Skip stateful data preparation for db replicated")
            return True
        command = """
set -e
set -o pipefail

clickhouse-client --query "SHOW DATABASES"
clickhouse-client --query "CREATE DATABASE datasets"
clickhouse-client < ./tests/docker_scripts/create.sql
clickhouse-client --query "SHOW TABLES FROM datasets"

clickhouse-client --query "CREATE DATABASE test"
clickhouse-client --query "SHOW TABLES FROM test"
if [[ -n "$USE_S3_STORAGE_FOR_MERGE_TREE" ]] && [[ "$USE_S3_STORAGE_FOR_MERGE_TREE" -eq 1 ]]; then
    clickhouse-client --query "CREATE TABLE test.hits (WatchID UInt64,  JavaEnable UInt8,  Title String,  GoodEvent Int16, EventTime DateTime,  EventDate Date,  CounterID UInt32,  ClientIP UInt32,  ClientIP6 FixedString(16),  RegionID UInt32, UserID UInt64,  CounterClass Int8,  OS UInt8,  UserAgent UInt8,  URL String,  Referer String,  URLDomain String, RefererDomain String,  Refresh UInt8,  IsRobot UInt8,  RefererCategories Array(UInt16),  URLCategories Array(UInt16), URLRegions Array(UInt32),  RefererRegions Array(UInt32),  ResolutionWidth UInt16,  ResolutionHeight UInt16,  ResolutionDepth UInt8, FlashMajor UInt8, FlashMinor UInt8,  FlashMinor2 String,  NetMajor UInt8,  NetMinor UInt8, UserAgentMajor UInt16, UserAgentMinor FixedString(2),  CookieEnable UInt8, JavascriptEnable UInt8,  IsMobile UInt8,  MobilePhone UInt8, MobilePhoneModel String,  Params String,  IPNetworkID UInt32,  TraficSourceID Int8, SearchEngineID UInt16, SearchPhrase String,  AdvEngineID UInt8,  IsArtifical UInt8,  WindowClientWidth UInt16,  WindowClientHeight UInt16, ClientTimeZone Int16,  ClientEventTime DateTime,  SilverlightVersion1 UInt8, SilverlightVersion2 UInt8,  SilverlightVersion3 UInt32, SilverlightVersion4 UInt16,  PageCharset String,  CodeVersion UInt32,  IsLink UInt8,  IsDownload UInt8,  IsNotBounce UInt8, FUniqID UInt64,  HID UInt32,  IsOldCounter UInt8, IsEvent UInt8,  IsParameter UInt8,  DontCountHits UInt8,  WithHash UInt8, HitColor FixedString(1),  UTCEventTime DateTime,  Age UInt8,  Sex UInt8,  Income UInt8,  Interests UInt16,  Robotness UInt8, GeneralInterests Array(UInt16), RemoteIP UInt32,  RemoteIP6 FixedString(16),  WindowName Int32,  OpenerName Int32, HistoryLength Int16,  BrowserLanguage FixedString(2),  BrowserCountry FixedString(2),  SocialNetwork String,  SocialAction String, HTTPError UInt16, SendTiming Int32,  DNSTiming Int32,  ConnectTiming Int32,  ResponseStartTiming Int32,  ResponseEndTiming Int32, FetchTiming Int32,  RedirectTiming Int32, DOMInteractiveTiming Int32,  DOMContentLoadedTiming Int32,  DOMCompleteTiming Int32, LoadEventStartTiming Int32,  LoadEventEndTiming Int32, NSToDOMContentLoadedTiming Int32,  FirstPaintTiming Int32, RedirectCount Int8, SocialSourceNetworkID UInt8,  SocialSourcePage String,  ParamPrice Int64, ParamOrderID String, ParamCurrency FixedString(3),  ParamCurrencyID UInt16, GoalsReached Array(UInt32),  OpenstatServiceName String, OpenstatCampaignID String,  OpenstatAdID String,  OpenstatSourceID String,  UTMSource String, UTMMedium String, UTMCampaign String,  UTMContent String,  UTMTerm String, FromTag String,  HasGCLID UInt8,  RefererHash UInt64, URLHash UInt64,  CLID UInt32,  YCLID UInt64,  ShareService String,  ShareURL String,  ShareTitle String, ParsedParams Nested(Key1 String,  Key2 String, Key3 String, Key4 String, Key5 String,  ValueDouble Float64), IslandID FixedString(16),  RequestNum UInt32,  RequestTry UInt8)
        ENGINE = MergeTree() PARTITION BY toYYYYMM(EventDate)
        ORDER BY (CounterID, EventDate, intHash32(UserID)) SAMPLE BY intHash32(UserID) SETTINGS index_granularity = 8192, storage_policy='s3_cache'"
    clickhouse-client --query "CREATE TABLE test.visits (CounterID UInt32,  StartDate Date,  Sign Int8,  IsNew UInt8, VisitID UInt64,  UserID UInt64,  StartTime DateTime,  Duration UInt32,  UTCStartTime DateTime,  PageViews Int32, Hits Int32,  IsBounce UInt8,  Referer String,  StartURL String,  RefererDomain String,  StartURLDomain String, EndURL String,  LinkURL String,  IsDownload UInt8,  TraficSourceID Int8,  SearchEngineID UInt16,  SearchPhrase String, AdvEngineID UInt8,  PlaceID Int32,  RefererCategories Array(UInt16),  URLCategories Array(UInt16),  URLRegions Array(UInt32), RefererRegions Array(UInt32),  IsYandex UInt8,  GoalReachesDepth Int32,  GoalReachesURL Int32,  GoalReachesAny Int32, SocialSourceNetworkID UInt8,  SocialSourcePage String,  MobilePhoneModel String,  ClientEventTime DateTime,  RegionID UInt32, ClientIP UInt32,  ClientIP6 FixedString(16),  RemoteIP UInt32,  RemoteIP6 FixedString(16),  IPNetworkID UInt32, SilverlightVersion3 UInt32,  CodeVersion UInt32,  ResolutionWidth UInt16,  ResolutionHeight UInt16,  UserAgentMajor UInt16, UserAgentMinor UInt16,  WindowClientWidth UInt16,  WindowClientHeight UInt16,  SilverlightVersion2 UInt8,  SilverlightVersion4 UInt16, FlashVersion3 UInt16,  FlashVersion4 UInt16,  ClientTimeZone Int16,  OS UInt8,  UserAgent UInt8,  ResolutionDepth UInt8, FlashMajor UInt8,  FlashMinor UInt8,  NetMajor UInt8,  NetMinor UInt8,  MobilePhone UInt8,  SilverlightVersion1 UInt8, Age UInt8,  Sex UInt8,  Income UInt8,  JavaEnable UInt8,  CookieEnable UInt8,  JavascriptEnable UInt8,  IsMobile UInt8, BrowserLanguage UInt16,  BrowserCountry UInt16,  Interests UInt16,  Robotness UInt8,  GeneralInterests Array(UInt16), Params Array(String),  Goals Nested(ID UInt32, Serial UInt32, EventTime DateTime,  Price Int64,  OrderID String, CurrencyID UInt32), WatchIDs Array(UInt64),  ParamSumPrice Int64,  ParamCurrency FixedString(3),  ParamCurrencyID UInt16,  ClickLogID UInt64, ClickEventID Int32,  ClickGoodEvent Int32,  ClickEventTime DateTime,  ClickPriorityID Int32,  ClickPhraseID Int32,  ClickPageID Int32, ClickPlaceID Int32,  ClickTypeID Int32,  ClickResourceID Int32,  ClickCost UInt32,  ClickClientIP UInt32,  ClickDomainID UInt32, ClickURL String,  ClickAttempt UInt8,  ClickOrderID UInt32,  ClickBannerID UInt32,  ClickMarketCategoryID UInt32,  ClickMarketPP UInt32, ClickMarketCategoryName String,  ClickMarketPPName String,  ClickAWAPSCampaignName String,  ClickPageName String,  ClickTargetType UInt16, ClickTargetPhraseID UInt64,  ClickContextType UInt8,  ClickSelectType Int8,  ClickOptions String,  ClickGroupBannerID Int32, OpenstatServiceName String,  OpenstatCampaignID String,  OpenstatAdID String,  OpenstatSourceID String,  UTMSource String, UTMMedium String,  UTMCampaign String,  UTMContent String,  UTMTerm String,  FromTag String,  HasGCLID UInt8,  FirstVisit DateTime, PredLastVisit Date,  LastVisit Date,  TotalVisits UInt32,  TraficSource    Nested(ID Int8,  SearchEngineID UInt16, AdvEngineID UInt8, PlaceID UInt16, SocialSourceNetworkID UInt8, Domain String, SearchPhrase String, SocialSourcePage String),  Attendance FixedString(16), CLID UInt32,  YCLID UInt64,  NormalizedRefererHash UInt64,  SearchPhraseHash UInt64,  RefererDomainHash UInt64,  NormalizedStartURLHash UInt64, StartURLDomainHash UInt64,  NormalizedEndURLHash UInt64,  TopLevelDomain UInt64,  URLScheme UInt64,  OpenstatServiceNameHash UInt64, OpenstatCampaignIDHash UInt64,  OpenstatAdIDHash UInt64,  OpenstatSourceIDHash UInt64,  UTMSourceHash UInt64,  UTMMediumHash UInt64, UTMCampaignHash UInt64,  UTMContentHash UInt64,  UTMTermHash UInt64,  FromHash UInt64,  WebVisorEnabled UInt8,  WebVisorActivity UInt32, ParsedParams    Nested(Key1 String,  Key2 String,  Key3 String,  Key4 String, Key5 String, ValueDouble    Float64), Market Nested(Type UInt8, GoalID UInt32, OrderID String,  OrderPrice Int64,  PP UInt32,  DirectPlaceID UInt32,  DirectOrderID  UInt32, DirectBannerID UInt32,  GoodID String, GoodName String, GoodQuantity Int32,  GoodPrice Int64),  IslandID FixedString(16))
        ENGINE = CollapsingMergeTree(Sign) PARTITION BY toYYYYMM(StartDate) ORDER BY (CounterID, StartDate, intHash32(UserID), VisitID)
        SAMPLE BY intHash32(UserID) SETTINGS index_granularity = 8192, storage_policy='s3_cache'"

    clickhouse-client --max_execution_time 600 --max_memory_usage 25G --query "INSERT INTO test.hits SELECT * FROM datasets.hits_v1 SETTINGS enable_filesystem_cache_on_write_operations=0, max_insert_threads=16"
    clickhouse-client --max_execution_time 600 --max_memory_usage 25G --query "INSERT INTO test.visits SELECT * FROM datasets.visits_v1 SETTINGS enable_filesystem_cache_on_write_operations=0, max_insert_threads=16"
    clickhouse-client --query "DROP TABLE datasets.visits_v1 SYNC"
    clickhouse-client --query "DROP TABLE datasets.hits_v1 SYNC"
else
    clickhouse-client --query "RENAME TABLE datasets.hits_v1 TO test.hits"
    clickhouse-client --query "RENAME TABLE datasets.visits_v1 TO test.visits"
fi
clickhouse-client --query "CREATE TABLE test.hits_s3  (WatchID UInt64, JavaEnable UInt8, Title String, GoodEvent Int16, EventTime DateTime, EventDate Date, CounterID UInt32, ClientIP UInt32, ClientIP6 FixedString(16), RegionID UInt32, UserID UInt64, CounterClass Int8, OS UInt8, UserAgent UInt8, URL String, Referer String, URLDomain String, RefererDomain String, Refresh UInt8, IsRobot UInt8, RefererCategories Array(UInt16), URLCategories Array(UInt16), URLRegions Array(UInt32), RefererRegions Array(UInt32), ResolutionWidth UInt16, ResolutionHeight UInt16, ResolutionDepth UInt8, FlashMajor UInt8, FlashMinor UInt8, FlashMinor2 String, NetMajor UInt8, NetMinor UInt8, UserAgentMajor UInt16, UserAgentMinor FixedString(2), CookieEnable UInt8, JavascriptEnable UInt8, IsMobile UInt8, MobilePhone UInt8, MobilePhoneModel String, Params String, IPNetworkID UInt32, TraficSourceID Int8, SearchEngineID UInt16, SearchPhrase String, AdvEngineID UInt8, IsArtifical UInt8, WindowClientWidth UInt16, WindowClientHeight UInt16, ClientTimeZone Int16, ClientEventTime DateTime, SilverlightVersion1 UInt8, SilverlightVersion2 UInt8, SilverlightVersion3 UInt32, SilverlightVersion4 UInt16, PageCharset String, CodeVersion UInt32, IsLink UInt8, IsDownload UInt8, IsNotBounce UInt8, FUniqID UInt64, HID UInt32, IsOldCounter UInt8, IsEvent UInt8, IsParameter UInt8, DontCountHits UInt8, WithHash UInt8, HitColor FixedString(1), UTCEventTime DateTime, Age UInt8, Sex UInt8, Income UInt8, Interests UInt16, Robotness UInt8, GeneralInterests Array(UInt16), RemoteIP UInt32, RemoteIP6 FixedString(16), WindowName Int32, OpenerName Int32, HistoryLength Int16, BrowserLanguage FixedString(2), BrowserCountry FixedString(2), SocialNetwork String, SocialAction String, HTTPError UInt16, SendTiming Int32, DNSTiming Int32, ConnectTiming Int32, ResponseStartTiming Int32, ResponseEndTiming Int32, FetchTiming Int32, RedirectTiming Int32, DOMInteractiveTiming Int32, DOMContentLoadedTiming Int32, DOMCompleteTiming Int32, LoadEventStartTiming Int32, LoadEventEndTiming Int32, NSToDOMContentLoadedTiming Int32, FirstPaintTiming Int32, RedirectCount Int8, SocialSourceNetworkID UInt8, SocialSourcePage String, ParamPrice Int64, ParamOrderID String, ParamCurrency FixedString(3), ParamCurrencyID UInt16, GoalsReached Array(UInt32), OpenstatServiceName String, OpenstatCampaignID String, OpenstatAdID String, OpenstatSourceID String, UTMSource String, UTMMedium String, UTMCampaign String, UTMContent String, UTMTerm String, FromTag String, HasGCLID UInt8, RefererHash UInt64, URLHash UInt64, CLID UInt32, YCLID UInt64, ShareService String, ShareURL String, ShareTitle String, ParsedParams Nested(Key1 String, Key2 String, Key3 String, Key4 String, Key5 String, ValueDouble Float64), IslandID FixedString(16), RequestNum UInt32, RequestTry UInt8) ENGINE = MergeTree() PARTITION BY toYYYYMM(EventDate) ORDER BY (CounterID, EventDate, intHash32(UserID)) SAMPLE BY intHash32(UserID) SETTINGS index_granularity = 8192, storage_policy='s3_cache'"
# AWS S3 is very inefficient, so increase memory even further:
clickhouse-client --max_execution_time 600 --max_memory_usage 30G --max_memory_usage_for_user 30G --query "INSERT INTO test.hits_s3 SELECT * FROM test.hits SETTINGS enable_filesystem_cache_on_write_operations=0, write_through_distributed_cache=0, max_insert_threads=16"

clickhouse-client --query "SHOW TABLES FROM test"
clickhouse-client --query "SELECT count() FROM test.hits"
clickhouse-client --query "SELECT count() FROM test.visits"
"""
        if with_s3_storage:
            command = "USE_S3_STORAGE_FOR_MERGE_TREE=1\n" + command
        return Shell.check(command)

    def insert_system_zookeeper_config(self):
        for _ in range(10):
            res = Shell.check(
                f"clickhouse-client --query \"insert into system.zookeeper (name, path, value) values ('auxiliary_zookeeper2', '{temp_dir}/chroot/', '')\"",
                verbose=True,
            )
            time.sleep(1)
            if res:
                return True
        else:
            return False

    def run_fast_test(self, test=""):
        if Path(self.test_output_file).exists():
            Path(self.test_output_file).unlink()
        exit_code = Shell.run(self.fast_test_command.format(TEST=test), verbose=True)
        return exit_code == 0

    def terminate(self):
        if self.minio_proc:
            # remove the webhook so it doesn't spam with errors once we stop ClickHouse
            Shell.check(
                "/mc admin config reset clickminio logger_webhook:ch_server_webhook",
                verbose=True,
            )
            Shell.check(
                "/mc admin config reset clickminio audit_webhook:ch_audit_webhook",
                verbose=True,
            )

        self._flush_system_logs()
        print("Terminate ClickHouse processes")

        Shell.check(f"ps -ef | grep  clickhouse")
        for proc, pid_file, pid, run_path in (
            (self.proc, self.pid_file, self.pid_0, self.run_path0),
            (self.proc_1, self.pid_file_replica_1, self.pid_1, self.run_path1),
            (self.proc_2, self.pid_file_replica_2, self.pid_2, self.run_path2),
        ):
            if proc and pid:
                # Increase timeout to 10 minutes (max-tries * 2 seconds) to give gdb time to collect stack traces
                # (if safeExit breakpoint is hit after the server's internal shutdown timeout is reached).
                if not Shell.check(
                    f"cd {run_path} && clickhouse stop --pid-path {Path(pid_file).parent} --max-tries 600",
                    verbose=True,
                ):
                    print("Failed to stop ClickHouse process gracefully")

        return self

    def prepare_logs(self, all=False):
        res = self._get_logs_archives_server()
        if all:
            res += self.debug_artifacts
            res += self.dump_system_tables()
            res += self._collect_core_dumps()
            res += self._get_logs_archive_coordination()
            if Path(self.MINIO_LOG).exists():
                res.append(self.MINIO_LOG)
            if Path(self.AZURITE_LOG).exists():
                res.append(self.AZURITE_LOG)
            if Path(self.GDB_LOG).exists():
                res.append(self.GDB_LOG)
            if Path(self.DMESG_LOG).exists():
                res.append(self.DMESG_LOG)
            if Path(self.CH_LOCAL_ERR_LOG).exists():
                res.append(self.CH_LOCAL_ERR_LOG)
            if Path(self.CH_LOCAL_LOG).exists():
                res.append(self.CH_LOCAL_LOG)
        self.logs = res
        return res

    def _collect_core_dumps(self):
        # Find at most 3 core.* files in the current directory (non-recursive)
        cmd = "find . -maxdepth 1 -type f -name 'core.*' | head -n 3"
        core_files = Shell.get_output(cmd, verbose=True).splitlines()
        return [Utils.compress_zst(f) for f in core_files if Path(f).is_file()]

    @classmethod
    def _get_logs_archive_coordination(cls):
        Shell.check(
            f"cd {temp_dir} && tar -czf coordination.tar.gz --files-from <(find . -type d -name coordination)",
            verbose=True,
        )
        if Path(f"{temp_dir}/coordination.tar.gz").exists():
            return [f"{temp_dir}/coordination.tar.gz"]
        else:
            print("WARNING: Coordination logs not found")
            return []

    def _get_logs_archives_server(self):
        assert Path(
            self.log_dir
        ).exists(), f"Log directory {self.log_dir} does not exist"
        return [f for f in glob.glob(f"{self.log_dir}/*.log")]

    def check_fatal_messages_in_logs(self):
        results = []

        # if command exit code is 1 - it's failed test case, script output will be stored into test case info
        results.append(
            Result.from_commands_run(
                name="Exception in test runner",
                command=f"! grep -A10 'Traceback (most recent call last)' {temp_dir}/job.log | head -n 100 | tee /dev/stderr | grep -q .",
            )
        )
        results.append(
            Result.from_commands_run(
                name="Sanitizer assert (in stderr.log)",
                command=f"! sed -n '/.*anitizer/,${{p}}' {self.log_dir}/stderr*.log | grep -v \"ASan doesn't fully support makecontext/swapcontext functions\" | head -n 100 | tee /dev/stderr | grep -q .",
            )
        )
        results.append(
            Result.from_commands_run(
                name="Killed by signal (in clickhouse-server.log)",
                command=f"cd {self.log_dir} && ! grep ' <Fatal>' clickhouse-server*.log | tee /dev/stderr | grep -q .",
            )
        )
        results.append(
            Result.from_commands_run(
                name="Fatal messages (in clickhouse-server.log)",
                command=f"cd {self.log_dir} && ! grep -A50 '#######################################' clickhouse-server*.log| grep '<Fatal>' | head -n100 | tee /dev/stderr | grep -q .",
            )
        )
        results.append(
            Result.from_commands_run(
                name="Logical error thrown (see clickhouse-server.log or logical_errors.txt)",
                command=f"cd {self.log_dir} && ! grep -A10 'Code: 49. DB::Exception: ' clickhouse-server*.log | head -n100 | tee /dev/stderr | grep -q .",
            )
        )
        results.append(
            Result.from_commands_run(
                name="No lost s3 keys",
                command=f"cd {self.log_dir} && ! grep 'Code: 499.*The specified key does not exist' clickhouse-server*.log | grep -v -e 'a.myext' -e 'DistributedCacheTCPHandler' -e 'ReadBufferFromDistributedCache' -e 'ReadBufferFromS3' -e 'ReadBufferFromAzureBlobStorage' -e 'AsynchronousBoundedReadBuffer' -e 'caller id: None:DistribCache' | head -n100 | tee /dev/stderr | grep -q .",
            )
        )
        results.append(
            Result.from_commands_run(
                name="Lost forever for SharedMergeTree",
                command=f"cd {self.log_dir} && ! grep 'it is lost forever' clickhouse-server*.log | head -n100 | tee /dev/stderr | grep -q .",
            )
        )
        results.append(
            Result.from_commands_run(
                name="Lost forever for SharedMergeTree",
                command=f"cd {self.log_dir} && ! grep 'it is lost forever' clickhouse-server*.log | head -n100 | tee /dev/stderr | grep -q .",
            )
        )
        results.append(
            Result.from_commands_run(
                name="S3_ERROR No such key thrown (see clickhouse-server.log or no_such_key_errors.txt)",
                command=f"cd {self.log_dir} && ! grep 'Code: 499.*The specified key does not exist' clickhouse-server*.log | grep -v -e 'a.myext' -e 'DistributedCacheTCPHandler' -e 'ReadBufferFromDistributedCache' -e 'ReadBufferFromS3' -e 'ReadBufferFromAzureBlobStorage' -e 'AsynchronousBoundedReadBuffer' -e 'caller id: None:DistribCache' | head -n100 | tee /dev/stderr | grep -q .",
            )
        )
        if Shell.check(f"dmesg > {self.DMESG_LOG}"):
            results.append(
                Result.from_commands_run(
                    name="OOM in dmesg",
                    command=f"! cat {self.DMESG_LOG} | grep -e 'Out of memory: Killed process' -e 'oom_reaper: reaped process' -e 'oom-kill:constraint=CONSTRAINT_NONE' | tee /dev/stderr | grep -q .",
                )
            )
        else:
            print("WARNING: dmesg not enabled")
        results.append(
            Result.from_commands_run(
                name="Found signal in gdb.log",
                command=f"! cat {self.GDB_LOG} | grep -C3 ' received signal ' | tee /dev/stderr | grep -q .",
            )
        )
        # convert statuses to CH tests notation
        for result in results:
            if result.is_ok():
                result.set_status(Result.StatusExtended.OK)
            else:
                result.set_status(Result.StatusExtended.FAIL)
        return results

    def collect_core_dumps(self):
        Shell.check(
            f"find {self.run_path0}/.. -type f -maxdepth 1 -name 'core.*' | while read -r core; do zstd --threads=0 \"$core\"; done"
        )
        core_files = []
        for core in glob.iglob(f"{self.run_path0}/../core.*.zst"):
            core_files.append(core)
        return core_files

    def _prepare_gdb_script(self):
        rtmin = Shell.get_output("kill -l SIGRTMIN")
        script = """\
set follow-fork-mode parent
handle SIGHUP nostop noprint pass
handle SIGINT nostop noprint pass
handle SIGQUIT nostop noprint pass
handle SIGPIPE nostop noprint pass
handle SIGTERM nostop noprint pass
handle SIGUSR1 nostop noprint pass
handle SIGUSR2 nostop noprint pass
handle SIG{RTMIN} nostop noprint pass
info signals
# safeExit is called if graceful shutdown times out. Print stack traces in that case.
break safeExit
continue
thread apply all backtrace
backtrace full
info registers
p "top 1 KiB of the stack:"
p/x *(uint64_t[128]*)"'$sp'"
maintenance info sections
disassemble /s
up
disassemble /s
up
disassemble /s
p \"done\"
detach
quit
""".format(
            RTMIN=rtmin
        )
        with open(f"{temp_dir}/script.gdb", "w") as file:
            file.write(script)
        return f"{temp_dir}/script.gdb"

    def attach_gdb(self):
        Shell.check(f"rm {self.GDB_LOG}", verbose=True)
        script_path = self._prepare_gdb_script()
        assert self.pid, "ClickHouse not started"
        # FIXME Hung check may work incorrectly because of attached gdb
        # We cannot attach another gdb to get stacktraces if some queries hung
        print(f"Attach gdb to PID {self.pid}")
        with open(self.GDB_LOG, "w") as log_file:
            self.gdb_proc = subprocess.Popen(
                f"gdb -batch -command {script_path} -p {self.pid}",
                shell=True,
                stdout=log_file,
                stderr=log_file,
            )
        time.sleep(2)
        self.gdb_proc.poll()
        attached = False
        if self.gdb_proc.returncode is not None:
            print("ERROR: Failed to attach gdb")
        else:
            for i in range(60):
                attached = Shell.check(
                    f"clickhouse-client --query \"SELECT 'Connected to clickhouse-server after attaching gdb'\"",
                    verbose=True,
                )
                if attached:
                    break
                time.sleep(1)
        if not attached:
            self.debug_artifacts += [script_path]
        return attached

    def dump_system_tables(self):
        # Stop server so we can safely read data with clickhouse-local.
        # Why do we read data with clickhouse-local?
        # Because it's the simplest way to read it when server has crashed.
        # Increase timeout to 10 minutes (max-tries * 2 seconds) to give gdb time to collect stack traces
        # (if safeExit breakpoint is hit after the server's internal shutdown timeout is reached).

        # # Remove all limits to avoid TOO_MANY_ROWS_OR_BYTES while gathering system.*_log tables
        # Shell.check("rm /etc/clickhouse-server/users.d/limits.yaml", verbose=True)
        # Shell.check("clickhouse-client -q \"system reload config\" ||:", verbose=True)
        TABLES = [
            "query_log",
            "zookeeper_log",
            "trace_log",
            "transactions_info_log",
            "metric_log",
            "blob_storage_log",
            "error_log",
            "query_metric_log",
            "part_log",
            "latency_log",
            "minio_audit_logs",
            "minio_server_logs",
        ]
        command_args = self.LOGS_SAVER_CLIENT_OPTIONS
        # command_args += f" --config-file={self.ch_config_dir}/config.xml"
        command_args += " --only-system-tables --stacktrace"
        # we need disk definitions for S3 configurations, but it is OK to always use server config

        command_args += " --config-file=/etc/clickhouse-server/config.xml"
        # Change log files for local in config.xml as command args do not override
        Shell.check(
            f"sed -i 's|<log>.*</log>|<log>{self.CH_LOCAL_LOG}</log>|' /etc/clickhouse-server/config.xml"
        )
        Shell.check(
            f"sed -i 's|<errorlog>.*</errorlog>|<errorlog>{self.CH_LOCAL_ERR_LOG}</errorlog>|' /etc/clickhouse-server/config.xml"
        )
        # FIXME: Hack for s3_with_keeper (note, that we don't need the disk,
        # the problem is that whenever we need disks all disks will be
        # initialized [1])
        #
        #   [1]: https://github.com/ClickHouse/ClickHouse/issues/77320
        #
        #   [2]: https://github.com/ClickHouse/ClickHouse/issues/77320
        #
        command_args_post = f"-- --zookeeper.implementation=testkeeper"

        Shell.check(
            f"rm -rf {temp_dir}/system_tables && mkdir -p {temp_dir}/system_tables"
        )
        res = True

        for table in TABLES:
            path_arg = f" --path {self.run_path0}"
            res = Shell.check(
                f"cd {self.run_path0} && clickhouse local {command_args} {path_arg} --query \"select * from system.{table} into outfile '{temp_dir}/system_tables/{table}.tsv' format TSVWithNamesAndTypes\" {command_args_post}",
                verbose=True,
            )
            if not res:
                print(f"ERROR: Failed to dump system table: {table}")
                self.extra_tests_results.append(
                    Result(name=f"Scraping {table}", status="FAIL")
                )
                res = False
            if "minio" in table:
                # minio tables are not replicated
                continue
            if self.is_shared_catalog or self.is_db_replicated:
                path_arg = f" --path {self.run_path1}"
                res = Shell.check(
                    f"cd {self.run_path1} && clickhouse local {command_args} {path_arg} --query \"select * from system.{table} into outfile '{temp_dir}/system_tables/{table}.1.tsv' format TSVWithNamesAndTypes\" {command_args_post}",
                    verbose=True,
                )
                if not res:
                    print(f"ERROR: Failed to dump system table from replica 1: {table}")
                    self.extra_tests_results.append(
                        Result(name=f"Scraping {table}.1", status="FAIL")
                    )
                    res = False
            if self.is_db_replicated:
                path_arg = f" --path {self.run_path2}"
                res = Shell.check(
                    f"cd {self.run_path2} && clickhouse local {command_args} {path_arg} --query \"select * from system.{table} into outfile '{temp_dir}/system_tables/{table}.2.tsv' format TSVWithNamesAndTypes\" {command_args_post}",
                    verbose=True,
                )
                if not res:
                    print(f"ERROR: Failed to dump system table from replica 2: {table}")
                    self.extra_tests_results.append(
                        Result(name=f"Scraping {table}.2", status="FAIL")
                    )
                    res = False
        return [f for f in glob.glob(f"{temp_dir}/system_tables/*.tsv")]

    @staticmethod
    def set_random_timezone():
        tz = Shell.get_output(
            f"rg -v '#' /usr/share/zoneinfo/zone.tab  | awk '{{print $3}}' | shuf | head -n1"
        )
        print(f"Chosen random timezone: {tz}")
        assert tz, "Failed to get random TZ"
        Shell.check(
            f"cat /usr/share/zoneinfo/{tz} > /etc/localtime && echo '{tz}' > /etc/timezone",
            verbose=True,
            strict=True,
        )


if __name__ == "__main__":
    ch = ClickHouseProc()
    command = sys.argv[1]
    res = False
    try:
        if command == "logs_export_config":
            res = ch.create_log_export_config()
        elif command == "logs_export_start":
            # FIXME: the start_time must be preserved globally in ENV or something like that
            # to get the same values in different DBs
            # As a wild idea, it could be stored in a Info.check_start_timestamp
            res = ch.start_log_exports(check_start_time=Utils.timestamp())
        elif command == "logs_export_stop":
            res = ch.stop_log_exports()
        elif command == "start_minio":
            param = sys.argv[2]
            assert param in ["stateless"]
            res = ch.start_minio(param)
        else:
            raise ValueError(f"Unknown command: {command}")
    except Exception as e:
        print(f"ERROR: Failed to do [{command}]")
        traceback.print_exc()

    sys.exit(1 if not res else 0)<|MERGE_RESOLUTION|>--- conflicted
+++ resolved
@@ -305,11 +305,7 @@
         self.proc_2 = None
         self.pid = 0
         nproc = int(Utils.cpu_count() / 2)
-<<<<<<< HEAD
-        self.fast_test_command = f"cd {temp_dir} && clickhouse-test --hung-check --trace --no-random-settings --no-random-merge-tree-settings --no-long --testname --shard --check-zookeeper-session --order random --report-logs-stats --fast-tests-only --no-stateful --jobs {nproc} -- '{{TEST}}' | ts '%Y-%m-%d %H:%M:%S' \
-=======
         self.fast_test_command = f"cd {temp_dir} && clickhouse-test --hung-check --trace --capture-client-stacktrace --no-random-settings --no-random-merge-tree-settings --no-long --testname --shard --check-zookeeper-session --order random --report-logs-stats --fast-tests-only --no-stateful --jobs {nproc} -- '{{TEST}}' | ts '%Y-%m-%d %H:%M:%S' \
->>>>>>> 2040e3f2
         | tee -a \"{self.test_output_file}\""
         self.minio_proc = None
         self.azurite_proc = None
