#include <Access/AccessControl.h>
#include <Access/AuthenticationData.h>
#include <Access/Common/AuthenticationType.h>
#include <Common/Base64.h>
#include <Common/Exception.h>
#include <IO/WriteHelpers.h>
#include <Interpreters/Access/getValidUntilFromAST.h>
#include <Interpreters/Context.h>
#include <Interpreters/evaluateConstantExpression.h>
#include <Parsers/ASTLiteral.h>
#include <Parsers/Access/ASTPublicSSHKey.h>
#include <Storages/checkAndGetLiteralArgument.h>
#include <Poco/LRUCache.h>

#include <boost/algorithm/hex.hpp>
#include <Poco/SHA1Engine.h>

#include "config.h"

#if USE_SSL
#    include <openssl/rand.h>
#    include <openssl/err.h>
#    include <Common/Crypto/X509Certificate.h>
#    include <Common/OpenSSLHelpers.h>
#endif

#if USE_BCRYPT
#     include <bcrypt.h>
#endif

namespace CurrentMetrics
{
    extern const Metric BcryptCacheBytes;
    extern const Metric BcryptCacheSize;
}


namespace DB
{

namespace ErrorCodes
{
    extern const int AUTHENTICATION_FAILED;
    extern const int SUPPORT_IS_DISABLED;
    extern const int BAD_ARGUMENTS;
    extern const int LOGICAL_ERROR;
    extern const int NOT_IMPLEMENTED;
    extern const int OPENSSL_ERROR;
}


AuthenticationData::Digest AuthenticationData::Util::encodeSHA256(std::string_view text [[maybe_unused]])
{
#if USE_SSL
    Digest hash;
    hash.resize(32);
    ::DB::encodeSHA256(text, hash.data());
    return hash;
#else
    throw Exception(ErrorCodes::SUPPORT_IS_DISABLED, "SHA256 passwords support is disabled, because ClickHouse was built without SSL library");
#endif
}

AuthenticationData::Digest AuthenticationData::Util::encodeScramSHA256(std::string_view password [[maybe_unused]], std::string_view salt [[maybe_unused]])
{
#if USE_SSL
    std::vector<uint8_t> salt_digest;
    for (auto elem : base64Decode(String(salt)))
        salt_digest.push_back(elem);
    auto salted_password = pbkdf2SHA256(password, salt_digest, 4096);
    return salted_password;
#else
    throw Exception(ErrorCodes::SUPPORT_IS_DISABLED, "SCRAM SHA256 passwords support is disabled, because ClickHouse was built without SSL library");
#endif
}


AuthenticationData::Digest AuthenticationData::Util::encodeSHA1(std::string_view text)
{
    Poco::SHA1Engine engine;
    engine.update(text.data(), text.size());
    return engine.digest();
}

AuthenticationData::Digest AuthenticationData::Util::encodeBcrypt(std::string_view text [[maybe_unused]], int workfactor [[maybe_unused]])
{
#if USE_BCRYPT
    if (text.size() > 72)
        throw Exception(
            ErrorCodes::BAD_ARGUMENTS,
            "bcrypt does not support passwords with a length of more than 72 bytes");

    char salt[BCRYPT_HASHSIZE];
    Digest hash;
    hash.resize(64);

    int ret = bcrypt_gensalt(workfactor, salt);
    if (ret != 0)
        throw Exception(ErrorCodes::LOGICAL_ERROR, "BCrypt library failed: bcrypt_gensalt returned {}", ret);

    ret = bcrypt_hashpw(text.data(), salt, reinterpret_cast<char *>(hash.data())); /// NOLINT(bugprone-suspicious-stringview-data-usage)
    if (ret != 0)
        throw Exception(ErrorCodes::LOGICAL_ERROR, "BCrypt library failed: bcrypt_hashpw returned {}", ret);

    return hash;
#else
    throw Exception(
        ErrorCodes::SUPPORT_IS_DISABLED,
        "bcrypt passwords support is disabled, because ClickHouse was built without bcrypt library");
#endif
}

bool AuthenticationData::Util::checkPasswordBcrypt(std::string_view password [[maybe_unused]], const Digest & password_bcrypt [[maybe_unused]])
{
#if USE_BCRYPT
<<<<<<< HEAD
    int ret = bcrypt_checkpw(password.data(), reinterpret_cast<const char *>(password_bcrypt.data())); /// NOLINT(bugprone-suspicious-stringview-data-usage)
    /// Before 24.6 we didn't validate hashes on creation, so it could be that the stored hash is invalid
    /// and it could not be decoded by the library
    if (ret == -1)
        throw Exception(ErrorCodes::AUTHENTICATION_FAILED, "Internal failure decoding Bcrypt hash");
    return (ret == 0);
=======
    /// Bcrypt takes a long time to compute, so we cache the results.
    /// To avoid storing plaintext passwords in memory we only store SHA256 of the password from the user.
    /// We store a mapping of the pair of SHA256 of the password and bcrypt hash to the result of the comparison.
    using SimpleCacheBase = DB::CacheBase<std::string, bool>;
    static auto bcrypt_cache = SimpleCacheBase("LRU", CurrentMetrics::BcryptCacheBytes, CurrentMetrics::BcryptCacheSize, /*max_size_in_bytes*/ 1024, /*max_count*/ 1024, /*size_ratio*/ 0.5);

    auto password_digest = encodeSHA256(password);
    /// Both `password_digest` and `password_bcrypt` are fixed length, so we don't need a separator.
    auto cache_key = fmt::format(
        "{}{}",
        std::string_view{reinterpret_cast<const char *>(password_digest.data()), password_digest.size()},
        std::string_view{reinterpret_cast<const char *>(password_bcrypt.data()), password_bcrypt.size()});

    auto [result, _] = bcrypt_cache.getOrSet(cache_key, [&] -> std::shared_ptr<bool>
        {
            int ret = bcrypt_checkpw(password.data(), reinterpret_cast<const char *>(password_bcrypt.data()));  /// NOLINT(bugprone-suspicious-stringview-data-usage)
            /// Before 24.6 we didn't validate hashes on creation, so it could be that the stored hash is invalid
            /// and it could not be decoded by the library
            if (ret == -1)
                throw Exception(ErrorCodes::AUTHENTICATION_FAILED, "Internal failure decoding Bcrypt hash");

            return std::make_shared<bool>(ret == 0);
        });

    return *result;
>>>>>>> 157ac6fb
#else
    throw Exception(
        ErrorCodes::SUPPORT_IS_DISABLED,
        "bcrypt passwords support is disabled, because ClickHouse was built without bcrypt library");
#endif
}

bool operator ==(const AuthenticationData & lhs, const AuthenticationData & rhs)
{
    return (lhs.type == rhs.type) && (lhs.password_hash == rhs.password_hash)
        && (lhs.ldap_server_name == rhs.ldap_server_name) && (lhs.kerberos_realm == rhs.kerberos_realm)
#if USE_SSL
        && (lhs.ssl_certificate_subjects == rhs.ssl_certificate_subjects)
#endif
#if USE_SSH
        && (lhs.ssh_keys == rhs.ssh_keys)
#endif
        && (lhs.http_auth_scheme == rhs.http_auth_scheme)
        && (lhs.http_auth_server_name == rhs.http_auth_server_name)
        && (lhs.valid_until == rhs.valid_until);
}


void AuthenticationData::setPassword(const String & password_, bool validate)
{
    switch (type)
    {
        case AuthenticationType::PLAINTEXT_PASSWORD:
            setPasswordHashBinary(Util::stringToDigest(password_), validate);
            return;

        case AuthenticationType::SHA256_PASSWORD:
            setPasswordHashBinary(Util::encodeSHA256(password_), validate);
            return;

        case AuthenticationType::SCRAM_SHA256_PASSWORD:
            setPasswordHashBinary(Util::encodeScramSHA256(password_, ""), validate);
            return;

        case AuthenticationType::DOUBLE_SHA1_PASSWORD:
            setPasswordHashBinary(Util::encodeDoubleSHA1(password_), validate);
            return;

        case AuthenticationType::BCRYPT_PASSWORD:
        case AuthenticationType::NO_PASSWORD:
        case AuthenticationType::LDAP:
        case AuthenticationType::JWT:
        case AuthenticationType::KERBEROS:
        case AuthenticationType::SSL_CERTIFICATE:
        case AuthenticationType::SSH_KEY:
        case AuthenticationType::HTTP:
        case AuthenticationType::NO_AUTHENTICATION:
            throw Exception(ErrorCodes::LOGICAL_ERROR, "Cannot specify password for authentication type {}", toString(type));

        case AuthenticationType::MAX:
            break;
    }
    throw Exception(ErrorCodes::NOT_IMPLEMENTED, "setPassword(): authentication type {} not supported", toString(type));
}

void AuthenticationData::setPasswordBcrypt(const String & password_, int workfactor_, bool validate)
{
    if (type != AuthenticationType::BCRYPT_PASSWORD)
        throw Exception(ErrorCodes::LOGICAL_ERROR, "Cannot specify bcrypt password for authentication type {}", toString(type));

    setPasswordHashBinary(Util::encodeBcrypt(password_, workfactor_), validate);
}

String AuthenticationData::getPassword() const
{
    if (type != AuthenticationType::PLAINTEXT_PASSWORD)
        throw Exception(ErrorCodes::LOGICAL_ERROR, "Cannot decode the password");
    return String(password_hash.data(), password_hash.data() + password_hash.size());
}


void AuthenticationData::setPasswordHashHex(const String & hash, bool validate)
{
    Digest digest;
    digest.resize(hash.size() / 2);

    try
    {
        boost::algorithm::unhex(hash.begin(), hash.end(), digest.data());
    }
    catch (const std::exception &)
    {
        throw Exception(ErrorCodes::BAD_ARGUMENTS, "Cannot read password hash in hex, check for valid characters [0-9a-fA-F] and length");
    }

    setPasswordHashBinary(digest, validate);
}


String AuthenticationData::getPasswordHashHex() const
{
    if (type == AuthenticationType::LDAP || type == AuthenticationType::KERBEROS || type == AuthenticationType::SSL_CERTIFICATE)
        throw Exception(ErrorCodes::LOGICAL_ERROR, "Cannot get password hex hash for authentication type {}", toString(type));

    String hex;
    hex.resize(password_hash.size() * 2);
    boost::algorithm::hex(password_hash.begin(), password_hash.end(), hex.data());
    return hex;
}


void AuthenticationData::setPasswordHashBinary(const Digest & hash, bool validate)
{
    switch (type)
    {
        case AuthenticationType::PLAINTEXT_PASSWORD:
        {
            password_hash = hash;
            return;
        }

        case AuthenticationType::SHA256_PASSWORD:
        {
            if (hash.size() != 32)
                throw Exception(ErrorCodes::BAD_ARGUMENTS,
                                "Password hash for the 'SHA256_PASSWORD' authentication type has length {} "
                                "but must be exactly 32 bytes.", hash.size());
            password_hash = hash;
            return;
        }

        case AuthenticationType::SCRAM_SHA256_PASSWORD:
        {
            password_hash = hash;
            return;
        }

        case AuthenticationType::DOUBLE_SHA1_PASSWORD:
        {
            if (validate && hash.size() != 20)
                throw Exception(ErrorCodes::BAD_ARGUMENTS,
                                "Password hash for the 'DOUBLE_SHA1_PASSWORD' authentication type has length {} "
                                "but must be exactly 20 bytes.", hash.size());
            password_hash = hash;
            return;
        }

        case AuthenticationType::BCRYPT_PASSWORD:
        {
            /// Depending on the workfactor the resulting hash can be 59 or 60 characters long.
            /// However the library we use to encode it requires hash string to be 64 characters long,
            ///  so we also allow the hash of this length.

            if (validate && hash.size() != 59 && hash.size() != 60 && hash.size() != 64)
                throw Exception(ErrorCodes::BAD_ARGUMENTS,
                                "Password hash for the 'BCRYPT_PASSWORD' authentication type has length {} "
                                "but must be 59 or 60 bytes.", hash.size());

            auto resized = hash;
            resized.resize(64);

#if USE_BCRYPT
            if (validate)
            {
                /// Verify that it is a valid hash
                int ret = bcrypt_checkpw("", reinterpret_cast<const char *>(resized.data()));
                if (ret == -1)
                    throw Exception(ErrorCodes::BAD_ARGUMENTS, "Could not decode the provided hash with 'bcrypt_hash'");
            }
#endif

            password_hash = hash;
            password_hash.resize(64);
            return;
        }

        case AuthenticationType::NO_PASSWORD:
        case AuthenticationType::LDAP:
        case AuthenticationType::JWT:
        case AuthenticationType::KERBEROS:
        case AuthenticationType::SSL_CERTIFICATE:
        case AuthenticationType::SSH_KEY:
        case AuthenticationType::HTTP:
        case AuthenticationType::NO_AUTHENTICATION:
            throw Exception(ErrorCodes::LOGICAL_ERROR, "Cannot specify password binary hash for authentication type {}", toString(type));

        case AuthenticationType::MAX:
            break;
    }
    throw Exception(ErrorCodes::NOT_IMPLEMENTED, "setPasswordHashBinary(): authentication type {} not supported", toString(type));
}

void AuthenticationData::setSalt(String salt_)
{
    if (type != AuthenticationType::SHA256_PASSWORD && type != AuthenticationType::SCRAM_SHA256_PASSWORD)
        throw Exception(ErrorCodes::NOT_IMPLEMENTED, "setSalt(): authentication type {} not supported", toString(type));
    salt = std::move(salt_);
}

String AuthenticationData::getSalt() const
{
    return salt;
}

#if USE_SSL
void AuthenticationData::setSSLCertificateSubjects(X509Certificate::Subjects && ssl_certificate_subjects_)
{
    if (ssl_certificate_subjects_.empty())
        throw Exception(ErrorCodes::BAD_ARGUMENTS, "The 'SSL CERTIFICATE' authentication type requires a non-empty list of subjects.");
    ssl_certificate_subjects = std::move(ssl_certificate_subjects_);
}

void AuthenticationData::addSSLCertificateSubject(X509Certificate::Subjects::Type type_, String && subject_)
{
    ssl_certificate_subjects.insert(type_, std::move(subject_));
}
#endif

std::shared_ptr<ASTAuthenticationData> AuthenticationData::toAST() const
{
    auto node = std::make_shared<ASTAuthenticationData>();
    auto auth_type = getType();
    node->type = auth_type;

    switch (auth_type)
    {
        case AuthenticationType::PLAINTEXT_PASSWORD:
        {
            node->contains_password = true;
            node->children.push_back(std::make_shared<ASTLiteral>(getPassword()));
            break;
        }
        case AuthenticationType::SHA256_PASSWORD:
        {
            node->contains_hash = true;
            node->children.push_back(std::make_shared<ASTLiteral>(getPasswordHashHex()));

            if (!getSalt().empty())
                node->children.push_back(std::make_shared<ASTLiteral>(getSalt()));
            break;
        }
        case AuthenticationType::SCRAM_SHA256_PASSWORD:
        {
            node->contains_hash = true;
            node->children.push_back(std::make_shared<ASTLiteral>(getPasswordHashHex()));

            if (!getSalt().empty())
                node->children.push_back(std::make_shared<ASTLiteral>(getSalt()));
            break;
        }
        case AuthenticationType::DOUBLE_SHA1_PASSWORD:
        {
            node->contains_hash = true;
            node->children.push_back(std::make_shared<ASTLiteral>(getPasswordHashHex()));
            break;
        }
        case AuthenticationType::BCRYPT_PASSWORD:
        {
            node->contains_hash = true;
            node->children.push_back(std::make_shared<ASTLiteral>(AuthenticationData::Util::digestToString(getPasswordHashBinary())));
            break;
        }
        case AuthenticationType::LDAP:
        {
            node->children.push_back(std::make_shared<ASTLiteral>(getLDAPServerName()));
            break;
        }
        case AuthenticationType::JWT:
        {
            throw Exception(ErrorCodes::SUPPORT_IS_DISABLED, "JWT is available only in ClickHouse Cloud");
        }
        case AuthenticationType::KERBEROS:
        {
            const auto & realm = getKerberosRealm();

            if (!realm.empty())
                node->children.push_back(std::make_shared<ASTLiteral>(realm));

            break;
        }
        case AuthenticationType::SSL_CERTIFICATE:
        {
#if USE_SSL
            using X509Certificate::Subjects::Type::CN;
            using X509Certificate::Subjects::Type::SAN;

            const auto &subjects = getSSLCertificateSubjects();
            X509Certificate::Subjects::Type cert_subject_type = !subjects.at(SAN).empty() ? SAN : CN;

            node->ssl_cert_subject_type = toString(cert_subject_type);
            for (const auto & name : getSSLCertificateSubjects().at(cert_subject_type))
                node->children.push_back(std::make_shared<ASTLiteral>(name));

            break;
#else
            throw Exception(ErrorCodes::SUPPORT_IS_DISABLED, "SSL certificates support is disabled, because ClickHouse was built without SSL library");
#endif
        }
        case AuthenticationType::SSH_KEY:
        {
#if USE_SSH
            for (const auto & key : getSSHKeys())
                node->children.push_back(std::make_shared<ASTPublicSSHKey>(key.getBase64(), key.getKeyType()));

            break;
#else
            throw Exception(ErrorCodes::SUPPORT_IS_DISABLED, "SSH is disabled, because ClickHouse is built without libssh");
#endif
        }
        case AuthenticationType::HTTP:
        {
            node->children.push_back(std::make_shared<ASTLiteral>(getHTTPAuthenticationServerName()));
            node->children.push_back(std::make_shared<ASTLiteral>(toString(getHTTPAuthenticationScheme())));
            break;
        }

        case AuthenticationType::NO_PASSWORD:
            break;
        case AuthenticationType::NO_AUTHENTICATION:
            break;
        case AuthenticationType::MAX:
            throw Exception(ErrorCodes::LOGICAL_ERROR, "AST: Unexpected authentication type {}", toString(auth_type));
    }


    if (valid_until)
    {
        WriteBufferFromOwnString out;
        writeDateTimeText(valid_until, out);

        node->valid_until = std::make_shared<ASTLiteral>(out.str());
    }

    return node;
}


AuthenticationData AuthenticationData::fromAST(const ASTAuthenticationData & query, ContextPtr context, bool validate)
{
    time_t valid_until = 0;

    if (query.valid_until)
    {
        valid_until = getValidUntilFromAST(query.valid_until, context);
    }

    if (query.type && query.type == AuthenticationType::NO_PASSWORD)
    {
        AuthenticationData auth_data;
        auth_data.setValidUntil(valid_until);
        return auth_data;
    }

    if (query.type && query.type == AuthenticationType::NO_AUTHENTICATION)
    {
        AuthenticationData auth_data{AuthenticationType::NO_AUTHENTICATION};
        return auth_data;
    }

    /// For this type of authentication we have ASTPublicSSHKey as children for ASTAuthenticationData
    if (query.type && query.type == AuthenticationType::SSH_KEY)
    {
#if USE_SSH
        AuthenticationData auth_data(*query.type);
        std::vector<SSHKey> keys;

        size_t args_size = query.children.size();
        for (size_t i = 0; i < args_size; ++i)
        {
            const auto & ssh_key = query.children[i]->as<ASTPublicSSHKey &>();
            const auto & key_base64 = ssh_key.key_base64;
            const auto & type = ssh_key.type;

            try
            {
                keys.emplace_back(SSHKeyFactory::makePublicKeyFromBase64(key_base64, type));
            }
            catch (const std::invalid_argument &)
            {
                throw Exception(ErrorCodes::BAD_ARGUMENTS, "Bad SSH key in entry: {} with type {}", key_base64, type);
            }
        }

        auth_data.setSSHKeys(std::move(keys));
        auth_data.setValidUntil(valid_until);
        return auth_data;
#else
        throw Exception(ErrorCodes::SUPPORT_IS_DISABLED, "SSH is disabled, because ClickHouse is built without libssh");
#endif
    }

    size_t args_size = query.children.size();
    ASTs args(args_size);
    for (size_t i = 0; i < args_size; ++i)
        args[i] = evaluateConstantExpressionAsLiteral(query.children[i], context);

    if (query.contains_password)
    {
        if (!query.type && !context)
            throw Exception(ErrorCodes::LOGICAL_ERROR, "Cannot get default password type without context");

        if (validate && !context)
            throw Exception(ErrorCodes::LOGICAL_ERROR, "Cannot check password complexity rules without context");

        if (query.type == AuthenticationType::BCRYPT_PASSWORD && !context)
            throw Exception(ErrorCodes::LOGICAL_ERROR, "Cannot get bcrypt work factor without context");

        String value = checkAndGetLiteralArgument<String>(args[0], "password");

        AuthenticationType current_type;

        if (query.type)
            current_type = *query.type;
        else
            current_type = context->getAccessControl().getDefaultPasswordType();

        AuthenticationData auth_data(current_type);

        auth_data.setValidUntil(valid_until);

        if (validate)
            context->getAccessControl().checkPasswordComplexityRules(value);

        if (query.type == AuthenticationType::BCRYPT_PASSWORD)
        {
            int workfactor = context->getAccessControl().getBcryptWorkfactor();
            auth_data.setPasswordBcrypt(value, workfactor, validate);
            return auth_data;
        }

        if (query.type == AuthenticationType::SHA256_PASSWORD)
        {
#if USE_SSL
            /// random generator FIPS compliant
            uint8_t key[32];
            if (RAND_bytes(key, sizeof(key)) != 1)
                throw Exception(ErrorCodes::OPENSSL_ERROR, "RAND_bytes failed: {}", getOpenSSLErrors());

            String salt;
            salt.resize(sizeof(key) * 2);

            char * buf_pos = salt.data();
            for (uint8_t k : key)
            {
                writeHexByteUppercase(k, buf_pos);
                buf_pos += 2;
            }

            value.append(salt);
            auth_data.setSalt(salt);
#else
            throw Exception(ErrorCodes::SUPPORT_IS_DISABLED,
                            "SHA256 passwords support is disabled, because ClickHouse was built without SSL library");
#endif
        }

        if (query.type == AuthenticationType::SCRAM_SHA256_PASSWORD)
        {
#if USE_SSL
            /// random generator FIPS compliant
            uint8_t key[32];
            if (RAND_bytes(key, sizeof(key)) != 1)
                throw Exception(ErrorCodes::OPENSSL_ERROR, "RAND_bytes failed: {}", getOpenSSLErrors());

            String salt;
            salt.resize(sizeof(key) * 2);

            char * buf_pos = salt.data();
            for (uint8_t k : key)
            {
                writeHexByteUppercase(k, buf_pos);
                buf_pos += 2;
            }

            auth_data.setSalt(salt);
            auto digest = Util::encodeScramSHA256(value, salt);
            auth_data.setPasswordHashBinary(digest, validate);

            return auth_data;
#else
            throw Exception(ErrorCodes::SUPPORT_IS_DISABLED,
                            "SHA256 passwords support is disabled, because ClickHouse was built without SSL library");
#endif
        }


        auth_data.setPassword(value, validate);
        return auth_data;
    }

    AuthenticationData auth_data(*query.type);
    auth_data.setValidUntil(valid_until);

    if (query.contains_hash)
    {
        String value = checkAndGetLiteralArgument<String>(args[0], "hash");

        if (query.type == AuthenticationType::BCRYPT_PASSWORD)
        {
            auth_data.setPasswordHashBinary(AuthenticationData::Util::stringToDigest(value), validate);
            return auth_data;
        }

        auth_data.setPasswordHashHex(value, validate);

        if ((query.type == AuthenticationType::SHA256_PASSWORD || query.type == AuthenticationType::SCRAM_SHA256_PASSWORD)
            && args_size == 2)
        {
            String parsed_salt = checkAndGetLiteralArgument<String>(args[1], "salt");
            auth_data.setSalt(parsed_salt);
            return auth_data;
        }
    }
    else if (query.type == AuthenticationType::LDAP)
    {
        String value = checkAndGetLiteralArgument<String>(args[0], "ldap_server_name");
        auth_data.setLDAPServerName(value);
    }
    else if (query.type == AuthenticationType::KERBEROS)
    {
        if (!args.empty())
        {
            String value = checkAndGetLiteralArgument<String>(args[0], "kerberos_realm");
            auth_data.setKerberosRealm(value);
        }
    }
    else if (query.type == AuthenticationType::SSL_CERTIFICATE)
    {
#if USE_SSL
        auto ssl_cert_subject_type = X509Certificate::Subjects::parseSubjectType(*query.ssl_cert_subject_type);
        for (const auto & arg : args)
            auth_data.addSSLCertificateSubject(ssl_cert_subject_type, checkAndGetLiteralArgument<String>(arg, "ssl_certificate_subject"));
#else
        throw Exception(ErrorCodes::SUPPORT_IS_DISABLED, "SSL certificates support is disabled, because ClickHouse was built without SSL library");
#endif
    }
    else if (query.type == AuthenticationType::HTTP)
    {
        String server = checkAndGetLiteralArgument<String>(args[0], "http_auth_server_name");
        auto scheme = HTTPAuthenticationScheme::BASIC;  // Default scheme

        if (args_size > 1)
            scheme = parseHTTPAuthenticationScheme(checkAndGetLiteralArgument<String>(args[1], "scheme"));

        auth_data.setHTTPAuthenticationServerName(server);
        auth_data.setHTTPAuthenticationScheme(scheme);
    }
    else
    {
        throw Exception(ErrorCodes::LOGICAL_ERROR, "Unexpected ASTAuthenticationData structure");
    }

    return auth_data;
}

}<|MERGE_RESOLUTION|>--- conflicted
+++ resolved
@@ -113,14 +113,6 @@
 bool AuthenticationData::Util::checkPasswordBcrypt(std::string_view password [[maybe_unused]], const Digest & password_bcrypt [[maybe_unused]])
 {
 #if USE_BCRYPT
-<<<<<<< HEAD
-    int ret = bcrypt_checkpw(password.data(), reinterpret_cast<const char *>(password_bcrypt.data())); /// NOLINT(bugprone-suspicious-stringview-data-usage)
-    /// Before 24.6 we didn't validate hashes on creation, so it could be that the stored hash is invalid
-    /// and it could not be decoded by the library
-    if (ret == -1)
-        throw Exception(ErrorCodes::AUTHENTICATION_FAILED, "Internal failure decoding Bcrypt hash");
-    return (ret == 0);
-=======
     /// Bcrypt takes a long time to compute, so we cache the results.
     /// To avoid storing plaintext passwords in memory we only store SHA256 of the password from the user.
     /// We store a mapping of the pair of SHA256 of the password and bcrypt hash to the result of the comparison.
@@ -146,7 +138,6 @@
         });
 
     return *result;
->>>>>>> 157ac6fb
 #else
     throw Exception(
         ErrorCodes::SUPPORT_IS_DISABLED,
