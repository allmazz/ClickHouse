#include <Access/AccessControl.h>
#include <Access/Common/AccessRightsElement.h>
#include <Access/Common/AccessType.h>
#include <Common/logger_useful.h>
#include <Common/quoteString.h>
#include <IO/Operators.h>
#include <IO/WriteBufferFromString.h>
#include <Interpreters/Context.h>
#include <Parsers/IAST.h>


namespace DB
{

namespace ErrorCodes
{
    extern const int INVALID_GRANT;
    extern const int LOGICAL_ERROR;
}

namespace
{
    void formatOptions(bool grant_option, bool is_partial_revoke, String & result)
    {
        if (is_partial_revoke)
        {
            if (grant_option)
                result.insert(0, "REVOKE GRANT OPTION ");
            else
                result.insert(0, "REVOKE ");
        }
        else
        {
            if (grant_option)
                result.insert(0, "GRANT ").append(" WITH GRANT OPTION");
            else
                result.insert(0, "GRANT ");
        }
    }

    void formatAccessFlagsWithColumns(const AccessRightsElement & element, String & result)
    {
        String columns_as_str;
        if (!element.anyColumn())
        {
            WriteBufferFromString buffer(columns_as_str);
            element.formatColumnNames(buffer);
        }

        auto keywords = element.access_flags.toKeywords();
        if (keywords.empty())
        {
            result += "USAGE";
            return;
        }

        bool need_comma = false;
        for (std::string_view keyword : keywords)
        {
            if (need_comma)
                result.append(", ");
            need_comma = true;
            result += keyword;
            result += columns_as_str;
        }
    }

    String toStringImpl(const AccessRightsElement & element, bool with_options)
    {
        String result;
        formatAccessFlagsWithColumns(element, result);
        result += " ";

        WriteBufferFromOwnString buffer;
        element.formatONClause(buffer);
        result += buffer.str();

        if (with_options)
            formatOptions(element.grant_option, element.is_partial_revoke, result);
        return result;
    }

    String toStringImpl(const AccessRightsElements & elements, bool with_options)
    {
        if (elements.empty())
            return with_options ? "GRANT USAGE ON *.*" : "USAGE ON *.*";

        String result;
        String part;

        for (size_t i = 0; i != elements.size(); ++i)
        {
            const auto & element = elements[i];

            if (!part.empty())
                part += ", ";
            formatAccessFlagsWithColumns(element, part);

            bool next_element_uses_same_table_and_options = false;
            if (i != elements.size() - 1)
            {
                const auto & next_element = elements[i + 1];
                if (element.sameDatabaseAndTableAndParameter(next_element) && element.sameOptions(next_element))
                {
                    next_element_uses_same_table_and_options = true;
                }
            }

            if (!next_element_uses_same_table_and_options)
            {
                part += " ";
                WriteBufferFromOwnString buffer;
                element.formatONClause(buffer);
                part += buffer.str();

                if (with_options)
                    formatOptions(element.grant_option, element.is_partial_revoke, part);
                if (result.empty())
                    result = std::move(part);
                else
                    result.append(", ").append(part);
                part.clear();
            }
        }

        return result;
    }
}

void AccessRightsElement::formatColumnNames(WriteBuffer & buffer) const
{
    buffer << "(";
    bool need_comma = false;
    for (const auto & column : columns)
    {
        if (std::exchange(need_comma, true))
            buffer << ", ";
        buffer << backQuoteIfNeed(column);
        if (wildcard)
            buffer << "*";
    }
    buffer << ")";
}

void AccessRightsElement::formatFilter(WriteBuffer & buffer) const
{
    buffer << "(" << backQuoteIfNeed(filter) << ")";
}

void AccessRightsElement::formatONClause(WriteBuffer & buffer) const
{
    auto is_enabled_user_name_access_type = true;
    auto is_enabled_read_write_grants = true;
    if (const auto context = Context::getGlobalContextInstance())
    {
        const auto & access_control = context->getAccessControl();
        is_enabled_user_name_access_type = access_control.isEnabledUserNameAccessType();
        is_enabled_read_write_grants = access_control.isEnabledReadWriteGrants();
    }

    buffer << "ON ";
    if (isGlobalWithParameter())
    {
        /// Special check for backward compatibility.
        /// If `enable_user_name_access_type` is set to false, we will dump `GRANT CREATE USER ON *` as `GRANT CREATE USER ON *.*`.
        /// This will allow us to run old replicas in the same cluster.
        if (access_flags.getParameterType() == AccessFlags::USER_NAME
            && !is_enabled_user_name_access_type)
        {
            if (!anyParameter())
                LOG_WARNING(getLogger("AccessRightsElement"),
                    "Converting {} to *.* because the setting `enable_user_name_access_type` is `false`. "
                    "Consider turning this setting on, if your cluster contains no replicas older than 25.1",
                    parameter);

            buffer << "*.*";
        }
        else
        {
            if (anyParameter())
                buffer << "*";
            else
            {
                buffer << backQuoteIfNeed(parameter);
                if (wildcard)
                    buffer << "*";
                else
                {
                    if (hasFilter() && is_enabled_read_write_grants)
                        formatFilter(buffer);
                }
            }
        }
    }
    else if (anyDatabase())
        buffer << "*.*";
    else if (!table.empty())
    {
        if (!database.empty())
            buffer << backQuoteIfNeed(database) << ".";

        buffer << backQuoteIfNeed(table);

        if (columns.empty() && wildcard)
            buffer << "*";
    }
    else if (!database.empty())
    {
        buffer << backQuoteIfNeed(database);

        if (wildcard)
            buffer << "*";

        buffer << ".*";
    }
    else
<<<<<<< HEAD
        buffer << "*";
=======
    {
        buffer << "*";
    }
>>>>>>> f03e53a3
}


AccessRightsElement::AccessRightsElement(AccessFlags access_flags_, std::string_view database_)
    : access_flags(access_flags_), database(database_), parameter(database_)
{
}

AccessRightsElement::AccessRightsElement(AccessFlags access_flags_, std::string_view database_, std::string_view table_)
    : access_flags(access_flags_), database(database_), table(table_)
{
}

AccessRightsElement::AccessRightsElement(
    AccessFlags access_flags_, std::string_view database_, std::string_view table_, std::string_view column_)
    : access_flags(access_flags_)
    , database(database_)
    , table(table_)
    , columns({String{column_}})
{
}

AccessRightsElement::AccessRightsElement(
    AccessFlags access_flags_,
    std::string_view database_,
    std::string_view table_,
    const std::vector<std::string_view> & columns_)
    : access_flags(access_flags_), database(database_), table(table_)
{
    columns.resize(columns_.size());
    for (size_t i = 0; i != columns_.size(); ++i)
        columns[i] = String{columns_[i]};
}

AccessRightsElement::AccessRightsElement(
    AccessFlags access_flags_, std::string_view database_, std::string_view table_, const Strings & columns_)
    : access_flags(access_flags_)
    , database(database_)
    , table(table_)
    , columns(columns_)
{
}

AccessFlags AccessRightsElement::getGrantableFlags() const
{
    if (isGlobalWithParameter() && !anyParameter())
        return access_flags & AccessFlags::allFlagsGrantableOnGlobalWithParameterLevel();
    else if (!anyColumn())
        return access_flags & AccessFlags::allFlagsGrantableOnColumnLevel();
    else if (!anyTable())
        return access_flags & AccessFlags::allFlagsGrantableOnTableLevel();
    else if (!anyDatabase())
        return access_flags & AccessFlags::allFlagsGrantableOnDatabaseLevel();
    else
        return access_flags & AccessFlags::allFlagsGrantableOnGlobalLevel();
}

void AccessRightsElement::throwIfNotGrantable() const
{
    if (empty())
        return;
    auto grantable_flags = getGrantableFlags();
    if (grantable_flags)
    {
        if (!anyColumn() && (anyTable() || anyDatabase()))
        {
            // Specifying specific columns with a wildcard for a database/table is grammatically valid, but not logically valid
            throw Exception(ErrorCodes::INVALID_GRANT, "{} on wildcards cannot be granted on the column level", access_flags.toString());
        }
        return;
    }

    if (!anyColumn())
        throw Exception(ErrorCodes::INVALID_GRANT, "{} cannot be granted on the column level", access_flags.toString());
    if (!anyTable())
        throw Exception(ErrorCodes::INVALID_GRANT, "{} cannot be granted on the table level", access_flags.toString());
    if (!anyDatabase())
        throw Exception(ErrorCodes::INVALID_GRANT, "{} cannot be granted on the database level", access_flags.toString());
    if (!anyParameter())
        throw Exception(ErrorCodes::INVALID_GRANT, "{} cannot be granted on the global with parameter level", access_flags.toString());

    throw Exception(ErrorCodes::INVALID_GRANT, "{} cannot be granted", access_flags.toString());
}

void AccessRightsElement::eraseNotGrantable()
{
    access_flags = getGrantableFlags();
}

void AccessRightsElement::replaceEmptyDatabase(const String & current_database)
{
    if (isEmptyDatabase())
        database = current_database;
}

void AccessRightsElement::replaceDeprecated()
{
    if (!access_flags)
        return;

    if (access_flags.toAccessTypes().size() != 1)
        throw Exception(ErrorCodes::LOGICAL_ERROR, "replaceDeprecated() was called on an access element with multiple access flags: {}", access_flags.toString());

    switch (const auto current_access_type = access_flags.toAccessTypes()[0])
    {
        case AccessType::FILE:
        case AccessType::URL:
        case AccessType::REMOTE:
        case AccessType::MONGO:
        case AccessType::REDIS:
        case AccessType::MYSQL:
        case AccessType::POSTGRES:
        case AccessType::SQLITE:
        case AccessType::ODBC:
        case AccessType::JDBC:
        case AccessType::HDFS:
        case AccessType::S3:
        case AccessType::HIVE:
        case AccessType::AZURE:
        case AccessType::KAFKA:
        case AccessType::NATS:
        case AccessType::RABBITMQ:
            if (!anyDatabase())
                /// This will leave statements like `REVOKE S3 ON system.*` untouched
                /// These statements will be deleted afterwards with `eraseNotGrantable()`
                break;
            access_flags = AccessType::READ | AccessType::WRITE;
            parameter = DB::toString(current_access_type);
            break;
        case AccessType::SOURCES:
            access_flags = AccessType::READ | AccessType::WRITE;
            break;
        default:
            break;
    }
}

void AccessRightsElement::makeBackwardCompatible()
{
    static const std::unordered_map<std::string, AccessType> string_to_accessType = {
        {"FILE", AccessType::FILE},
        {"URL", AccessType::URL},
        {"REMOTE", AccessType::REMOTE},
        {"MONGO", AccessType::MONGO},
        {"REDIS", AccessType::REDIS},
        {"MYSQL", AccessType::MYSQL},
        {"POSTGRES", AccessType::POSTGRES},
        {"SQLITE", AccessType::SQLITE},
        {"ODBC", AccessType::ODBC},
        {"JDBC", AccessType::JDBC},
        {"HDFS", AccessType::HDFS},
        {"S3", AccessType::S3},
        {"HIVE", AccessType::HIVE},
        {"AZURE", AccessType::AZURE},
        {"KAFKA", AccessType::KAFKA},
        {"NATS", AccessType::NATS},
        {"RABBITMQ", AccessType::RABBITMQ},
    };

    auto is_enabled_read_write_grants = false;
    if (const auto context = Context::getGlobalContextInstance())
    {
        const auto & access_control = context->getAccessControl();
        is_enabled_read_write_grants = access_control.isEnabledReadWriteGrants();
    }

    if (!is_enabled_read_write_grants)
    {
        if (access_flags == AccessType::READ || access_flags == AccessType::WRITE || access_flags == (AccessType::READ | AccessType::WRITE))
        {
            if (anyParameter())
            {
                access_flags = AccessType::SOURCES;
            }
            else
            {
                auto it = string_to_accessType.find(parameter);
                if (it != string_to_accessType.end())
                {
                    access_flags = it->second;
                    parameter.clear();
                }
            }
        }
    }
}

String AccessRightsElement::toString() const { return toStringImpl(*this, true); }
String AccessRightsElement::toStringWithoutOptions() const { return toStringImpl(*this, false); }

bool AccessRightsElements::empty() const { return std::all_of(begin(), end(), [](const AccessRightsElement & e) { return e.empty(); }); }

bool AccessRightsElements::sameDatabaseAndTableAndParameter() const
{
    return (size() < 2) || std::all_of(std::next(begin()), end(), [this](const AccessRightsElement & e) { return e.sameDatabaseAndTableAndParameter(front()); });
}

bool AccessRightsElements::sameDatabaseAndTable() const
{
    return (size() < 2) || std::all_of(std::next(begin()), end(), [this](const AccessRightsElement & e) { return e.sameDatabaseAndTable(front()); });
}

bool AccessRightsElements::sameOptions() const
{
    return (size() < 2) || std::all_of(std::next(begin()), end(), [this](const AccessRightsElement & e) { return e.sameOptions(front()); });
}

void AccessRightsElements::throwIfNotGrantable() const
{
    for (const auto & element : *this)
        element.throwIfNotGrantable();
}

void AccessRightsElements::eraseNotGrantable()
{
    std::erase_if(*this, [](AccessRightsElement & element)
    {
        element.eraseNotGrantable();
        return element.empty();
    });
}

void AccessRightsElements::replaceDeprecated()
{
    for (auto & element : *this)
        element.replaceDeprecated();
}

void AccessRightsElements::replaceEmptyDatabase(const String & current_database)
{
    for (auto & element : *this)
        element.replaceEmptyDatabase(current_database);
}

String AccessRightsElements::toString() const { return toStringImpl(*this, true); }
String AccessRightsElements::toStringWithoutOptions() const { return toStringImpl(*this, false); }

void AccessRightsElements::formatElementsWithoutOptions(WriteBuffer & buffer) const
{
    bool no_output = true;
    for (size_t i = 0; i != size(); ++i)
    {
        auto element = (*this)[i];
        element.makeBackwardCompatible();

        auto keywords = element.access_flags.toKeywords();
        if (keywords.empty() || (!element.anyColumn() && element.columns.empty()))
            continue;

        for (const auto & keyword : keywords)
        {
            if (!std::exchange(no_output, false))
                buffer << ", ";

            buffer << keyword;
            if (!element.anyColumn())
                element.formatColumnNames(buffer);
        }

        bool next_element_on_same_db_and_table = false;
        if (i != size() - 1)
        {
            const auto & next_element = (*this)[i + 1];
            if (element.sameDatabaseAndTableAndParameter(next_element))
            {
                next_element_on_same_db_and_table = true;
            }
        }

        if (!next_element_on_same_db_and_table)
        {
            buffer << " ";
            element.formatONClause(buffer);
        }
    }

    if (no_output)
        buffer << "USAGE ON " << "*.*";
}

}<|MERGE_RESOLUTION|>--- conflicted
+++ resolved
@@ -214,13 +214,9 @@
         buffer << ".*";
     }
     else
-<<<<<<< HEAD
+    {
         buffer << "*";
-=======
-    {
-        buffer << "*";
-    }
->>>>>>> f03e53a3
+    }
 }
 
 
