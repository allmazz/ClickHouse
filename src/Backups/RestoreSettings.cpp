#include <Backups/BackupInfo.h>
#include <Backups/BackupSettings.h>
#include <Backups/RestoreSettings.h>
#include <Core/SettingsFields.h>
#include <Parsers/ASTBackupQuery.h>
#include <Parsers/ASTFunction.h>
#include <Parsers/ASTSetQuery.h>
#include <boost/algorithm/string/predicate.hpp>
#include <Common/FieldVisitorConvertToNumber.h>
#include <Backups/SettingsFieldOptionalUUID.h>
#include <Backups/SettingsFieldOptionalString.h>
#include <Backups/SettingsFieldOptionalUInt64.h>


namespace DB
{
namespace ErrorCodes
{
    extern const int CANNOT_PARSE_BACKUP_SETTINGS;
    extern const int LOGICAL_ERROR;
}

namespace
{
    struct SettingFieldRestoreTableCreationMode
    {
        RestoreTableCreationMode value;

        explicit SettingFieldRestoreTableCreationMode(RestoreTableCreationMode value_) : value(value_) {}

        explicit SettingFieldRestoreTableCreationMode(const Field & field)
        {
            if (field.getType() == Field::Types::String)
            {
                const String & str = field.safeGet<String>();
                if (str == "1" || boost::iequals(str, "true") || boost::iequals(str, "create"))
                {
                    value = RestoreTableCreationMode::kCreate;
                    return;
                }

                if (str == "0" || boost::iequals(str, "false") || boost::iequals(str, "must exist") || boost::iequals(str, "must-exist"))
                {
                    value = RestoreTableCreationMode::kMustExist;
                    return;
                }

                if (boost::iequals(str, "if not exists") || boost::iequals(str, "if-not-exists")
                    || boost::iequals(str, "create if not exists") || boost::iequals(str, "create-if-not-exists"))
                {
                    value = RestoreTableCreationMode::kCreateIfNotExists;
                    return;
                }
            }

            if (field.getType() == Field::Types::UInt64)
            {
                UInt64 number = field.safeGet<UInt64>();
                if (number == 1)
                {
                    value = RestoreTableCreationMode::kCreate;
                    return;
                }

                if (number == 0)
                {
                    value = RestoreTableCreationMode::kMustExist;
                    return;
                }
            }

            throw Exception(ErrorCodes::CANNOT_PARSE_BACKUP_SETTINGS, "Cannot parse creation mode from {}", field);
        }

        explicit operator Field() const
        {
            switch (value)
            {
                case RestoreTableCreationMode::kCreate: return Field{true};
                case RestoreTableCreationMode::kMustExist: return Field{false};
                case RestoreTableCreationMode::kCreateIfNotExists: return Field{"if-not-exists"};
            }
            throw Exception(ErrorCodes::LOGICAL_ERROR, "Unexpected value of enum RestoreTableCreationMode: {}", static_cast<int>(value));
        }
    };

    using SettingFieldRestoreDatabaseCreationMode = SettingFieldRestoreTableCreationMode;

    struct SettingFieldRestoreAccessCreationMode
    {
        RestoreAccessCreationMode value;

        explicit SettingFieldRestoreAccessCreationMode(RestoreAccessCreationMode value_) : value(value_) {}

        explicit SettingFieldRestoreAccessCreationMode(const Field & field)
        {
            if (field.getType() == Field::Types::String)
            {
                const String & str = field.safeGet<String>();
                if (str == "1" || boost::iequals(str, "true") || boost::iequals(str, "create"))
                {
                    value = RestoreAccessCreationMode::kCreate;
                    return;
                }

                if (boost::iequals(str, "if not exists") || boost::iequals(str, "if-not-exists")
                    || boost::iequals(str, "create if not exists") || boost::iequals(str, "create-if-not-exists"))
                {
                    value = RestoreAccessCreationMode::kCreateIfNotExists;
                    return;
                }

                if (boost::iequals(str, "replace") || boost::iequals(str, "create or replace") || boost::iequals(str, "create-or-replace"))
                {
                    value = RestoreAccessCreationMode::kReplace;
                    return;
                }
            }

            if (field.getType() == Field::Types::UInt64)
            {
                UInt64 number = field.safeGet<UInt64>();
                if (number == 1)
                {
                    value = RestoreAccessCreationMode::kCreate;
                    return;
                }
            }

            throw Exception(ErrorCodes::CANNOT_PARSE_BACKUP_SETTINGS, "Cannot parse creation mode from {}", field);
        }

        explicit operator Field() const
        {
            switch (value)
            {
                case RestoreAccessCreationMode::kCreate: return Field{true};
                case RestoreAccessCreationMode::kCreateIfNotExists: return Field{"if-not-exists"};
                case RestoreAccessCreationMode::kReplace: return Field{"replace"};
            }
            throw Exception(ErrorCodes::LOGICAL_ERROR, "Unexpected value of enum RestoreAccessCreationMode: {}", static_cast<int>(value));
        }
    };

    using SettingFieldRestoreUDFCreationMode = SettingFieldRestoreAccessCreationMode;
}

/// List of restore settings except base_backup_name and cluster_host_ids.
#define LIST_OF_RESTORE_SETTINGS(M) \
    M(String, id) \
    M(String, password) \
    M(Bool, structure_only) \
    M(RestoreTableCreationMode, create_table) \
    M(RestoreDatabaseCreationMode, create_database) \
    M(Bool, allow_different_table_def) \
    M(Bool, allow_different_database_def) \
    M(Bool, async) \
    M(UInt64, shard_num) \
    M(UInt64, replica_num) \
    M(UInt64, shard_num_in_backup) \
    M(UInt64, replica_num_in_backup) \
    M(Bool, allow_non_empty_tables) \
    M(RestoreAccessCreationMode, create_access) \
    M(Bool, skip_unresolved_access_dependencies) \
    M(Bool, update_access_entities_dependents) \
    M(RestoreUDFCreationMode, create_function) \
<<<<<<< HEAD
    M(Bool, allow_azure_native_copy) \
=======
    M(Bool, allow_s3_native_copy) \
>>>>>>> cf3fbd0d
    M(Bool, use_same_s3_credentials_for_base_backup) \
    M(Bool, use_same_password_for_base_backup) \
    M(Bool, restore_broken_parts_as_detached) \
    M(Bool, internal) \
    M(String, host_id) \
    M(OptionalString, storage_policy) \
    M(OptionalUUID, restore_uuid)


RestoreSettings RestoreSettings::fromRestoreQuery(const ASTBackupQuery & query)
{
    RestoreSettings res;

    if (query.settings)
    {
        const auto & settings = query.settings->as<const ASTSetQuery &>().changes;
        for (const auto & setting : settings)
        {
#define GET_RESTORE_SETTINGS_FROM_QUERY(TYPE, NAME) \
            if (setting.name == #NAME) \
                res.NAME = SettingField##TYPE{setting.value}.value; \
            else

            LIST_OF_RESTORE_SETTINGS(GET_RESTORE_SETTINGS_FROM_QUERY)
            /// else
            /// `allow_unresolved_access_dependencies` is an obsolete name.
            if (setting.name == "allow_unresolved_access_dependencies")
            {
                res.skip_unresolved_access_dependencies = SettingFieldBool{setting.value}.value;
            }
            else
            {
                /// (if setting.name is not the name of a field of BackupSettings)
                res.core_settings.emplace_back(setting);
            }
        }
    }

    if (query.base_backup_name)
        res.base_backup_info = BackupInfo::fromAST(*query.base_backup_name);

    if (query.cluster_host_ids)
        res.cluster_host_ids = BackupSettings::Util::clusterHostIDsFromAST(*query.cluster_host_ids);

    return res;
}

void RestoreSettings::copySettingsToQuery(ASTBackupQuery & query) const
{
    auto query_settings = std::make_shared<ASTSetQuery>();
    query_settings->is_standalone = false;

    /// Copy the fields of the RestoreSettings to the query.
    static const RestoreSettings default_settings;

#define COPY_RESTORE_SETTINGS_TO_QUERY(TYPE, NAME) \
    if ((NAME) != default_settings.NAME) \
        query_settings->changes.emplace_back(#NAME, static_cast<Field>(SettingField##TYPE{NAME})); \

    LIST_OF_RESTORE_SETTINGS(COPY_RESTORE_SETTINGS_TO_QUERY)

    /// Copy the core settings to the query too.
    query_settings->changes.insert(query_settings->changes.end(), core_settings.begin(), core_settings.end());

    if (query_settings->changes.empty())
        query_settings = nullptr;

    query.settings = query_settings;

    auto base_backup_name = base_backup_info ? base_backup_info->toAST() : nullptr;
    if (base_backup_name)
        query.setOrReplace(query.base_backup_name, base_backup_name);
    else
        query.reset(query.base_backup_name);

    query.cluster_host_ids = !cluster_host_ids.empty() ? BackupSettings::Util::clusterHostIDsToAST(cluster_host_ids) : nullptr;
}

}<|MERGE_RESOLUTION|>--- conflicted
+++ resolved
@@ -164,11 +164,8 @@
     M(Bool, skip_unresolved_access_dependencies) \
     M(Bool, update_access_entities_dependents) \
     M(RestoreUDFCreationMode, create_function) \
-<<<<<<< HEAD
     M(Bool, allow_azure_native_copy) \
-=======
     M(Bool, allow_s3_native_copy) \
->>>>>>> cf3fbd0d
     M(Bool, use_same_s3_credentials_for_base_backup) \
     M(Bool, use_same_password_for_base_backup) \
     M(Bool, restore_broken_parts_as_detached) \
