--- conflicted
+++ resolved
@@ -11,10 +11,8 @@
 class BackupEntryFromAppendOnlyFile : public BackupEntryFromImmutableFile
 {
 public:
-<<<<<<< HEAD
+
     /// The constructor is allowed to not set `file_size_` or `checksum_`, in that case it will be calculated from the data.
-=======
->>>>>>> 13de3d06
     BackupEntryFromAppendOnlyFile(
         const DiskPtr & disk_,
         const String & file_path_,
