--- conflicted
+++ resolved
@@ -74,12 +74,11 @@
     const std::string metadata_key_prefix;
 
     std::mutex metadata_mutex;
+    std::shared_ptr<InMemoryDirectoryTree> fs_tree;
+    AtomicStopwatch previous_refresh;
 
     std::mutex load_mutex;
-    std::shared_ptr<InMemoryDirectoryTree> fs_tree;
-    AtomicStopwatch previous_refresh;
-<<<<<<< HEAD
-    void load(bool is_initial_load);
+    void load(bool is_initial_load, bool do_not_load_unchanged_directories);
 };
 
 class MetadataStorageFromPlainRewritableObjectStorageTransaction : public IMetadataTransaction
@@ -112,11 +111,6 @@
     void createHardLink(const std::string & path_from, const std::string & path_to) override;
     void moveFile(const std::string & path_from, const std::string & path_to) override;
     void replaceFile(const std::string & path_from, const std::string & path_to) override;
-=======
-
-    void load(bool is_initial_load, bool do_not_load_unchanged_directories);
-    std::mutex load_mutex;
->>>>>>> ca62fb2c
 
     const IMetadataStorage & getStorageForNonTransactionalReads() const override;
     std::optional<StoredObjects> tryGetBlobsFromTransactionIfExists(const std::string & path) const override;
