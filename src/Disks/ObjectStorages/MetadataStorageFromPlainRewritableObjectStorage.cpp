#include <Disks/ObjectStorages/FlatDirectoryStructureKeyGenerator.h>
#include <Disks/ObjectStorages/InMemoryDirectoryTree.h>
#include <Disks/ObjectStorages/MetadataStorageFromPlainRewritableObjectStorage.h>
#include <Disks/ObjectStorages/ObjectStorageIterator.h>

#include <cstddef>
#include <optional>
#include <unordered_set>
#include <vector>
#include <IO/ReadHelpers.h>
#include <IO/S3Common.h>
#include <IO/SharedThreadPools.h>
#include <Storages/PartitionCommands.h>
#include <Poco/Timestamp.h>
#include <Common/Exception.h>
#include <Common/FailPoint.h>
#include <Common/ProfileEvents.h>
#include <Common/logger_useful.h>
#include <Common/setThreadName.h>
#include <Common/thread_local_rng.h>

#if USE_AZURE_BLOB_STORAGE
#    include <azure/storage/common/storage_exception.hpp>
#endif


namespace ProfileEvents
{
extern const Event DiskPlainRewritableLegacyLayoutDiskCount;
}

namespace DB
{

namespace ErrorCodes
{
    extern const int LOGICAL_ERROR;
}

namespace FailPoints
{
    extern const char plain_rewritable_object_storage_azure_not_found_on_init[];
}

namespace
{

constexpr auto PREFIX_PATH_FILE_NAME = "prefix.path";
constexpr auto METADATA_PATH_TOKEN = "__meta/";
constexpr auto ROOT_FOLDER_TOKEN = "__root";

}


void MetadataStorageFromPlainRewritableObjectStorage::load(bool is_initial_load)
{
    ThreadPool & pool = getIOThreadPool().get();
    ThreadPoolCallbackRunnerLocal<void> runner(pool, "PlainRWMetaLoad");

    LoggerPtr log = getLogger("MetadataStorageFromPlainObjectStorage");

    auto settings = getReadSettings();
    settings.enable_filesystem_cache = false;
    settings.remote_fs_method = RemoteFSReadMethod::threadpool;
    settings.remote_fs_prefetch = false;
    settings.remote_fs_buffer_size = 1024;  /// These files are small.

    LOG_DEBUG(log, "Loading metadata");

    /// This method can do both initial loading and incremental refresh of the metadata.
    ///
    /// We will list directories under __meta and compare it with the current list in memory.
    /// Some directories may be new and some no longer exist in the storage.
    /// We want to update the state in memory without holding a lock,
    /// and we can do it while allowing certain race-conditions.

    /// So, we obtain a list, then apply changes by:
    /// 1. Deleting every directory in memory that no longer present in the storage;
    ///    This works correctly under the assumption that if a directory with a certain name was deleted it cannot appear again.
    ///    And this assumption is satisfied, because every name is a unique random value.
    /// 2. Checking the value of `prefix.path` for every new directory and adding it to the state in memory.
    ///    There is (?) a race condition, leading to the possibility to add a directory that was just deleted.
    ///    This race condition can be ignored for MergeTree tables.
    /// 3. Checking if the value of `prefix.path` changed for any already existing directory
    ///    and apply the corresponding rename.

    bool has_metadata = object_storage->existsOrHasAnyChild(metadata_key_prefix);

    std::mutex remote_layout_mutex;
    std::unordered_map<std::string, DirectoryRemoteInfo> remote_layout;
    remote_layout[""] = DirectoryRemoteInfo{ROOT_FOLDER_TOKEN, "fake_etag", 0, {}};

    if (is_initial_load)
    {
        /// Use iteration to determine if the disk contains data.
        /// LocalObjectStorage creates an empty top-level directory even when no data is stored,
        /// unlike blob storage, which has no concept of directories, therefore existsOrHasAnyChild
        /// is not applicable.
        auto common_key_prefix = fs::path(object_storage->getCommonKeyPrefix()) / "";
        bool has_data = object_storage->isRemote() ? object_storage->existsOrHasAnyChild(common_key_prefix) : object_storage->iterate(common_key_prefix, 0)->isValid();
        /// No metadata directory: legacy layout is likely in use.
        if (has_data && !has_metadata)
        {
            ProfileEvents::increment(ProfileEvents::DiskPlainRewritableLegacyLayoutDiskCount, 1);
            LOG_WARNING(log, "Legacy layout is likely used for disk '{}'", object_storage->getCommonKeyPrefix());
        }

        if (!has_data && !has_metadata)
        {
            LOG_DEBUG(log, "Loaded metadata (empty)");
            fs_tree->apply(std::move(remote_layout));
            return;
        }
    }

    try
    {
        /// Root folder is a special case. Files are stored as /__root/{file-name}.
        for (auto iterator = object_storage->iterate(std::filesystem::path(object_storage->getCommonKeyPrefix()) / ROOT_FOLDER_TOKEN, 0); iterator->isValid(); iterator->next())
            remote_layout[""].file_names.insert(fs::path(iterator->current()->getPath()).filename());

        for (auto iterator = object_storage->iterate(metadata_key_prefix, 0); iterator->isValid(); iterator->next())
        {
            auto file = iterator->current();
            String path = file->getPath();

            /// __meta/randomlygenerated/prefix.path
            auto remote_metadata_path = std::filesystem::path(path);
            if (remote_metadata_path.filename() != PREFIX_PATH_FILE_NAME)
                continue;

            chassert(remote_metadata_path.has_parent_path());
            chassert(remote_metadata_path.string().starts_with(metadata_key_prefix));

            /// randomlygenerated/prefix.path
            auto suffix = remote_metadata_path.string().substr(metadata_key_prefix.size());
            auto rel_path = std::filesystem::path(std::move(suffix));

            /// randomlygenerated
            auto remote_path = rel_path.parent_path();

            if (auto directory_info = fs_tree->lookupDirectoryIfNotChanged(remote_path, file->metadata->etag))
            {
                /// Already loaded.
                std::lock_guard guard(remote_layout_mutex);
                auto & [local_path, remote_info] = directory_info.value();
                remote_layout[local_path] = std::move(remote_info);
                continue;
            }

            runner([remote_metadata_path, remote_path, path, metadata = file->metadata, &log, &settings, this, &remote_layout, &remote_layout_mutex]
            {
                setThreadName("PlainRWMetaLoad");

                StoredObject object{path};
                String local_path;
                /// Assuming that local and the object storage clocks are synchronized.
                Poco::Timestamp last_modified = metadata->last_modified;
                std::unordered_set<std::string> files;

                try
                {
                    if (metadata->size_bytes == 0)
                        LOG_TRACE(log, "The object with the key '{}' has size 0, skipping the read", remote_metadata_path);
                    else
                    {
                        auto read_buf = object_storage->readObject(object, settings);
                        readStringUntilEOF(local_path, *read_buf);
                    }

                    /// Load the list of files inside the directory.
                    fs::path full_remote_path = object_storage->getCommonKeyPrefix() / remote_path;
                    size_t full_prefix_length = full_remote_path.string().size() + 1; /// common/key/prefix/randomlygenerated/
                    for (auto dir_iterator = object_storage->iterate(full_remote_path, 0); dir_iterator->isValid(); dir_iterator->next())
                    {
                        auto remote_file = dir_iterator->current();
                        String remote_file_path = remote_file->getPath();
                        chassert(remote_file_path.starts_with(full_remote_path.string()));
                        auto filename = fs::path(remote_file_path).filename();
                        /// Skip metadata files.
                        if (filename == PREFIX_PATH_FILE_NAME)
                        {
                            LOG_WARNING(log, "Legacy layout is in use, ignoring '{}'", remote_file_path);
                            continue;
                        }

                        /// Check that the file is a direct child.
                        chassert(full_prefix_length < remote_file_path.size());
                        if (std::string_view(remote_file_path.data() + full_prefix_length) == filename)
                            files.insert(std::move(filename));
                    }

#if USE_AZURE_BLOB_STORAGE
                    fiu_do_on(FailPoints::plain_rewritable_object_storage_azure_not_found_on_init, {
                        std::bernoulli_distribution fault(0.25);
                        if (fault(thread_local_rng))
                        {
                            LOG_TEST(log, "Fault injection");
                            throw Azure::Storage::StorageException::CreateFromResponse(std::make_unique<Azure::Core::Http::RawResponse>(
                                1, 0, Azure::Core::Http::HttpStatusCode::NotFound, "Fault injected"));
                        }
                    });
#endif
                }
#if USE_AWS_S3
                catch (const S3Exception & e)
                {
                    /// It is ok if a directory was removed just now.
                    if (e.getS3ErrorCode() == Aws::S3::S3Errors::NO_SUCH_KEY)
                        return;
                    throw;
                }
#endif
#if USE_AZURE_BLOB_STORAGE
                catch (const Azure::Storage::StorageException & e)
                {
                    if (e.StatusCode == Azure::Core::Http::HttpStatusCode::NotFound)
                        return;
                    throw;
                }
#endif
                catch (...)
                {
                    throw;
                }

                std::lock_guard guard(remote_layout_mutex);
                remote_layout[local_path] = DirectoryRemoteInfo{remote_path, metadata->etag, last_modified.epochTime(), std::move(files)};
            });
        }
    }
    catch (...)
    {
        runner.waitForAllToFinish();
        throw;
    }

    runner.waitForAllToFinishAndRethrowFirstError();

    LOG_DEBUG(log, "Loaded metadata for {} directories", remote_layout.size());
    fs_tree->apply(std::move(remote_layout));
    previous_refresh.restart();
}

void MetadataStorageFromPlainRewritableObjectStorage::refresh(UInt64 not_sooner_than_milliseconds)
{
    if (!previous_refresh.compareAndRestart(0.001 * not_sooner_than_milliseconds))
        return;

    std::unique_lock lock(load_mutex, std::defer_lock);
    if (lock.try_lock())
        load(/*is_initial_load*/ false);
}

MetadataStorageFromPlainRewritableObjectStorage::MetadataStorageFromPlainRewritableObjectStorage(
    ObjectStoragePtr object_storage_, String storage_path_prefix_, size_t object_metadata_cache_size)
    : MetadataStorageFromPlainObjectStorage(object_storage_, storage_path_prefix_, object_metadata_cache_size)
    , metadata_key_prefix(std::filesystem::path(object_storage->getCommonKeyPrefix()) / METADATA_PATH_TOKEN)
    , fs_tree(std::make_shared<InMemoryDirectoryTree>(
        object_storage->getMetadataStorageMetrics().directory_map_size,
        object_storage->getMetadataStorageMetrics().file_count))
{
    if (object_storage->isWriteOnce())
        throw Exception(
            ErrorCodes::LOGICAL_ERROR,
            "MetadataStorageFromPlainRewritableObjectStorage is not compatible with write-once storage '{}'",
            object_storage->getName());

    load(/*is_initial_load*/ true);

    /// Use flat directory structure if the metadata is stored separately from the table data.
    auto keys_gen = std::make_shared<FlatDirectoryStructureKeyGenerator>(object_storage->getCommonKeyPrefix(), fs_tree);
    object_storage->setKeysGenerator(keys_gen);
}

bool MetadataStorageFromPlainRewritableObjectStorage::existsFileOrDirectory(const std::string & path) const
{
    return existsDirectory(path) || existsFile(path);
}

bool MetadataStorageFromPlainRewritableObjectStorage::supportsPartitionCommand(const PartitionCommand & command) const
{
    return command.type == PartitionCommand::DROP_PARTITION || command.type == PartitionCommand::DROP_DETACHED_PARTITION
        || command.type == PartitionCommand::ATTACH_PARTITION || command.type == PartitionCommand::MOVE_PARTITION
        || command.type == PartitionCommand::REPLACE_PARTITION;
}

bool MetadataStorageFromPlainRewritableObjectStorage::existsFile(const std::string & path) const
{
    return fs_tree->existsFile(path);
}

bool MetadataStorageFromPlainRewritableObjectStorage::existsDirectory(const std::string & path) const
{
<<<<<<< HEAD
    if (path == "/")
        return true;
    std::string normalized_path = path;
    /// full directory name check
    if (normalized_path.ends_with('/'))
        normalized_path.pop_back();
    return path_map->existsPartialOrFullPath(std::move(normalized_path));
=======
    return fs_tree->existsDirectory(path).first;
>>>>>>> c3073c4f
}

std::vector<std::string> MetadataStorageFromPlainRewritableObjectStorage::listDirectory(const std::string & path) const
{
    return fs_tree->listDirectory(path);
}

std::optional<Poco::Timestamp> MetadataStorageFromPlainRewritableObjectStorage::getLastModifiedIfExists(const String & path) const
{
    if (auto [exists, remote_info] = fs_tree->existsDirectory(path); exists)
    {
        if (!remote_info)
            throw Exception(ErrorCodes::LOGICAL_ERROR, "Directory '{}' is virtual", path);

        return Poco::Timestamp::fromEpochTime(remote_info->last_modified);
    }

    if (auto object_metadata = getObjectMetadataEntryWithCache(path))
        return Poco::Timestamp::fromEpochTime(object_metadata->last_modified);

    return std::nullopt;
}

}<|MERGE_RESOLUTION|>--- conflicted
+++ resolved
@@ -292,17 +292,7 @@
 
 bool MetadataStorageFromPlainRewritableObjectStorage::existsDirectory(const std::string & path) const
 {
-<<<<<<< HEAD
-    if (path == "/")
-        return true;
-    std::string normalized_path = path;
-    /// full directory name check
-    if (normalized_path.ends_with('/'))
-        normalized_path.pop_back();
-    return path_map->existsPartialOrFullPath(std::move(normalized_path));
-=======
     return fs_tree->existsDirectory(path).first;
->>>>>>> c3073c4f
 }
 
 std::vector<std::string> MetadataStorageFromPlainRewritableObjectStorage::listDirectory(const std::string & path) const
