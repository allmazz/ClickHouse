--- conflicted
+++ resolved
@@ -654,12 +654,7 @@
         tx->createMetadataFile(to_path, created_objects);
     }
 
-<<<<<<< HEAD
-    void undo() override
-=======
-
     void undo(StoredObjects & to_remove) override
->>>>>>> 33a028c1
     {
         to_remove.append_range(created_objects);
     }
