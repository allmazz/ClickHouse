#include <Dictionaries/DirectDictionary.h>

#include <Core/Defines.h>
#include <Core/Settings.h>
#include <Common/HashTable/HashMap.h>
#include <Common/FailPoint.h>
#include <Interpreters/Context.h>
#include <Functions/FunctionHelpers.h>

#include <Dictionaries/ClickHouseDictionarySource.h>
#include <Dictionaries/DictionaryFactory.h>
#include <Dictionaries/DictionarySourceHelpers.h>
#include <Dictionaries/HierarchyDictionariesUtils.h>

#include <Processors/ISource.h>
#include <Processors/Executors/PullingAsyncPipelineExecutor.h>
#include <Processors/Executors/PullingPipelineExecutor.h>

#include <QueryPipeline/QueryPipeline.h>
#include <QueryPipeline/QueryPipelineBuilder.h>


namespace DB
{
namespace Setting
{
    extern const SettingsBool dictionary_use_async_executor;
}

namespace ErrorCodes
{
    extern const int UNSUPPORTED_METHOD;
    extern const int BAD_ARGUMENTS;
}

template <DictionaryKeyType dictionary_key_type>
DirectDictionary<dictionary_key_type>::DirectDictionary(
    const StorageID & dict_id_,
    const DictionaryStructure & dict_struct_,
    DictionarySourcePtr source_ptr_)
    : IDictionary(dict_id_)
    , dict_struct(dict_struct_)
    , source_ptr{std::move(source_ptr_)}
{
    if (!source_ptr->supportsSelectiveLoad())
        throw Exception(ErrorCodes::UNSUPPORTED_METHOD, "{}: source cannot be used with DirectDictionary", getFullName());
}

template <DictionaryKeyType dictionary_key_type>
Columns DirectDictionary<dictionary_key_type>::getColumns(
    const Strings & attribute_names,
    const DataTypes & attribute_types,
    const Columns & key_columns,
    const DataTypes & key_types,
    DefaultsOrFilter defaults_or_filter) const
{
    bool is_short_circuit = std::holds_alternative<RefFilter>(defaults_or_filter);
    assert(is_short_circuit || std::holds_alternative<RefDefaults>(defaults_or_filter));

    if constexpr (dictionary_key_type == DictionaryKeyType::Complex)
        dict_struct.validateKeyTypes(key_types);

    DictionaryKeysArenaHolder<dictionary_key_type> arena_holder;
    DictionaryKeysExtractor<dictionary_key_type> extractor(key_columns, arena_holder.getComplexKeyArena());
    const auto requested_keys = extractor.extractAllKeys();

    DictionaryStorageFetchRequest request(dict_struct, attribute_names, attribute_types,
        is_short_circuit ? nullptr : &std::get<RefDefaults>(defaults_or_filter).get() /*default_values_columns*/);

    HashMap<KeyType, size_t> key_to_fetched_index;
    key_to_fetched_index.reserve(requested_keys.size());

    auto fetched_columns_from_storage = request.makeAttributesResultColumns();
    for (size_t attribute_index = 0; attribute_index < request.attributesSize(); ++attribute_index)
    {
        if (!request.shouldFillResultColumnWithIndex(attribute_index))
            continue;

        auto & fetched_column_from_storage = fetched_columns_from_storage[attribute_index];
        fetched_column_from_storage->reserve(requested_keys.size());
    }

    size_t fetched_key_index = 0;

    Columns block_key_columns;
    size_t dictionary_keys_size = dict_struct.getKeysNames().size();
    block_key_columns.reserve(dictionary_keys_size);

    BlockIO io = loadKeys(requested_keys, key_columns);

    QueryPipeline pipeline(getSourcePipe(io.pipeline, key_columns, requested_keys));
    PullingPipelineExecutor executor(pipeline);

    Stopwatch watch;
    size_t block_num = 0;
    size_t rows_num = 0;

    io.executeWithCallbacks([&]()
    {
        Block block;
        while (executor.pull(block))
        {
            if (block.empty())
                continue;

<<<<<<< HEAD
            ++block_num;
            rows_num += block.rows();
            convertToFullIfSparse(block);
=======
        ++block_num;
        rows_num += block.rows();
        removeSpecialColumnRepresentations(block);
>>>>>>> f7ac16b4

            /// Split into keys columns and attribute columns
            for (size_t i = 0; i < dictionary_keys_size; ++i)
                block_key_columns.emplace_back(block.safeGetByPosition(i).column);

            DictionaryKeysExtractor<dictionary_key_type> block_keys_extractor(
                block_key_columns, arena_holder.getComplexKeyArena());
            auto block_keys = block_keys_extractor.extractAllKeys();

            for (size_t attribute_index = 0; attribute_index < request.attributesSize(); ++attribute_index)
            {
                if (!request.shouldFillResultColumnWithIndex(attribute_index))
                    continue;

                const auto & block_column = block.safeGetByPosition(dictionary_keys_size + attribute_index).column;
                fetched_columns_from_storage[attribute_index]->insertRangeFrom(*block_column, 0, block_keys.size());
            }

            for (size_t block_key_index = 0; block_key_index < block_keys.size(); ++block_key_index)
            {
                auto block_key = block_keys[block_key_index];
                key_to_fetched_index[block_key] = fetched_key_index;
                ++fetched_key_index;
            }

            block_key_columns.clear();
        }
    });

    LOG_DEBUG(getLogger("DirectDictionary"), "read {} blocks with {} rows from pipeline in {} ms",
        block_num, rows_num, watch.elapsedMilliseconds());

    Field value_to_insert;

    size_t requested_keys_size = requested_keys.size();

    auto result_columns = request.makeAttributesResultColumns();

    size_t keys_found = 0;

    IColumn::Filter * default_mask = nullptr;
    if (is_short_circuit)
        default_mask= &std::get<RefFilter>(defaults_or_filter).get();

    bool mask_filled = false;
    for (size_t attribute_index = 0; attribute_index < result_columns.size(); ++attribute_index)
    {
        if (!request.shouldFillResultColumnWithIndex(attribute_index))
            continue;

        auto & result_column = result_columns[attribute_index];

        const auto & fetched_column_from_storage = fetched_columns_from_storage[attribute_index];

        result_column->reserve(requested_keys_size);

        if (default_mask && !mask_filled)
            default_mask->resize(requested_keys_size);

        for (size_t requested_key_index = 0; requested_key_index < requested_keys_size; ++requested_key_index)
        {
            const auto requested_key = requested_keys[requested_key_index];
            const auto * it = key_to_fetched_index.find(requested_key);

            if (it)
            {
                fetched_column_from_storage->get(it->getMapped(), value_to_insert);
                ++keys_found;

                if (default_mask && !mask_filled)
                    (*default_mask)[requested_key_index] = 0;

                result_column->insert(value_to_insert);
            }
            else
            {
                if (default_mask)
                {
                    if (!mask_filled)
                        (*default_mask)[requested_key_index] = 1;

                    result_column->insertDefault();
                }
                else
                {
                    const auto & default_value_provider = request.defaultValueProviderAtIndex(attribute_index);
                    value_to_insert = default_value_provider.getDefaultValue(requested_key_index);
                    result_column->insert(value_to_insert);
                }
            }
        }

        mask_filled = true;
    }

    query_count.fetch_add(requested_keys_size, std::memory_order_relaxed);
    found_count.fetch_add(keys_found, std::memory_order_relaxed);

    return request.filterRequestedColumns(result_columns);
}

template <DictionaryKeyType dictionary_key_type>
ColumnPtr DirectDictionary<dictionary_key_type>::getColumn(
    const std::string & attribute_name,
    const DataTypePtr & attribute_type,
    const Columns & key_columns,
    const DataTypes & key_types,
    DefaultOrFilter default_or_filter) const
{
    bool is_short_circuit = std::holds_alternative<RefFilter>(default_or_filter);
    assert(is_short_circuit || std::holds_alternative<RefDefault>(default_or_filter));

    if (is_short_circuit)
    {
        IColumn::Filter & default_mask = std::get<RefFilter>(default_or_filter).get();
        return getColumns({attribute_name}, {attribute_type}, key_columns, key_types, default_mask).front();
    }

    const ColumnPtr & default_values_column = std::get<RefDefault>(default_or_filter).get();
    const Columns & columns = Columns({default_values_column});
    return getColumns({attribute_name}, {attribute_type}, key_columns, key_types, columns).front();
}

template <DictionaryKeyType dictionary_key_type>
ColumnUInt8::Ptr DirectDictionary<dictionary_key_type>::hasKeys(
    const Columns & key_columns,
    const DataTypes & key_types [[maybe_unused]]) const
{
    if constexpr (dictionary_key_type == DictionaryKeyType::Complex)
        dict_struct.validateKeyTypes(key_types);

    DictionaryKeysArenaHolder<dictionary_key_type> arena_holder;
    DictionaryKeysExtractor<dictionary_key_type> requested_keys_extractor(key_columns, arena_holder.getComplexKeyArena());
    auto requested_keys = requested_keys_extractor.extractAllKeys();
    size_t requested_keys_size = requested_keys.size();

    HashMap<KeyType, PaddedPODArray<size_t>> requested_key_to_index;
    requested_key_to_index.reserve(requested_keys_size);

    for (size_t i = 0; i < requested_keys.size(); ++i)
    {
        auto requested_key = requested_keys[i];
        requested_key_to_index[requested_key].push_back(i);
    }

    auto result = ColumnUInt8::create(requested_keys_size, false);
    auto & result_data = result->getData();

    Columns block_key_columns;
    size_t dictionary_keys_size = dict_struct.getKeysNames().size();
    block_key_columns.reserve(dictionary_keys_size);

    BlockIO io = loadKeys(requested_keys, key_columns);

    QueryPipeline pipeline(getSourcePipe(io.pipeline, key_columns, requested_keys));
    PullingPipelineExecutor executor(pipeline);

    size_t keys_found = 0;

    io.executeWithCallbacks([&]()
    {
        Block block;
        while (executor.pull(block))
        {
            /// Split into keys columns and attribute columns
            for (size_t i = 0; i < dictionary_keys_size; ++i)
                block_key_columns.emplace_back(block.safeGetByPosition(i).column);

            DictionaryKeysExtractor<dictionary_key_type> block_keys_extractor(block_key_columns, arena_holder.getComplexKeyArena());
            size_t block_keys_size = block_keys_extractor.getKeysSize();

            for (size_t i = 0; i < block_keys_size; ++i)
            {
                auto block_key = block_keys_extractor.extractCurrentKey();

                const auto * it = requested_key_to_index.find(block_key);
                assert(it);

                auto & result_data_found_indexes = it->getMapped();
                for (size_t result_data_found_index : result_data_found_indexes)
                {
                    /// block_keys_size cannot be used, due to duplicates.
                    keys_found += !result_data[result_data_found_index];
                    result_data[result_data_found_index] = true;
                }

                block_keys_extractor.rollbackCurrentKey();
            }

            block_key_columns.clear();
        }

    });

    query_count.fetch_add(requested_keys_size, std::memory_order_relaxed);
    found_count.fetch_add(keys_found, std::memory_order_relaxed);

    return result;
}

template <DictionaryKeyType dictionary_key_type>
ColumnPtr DirectDictionary<dictionary_key_type>::getHierarchy(
    ColumnPtr key_column,
    const DataTypePtr & key_type) const
{
    if (dictionary_key_type == DictionaryKeyType::Simple)
    {
        size_t keys_found;
        auto result = getKeysHierarchyDefaultImplementation(this, key_column, key_type, keys_found);
        query_count.fetch_add(key_column->size(), std::memory_order_relaxed);
        found_count.fetch_add(keys_found, std::memory_order_relaxed);
        return result;
    }
    return nullptr;
}

template <DictionaryKeyType dictionary_key_type>
ColumnUInt8::Ptr DirectDictionary<dictionary_key_type>::isInHierarchy(
    ColumnPtr key_column,
    ColumnPtr in_key_column,
    const DataTypePtr & key_type) const
{
    if (dictionary_key_type == DictionaryKeyType::Simple)
    {
        size_t keys_found = 0;
        auto result = getKeysIsInHierarchyDefaultImplementation(this, key_column, in_key_column, key_type, keys_found);
        query_count.fetch_add(key_column->size(), std::memory_order_relaxed);
        found_count.fetch_add(keys_found, std::memory_order_relaxed);
        return result;
    }
    return nullptr;
}

template <typename TExecutor = PullingPipelineExecutor>
class SourceFromQueryPipeline : public ISource
{
public:
    explicit SourceFromQueryPipeline(QueryPipeline & pipeline_)
        : ISource(pipeline_.getSharedHeader())
        , executor(pipeline_)
    {
        pipeline_.setConcurrencyControl(false);
    }

    explicit SourceFromQueryPipeline(BlockIO io)
        : ISource(io.pipeline.getSharedHeader())
        , io_holder(std::move(io))
        , executor(io_holder->pipeline)
    {
        io_holder->pipeline.setConcurrencyControl(false);
    }

    std::string getName() const override
    {
        return std::is_same_v<PullingAsyncPipelineExecutor, TExecutor> ? "SourceFromQueryPipelineAsync" : "SourceFromQueryPipeline";
    }

    Chunk generate() override
    {
        try
        {
            Chunk chunk;
            while (executor.pull(chunk))
            {
                if (chunk)
                    return chunk;
            }
        }
        catch (...)
        {
            if (io_holder)
            {
                io_holder->onException();
            }
            throw;
        }

        if (io_holder)
        {
            io_holder->onFinish();
        }
        return {};
    }

private:
    /// DirectDictionary<...>::read does not execute the pipeline it receives from the source itself.
    /// It returns it to be executed by the caller instead.
    /// And we need to retain the BlockIO object until the pipeline has been executed because:
    /// * We count on it holding the context and the query scope.
    /// * We need to run BlockIO::onFinish or BlockIO::onException.
    std::optional<BlockIO> io_holder;

    TExecutor executor;
};

template <DictionaryKeyType dictionary_key_type>
Pipe DirectDictionary<dictionary_key_type>::getSourcePipe(
    QueryPipeline & pipeline,
    const Columns & key_columns [[maybe_unused]],
    const PaddedPODArray<KeyType> & requested_keys [[maybe_unused]]) const
{
    if (use_async_executor)
        return Pipe(std::make_shared<SourceFromQueryPipeline<PullingAsyncPipelineExecutor>>(pipeline));
    return Pipe(std::make_shared<SourceFromQueryPipeline<PullingPipelineExecutor>>(pipeline));
}

template <DictionaryKeyType dictionary_key_type>
BlockIO DirectDictionary<dictionary_key_type>::loadKeys(const PaddedPODArray<KeyType> & requested_keys, const Columns & key_columns) const
{
    if constexpr (dictionary_key_type == DictionaryKeyType::Simple)
    {
        std::vector<UInt64> ids(requested_keys.begin(), requested_keys.end());
        return source_ptr->loadIds(ids);
    }

    auto requested_rows = std::views::iota(size_t{0}, requested_keys.size()) | std::ranges::to<std::vector>();
    return source_ptr->loadKeys(key_columns, requested_rows);
}

template <DictionaryKeyType dictionary_key_type>
Pipe DirectDictionary<dictionary_key_type>::read(const Names & /* column_names */, size_t /* max_block_size */, size_t /* num_streams */) const
{
    BlockIO io;
    io = source_ptr->loadAll();

    return Pipe(std::make_shared<SourceFromQueryPipeline<>>(std::move(io)));
}

template <DictionaryKeyType dictionary_key_type>
void DirectDictionary<dictionary_key_type>::applySettings(const Settings & settings)
{
    if (const auto * clickhouse_source = dynamic_cast<const ClickHouseDictionarySource *>(source_ptr.get()))
    {
        /// Only applicable for CLICKHOUSE dictionary source.
        use_async_executor = settings[Setting::dictionary_use_async_executor] && clickhouse_source->isLocal();
    }
}

namespace
{
    template <DictionaryKeyType dictionary_key_type>
    DictionaryPtr createDirectDictionary(
        const std::string & full_name,
        const DictionaryStructure & dict_struct,
        const Poco::Util::AbstractConfiguration & config,
        const std::string & config_prefix,
        DictionarySourcePtr source_ptr,
        ContextPtr global_context,
        bool /* created_from_ddl */)
    {
        const auto * layout_name = dictionary_key_type == DictionaryKeyType::Simple ? "direct" : "complex_key_direct";

        if constexpr (dictionary_key_type == DictionaryKeyType::Simple)
        {
            if (dict_struct.key)
                throw Exception(ErrorCodes::UNSUPPORTED_METHOD,
                    "'key' is not supported for dictionary of layout '{}'",
                    layout_name);
        }
        else
        {
            if (dict_struct.id)
                throw Exception(ErrorCodes::UNSUPPORTED_METHOD,
                    "'id' is not supported for dictionary of layout '{}'",
                    layout_name);
        }

        if (dict_struct.range_min || dict_struct.range_max)
            throw Exception(ErrorCodes::BAD_ARGUMENTS,
                "{}: elements .structure.range_min and .structure.range_max should be defined only "
                "for a dictionary of layout 'range_hashed'",
                full_name);

        const auto dict_id = StorageID::fromDictionaryConfig(config, config_prefix);

        if (config.has(config_prefix + ".lifetime.min") || config.has(config_prefix + ".lifetime.max"))
            throw Exception(ErrorCodes::BAD_ARGUMENTS,
                "'lifetime' parameter is redundant for the dictionary' of layout '{}'",
                layout_name);

        auto dictionary = std::make_unique<DirectDictionary<dictionary_key_type>>(dict_id, dict_struct, std::move(source_ptr));

        auto context = copyContextAndApplySettingsFromDictionaryConfig(global_context, config, config_prefix);
        dictionary->applySettings(context->getSettingsRef());

        return dictionary;
    }
}

template class DirectDictionary<DictionaryKeyType::Simple>;
template class DirectDictionary<DictionaryKeyType::Complex>;

void registerDictionaryDirect(DictionaryFactory & factory)
{
    factory.registerLayout("direct", createDirectDictionary<DictionaryKeyType::Simple>, false);
    factory.registerLayout("complex_key_direct", createDirectDictionary<DictionaryKeyType::Complex>, true);
}


}<|MERGE_RESOLUTION|>--- conflicted
+++ resolved
@@ -103,15 +103,9 @@
             if (block.empty())
                 continue;
 
-<<<<<<< HEAD
             ++block_num;
             rows_num += block.rows();
-            convertToFullIfSparse(block);
-=======
-        ++block_num;
-        rows_num += block.rows();
-        removeSpecialColumnRepresentations(block);
->>>>>>> f7ac16b4
+            removeSpecialColumnRepresentations(block);
 
             /// Split into keys columns and attribute columns
             for (size_t i = 0; i < dictionary_keys_size; ++i)
