#include <Dictionaries/DictionaryHelpers.h>

namespace DB
{

MutableColumns deserializeColumnsFromKeys(
    const DictionaryStructure & dictionary_structure,
    const PaddedPODArray<std::string_view> & keys,
    size_t start,
    size_t end)
{
    MutableColumns result_columns;
    result_columns.reserve(dictionary_structure.key->size());

    for (const DictionaryAttribute & attribute : *dictionary_structure.key)
        result_columns.emplace_back(attribute.type->createColumn());

    for (size_t index = start; index < end; ++index)
    {
        const auto & key = keys[index];
<<<<<<< HEAD
        const auto * ptr = key.data();
=======
        ReadBufferFromString in({key.data, key.size});
>>>>>>> fee4ca9c

        for (auto & result_column : result_columns)
            result_column->deserializeAndInsertFromArena(in);
    }

    return result_columns;
}

ColumnsWithTypeAndName deserializeColumnsWithTypeAndNameFromKeys(
    const DictionaryStructure & dictionary_structure,
    const PaddedPODArray<std::string_view> & keys,
    size_t start,
    size_t end)
{
    ColumnsWithTypeAndName result;
    MutableColumns columns = deserializeColumnsFromKeys(dictionary_structure, keys, start, end);

    for (size_t i = 0, num_columns = columns.size(); i < num_columns; ++i)
    {
        const auto & dictionary_attribute = (*dictionary_structure.key)[i];
        result.emplace_back(ColumnWithTypeAndName{std::move(columns[i]), dictionary_attribute.type, dictionary_attribute.name});
    }

    return result;
}

}<|MERGE_RESOLUTION|>--- conflicted
+++ resolved
@@ -18,11 +18,7 @@
     for (size_t index = start; index < end; ++index)
     {
         const auto & key = keys[index];
-<<<<<<< HEAD
-        const auto * ptr = key.data();
-=======
-        ReadBufferFromString in({key.data, key.size});
->>>>>>> fee4ca9c
+        ReadBufferFromString in(key);
 
         for (auto & result_column : result_columns)
             result_column->deserializeAndInsertFromArena(in);
