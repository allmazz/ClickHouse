#include "PolygonDictionary.h"

#include <numeric>
#include <cmath>

#include "DictionaryBlockInputStream.h"
#include "DictionaryFactory.h"

#include <Columns/ColumnArray.h>
#include <Columns/ColumnTuple.h>
#include <DataTypes/DataTypeArray.h>
#include <Functions/FunctionHelpers.h>
#include <DataTypes/DataTypesDecimal.h>

namespace DB
{

namespace ErrorCodes
{
    extern const int TYPE_MISMATCH;
    extern const int BAD_ARGUMENTS;
    extern const int UNSUPPORTED_METHOD;
}


IPolygonDictionary::IPolygonDictionary(
        const StorageID & dict_id_,
        const DictionaryStructure & dict_struct_,
        DictionarySourcePtr source_ptr_,
        const DictionaryLifetime dict_lifetime_,
        InputType input_type_,
        PointType point_type_)
        : IDictionaryBase(dict_id_)
        , dict_struct(dict_struct_)
        , source_ptr(std::move(source_ptr_))
        , dict_lifetime(dict_lifetime_)
        , input_type(input_type_)
        , point_type(point_type_)
{
    setup();
    loadData();
    calculateBytesAllocated();
}

ColumnPtr IPolygonDictionary::getColumn(
    const std::string & attribute_name,
    const DataTypePtr & result_type,
    const Columns & key_columns,
    const DataTypes &,
    const ColumnPtr & default_values_column) const
{
    const auto requested_key_points = extractPoints(key_columns);

    const auto & attribute = dict_struct.getAttribute(attribute_name, result_type);
    bool complex_attribute = attribute.is_nullable || attribute.is_array;
    DefaultValueProvider default_value_provider(attribute.null_value, default_values_column);

    size_t attribute_index = dict_struct.attribute_name_to_index.find(attribute_name)->second;
    const auto & attribute_values_column = attributes[attribute_index];

    auto result = attribute_values_column->cloneEmpty();
    result->reserve(requested_key_points.size());

    Field row_value_to_insert;
    size_t polygon_index = 0;

    if (unlikely(complex_attribute))
    {
        for (size_t requested_key_index = 0; requested_key_index < requested_key_points.size(); ++requested_key_index)
        {
            const auto found = find(requested_key_points[requested_key_index], polygon_index);

            if (found)
            {
                size_t attribute_values_index = polygon_index_to_attribute_value_index[polygon_index];
                attribute_values_column->get(attribute_values_index, row_value_to_insert);
            }
            else
                row_value_to_insert = default_value_provider.getDefaultValue(requested_key_index);

            result->insert(row_value_to_insert);
        }
    }
    else
    {
        auto type_call = [&](const auto & dictionary_attribute_type)
        {
            using Type = std::decay_t<decltype(dictionary_attribute_type)>;
            using AttributeType = typename Type::AttributeType;
            using ValueType = DictionaryValueType<AttributeType>;
            using ColumnType = std::conditional_t<
                std::is_same_v<AttributeType, String>,
                ColumnString,
                std::conditional_t<IsDecimalNumber<AttributeType>, ColumnDecimal<ValueType>, ColumnVector<AttributeType>>>;

            const auto attribute_values_column_typed = typeid_cast<const ColumnType *>(attribute_values_column.get());
            if (!attribute_values_column_typed)
                throw Exception(ErrorCodes::BAD_ARGUMENTS, "An attribute type should be same as dictionary type");

            ColumnType & result_column_typed = static_cast<ColumnType &>(*result);

            if constexpr (std::is_same_v<ColumnType, ColumnString>)
            {
                for (size_t requested_key_index = 0; requested_key_index < requested_key_points.size(); ++requested_key_index)
                {
                    const auto found = find(requested_key_points[requested_key_index], polygon_index);

                    if (found)
                    {
                        size_t attribute_values_index = polygon_index_to_attribute_value_index[polygon_index];
                        auto data_to_insert = attribute_values_column->getDataAt(attribute_values_index);
                        result_column_typed.insertData(data_to_insert.data, data_to_insert.size);
                    }
                    else
                        result_column_typed.insert(default_value_provider.getDefaultValue(requested_key_index));
                }
            }
            else
            {
                auto & attribute_data = attribute_values_column_typed->getData();
                auto & result_data = result_column_typed.getData();

                for (size_t requested_key_index = 0; requested_key_index < requested_key_points.size(); ++requested_key_index)
                {
                    const auto found = find(requested_key_points[requested_key_index], polygon_index);

                    if (found)
                    {
                        size_t attribute_values_index = polygon_index_to_attribute_value_index[polygon_index];
                        auto & item = attribute_data[attribute_values_index];
                        result_data.emplace_back(item);
                    }
                    else
                    {
                        row_value_to_insert = default_value_provider.getDefaultValue(requested_key_index);
                        result_data.emplace_back(row_value_to_insert.template get<NearestFieldType<ValueType>>());
                    }
                }
            }
        };

        callOnDictionaryAttributeType(attribute.underlying_type, type_call);
    }


    query_count.fetch_add(requested_key_points.size(), std::memory_order_relaxed);

    return result;
}

BlockInputStreamPtr IPolygonDictionary::getBlockInputStream(const Names &, size_t) const
{
    // TODO: In order for this to work one would first have to support retrieving arrays from dictionaries.
    //  I believe this is a separate task done by some other people.
    throw Exception{"Reading the dictionary is not allowed", ErrorCodes::UNSUPPORTED_METHOD};
}

void IPolygonDictionary::setup()
{
<<<<<<< HEAD
    null_values.emplace_back(T(null_value.get<T>()));
}

void IPolygonDictionary::appendNullValue(AttributeUnderlyingType type, const Field & null_value)
{
    switch (type)
    {
        case AttributeUnderlyingType::utUInt8:
            appendNullValueImpl<UInt8>(null_value);
            break;
        case AttributeUnderlyingType::utUInt16:
            appendNullValueImpl<UInt16>(null_value);
            break;
        case AttributeUnderlyingType::utUInt32:
            appendNullValueImpl<UInt32>(null_value);
            break;
        case AttributeUnderlyingType::utUInt64:
            appendNullValueImpl<UInt64>(null_value);
            break;
        case AttributeUnderlyingType::utUInt128:
            appendNullValueImpl<UInt128>(null_value);
            break;
        case AttributeUnderlyingType::utInt8:
            appendNullValueImpl<Int8>(null_value);
            break;
        case AttributeUnderlyingType::utInt16:
            appendNullValueImpl<Int16>(null_value);
            break;
        case AttributeUnderlyingType::utInt32:
            appendNullValueImpl<Int32>(null_value);
            break;
        case AttributeUnderlyingType::utInt64:
            appendNullValueImpl<Int64>(null_value);
            break;
        case AttributeUnderlyingType::utFloat32:
            appendNullValueImpl<Float32>(null_value);
            break;
        case AttributeUnderlyingType::utFloat64:
            appendNullValueImpl<Float64>(null_value);
            break;
        case AttributeUnderlyingType::utDecimal32:
            appendNullValueImpl<Decimal32>(null_value);
            break;
        case AttributeUnderlyingType::utDecimal64:
            appendNullValueImpl<Decimal64>(null_value);
            break;
        case AttributeUnderlyingType::utDecimal128:
            appendNullValueImpl<Decimal128>(null_value);
            break;
        case AttributeUnderlyingType::utString:
            appendNullValueImpl<String>(null_value);
            break;
    }
}
=======
    attributes.reserve(dict_struct.attributes.size());
>>>>>>> 231c7266

    for (const auto & attribute : dict_struct.attributes)
    {
        auto column = attribute.type->createColumn();
        attributes.emplace_back(std::move(column));

        if (attribute.hierarchical)
            throw Exception{ErrorCodes::TYPE_MISMATCH,
                            "{}: hierarchical attributes not supported for dictionary of polygonal type",
                            getDictionaryID().getNameForLogs()};
    }
}

void IPolygonDictionary::blockToAttributes(const DB::Block & block)
{
    const auto rows = block.rows();

    size_t skip_key_column_offset = 1;
    for (size_t i = 0; i < attributes.size(); ++i)
    {
        const auto & block_column = block.safeGetByPosition(i + skip_key_column_offset);
        const auto & column = block_column.column;

        attributes[i]->assumeMutable()->insertRangeFrom(*column, 0, column->size());
    }

    /** Multi-polygons could cause bigger sizes, but this is better than nothing. */
    polygons.reserve(polygons.size() + rows);
    polygon_index_to_attribute_value_index.reserve(polygon_index_to_attribute_value_index.size() + rows);

    const auto & key = block.safeGetByPosition(0).column;
    extractPolygons(key);
}

void IPolygonDictionary::loadData()
{
    auto stream = source_ptr->loadAll();
    stream->readPrefix();
    while (const auto block = stream->read())
        blockToAttributes(block);
    stream->readSuffix();


    /// Correct and sort polygons by area and update polygon_index_to_attribute_value_index after sort
    PaddedPODArray<double> areas;
    areas.resize_fill(polygons.size());

    std::vector<std::pair<Polygon, size_t>> polygon_ids;
    polygon_ids.reserve(polygons.size());

    for (size_t i = 0; i < polygons.size(); ++i)
    {
        auto & polygon = polygons[i];
        bg::correct(polygon);

        areas[i] = bg::area(polygon);
        polygon_ids.emplace_back(polygon, i);
    }

    std::sort(polygon_ids.begin(), polygon_ids.end(), [& areas](const auto & lhs, const auto & rhs)
    {
        return areas[lhs.second] < areas[rhs.second];
    });

    std::vector<size_t> correct_ids;
    correct_ids.reserve(polygon_ids.size());

    for (size_t i = 0; i < polygon_ids.size(); ++i)
    {
        auto & polygon = polygon_ids[i];
        correct_ids.emplace_back(polygon_index_to_attribute_value_index[polygon.second]);
        polygons[i] = polygon.first;
    }

    polygon_index_to_attribute_value_index = std::move(correct_ids);
}

void IPolygonDictionary::calculateBytesAllocated()
{
    /// Index allocated by subclass not counted because it take a small part in relation to attributes and polygons

    for (const auto & column : attributes)
        bytes_allocated += column->allocatedBytes();

    for (auto & polygon : polygons)
        bytes_allocated += bg::num_points(polygon) * sizeof(Point);
}

std::vector<IPolygonDictionary::Point> IPolygonDictionary::extractPoints(const Columns & key_columns)
{
    if (key_columns.size() != 2)
        throw Exception{"Expected two columns of coordinates with type Float64", ErrorCodes::BAD_ARGUMENTS};

    const auto * column_x = typeid_cast<const ColumnVector<Float64>*>(key_columns[0].get());
    const auto * column_y = typeid_cast<const ColumnVector<Float64>*>(key_columns[1].get());

    if (!column_x || !column_y)
        throw Exception{"Expected columns of Float64", ErrorCodes::TYPE_MISMATCH};

    const auto rows = key_columns.front()->size();

    std::vector<Point> result;
    result.reserve(rows);

    for (const auto row : ext::range(0, rows))
    {
        auto x = column_x->getElement(row);
        auto y = column_y->getElement(row);

        if (isNaN(x) || isNaN(y))
            throw Exception(ErrorCodes::BAD_ARGUMENTS,
                "PolygonDictionary input point component must not be NaN");

        if (isinf(x) || isinf(y))
            throw Exception(ErrorCodes::BAD_ARGUMENTS,
                "PolygonDictionary input point component must not be infinite");

        result.emplace_back(x, y);
    }

    return result;
}

ColumnUInt8::Ptr IPolygonDictionary::hasKeys(const Columns & key_columns, const DataTypes &) const
{
    std::vector<IPolygonDictionary::Point> points = extractPoints(key_columns);

    auto result = ColumnUInt8::create(points.size());
    auto& out = result->getData();

    for (size_t i = 0; i < points.size(); ++i)
    {
        size_t unused_find_result = 0;
        auto & point = points[i];
        out[i] = find(point, unused_find_result);
    }

    query_count.fetch_add(points.size(), std::memory_order_relaxed);

    return result;
}

namespace
{

struct Offset
{
    Offset() = default;

    IColumn::Offsets ring_offsets;
    IColumn::Offsets polygon_offsets;
    IColumn::Offsets multi_polygon_offsets;

    IColumn::Offset points_added = 0;
    IColumn::Offset current_ring = 0;
    IColumn::Offset current_polygon = 0;
    IColumn::Offset current_multi_polygon = 0;

    Offset& operator++()
    {
        ++points_added;
        if (points_added <= ring_offsets[current_ring])
            return *this;

        ++current_ring;
        if (current_ring < polygon_offsets[current_polygon])
            return *this;

        ++current_polygon;
        if (current_polygon < multi_polygon_offsets[current_multi_polygon])
            return *this;

        ++current_multi_polygon;
        return *this;
    }

    bool atLastPolygonOfMultiPolygon() { return current_polygon + 1 == multi_polygon_offsets[current_multi_polygon]; }
    bool atLastRingOfPolygon() { return current_ring + 1 == polygon_offsets[current_polygon]; }
    bool atLastPointOfRing() { return points_added == ring_offsets[current_ring]; }

    bool allRingsHaveAPositiveArea()
    {
        IColumn::Offset prev_offset = 0;
        for (const auto offset : ring_offsets)
        {
            if (offset - prev_offset < 3)
                return false;
            prev_offset = offset;
        }
        return true;
    }
};

struct Data
{
    std::vector<IPolygonDictionary::Polygon> & dest;
    std::vector<size_t> & ids;

    void addPolygon(bool new_multi_polygon = false)
    {
        dest.emplace_back();
        ids.push_back((ids.empty() ? 0 : ids.back() + new_multi_polygon));
    }

    void addPoint(IPolygonDictionary::Coord x, IPolygonDictionary::Coord y)
    {
        auto & last_polygon = dest.back();
        auto & last_ring = (last_polygon.inners().empty() ? last_polygon.outer() : last_polygon.inners().back());
        last_ring.emplace_back(x, y);
    }
};

void addNewPoint(IPolygonDictionary::Coord x, IPolygonDictionary::Coord y, Data & data, Offset & offset)
{
    if (offset.atLastPointOfRing())
    {
        if (offset.atLastRingOfPolygon())
            data.addPolygon(offset.atLastPolygonOfMultiPolygon());
        else
        {
            /** An outer ring is added automatically with a new polygon, thus we need the else statement here.
             *  This also implies that if we are at this point we have to add an inner ring.
             */
            auto & last_polygon = data.dest.back();
            last_polygon.inners().emplace_back();
        }
    }
    data.addPoint(x, y);
    ++offset;
}

const IColumn * unrollMultiPolygons(const ColumnPtr & column, Offset & offset)
{
    const auto * ptr_multi_polygons = typeid_cast<const ColumnArray*>(column.get());
    if (!ptr_multi_polygons)
        throw Exception{"Expected a column containing arrays of polygons", ErrorCodes::TYPE_MISMATCH};
    offset.multi_polygon_offsets.assign(ptr_multi_polygons->getOffsets());

    const auto * ptr_polygons = typeid_cast<const ColumnArray*>(&ptr_multi_polygons->getData());
    if (!ptr_polygons)
        throw Exception{"Expected a column containing arrays of rings when reading polygons", ErrorCodes::TYPE_MISMATCH};
    offset.polygon_offsets.assign(ptr_polygons->getOffsets());

    const auto * ptr_rings = typeid_cast<const ColumnArray*>(&ptr_polygons->getData());
    if (!ptr_rings)
        throw Exception{"Expected a column containing arrays of points when reading rings", ErrorCodes::TYPE_MISMATCH};
    offset.ring_offsets.assign(ptr_rings->getOffsets());

    return ptr_rings->getDataPtr().get();
}

const IColumn * unrollSimplePolygons(const ColumnPtr & column, Offset & offset)
{
    const auto * ptr_polygons = typeid_cast<const ColumnArray*>(column.get());
    if (!ptr_polygons)
        throw Exception{"Expected a column containing arrays of points", ErrorCodes::TYPE_MISMATCH};
    offset.ring_offsets.assign(ptr_polygons->getOffsets());
    std::iota(offset.polygon_offsets.begin(), offset.polygon_offsets.end(), 1);
    offset.multi_polygon_offsets.assign(offset.polygon_offsets);

    return ptr_polygons->getDataPtr().get();
}

void handlePointsReprByArrays(const IColumn * column, Data & data, Offset & offset)
{
    const auto * ptr_points = typeid_cast<const ColumnArray*>(column);
    const auto * ptr_coord = typeid_cast<const ColumnVector<Float64>*>(&ptr_points->getData());
    if (!ptr_coord)
        throw Exception{"Expected coordinates to be of type Float64", ErrorCodes::TYPE_MISMATCH};
    const auto & offsets = ptr_points->getOffsets();
    IColumn::Offset prev_offset = 0;
    for (size_t i = 0; i < offsets.size(); ++i)
    {
        if (offsets[i] - prev_offset != 2)
            throw Exception{"All points should be two-dimensional", ErrorCodes::BAD_ARGUMENTS};
        prev_offset = offsets[i];
        addNewPoint(ptr_coord->getElement(2 * i), ptr_coord->getElement(2 * i + 1), data, offset);
    }
}

void handlePointsReprByTuples(const IColumn * column, Data & data, Offset & offset)
{
    const auto * ptr_points = typeid_cast<const ColumnTuple*>(column);
    if (!ptr_points)
        throw Exception{"Expected a column of tuples representing points", ErrorCodes::TYPE_MISMATCH};
    if (ptr_points->tupleSize() != 2)
        throw Exception{"Points should be two-dimensional", ErrorCodes::BAD_ARGUMENTS};
    const auto * column_x = typeid_cast<const ColumnVector<Float64>*>(&ptr_points->getColumn(0));
    const auto * column_y = typeid_cast<const ColumnVector<Float64>*>(&ptr_points->getColumn(1));
    if (!column_x || !column_y)
        throw Exception{"Expected coordinates to be of type Float64", ErrorCodes::TYPE_MISMATCH};
    for (size_t i = 0; i < column_x->size(); ++i)
    {
        addNewPoint(column_x->getElement(i), column_y->getElement(i), data, offset);
    }
}

}

void IPolygonDictionary::extractPolygons(const ColumnPtr & column)
{
    Data data = {polygons, polygon_index_to_attribute_value_index};
    Offset offset;

    const IColumn * points_collection = nullptr;
    switch (input_type)
    {
        case InputType::MultiPolygon:
            points_collection = unrollMultiPolygons(column, offset);
            break;
        case InputType::SimplePolygon:
            points_collection = unrollSimplePolygons(column, offset);
            break;
    }

    if (!offset.allRingsHaveAPositiveArea())
        throw Exception{"Every ring included in a polygon or excluded from it should contain at least 3 points",
                        ErrorCodes::BAD_ARGUMENTS};

    /** Adding the first empty polygon */
    data.addPolygon(true);

    switch (point_type)
    {
        case PointType::Array:
            handlePointsReprByArrays(points_collection, data, offset);
            break;
        case PointType::Tuple:
            handlePointsReprByTuples(points_collection, data, offset);
            break;
    }
}

}
<|MERGE_RESOLUTION|>--- conflicted
+++ resolved
@@ -157,64 +157,7 @@
 
 void IPolygonDictionary::setup()
 {
-<<<<<<< HEAD
-    null_values.emplace_back(T(null_value.get<T>()));
-}
-
-void IPolygonDictionary::appendNullValue(AttributeUnderlyingType type, const Field & null_value)
-{
-    switch (type)
-    {
-        case AttributeUnderlyingType::utUInt8:
-            appendNullValueImpl<UInt8>(null_value);
-            break;
-        case AttributeUnderlyingType::utUInt16:
-            appendNullValueImpl<UInt16>(null_value);
-            break;
-        case AttributeUnderlyingType::utUInt32:
-            appendNullValueImpl<UInt32>(null_value);
-            break;
-        case AttributeUnderlyingType::utUInt64:
-            appendNullValueImpl<UInt64>(null_value);
-            break;
-        case AttributeUnderlyingType::utUInt128:
-            appendNullValueImpl<UInt128>(null_value);
-            break;
-        case AttributeUnderlyingType::utInt8:
-            appendNullValueImpl<Int8>(null_value);
-            break;
-        case AttributeUnderlyingType::utInt16:
-            appendNullValueImpl<Int16>(null_value);
-            break;
-        case AttributeUnderlyingType::utInt32:
-            appendNullValueImpl<Int32>(null_value);
-            break;
-        case AttributeUnderlyingType::utInt64:
-            appendNullValueImpl<Int64>(null_value);
-            break;
-        case AttributeUnderlyingType::utFloat32:
-            appendNullValueImpl<Float32>(null_value);
-            break;
-        case AttributeUnderlyingType::utFloat64:
-            appendNullValueImpl<Float64>(null_value);
-            break;
-        case AttributeUnderlyingType::utDecimal32:
-            appendNullValueImpl<Decimal32>(null_value);
-            break;
-        case AttributeUnderlyingType::utDecimal64:
-            appendNullValueImpl<Decimal64>(null_value);
-            break;
-        case AttributeUnderlyingType::utDecimal128:
-            appendNullValueImpl<Decimal128>(null_value);
-            break;
-        case AttributeUnderlyingType::utString:
-            appendNullValueImpl<String>(null_value);
-            break;
-    }
-}
-=======
     attributes.reserve(dict_struct.attributes.size());
->>>>>>> 231c7266
 
     for (const auto & attribute : dict_struct.attributes)
     {
