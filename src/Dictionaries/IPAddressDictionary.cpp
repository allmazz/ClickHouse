--- conflicted
+++ resolved
@@ -439,13 +439,8 @@
                         const auto & attribute_column = *attribute_column_ptrs[attribute_idx];
                         auto & attribute = attributes[attribute_idx];
 
-<<<<<<< HEAD
-            const auto [addr, prefix] = parseIPFromString(key_column_ptr->getDataAt(row));
-            has_ipv6 = has_ipv6 || (addr.family() == Poco::Net::IPAddress::IPv6);
-=======
                         setAttributeValue(attribute, attribute_column[row]);
                     }
->>>>>>> ae099884
 
                     const auto [addr, prefix] = parseIPFromString(key_column_ptr->getDataAt(row).toView());
                     has_ipv6 = has_ipv6 || (addr.family() == Poco::Net::IPAddress::IPv6);
