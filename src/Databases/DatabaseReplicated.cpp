#include <DataTypes/DataTypeString.h>

#include <atomic>
#include <utility>

#include <Backups/IRestoreCoordination.h>
#include <Backups/RestorerFromBackup.h>
#include <Core/ServerSettings.h>
#include <Core/Settings.h>
#include <Databases/DDLDependencyVisitor.h>
#include <Databases/DatabaseFactory.h>
#include <Databases/DatabaseReplicated.h>
#include <Databases/DatabaseReplicatedWorker.h>
#include <Databases/TablesDependencyGraph.h>
#include <Databases/enableAllExperimentalSettings.h>
#include <IO/ReadBufferFromFile.h>
#include <IO/ReadBufferFromString.h>
#include <IO/ReadHelpers.h>
#include <IO/ReadSettings.h>
#include <IO/SharedThreadPools.h>
#include <IO/WriteHelpers.h>
#include <Interpreters/Cluster.h>
#include <Interpreters/Context.h>
#include <Interpreters/DDLTask.h>
#include <Interpreters/DatabaseCatalog.h>
#include <Interpreters/InterpreterCreateQuery.h>
#include <Interpreters/ReplicatedDatabaseQueryStatusSource.h>
#include <Interpreters/evaluateConstantExpression.h>
#include <Interpreters/executeDDLQueryOnCluster.h>
#include <Interpreters/executeQuery.h>
#include <Parsers/ASTAlterQuery.h>
#include <Parsers/ASTDeleteQuery.h>
#include <Parsers/ASTDropQuery.h>
#include <Parsers/ASTFunction.h>
#include <Parsers/ParserCreateQuery.h>
#include <Parsers/parseQuery.h>
#include <Processors/Sinks/EmptySink.h>
#include <Storages/AlterCommands.h>
#include <Storages/StorageKeeperMap.h>
#include <base/chrono_io.h>
#include <base/defines.h>
#include <base/getFQDNOrHostName.h>
#include <Common/Exception.h>
#include <Common/FailPoint.h>
#include <Common/Macros.h>
#include <Common/OpenTelemetryTraceContext.h>
#include <Common/PoolId.h>
#include <Common/SipHash.h>
#include <Common/ZooKeeper/IKeeper.h>
#include <Common/ZooKeeper/KeeperException.h>
#include <Common/ZooKeeper/Types.h>
#include <Common/ZooKeeper/ZooKeeper.h>
#include <Common/threadPoolCallbackRunner.h>
#include <Common/thread_local_rng.h>


namespace DB
{
namespace Setting
{
    extern const SettingsUInt64 database_replicated_allow_replicated_engine_arguments;
    extern const SettingsBool database_replicated_always_detach_permanently;
    extern const SettingsUInt64 max_parser_backtracks;
    extern const SettingsUInt64 max_parser_depth;
    extern const SettingsUInt64 max_query_size;
    extern const SettingsDistributedDDLOutputMode distributed_ddl_output_mode;
    extern const SettingsInt64 distributed_ddl_task_timeout;
    extern const SettingsBool throw_on_unsupported_query_inside_transaction;
}

namespace ServerSetting
{
    extern const ServerSettingsBool database_replicated_allow_detach_permanently;
    extern const ServerSettingsUInt32 max_database_replicated_create_table_thread_pool_size;
}

namespace DatabaseReplicatedSetting
{
    extern const DatabaseReplicatedSettingsString collection_name;
    extern const DatabaseReplicatedSettingsFloat max_broken_tables_ratio;
}

namespace ErrorCodes
{
    extern const int NO_ZOOKEEPER;
    extern const int LOGICAL_ERROR;
    extern const int BAD_ARGUMENTS;
    extern const int REPLICA_ALREADY_EXISTS;
    extern const int DATABASE_REPLICATION_FAILED;
    extern const int UNKNOWN_DATABASE;
    extern const int UNKNOWN_TABLE;
    extern const int NOT_IMPLEMENTED;
    extern const int INCORRECT_QUERY;
    extern const int ALL_CONNECTION_TRIES_FAILED;
    extern const int NO_ACTIVE_REPLICAS;
    extern const int CANNOT_GET_REPLICATED_DATABASE_SNAPSHOT;
    extern const int CANNOT_RESTORE_TABLE;
    extern const int QUERY_IS_PROHIBITED;
    extern const int SUPPORT_IS_DISABLED;
    extern const int ASYNC_LOAD_CANCELED;
}

namespace FailPoints
{
    extern const char database_replicated_startup_pause[];
}

static constexpr const char * REPLICATED_DATABASE_MARK = "DatabaseReplicated";
static constexpr const char * DROPPED_MARK = "DROPPED";
static constexpr const char * BROKEN_TABLES_SUFFIX = "_broken_tables";
static constexpr const char * BROKEN_REPLICATED_TABLES_SUFFIX = "_broken_replicated_tables";
static constexpr const char * FIRST_REPLICA_DATABASE_NAME = "first_replica_database_name";

zkutil::ZooKeeperPtr DatabaseReplicated::getZooKeeper() const
{
    return getContext()->getZooKeeper();
}

static inline String getHostID(ContextPtr global_context, const UUID & db_uuid, bool secure)
{
    UInt16 port = secure ? global_context->getTCPPortSecure().value_or(DBMS_DEFAULT_SECURE_PORT) : global_context->getTCPPort();
    return Cluster::Address::toString(getFQDNOrHostName(), port) + ':' + toString(db_uuid);
}

static inline UInt64 getMetadataHash(const String & table_name, const String & metadata)
{
    SipHash hash;
    hash.update(table_name);
    hash.update(metadata);
    return hash.get64();
}

DatabaseReplicated::~DatabaseReplicated() = default;

DatabaseReplicated::DatabaseReplicated(
    const String & name_,
    const String & metadata_path_,
    UUID uuid,
    const String & zookeeper_path_,
    const String & shard_name_,
    const String & replica_name_,
    DatabaseReplicatedSettings db_settings_,
    ContextPtr context_)
    : DatabaseAtomic(name_, metadata_path_, uuid, "DatabaseReplicated (" + name_ + ")", context_)
    , zookeeper_path(zookeeper_path_)
    , shard_name(shard_name_)
    , replica_name(replica_name_)
    , db_settings(std::move(db_settings_))
    , tables_metadata_digest(0)
{
    if (zookeeper_path.empty() || shard_name.empty() || replica_name.empty())
        throw Exception(ErrorCodes::BAD_ARGUMENTS, "ZooKeeper path, shard and replica names must be non-empty");
    if (shard_name.contains('/') || replica_name.contains('/'))
        throw Exception(ErrorCodes::BAD_ARGUMENTS, "Shard and replica names should not contain '/'");
    if (shard_name.contains('|') || replica_name.contains('|'))
        throw Exception(ErrorCodes::BAD_ARGUMENTS, "Shard and replica names should not contain '|'");

    if (zookeeper_path.back() == '/')
        zookeeper_path.resize(zookeeper_path.size() - 1);

    /// If zookeeper chroot prefix is used, path should start with '/', because chroot concatenates without it.
    if (zookeeper_path.front() != '/')
        zookeeper_path = "/" + zookeeper_path;

    if (!db_settings[DatabaseReplicatedSetting::collection_name].value.empty())
        fillClusterAuthInfo(db_settings[DatabaseReplicatedSetting::collection_name].value, context_->getConfigRef());

    replica_group_name = context_->getConfigRef().getString("replica_group_name", "");

    if (!replica_group_name.empty() && database_name.starts_with(DatabaseReplicated::ALL_GROUPS_CLUSTER_PREFIX))
    {
        auto constexpr message_format_string = "There's a Replicated database with a name starting from '{}', "
                                            "and replica_group_name is configured. It may cause collisions in cluster names.";
        context_->addOrUpdateWarningMessage(
            Context::WarningType::REPLICATED_DB_WITH_ALL_GROUPS_CLUSTER_PREFIX,
            PreformattedMessage::create(message_format_string, ALL_GROUPS_CLUSTER_PREFIX));
    }
}

String DatabaseReplicated::getFullReplicaName(const String & shard, const String & replica)
{
    return shard + '|' + replica;
}

String DatabaseReplicated::getFullReplicaName() const
{
    return getFullReplicaName(shard_name, replica_name);
}

std::pair<String, String> DatabaseReplicated::parseFullReplicaName(const String & name)
{
    String shard;
    String replica;
    auto pos = name.find('|');
    if (pos == std::string::npos || name.find('|', pos + 1) != std::string::npos)
        throw Exception(ErrorCodes::LOGICAL_ERROR, "Incorrect replica identifier: {}", name);
    shard = name.substr(0, pos);
    replica = name.substr(pos + 1);
    return {shard, replica};
}

ClusterPtr DatabaseReplicated::tryGetCluster() const
{
    std::lock_guard lock{mutex};
    if (cluster)
        return cluster;

    /// Database is probably not created or not initialized yet, it's ok to return nullptr
    if (is_readonly)
        return cluster;

    try
    {
        /// A quick fix for stateless tests with DatabaseReplicated. Its ZK
        /// node can be destroyed at any time. If another test lists
        /// system.clusters to get client command line suggestions, it will
        /// get an error when trying to get the info about DB from ZK.
        /// Just ignore these inaccessible databases. A good example of a
        /// failing test is `01526_client_start_and_exit`.
        cluster = getClusterImpl();
    }
    catch (...)
    {
        tryLogCurrentException(log);
    }
    return cluster;
}

ClusterPtr DatabaseReplicated::tryGetAllGroupsCluster() const
{
    std::lock_guard lock{mutex};
    if (replica_group_name.empty())
        return nullptr;

    if (cluster_all_groups)
        return cluster_all_groups;

    /// Database is probably not created or not initialized yet, it's ok to return nullptr
    if (is_readonly)
        return cluster_all_groups;

    try
    {
        cluster_all_groups = getClusterImpl(/*all_groups*/ true);
    }
    catch (...)
    {
        tryLogCurrentException(log);
    }
    return cluster_all_groups;
}

void DatabaseReplicated::setCluster(ClusterPtr && new_cluster, bool all_groups)
{
    std::lock_guard lock{mutex};
    if (all_groups)
        cluster_all_groups = std::move(new_cluster);
    else
        cluster = std::move(new_cluster);
}

ClusterPtr DatabaseReplicated::getClusterImpl(bool all_groups) const
{
    Strings unfiltered_hosts;
    Strings hosts;
    Strings host_ids;

    auto zookeeper = getContext()->getZooKeeper();
    constexpr int max_retries = 10;
    int iteration = 0;
    bool success = false;
    while (++iteration <= max_retries)
    {
        host_ids.resize(0);
        Coordination::Stat stat;
        unfiltered_hosts = zookeeper->getChildren(zookeeper_path + "/replicas", &stat);
        if (unfiltered_hosts.empty())
            throw Exception(ErrorCodes::NO_ACTIVE_REPLICAS, "No replicas of database {} found. "
                            "It's possible if the first replica is not fully created yet "
                            "or if the last replica was just dropped or due to logical error", zookeeper_path);

        if (all_groups)
        {
            hosts = unfiltered_hosts;
        }
        else
        {
            hosts.clear();
            std::vector<String> paths;
            for (const auto & host : unfiltered_hosts)
                paths.push_back(zookeeper_path + "/replicas/" + host + "/replica_group");

            auto replica_groups = zookeeper->tryGet(paths);

            for (size_t i = 0; i < paths.size(); ++i)
            {
                if (replica_groups[i].data == replica_group_name)
                    hosts.push_back(unfiltered_hosts[i]);
            }
        }

        Int32 cversion = stat.cversion;
        ::sort(hosts.begin(), hosts.end());

        std::vector<String> host_paths;
        host_paths.reserve(hosts.size());
        host_ids.reserve(hosts.size());

        for (const auto & host : hosts)
            host_paths.emplace_back(zookeeper_path + "/replicas/" + host);

        auto host_result = zookeeper->tryGet(host_paths);

        success = true;
        for (size_t i = 0; i < hosts.size(); ++i)
        {
            auto & res = host_result[i];
            if (res.error != Coordination::Error::ZOK)
                success = false;
            host_ids.emplace_back(std::move(res.data));
        }

        zookeeper->get(zookeeper_path + "/replicas", &stat);
        if (cversion != stat.cversion)
            success = false;
        if (success)
            break;
    }
    if (!success)
        throw Exception(ErrorCodes::ALL_CONNECTION_TRIES_FAILED, "Cannot get consistent cluster snapshot,"
                                                                 "because replicas are created or removed concurrently");

    LOG_TRACE(log, "Got a list of hosts after {} iterations. All hosts: [{}], filtered: [{}], ids: [{}]", iteration,
              fmt::join(unfiltered_hosts, ", "), fmt::join(hosts, ", "), fmt::join(host_ids, ", "));

    assert(!hosts.empty());
    assert(hosts.size() == host_ids.size());
    String current_shard = parseFullReplicaName(hosts.front()).first;
    std::vector<std::vector<DatabaseReplicaInfo>> shards;
    shards.emplace_back();
    for (size_t i = 0; i < hosts.size(); ++i)
    {
        const auto & id = host_ids[i];
        if (id == DROPPED_MARK)
            continue;
        auto [shard, replica] = parseFullReplicaName(hosts[i]);
        auto pos = id.rfind(':');
        String host_port = id.substr(0, pos);
        if (shard != current_shard)
        {
            current_shard = shard;
            if (!shards.back().empty())
                shards.emplace_back();
        }
        String hostname = unescapeForFileName(host_port);
        shards.back().push_back(DatabaseReplicaInfo{std::move(hostname), std::move(shard), std::move(replica)});
    }

    UInt16 default_port;
    if (cluster_auth_info.cluster_secure_connection)
        default_port = getContext()->getTCPPortSecure().value_or(DBMS_DEFAULT_SECURE_PORT);
    else
        default_port = getContext()->getTCPPort();

    bool treat_local_as_remote = false;
    bool treat_local_port_as_remote = getContext()->getApplicationType() == Context::ApplicationType::LOCAL;

    String cluster_name = TSA_SUPPRESS_WARNING_FOR_READ(database_name);     /// FIXME
    if (all_groups)
        cluster_name = ALL_GROUPS_CLUSTER_PREFIX + cluster_name;

    ClusterConnectionParameters params{
        cluster_auth_info.cluster_username,
        cluster_auth_info.cluster_password,
        default_port,
        treat_local_as_remote,
        treat_local_port_as_remote,
        cluster_auth_info.cluster_secure_connection,
        /* bind_host= */ "",
        Priority{1},
        cluster_name,
        cluster_auth_info.cluster_secret};

    return std::make_shared<Cluster>(getContext()->getSettingsRef(), shards, params);
}

ReplicasInfo DatabaseReplicated::tryGetReplicasInfo(const ClusterPtr & cluster_) const
{
    Strings paths;

    paths.emplace_back(fs::path(zookeeper_path) / "max_log_ptr");

    const auto & addresses_with_failover = cluster_->getShardsAddresses();
    const auto & shards_info = cluster_->getShardsInfo();
    for (size_t shard_index = 0; shard_index < shards_info.size(); ++shard_index)
    {
        for (const auto & replica : addresses_with_failover[shard_index])
        {
            String full_name = getFullReplicaName(replica.database_shard_name, replica.database_replica_name);
            paths.emplace_back(fs::path(zookeeper_path) / "replicas" / full_name / "active");
            paths.emplace_back(fs::path(zookeeper_path) / "replicas" / full_name / "log_ptr");
        }
    }

    try
    {
        auto current_zookeeper = getZooKeeper();
        auto zk_res = current_zookeeper->tryGet(paths);

        auto max_log_ptr_zk = zk_res[0];
        if (max_log_ptr_zk.error != Coordination::Error::ZOK)
            throw Coordination::Exception(max_log_ptr_zk.error);

        UInt32 max_log_ptr = parse<UInt32>(max_log_ptr_zk.data);

        ReplicasInfo replicas_info;
        replicas_info.resize((zk_res.size() - 1) / 2);

        size_t global_replica_index = 0;
        for (size_t shard_index = 0; shard_index < shards_info.size(); ++shard_index)
        {
            for (const auto & replica : addresses_with_failover[shard_index])
            {
                auto replica_active = zk_res[2 * global_replica_index + 1];
                auto replica_log_ptr = zk_res[2 * global_replica_index + 2];

                UInt64 recovery_time = 0;
                {
                    std::lock_guard lock(ddl_worker_mutex);
                    if (replica.is_local && ddl_worker)
                        recovery_time = ddl_worker->getCurrentInitializationDurationMs();
                }

                replicas_info[global_replica_index] = ReplicaInfo{
                    .is_active = replica_active.error == Coordination::Error::ZOK,
                    .replication_lag = replica_log_ptr.error != Coordination::Error::ZNONODE ? std::optional(max_log_ptr - parse<UInt32>(replica_log_ptr.data)) : std::nullopt,
                    .recovery_time = recovery_time,
                };

                ++global_replica_index;
            }
        }

        return replicas_info;
    }
    catch (...)
    {
        tryLogCurrentException(log);
        return {};
    }
}

void DatabaseReplicated::fillClusterAuthInfo(String collection_name, const Poco::Util::AbstractConfiguration & config_ref)
{
    const auto & config_prefix = fmt::format("named_collections.{}", collection_name);

    if (!config_ref.has(config_prefix))
            throw Exception(ErrorCodes::BAD_ARGUMENTS, "There is no collection named `{}` in config", collection_name);

    cluster_auth_info.cluster_username = config_ref.getString(config_prefix + ".cluster_username", "");
    cluster_auth_info.cluster_password = config_ref.getString(config_prefix + ".cluster_password", "");
    cluster_auth_info.cluster_secret = config_ref.getString(config_prefix + ".cluster_secret", "");
    cluster_auth_info.cluster_secure_connection = config_ref.getBool(config_prefix + ".cluster_secure_connection", false);
}

void DatabaseReplicated::tryConnectToZooKeeperAndInitDatabase(LoadingStrictnessLevel mode)
{
    try
    {
        if (!getContext()->hasZooKeeper())
        {
            throw Exception(ErrorCodes::NO_ZOOKEEPER, "Can't create replicated database without ZooKeeper");
        }

        auto current_zookeeper = getContext()->getZooKeeper();

        if (!current_zookeeper->exists(zookeeper_path))
        {
            /// Create new database, multiple nodes can execute it concurrently
            createDatabaseNodesInZooKeeper(current_zookeeper);
        }

        replica_path = fs::path(zookeeper_path) / "replicas" / getFullReplicaName();
        bool is_create_query = mode == LoadingStrictnessLevel::CREATE;

        String replica_host_id;
        bool replica_exists_in_zk = current_zookeeper->tryGet(replica_path, replica_host_id);

        LOG_TEST(log, "replica exists in zk {}", replica_exists_in_zk);

        if (replica_exists_in_zk)
        {
            if (replica_host_id == DROPPED_MARK && !is_create_query)
            {
                LOG_WARNING(log, "Database {} exists locally, but marked dropped in ZooKeeper ({}). "
                                 "Will not try to start it up", getDatabaseName(), replica_path);
                is_probably_dropped = true;
                return;
            }

            String host_id = getHostID(getContext(), db_uuid, cluster_auth_info.cluster_secure_connection);
            String host_id_default = getHostID(getContext(), db_uuid, false);

            if (replica_host_id != host_id && replica_host_id != host_id_default)
            {
                throw Exception(
                    ErrorCodes::REPLICA_ALREADY_EXISTS,
                    "Replica {} of shard {} of replicated database at {} already exists. Replica host ID: '{}', current host ID: '{}'",
                    replica_name, shard_name, zookeeper_path, replica_host_id, host_id);
            }

            /// Before 24.6 we always created host_id with insecure port, even if cluster_auth_info.cluster_secure_connection was true.
            /// So not to break compatibility, we need to update host_id to secure one if cluster_auth_info.cluster_secure_connection is true.
            if (host_id != host_id_default && replica_host_id == host_id_default)
            {
                current_zookeeper->set(replica_path, host_id, -1);
                createEmptyLogEntry(current_zookeeper);
            }

            /// Check that replica_group_name in ZooKeeper matches the local one and change it if necessary.
            String zk_replica_group_name;
            if (!current_zookeeper->tryGet(replica_path + "/replica_group", zk_replica_group_name))
            {
                /// Replica groups were introduced in 23.10, so the node might not exist
                current_zookeeper->create(replica_path + "/replica_group", replica_group_name, zkutil::CreateMode::Persistent);
                if (!replica_group_name.empty())
                    createEmptyLogEntry(current_zookeeper);
            }
            else if (zk_replica_group_name != replica_group_name)
            {
                current_zookeeper->set(replica_path + "/replica_group", replica_group_name, -1);
                createEmptyLogEntry(current_zookeeper);
            }

            /// Needed to mark all the queries
            /// in the range (max log ptr at replica ZooKeeper nodes creation, max log ptr after replica recovery] as successful.
            String max_log_ptr_at_creation_str;
            if (current_zookeeper->tryGet(replica_path + "/max_log_ptr_at_creation", max_log_ptr_at_creation_str))
                max_log_ptr_at_creation = parse<UInt32>(max_log_ptr_at_creation_str);
        }

        if (is_create_query)
        {
            /// Create replica nodes in ZooKeeper. If newly initialized nodes already exist, reuse them.
            createReplicaNodesInZooKeeper(current_zookeeper);
        }
        else if (!replica_exists_in_zk)
        {
            /// It's not CREATE query, but replica does not exist. Probably it was dropped.
            /// Do not create anything, continue as readonly.
            LOG_WARNING(log, "Database {} exists locally, but its replica does not exist in ZooKeeper ({}). "
                             "Assuming it was dropped, will not try to start it up", getDatabaseName(), replica_path);
            is_probably_dropped = true;
            return;
        }

        /// If not exist, create a node with the database name for introspection.
        /// Technically, the database may have different names on different replicas, but this is not a usual case and we only save the first one
        auto db_name_path = fs::path(zookeeper_path) / FIRST_REPLICA_DATABASE_NAME;
        auto error_code = current_zookeeper->trySet(db_name_path, getDatabaseName());
        if (error_code == Coordination::Error::ZNONODE)
            current_zookeeper->tryCreate(db_name_path, getDatabaseName(), zkutil::CreateMode::Persistent);

        is_readonly = false;
    }
    catch (...)
    {
        if (mode < LoadingStrictnessLevel::FORCE_ATTACH)
            throw;

        /// It's server startup, ignore error.
        /// Worker thread will try to setup ZooKeeper connection
        tryLogCurrentException(log);
    }
}

bool DatabaseReplicated::createDatabaseNodesInZooKeeper(const zkutil::ZooKeeperPtr & current_zookeeper)
{
    current_zookeeper->createAncestors(zookeeper_path);

    Coordination::Requests ops;
    ops.emplace_back(zkutil::makeCreateRequest(zookeeper_path, REPLICATED_DATABASE_MARK, zkutil::CreateMode::Persistent));
    ops.emplace_back(zkutil::makeCreateRequest(zookeeper_path + "/log", "", zkutil::CreateMode::Persistent));
    ops.emplace_back(zkutil::makeCreateRequest(zookeeper_path + "/replicas", "", zkutil::CreateMode::Persistent));
    ops.emplace_back(zkutil::makeCreateRequest(zookeeper_path + "/counter", "", zkutil::CreateMode::Persistent));
    /// We create and remove counter/cnt- node to increment sequential number of counter/ node and make log entry numbers start from 1.
    /// New replicas are created with log pointer equal to 0 and log pointer is a number of the last executed entry.
    /// It means that we cannot have log entry with number 0.
    ops.emplace_back(zkutil::makeCreateRequest(zookeeper_path + "/counter/cnt-", "", zkutil::CreateMode::Persistent));
    ops.emplace_back(zkutil::makeRemoveRequest(zookeeper_path + "/counter/cnt-", -1));
    ops.emplace_back(zkutil::makeCreateRequest(zookeeper_path + "/metadata", "", zkutil::CreateMode::Persistent));
    ops.emplace_back(zkutil::makeCreateRequest(zookeeper_path + "/max_log_ptr", "1", zkutil::CreateMode::Persistent));
    ops.emplace_back(zkutil::makeCreateRequest(zookeeper_path + "/logs_to_keep", "1000", zkutil::CreateMode::Persistent));

    Coordination::Responses responses;
    auto res = current_zookeeper->tryMulti(ops, responses);
    if (res == Coordination::Error::ZOK)
        return true;    /// Created new database (it's the first replica)
    if (res == Coordination::Error::ZNODEEXISTS)
        return false;   /// Database exists, we will add new replica

    /// Other codes are unexpected, will throw
    zkutil::KeeperMultiException::check(res, ops, responses);
    UNREACHABLE();
}

bool DatabaseReplicated::looksLikeReplicatedDatabasePath(const ZooKeeperPtr & current_zookeeper, const String & path)
{
    Coordination::Stat stat;
    String maybe_database_mark;
    if (!current_zookeeper->tryGet(path, maybe_database_mark, &stat))
        return false;
    if (maybe_database_mark.starts_with(REPLICATED_DATABASE_MARK))
        return true;
    if (!maybe_database_mark.empty())
        return false;

    /// Old versions did not have REPLICATED_DATABASE_MARK. Check specific nodes exist and add mark.
    Coordination::Requests ops;
    ops.emplace_back(zkutil::makeCheckRequest(path + "/log", -1));
    ops.emplace_back(zkutil::makeCheckRequest(path + "/replicas", -1));
    ops.emplace_back(zkutil::makeCheckRequest(path + "/counter", -1));
    ops.emplace_back(zkutil::makeCheckRequest(path + "/metadata", -1));
    ops.emplace_back(zkutil::makeCheckRequest(path + "/max_log_ptr", -1));
    ops.emplace_back(zkutil::makeCheckRequest(path + "/logs_to_keep", -1));
    ops.emplace_back(zkutil::makeSetRequest(path, REPLICATED_DATABASE_MARK, stat.version));
    Coordination::Responses responses;
    auto res = current_zookeeper->tryMulti(ops, responses);
    if (res == Coordination::Error::ZOK)
        return true;

    /// Recheck database mark (just in case of concurrent update).
    if (!current_zookeeper->tryGet(path, maybe_database_mark, &stat))
        return false;

    return maybe_database_mark.starts_with(REPLICATED_DATABASE_MARK);
}

void DatabaseReplicated::createEmptyLogEntry(const ZooKeeperPtr & current_zookeeper)
{
    /// On replica creation add empty entry to log. Can be used to trigger some actions on other replicas (e.g. update cluster info).
    DDLLogEntry entry{};
    DatabaseReplicatedDDLWorker::enqueueQueryImpl(current_zookeeper, entry, this, true);
}

bool DatabaseReplicated::waitForReplicaToProcessAllEntries(UInt64 timeout_ms)
{
    {
        std::lock_guard lock{ddl_worker_mutex};
        if (!ddl_worker || is_probably_dropped)
            return false;
    }
    return ddl_worker->waitForReplicaToProcessAllEntries(timeout_ms);
}

void DatabaseReplicated::createReplicaNodesInZooKeeper(const zkutil::ZooKeeperPtr & current_zookeeper)
{
    if (!looksLikeReplicatedDatabasePath(current_zookeeper, zookeeper_path))
        throw Exception(ErrorCodes::BAD_ARGUMENTS, "Cannot add new database replica: provided path {} "
                        "already contains some data and it does not look like Replicated database path.", zookeeper_path);

    /// Write host name to replica_path, it will protect from multiple replicas with the same name
    const auto host_id = getHostID(getContext(), db_uuid, cluster_auth_info.cluster_secure_connection);

    const std::vector<String> check_paths = {
        replica_path,
        replica_path + "/replica_group",
        replica_path + "/digest",
    };
    bool nodes_exist = true;
    auto check_responses = current_zookeeper->tryGet(check_paths);
    for (size_t i = 0; i < check_responses.size(); ++i)
    {
        const auto response = check_responses[i];

        if (response.error == Coordination::Error::ZNONODE)
        {
            nodes_exist = false;
            break;
        }
        if (response.error != Coordination::Error::ZOK)
        {
            throw zkutil::KeeperException::fromPath(response.error, check_paths[i]);
        }
    }

    if (nodes_exist)
    {
        const std::vector<String> expected_data = {
            host_id,
            replica_group_name,
            "0",
        };
        for (size_t i = 0; i != expected_data.size(); ++i)
        {
            if (check_responses[i].data != expected_data[i])
            {
                throw Exception(
                    ErrorCodes::REPLICA_ALREADY_EXISTS,
                    "Replica node {} in ZooKeeper already exists and contains unexpected value: {}",
                    quoteString(check_paths[i]), quoteString(check_responses[i].data));
            }
        }

        LOG_DEBUG(log, "Newly initialized replica nodes found in ZooKeeper, reusing them");
        createEmptyLogEntry(current_zookeeper);
        return;
    }

    for (int attempts = 10; attempts > 0; --attempts)
    {
        Coordination::Stat stat;
        const String max_log_ptr_str = current_zookeeper->get(zookeeper_path + "/max_log_ptr", &stat);

        const Coordination::Requests ops = {
            zkutil::makeCreateRequest(replica_path, host_id, zkutil::CreateMode::Persistent),
            zkutil::makeCreateRequest(replica_path + "/log_ptr", "0", zkutil::CreateMode::Persistent),
            zkutil::makeCreateRequest(replica_path + "/digest", "0", zkutil::CreateMode::Persistent),
            zkutil::makeCreateRequest(replica_path + "/replica_group", replica_group_name, zkutil::CreateMode::Persistent),

            /// Previously, this method was not idempotent and max_log_ptr_at_creation could be stored in memory.
            /// we need to store max_log_ptr_at_creation in ZooKeeper to make this method idempotent during replica creation.
            zkutil::makeCreateRequest(replica_path + "/max_log_ptr_at_creation", max_log_ptr_str, zkutil::CreateMode::Persistent),
            zkutil::makeCheckRequest(zookeeper_path + "/max_log_ptr", stat.version),
        };

        Coordination::Responses ops_responses;
        const auto code = current_zookeeper->tryMulti(ops, ops_responses);

        if (code == Coordination::Error::ZOK)
        {
            max_log_ptr_at_creation = parse<UInt32>(max_log_ptr_str);
            createEmptyLogEntry(current_zookeeper);
            return;
        }

        if (attempts == 1)
        {
            zkutil::KeeperMultiException::check(code, ops, ops_responses);
        }
    }
}

void DatabaseReplicated::beforeLoadingMetadata(ContextMutablePtr context_, LoadingStrictnessLevel mode)
{
    DatabaseAtomic::beforeLoadingMetadata(context_, mode);
    tryConnectToZooKeeperAndInitDatabase(mode);
}

UInt64 DatabaseReplicated::getMetadataHash(const String & table_name) const
{
    return DB::getMetadataHash(table_name, readMetadataFile(table_name));
}

LoadTaskPtr DatabaseReplicated::startupDatabaseAsync(AsyncLoader & async_loader, LoadJobSet startup_after, LoadingStrictnessLevel mode)
{
    auto base = DatabaseAtomic::startupDatabaseAsync(async_loader, std::move(startup_after), mode);
    auto job = makeLoadJob(
        base->goals(),
        TablesLoaderBackgroundStartupPoolId,
        fmt::format("startup Replicated database {}", getDatabaseName()),
        [this] (AsyncLoader &, const LoadJobPtr &)
        {
            UInt64 digest = 0;
            {
                std::lock_guard lock{mutex};
                for (const auto & table : tables)
                    digest += getMetadataHash(table.first);
                LOG_DEBUG(log, "Calculated metadata digest of {} tables: {}", tables.size(), digest);
            }

            {
                std::lock_guard lock{metadata_mutex};
                chassert(!tables_metadata_digest);
                tables_metadata_digest = digest;
            }

            if (is_probably_dropped)
            {
                LOG_TRACE(log, "Cannot startup database {} because it is pobably dropped.", getDatabaseName());
                return;
            }

            FailPointInjection::pauseFailPoint(FailPoints::database_replicated_startup_pause);

            std::lock_guard lock{ddl_worker_mutex};
            initDdlWorker();
        });
    std::scoped_lock lock(mutex);
    startup_replicated_database_task = makeLoadTask(async_loader, {job});
    return startup_replicated_database_task;
}

void DatabaseReplicated::waitDatabaseStarted() const
{
    LoadTaskPtr task;
    {
        std::scoped_lock lock(mutex);
        task = startup_replicated_database_task;
    }
    if (task)
        waitLoad(currentPoolOr(TablesLoaderForegroundPoolId), task);
}

void DatabaseReplicated::stopLoading()
{
    LoadTaskPtr stop_startup_replicated_database;
    {
        std::scoped_lock lock(mutex);
        stop_startup_replicated_database.swap(startup_replicated_database_task);
    }
    stop_startup_replicated_database.reset();
    DatabaseAtomic::stopLoading();
}

<<<<<<< HEAD
void DatabaseReplicated::initDdlWorker()
{
    chassert(!ddl_worker);
    chassert(!is_probably_dropped.load());

    ddl_worker = std::make_unique<DatabaseReplicatedDDLWorker>(this, getContext());
    ddl_worker->startup();
    ddl_worker_initialized = true;
}

void DatabaseReplicated::restoreTablesMetadataInKeeper()
{
    auto zookeeper = getZooKeeper();
    auto local_context = getContext();

    std::vector<std::string> tables_metadata_in_zk;
    Coordination::Stat entity_name_stat;

    const String metadata_node_path = zookeeper_path + "/metadata";

    const auto error_code = zookeeper->tryGetChildren(metadata_node_path, tables_metadata_in_zk, &entity_name_stat);

    if (error_code != Coordination::Error::ZOK)
        throw Coordination::Exception::fromPath(error_code, metadata_node_path);

    if (!tables_metadata_in_zk.empty())
    {
        LOG_INFO(log, "Table's metadata {} was restored from another replica", metadata_node_path);
        return;
    }

    auto txn = std::make_shared<ZooKeeperMetadataTransaction>(zookeeper, zookeeper_path, true, "");
    UInt64 tables_digest{};

    for (auto existing_tables_it = getTablesIterator(local_context, {}, /*skip_not_loaded=*/false); existing_tables_it->isValid();
         existing_tables_it->next())
    {
        const String table_name = existing_tables_it->name();
        LOG_TEST(log, "table_name={} was found to restore metadata in zookeeper", table_name);

        assert(!ddl_worker || !ddl_worker->isCurrentlyActive());

        const String statement = getObjectDefinitionFromCreateQuery(getCreateTableQuery(table_name, local_context));
        const String table_metadata_zk_path = zookeeper_path + "/metadata/" + escapeForFileName(table_name);
        txn->addOp(zkutil::makeCreateRequest(table_metadata_zk_path, statement, zkutil::CreateMode::Persistent));

        tables_digest += DB::getMetadataHash(table_name, statement);
    }

    txn->addOp(zkutil::makeSetRequest(metadata_node_path, "", entity_name_stat.version));
    txn->addOp(zkutil::makeSetRequest(replica_path + "/digest", toString(tables_digest), -1));
    {
        std::lock_guard lock{metadata_mutex};
        tables_metadata_digest = tables_digest;
        assert(checkDigestValid(local_context));
    }
    txn->commit();
}

void DatabaseReplicated::dumpLocalTablesForDebugOnly(const ContextPtr & local_context) const
=======
ASTPtr DatabaseReplicated::tryGetCreateOrAttachTableQuery(const String & name, ContextPtr local_context) const
>>>>>>> 33be94b0
{
    auto res = tryGetCreateTableQuery(name, local_context);
    auto & create = res->as<ASTCreateQuery &>();
    create.attach = create.is_materialized_view_with_inner_table();
    return res;
}

void DatabaseReplicated::tryCompareLocalAndZooKeeperTablesAndDumpDiffForDebugOnly(const ContextPtr & local_context) const
{
    UInt32 max_log_ptr{};
    auto table_name_to_metadata_in_zk = tryGetConsistentMetadataSnapshot(getZooKeeper(), max_log_ptr);
    auto table_names_local = getAllTableNames(local_context);

    if (table_name_to_metadata_in_zk.size() != table_names_local.size())
    {
        LOG_ERROR(log, "Amount of tables in coordinator {} differs from number of tables locally {}",
            table_name_to_metadata_in_zk.size(), table_names_local.size());
    }

    std::unordered_set<std::string> checked_tables;

    for (const auto & table_name : table_names_local)
    {
        checked_tables.insert(table_name);

        auto local_ast_ptr = tryGetCreateOrAttachTableQuery(table_name, local_context);
        auto zk_metadata_it = table_name_to_metadata_in_zk.find(table_name);

        auto on_disk_ast_ptr = parseQueryFromMetadataOnDisk(table_name);

        ASTPtr zk_ast_ptr;
        if (zk_metadata_it != table_name_to_metadata_in_zk.end())
            zk_ast_ptr = parseQueryFromMetadataInZooKeeper(table_name, zk_metadata_it->second);

        auto local_query_with_secrets = local_ast_ptr ? local_ast_ptr->formatWithSecretsOneLine() : "";
        auto zookeeper_query_with_secrets = zk_ast_ptr ? zk_ast_ptr->formatWithSecretsOneLine() : "";
        auto on_disk_query_with_secrets = on_disk_ast_ptr ? on_disk_ast_ptr->formatWithSecretsOneLine() : "";

        if (local_query_with_secrets != zookeeper_query_with_secrets || local_query_with_secrets != on_disk_query_with_secrets)
        {
            /// NOTE: due to transaction will be committed **before**
            /// tryCompareLocalAndZooKeeperTablesAndDumpDiffForDebugOnly()
            /// runs, you will almost never enter this code path, since it will
            /// update on disk metadata. But the checkDigestValid() will still
            /// throw LOGICAL_ERROR since database relies on the on-disk data
            /// (for tracking tables_metadata_digest)
            LOG_ERROR(log, "AST differs for table {}", table_name);
            LOG_ERROR(log, "\t  in memory: {}", local_ast_ptr ? local_ast_ptr->formatForLogging() : "nullptr");
            LOG_ERROR(log, "\tcoordinator: {}", zk_ast_ptr ? zk_ast_ptr->formatForLogging() : "nullptr");
            LOG_ERROR(log, "\t    on disk: {}", on_disk_ast_ptr ? on_disk_ast_ptr->formatForLogging() : "nullptr");
        }
        else
        {
            LOG_DEBUG(log, "AST for table {} is the same", table_name);
            LOG_DEBUG(log, "\t  in memory: {}", local_ast_ptr ? local_ast_ptr->formatForLogging() : "nullptr");
            LOG_DEBUG(log, "\tcoordinator: {}", zk_ast_ptr ? zk_ast_ptr->formatForLogging() : "nullptr");
            LOG_DEBUG(log, "\t    on disk: {}", on_disk_ast_ptr ? on_disk_ast_ptr->formatForLogging() : "nullptr");
        }
    }
    for (const auto & [table_name, table_metadata] : table_name_to_metadata_in_zk)
    {
        if (!checked_tables.contains(table_name))
        {
            auto zk_ast_ptr = parseQueryFromMetadataInZooKeeper(table_name, table_metadata);
            auto zookeeper_query = zk_ast_ptr ? zk_ast_ptr->formatForLogging() : "nullptr";
            LOG_ERROR(log, "Table {} exists in ZK, but missing locally: {}", table_name, zookeeper_query);
        }
    }
}

void DatabaseReplicated::checkTableEngine(const ASTCreateQuery & query, ASTStorage & storage, ContextPtr query_context) const
{
    bool replicated_table = storage.engine &&
        (startsWith(storage.engine->name, "Replicated") || startsWith(storage.engine->name, "Shared"));
    if (!replicated_table || !storage.engine->arguments)
        return;

    ASTs & args_ref = storage.engine->arguments->children;
    ASTs args = args_ref;
    if (args.size() < 2)
        return;

    /// It can be a constant expression. Try to evaluate it, ignore exception if we cannot.
    bool has_expression_argument = args_ref[0]->as<ASTFunction>() || args_ref[1]->as<ASTFunction>();
    if (has_expression_argument)
    {
        try
        {
            args[0] = evaluateConstantExpressionAsLiteral(args_ref[0]->clone(), query_context);
            args[1] = evaluateConstantExpressionAsLiteral(args_ref[1]->clone(), query_context);
        }
        catch (...) // NOLINT(bugprone-empty-catch)
        {
        }
    }

    ASTLiteral * arg1 = args[0]->as<ASTLiteral>();
    ASTLiteral * arg2 = args[1]->as<ASTLiteral>();
    if (!arg1 || !arg2 || arg1->value.getType() != Field::Types::String || arg2->value.getType() != Field::Types::String)
        return;

    String maybe_path = arg1->value.safeGet<String>();
    String maybe_replica = arg2->value.safeGet<String>();

    /// Looks like it's ReplicatedMergeTree with explicit zookeeper_path and replica_name arguments.
    /// Let's ensure that some macros are used.
    /// NOTE: we cannot check here that substituted values will be actually different on shards and replicas.

    Macros::MacroExpansionInfo info;
    info.table_id = {getDatabaseName(), query.getTable(), query.uuid};
    info.shard = getShardName();
    info.replica = getReplicaName();
    query_context->getMacros()->expand(maybe_path, info);
    bool maybe_shard_macros = info.expanded_other;
    info.expanded_other = false;
    query_context->getMacros()->expand(maybe_replica, info);
    bool maybe_replica_macros = info.expanded_other;
    bool enable_functional_tests_helper = getContext()->getConfigRef().has("_functional_tests_helper_database_replicated_replace_args_macros");

    if (maybe_shard_macros && maybe_replica_macros)
        return;

    if (enable_functional_tests_helper && !has_expression_argument)
    {
        if (maybe_path.empty() || maybe_path.back() != '/')
            maybe_path += '/';
        args_ref[0]->as<ASTLiteral>()->value = maybe_path + "auto_{shard}";
        args_ref[1]->as<ASTLiteral>()->value = maybe_replica + "auto_{replica}";
        return;
    }

    /// We will replace it with default arguments if the setting is 2
    if (query_context->getSettingsRef()[Setting::database_replicated_allow_replicated_engine_arguments] != 2)
        throw Exception(ErrorCodes::INCORRECT_QUERY,
                    "Explicit zookeeper_path and replica_name are specified in ReplicatedMergeTree arguments. "
                    "If you really want to specify it explicitly, then you should use some macros "
                    "to distinguish different shards and replicas");
}

void DatabaseReplicated::assertDigestWithProbability(const ContextPtr & local_context) const
{
#if defined(DEBUG_OR_SANITIZER_BUILD)
    /// Reduce number of debug checks
    if (thread_local_rng() % 16)
        return;

    if (!checkDigestValid(local_context))
        throw Exception(ErrorCodes::LOGICAL_ERROR, "Digest does not match");
#else
    UNUSED(local_context);
#endif
}

void DatabaseReplicated::assertDigest(const ContextPtr & local_context)
{
#if defined(DEBUG_OR_SANITIZER_BUILD)
    if (local_context->isInternalQuery())
    {
        if (auto txn = local_context->getZooKeeperMetadataTransaction())
        {
            txn->addFinalizer([this, local_context]()
            {
                std::lock_guard lock{metadata_mutex};
                assertDigestWithProbability(local_context);
            });
        }
    }
    else
        assertDigestWithProbability(local_context);
#else
    UNUSED(local_context);
#endif
}

void DatabaseReplicated::assertDigestInTransactionOrInline(const ContextPtr & local_context, const ZooKeeperMetadataTransactionPtr & txn)
{
#if defined(DEBUG_OR_SANITIZER_BUILD)
    if (txn)
    {
        txn->addFinalizer([this, local_context]()
        {
            std::lock_guard lock{metadata_mutex};
            assertDigestWithProbability(local_context);
        });
    }
    else
        assertDigestWithProbability(local_context);
#else
    UNUSED(local_context);
    UNUSED(txn);
#endif
}

bool DatabaseReplicated::checkDigestValid(const ContextPtr & local_context) const
{
    LOG_TEST(log, "Current in-memory metadata digest: {}", tables_metadata_digest);

    /// Database is probably being dropped
    if (!local_context->getZooKeeperMetadataTransaction() && (!ddl_worker || !ddl_worker->isCurrentlyActive()))
        return true;

    UInt64 local_digest = 0;
    {
        std::lock_guard lock{mutex};
        for (const auto & table : tables)
            local_digest += getMetadataHash(table.first);
    }

    if (local_digest != tables_metadata_digest)
    {
        LOG_ERROR(log, "Digest of local metadata ({}) is not equal to in-memory digest ({})", local_digest, tables_metadata_digest);

#ifndef NDEBUG
        tryCompareLocalAndZooKeeperTablesAndDumpDiffForDebugOnly(local_context);
#endif

        return false;
    }

    /// Do not check digest in Keeper after internal subquery, it's probably not committed yet
    if (local_context->isInternalSubquery())
        return true;

    /// Check does not make sense to check digest in Keeper during recovering
    if (is_recovering)
        return true;

    String zk_digest = getZooKeeper()->get(replica_path + "/digest");
    String local_digest_str = toString(local_digest);
    if (zk_digest != local_digest_str)
    {
        LOG_ERROR(log, "Digest of local metadata ({}) is not equal to digest in Keeper ({})", local_digest_str, zk_digest);
#ifndef NDEBUG
        tryCompareLocalAndZooKeeperTablesAndDumpDiffForDebugOnly(local_context);
#endif
        return false;
    }

    return true;
}

void DatabaseReplicated::checkQueryValid(const ASTPtr & query, ContextPtr query_context) const
{
    /// Replicas will set correct name of current database in query context (database name can be different on replicas)
    if (auto * ddl_query = dynamic_cast<ASTQueryWithTableAndOutput *>(query.get()))
    {
        if (ddl_query->getDatabase() != getDatabaseName())
            throw Exception(ErrorCodes::UNKNOWN_DATABASE, "Database was renamed");
        ddl_query->database.reset();

        if (auto * create = query->as<ASTCreateQuery>())
        {
            if (create->storage)
                checkTableEngine(*create, *create->storage, query_context);

            if (create->targets)
            {
                for (const auto & inner_table_engine : create->targets->getInnerEngines())
                    checkTableEngine(*create, *inner_table_engine, query_context);
            }
        }
    }

    if (const auto * query_alter = query->as<ASTAlterQuery>())
    {
        for (const auto & command : query_alter->command_list->children)
        {
            if (!isSupportedAlterTypeForOnClusterDDLQuery(command->as<ASTAlterCommand&>().type))
                throw Exception(ErrorCodes::NOT_IMPLEMENTED, "Unsupported type of ALTER query");
        }
    }

    if (auto * query_drop = query->as<ASTDropQuery>())
    {
        if (query_drop->kind == ASTDropQuery::Kind::Detach
            && query_context->getSettingsRef()[Setting::database_replicated_always_detach_permanently])
            query_drop->permanently = true;
        if (query_drop->kind == ASTDropQuery::Kind::Detach && !query_drop->permanently)
            throw Exception(ErrorCodes::INCORRECT_QUERY, "DETACH TABLE is not allowed for Replicated databases. "
                                                         "Use DETACH TABLE PERMANENTLY or SYSTEM RESTART REPLICA or set "
                                                         "database_replicated_always_detach_permanently to 1");
    }
}

BlockIO DatabaseReplicated::tryEnqueueReplicatedDDL(const ASTPtr & query, ContextPtr query_context, QueryFlags flags)
{
    waitDatabaseStarted();

    if (!DatabaseCatalog::instance().canPerformReplicatedDDLQueries())
        throw Exception(ErrorCodes::QUERY_IS_PROHIBITED, "Replicated DDL queries are disabled");

    if (query_context->getCurrentTransaction() && query_context->getSettingsRef()[Setting::throw_on_unsupported_query_inside_transaction])
        throw Exception(ErrorCodes::NOT_IMPLEMENTED, "Distributed DDL queries inside transactions are not supported");

    if (is_readonly)
        throw Exception(ErrorCodes::NO_ZOOKEEPER, "Database is in readonly mode, because it cannot connect to ZooKeeper");

    if (!flags.internal && (query_context->getClientInfo().query_kind != ClientInfo::QueryKind::INITIAL_QUERY))
        throw Exception(ErrorCodes::INCORRECT_QUERY, "It's not initial query. ON CLUSTER is not allowed for Replicated database.");

    checkQueryValid(query, query_context);
    LOG_DEBUG(log, "Proposing query: {}", query->formatForLogging());

    DDLLogEntry entry;
    entry.query = query->formatWithSecretsOneLine();
    entry.initiator = ddl_worker->getCommonHostID();
    entry.setSettingsIfRequired(query_context);
    entry.tracing_context = OpenTelemetry::CurrentContext();
    entry.is_backup_restore = flags.distributed_backup_restore;
    String node_path = ddl_worker->tryEnqueueAndExecuteEntry(entry, query_context, flags.internal);

    Strings hosts_to_wait;
    Strings unfiltered_hosts = getZooKeeper()->getChildren(zookeeper_path + "/replicas");

    std::vector<String> paths;
    for (const auto & host : unfiltered_hosts)
        paths.push_back(zookeeper_path + "/replicas/" + host + "/replica_group");

    auto replica_groups = getZooKeeper()->tryGet(paths);

    for (size_t i = 0; i < paths.size(); ++i)
    {
        if (replica_groups[i].data == replica_group_name)
            hosts_to_wait.push_back(unfiltered_hosts[i]);
    }


    return getQueryStatus(node_path, fs::path(zookeeper_path) / "replicas", query_context, hosts_to_wait);
}

static UUID getTableUUIDIfReplicated(const String & metadata, ContextPtr context)
{
    bool looks_like_replicated = metadata.contains("Replicated");
    bool looks_like_shared = metadata.contains("Shared");
    bool looks_like_merge_tree = metadata.contains("MergeTree");
    if (!(looks_like_replicated || looks_like_shared) || !looks_like_merge_tree)
        return UUIDHelpers::Nil;

    ParserCreateQuery parser;
    auto size = context->getSettingsRef()[Setting::max_query_size];
    auto depth = context->getSettingsRef()[Setting::max_parser_depth];
    auto backtracks = context->getSettingsRef()[Setting::max_parser_backtracks];
    ASTPtr query = parseQuery(parser, metadata, size, depth, backtracks);
    const ASTCreateQuery & create = query->as<const ASTCreateQuery &>();
    if (!create.storage || !create.storage->engine)
        return UUIDHelpers::Nil;
    if (!(startsWith(create.storage->engine->name, "Replicated") || startsWith(create.storage->engine->name, "Shared"))
        || !endsWith(create.storage->engine->name, "MergeTree"))
        return UUIDHelpers::Nil;
    chassert(create.uuid != UUIDHelpers::Nil);
    return create.uuid;
}

void DatabaseReplicated::recoverLostReplica(const ZooKeeperPtr & current_zookeeper, UInt32 our_log_ptr, UInt32 & max_log_ptr)
{
    waitDatabaseStarted();

    is_recovering = true;
    SCOPE_EXIT({ is_recovering = false; });

    /// Let's compare local (possibly outdated) metadata with (most actual) metadata stored in ZooKeeper
    /// and try to update the set of local tables.
    /// We could drop all local tables and create the new ones just like it's new replica.
    /// But it will cause all ReplicatedMergeTree tables to fetch all data parts again and data in other tables will be lost.

    bool new_replica = our_log_ptr == 0;
    if (new_replica)
        LOG_INFO(log, "Will create new replica from log pointer {}", max_log_ptr);
    else
        LOG_WARNING(log, "Will recover replica with staled log pointer {} from log pointer {}", our_log_ptr, max_log_ptr);

    auto table_name_to_metadata = tryGetConsistentMetadataSnapshot(current_zookeeper, max_log_ptr);

    /// For ReplicatedMergeTree tables we can compare only UUIDs to ensure that it's the same table.
    /// Metadata can be different, it's handled on table replication level.
    /// We need to handle renamed tables only.
    /// TODO maybe we should also update MergeTree SETTINGS if required?
    std::unordered_map<UUID, String> zk_replicated_id_to_name;
    for (const auto & zk_table : table_name_to_metadata)
    {
        UUID zk_replicated_id = getTableUUIDIfReplicated(zk_table.second, getContext());
        if (zk_replicated_id != UUIDHelpers::Nil)
            zk_replicated_id_to_name.emplace(zk_replicated_id, zk_table.first);
    }

    /// We will drop or move tables which exist only in local metadata
    Strings tables_to_detach;

    struct RenameEdge
    {
        String from;
        String intermediate;
        String to;
    };

    /// This is needed to generate intermediate name
    String salt = toString(thread_local_rng());

    std::vector<RenameEdge> replicated_tables_to_rename;
    size_t total_tables = 0;
    std::vector<UUID> replicated_ids;
    for (auto existing_tables_it = getTablesIterator(getContext(), {}, /*skip_not_loaded=*/false); existing_tables_it->isValid();
         existing_tables_it->next(), ++total_tables)
    {
        String name = existing_tables_it->name();
        LOG_TEST(log, "found table_name={}", name);

        UUID local_replicated_id = UUIDHelpers::Nil;
        if (existing_tables_it->table()->supportsReplication())
        {
            /// Check if replicated tables have the same UUID
            local_replicated_id = existing_tables_it->table()->getStorageID().uuid;
            auto it = zk_replicated_id_to_name.find(local_replicated_id);
            if (it != zk_replicated_id_to_name.end())
            {
                if (name != it->second)
                {
                    String intermediate_name;
                    /// Possibly we failed to rename it on previous iteration
                    /// And this table was already renamed to an intermediate name
                    if (startsWith(name, ".rename-") && !startsWith(it->second, ".rename-"))
                        intermediate_name = name;
                    else
                        intermediate_name = fmt::format(".rename-{}-{}", name, sipHash64(fmt::format("{}-{}", name, salt)));
                    /// Need just update table name
                    replicated_tables_to_rename.push_back({name, intermediate_name, it->second});
                }
                continue;
            }
        }

        auto in_zk = table_name_to_metadata.find(name);
        if (in_zk == table_name_to_metadata.end() || in_zk->second != readMetadataFile(name))
        {
            LOG_DEBUG(log, "table_name={} to tables_to_detach", name);
            /// Local table does not exist in ZooKeeper or has different metadata
            tables_to_detach.emplace_back(std::move(name));
        }
    }

    auto make_query_context = [this, current_zookeeper]()
    {
        auto query_context = Context::createCopy(getContext());
        query_context->makeQueryContext();
        query_context->setQueryKind(ClientInfo::QueryKind::SECONDARY_QUERY);
        query_context->setQueryKindReplicatedDatabaseInternal();
        query_context->setCurrentDatabase(getDatabaseName());
        query_context->setCurrentQueryId("");

        /// We will execute some CREATE queries for recovery (not ATTACH queries),
        /// so we need to allow experimental features that can be used in a CREATE query
        enableAllExperimentalSettings(query_context);

        query_context->setSetting("database_replicated_allow_explicit_uuid", 3);
        query_context->setSetting("database_replicated_allow_replicated_engine_arguments", 3);

        /// We apply the flatten_nested setting after writing the CREATE query to the DDL log,
        /// but before writing metadata to ZooKeeper. So we have to apply the setting on secondary replicas, but not in recovery mode.
        /// Set it to false, so it will do nothing on recovery. The metadata in ZooKeeper should be used as is.
        /// Same for data_type_default_nullable.
        query_context->setSetting("flatten_nested", false);
        query_context->setSetting("data_type_default_nullable", false);

        auto txn = std::make_shared<ZooKeeperMetadataTransaction>(current_zookeeper, zookeeper_path, false, "");
        query_context->initZooKeeperMetadataTransaction(txn);
        return query_context;
    };

    String db_name = getDatabaseName();
    String to_db_name = getDatabaseName() + BROKEN_TABLES_SUFFIX;
    String to_db_name_replicated = getDatabaseName() + BROKEN_REPLICATED_TABLES_SUFFIX;
    if (total_tables * db_settings[DatabaseReplicatedSetting::max_broken_tables_ratio] < tables_to_detach.size())
        throw Exception(ErrorCodes::DATABASE_REPLICATION_FAILED, "Too many tables to recreate: {} of {}", tables_to_detach.size(), total_tables);
    if (!tables_to_detach.empty())
    {
        LOG_WARNING(log, "Will recreate {} broken tables to recover replica", tables_to_detach.size());
        /// It's too dangerous to automatically drop tables, so we will move them to special database.
        /// We use Ordinary engine for destination database, because it's the only way to discard table UUID
        /// and make possible creation of new table with the same UUID.
        String query = fmt::format("CREATE DATABASE IF NOT EXISTS {} ENGINE=Ordinary", backQuoteIfNeed(to_db_name));
        auto query_context = Context::createCopy(getContext());
        query_context->setSetting("allow_deprecated_database_ordinary", 1);
        query_context->setSetting("cloud_mode", false);
        executeQuery(query, query_context, QueryFlags{ .internal = true });

        /// But we want to avoid discarding UUID of ReplicatedMergeTree tables, because it will not work
        /// if zookeeper_path contains {uuid} macro. Replicated database do not recreate replicated tables on recovery,
        /// so it's ok to save UUID of replicated table.
        query = fmt::format("CREATE DATABASE IF NOT EXISTS {} ENGINE=Atomic", backQuoteIfNeed(to_db_name_replicated));
        query_context = Context::createCopy(getContext());
        query_context->setSetting("cloud_mode", false);
        executeQuery(query, query_context, QueryFlags{ .internal = true });
    }

    size_t moved_tables = 0;
    std::vector<UUID> dropped_tables;
    size_t dropped_dictionaries = 0;

    for (const auto & table_name : tables_to_detach)
    {
        DDLGuardPtr table_guard = DatabaseCatalog::instance().getDDLGuard(db_name, table_name);
        if (getDatabaseName() != db_name)
            throw Exception(ErrorCodes::UNKNOWN_DATABASE, "Database was renamed, will retry");

        auto table = tryGetTable(table_name, getContext());
        if (!table)
        {
            LOG_WARNING(log, "Was going to detach local table {}.{} but it's gone", db_name, table_name);
            continue;
        }

        auto move_table_to_database = [&](const String & broken_table_name, const String & to_database_name)
        {
            /// Table probably stores some data. Let's move it to another database.
            String to_name = fmt::format("{}_{}_{}", broken_table_name, max_log_ptr, thread_local_rng() % 1000);
            LOG_DEBUG(log, "Will RENAME TABLE {} TO {}.{}", backQuoteIfNeed(broken_table_name), backQuoteIfNeed(to_database_name), backQuoteIfNeed(to_name));
            assert(db_name < to_database_name);
            DDLGuardPtr to_table_guard = DatabaseCatalog::instance().getDDLGuard(to_database_name, to_name);
            auto to_db_ptr = DatabaseCatalog::instance().getDatabase(to_database_name);

            std::lock_guard lock{metadata_mutex};
            UInt64 new_digest = tables_metadata_digest;
            new_digest -= getMetadataHash(broken_table_name);
            DatabaseAtomic::renameTable(make_query_context(), broken_table_name, *to_db_ptr, to_name, /* exchange */ false, /* dictionary */ false);
            tables_metadata_digest = new_digest;
            assertDigest(getContext());
            ++moved_tables;
        };

        if (!table->storesDataOnDisk())
        {
            LOG_DEBUG(log, "Will DROP TABLE {}, because it does not store data on disk and can be safely dropped", backQuoteIfNeed(table_name));
            dropped_tables.push_back(tryGetTableUUID(table_name));
            dropped_dictionaries += table->isDictionary();
            table->flushAndShutdown();

            if (table->getName() == "MaterializedView" || table->getName() == "WindowView")
            {
                /// We have to drop MV inner table, so MV will not try to do it implicitly breaking some invariants.
                /// Also we have to commit metadata transaction, because it's not committed by default for inner tables of MVs.
                /// Yep, I hate inner tables of materialized views.
                auto mv_drop_inner_table_context = make_query_context();
                table->dropInnerTableIfAny(/* sync */ true, mv_drop_inner_table_context);
                mv_drop_inner_table_context->getZooKeeperMetadataTransaction()->commit();
            }

            std::lock_guard lock{metadata_mutex};
            UInt64 new_digest = tables_metadata_digest;
            new_digest -= getMetadataHash(table_name);

            DatabaseAtomic::dropTableImpl(make_query_context(), table_name, /* sync */ true);

            tables_metadata_digest = new_digest;
            assertDigest(getContext());
        }
        else if (!table->supportsReplication())
        {
            move_table_to_database(table_name, to_db_name);
        }
        else
        {
            move_table_to_database(table_name, to_db_name_replicated);
        }
    }

    if (!tables_to_detach.empty())
        LOG_WARNING(log, "Cleaned {} outdated objects: dropped {} dictionaries and {} tables, moved {} tables",
                    tables_to_detach.size(), dropped_dictionaries, dropped_tables.size() - dropped_dictionaries, moved_tables);

    /// Now database is cleared from outdated tables, let's rename ReplicatedMergeTree tables to actual names
    /// We have to take into account that tables names could be changed with two general queries
    /// 1) RENAME TABLE. There could be multiple pairs of tables (e.g. RENAME b TO c, a TO b, c TO d)
    /// But it is equal to multiple subsequent RENAMEs each of which operates only with two tables
    /// 2) EXCHANGE TABLE. This query swaps two names atomically and could not be represented with two separate RENAMEs
    auto rename_table = [&](String from, String to)
    {
        LOG_DEBUG(log, "Will RENAME TABLE {} TO {}", backQuoteIfNeed(from), backQuoteIfNeed(to));
        DDLGuardPtr table_guard = DatabaseCatalog::instance().getDDLGuard(db_name, std::min(from, to));
        DDLGuardPtr to_table_guard = DatabaseCatalog::instance().getDDLGuard(db_name, std::max(from, to));

        std::lock_guard lock{metadata_mutex};
        UInt64 new_digest = tables_metadata_digest;
        String statement = readMetadataFile(from);
        new_digest -= DB::getMetadataHash(from, statement);
        new_digest += DB::getMetadataHash(to, statement);

        DatabaseAtomic::renameTable(make_query_context(), from, *this, to, false, false);

        tables_metadata_digest = new_digest;
        assertDigest(getContext());
    };

    LOG_DEBUG(log, "Starting first stage of renaming process. Will rename tables to intermediate names");
    for (auto & [from, intermediate, _] : replicated_tables_to_rename)
    {
        /// Due to some unknown failures there could be tables
        /// which are already in an intermediate state
        /// For them we skip the first stage
        if (from == intermediate)
            continue;
        rename_table(from, intermediate);
    }
    LOG_DEBUG(log, "Starting second stage of renaming process. Will rename tables from intermediate to desired names");
    for (auto & [_, intermediate, to] : replicated_tables_to_rename)
        rename_table(intermediate, to);

    LOG_DEBUG(log, "Renames completed successfully");

    for (const auto & id : dropped_tables)
        DatabaseCatalog::instance().waitTableFinallyDropped(id);

    /// Create all needed tables in a proper order
    TablesDependencyGraph tables_dependencies("DatabaseReplicated (" + getDatabaseName() + ")");

    LOG_TEST(log, "table_name_to_metadata size={}", table_name_to_metadata.size());

    for (const auto & [table_name, create_table_query] : table_name_to_metadata)
    {
        LOG_TEST(log, "table_name_to_metadata: table_name={}", table_name);
        /// Note that table_name could contain a dot inside (e.g. .inner.1234-1234-1234-1234)
        /// And QualifiedTableName::parseFromString doesn't handle this.
        auto qualified_name = QualifiedTableName{.database = getDatabaseName(), .table = table_name};
        auto query_ast = parseQueryFromMetadataInZooKeeper(table_name, create_table_query);
        tables_dependencies.addDependencies(qualified_name, getDependenciesFromCreateQuery(getContext()->getGlobalContext(), qualified_name, query_ast, getContext()->getCurrentDatabase()));
    }

    tables_dependencies.checkNoCyclicDependencies();

    auto allow_concurrent_table_creation = getContext()->getServerSettings()[ServerSetting::max_database_replicated_create_table_thread_pool_size] > 1;
    auto tables_to_create_by_level = tables_dependencies.getTablesSplitByDependencyLevel();

    ThreadPoolCallbackRunnerLocal<void> runner(getDatabaseReplicatedCreateTablesThreadPool().get(), "CreateTables");

    for (const auto & tables_to_create : tables_to_create_by_level)
    {
        for (const auto & table_id : tables_to_create)
        {
            auto task = [&]()
            {
                auto table_name = table_id.getTableName();

                auto metadata_it = table_name_to_metadata.find(table_name);
                if (metadata_it == table_name_to_metadata.end())
                {
                    /// getTablesSortedByDependency() may return some not existing tables or tables from other databases
                    LOG_WARNING(log, "Got table name {} when resolving table dependencies, "
                                "but database {} does not have metadata for that table. Ignoring it", table_id.getNameForLogs(), getDatabaseName());
                    return;
                }

                const auto & create_query_string = metadata_it->second;
                if (isTableExist(table_name, getContext()))
                {
                    assert(create_query_string == readMetadataFile(table_name) || getTableUUIDIfReplicated(create_query_string, getContext()) != UUIDHelpers::Nil);
                    return;
                }

                auto query_ast = parseQueryFromMetadataInZooKeeper(table_name, create_query_string);
                LOG_INFO(log, "Executing {}", query_ast->formatForLogging());
                auto create_query_context = make_query_context();
                InterpreterCreateQuery(query_ast, create_query_context).execute();
            };

            if (allow_concurrent_table_creation)
                runner(std::move(task));
            else
                task();
        }

        runner.waitForAllToFinishAndRethrowFirstError();
    }
    LOG_INFO(log, "All tables are created successfully");

    UInt32 first_entry_to_mark_finished = new_replica ? max_log_ptr_at_creation : our_log_ptr;
    /// NOTE first_entry_to_mark_finished can be 0 if our replica has crashed just after creating its nodes in ZK,
    /// so it's a new replica, but after restarting we don't know max_log_ptr_at_creation anymore...
    /// It's a very rare case, and it's okay if some queries throw TIMEOUT_EXCEEDED when waiting for all replicas
    if (first_entry_to_mark_finished)
    {
        /// If the replica is new and some of the queries applied during recovery
        /// where issued after the replica was created, then other nodes might be
        /// waiting for this node to notify them that the query was applied.
        for (UInt32 ptr = first_entry_to_mark_finished; ptr <= max_log_ptr; ++ptr)
        {
            auto entry_name = DDLTaskBase::getLogEntryName(ptr);
            auto path = fs::path(zookeeper_path) / "log" / entry_name / "finished" / getFullReplicaName();
            auto status = ExecutionStatus(0).serializeText();
            auto res = current_zookeeper->tryCreate(path, status, zkutil::CreateMode::Persistent);
            if (res == Coordination::Error::ZOK)
                LOG_INFO(log, "Marked recovered {} as finished", entry_name);
        }
    }

    std::lock_guard lock{metadata_mutex};
    assertDigest(getContext());
    current_zookeeper->set(replica_path + "/digest", toString(tables_metadata_digest));
}

std::map<String, String> DatabaseReplicated::tryGetConsistentMetadataSnapshot(const ZooKeeperPtr & zookeeper, UInt32 & max_log_ptr) const
{
    return getConsistentMetadataSnapshotImpl(zookeeper, {}, /* max_retries= */ 10, max_log_ptr);
}

std::map<String, String> DatabaseReplicated::getConsistentMetadataSnapshotImpl(
    const ZooKeeperPtr & zookeeper,
    const FilterByNameFunction & filter_by_table_name,
    size_t max_retries,
    UInt32 & max_log_ptr) const
{
    std::map<String, String> table_name_to_metadata;
    size_t iteration = 0;
    while (++iteration <= max_retries)
    {
        table_name_to_metadata.clear();
        LOG_DEBUG(log, "Trying to get consistent metadata snapshot for log pointer {}", max_log_ptr);

        Strings escaped_table_names;
        escaped_table_names = zookeeper->getChildren(zookeeper_path + "/metadata");
        if (filter_by_table_name)
            std::erase_if(escaped_table_names, [&](const String & table) { return !filter_by_table_name(unescapeForFileName(table)); });

        std::vector<String> paths_to_fetch;
        paths_to_fetch.reserve(escaped_table_names.size() + 1);

        for (const auto & table : escaped_table_names)
            paths_to_fetch.push_back(zookeeper_path + "/metadata/" + table);

        paths_to_fetch.push_back(zookeeper_path + "/max_log_ptr");

        auto table_metadata_and_version = zookeeper->tryGet(paths_to_fetch);

        for (size_t i = 0; i < escaped_table_names.size(); ++i)
        {
            auto & res = table_metadata_and_version[i];
            if (res.error != Coordination::Error::ZOK)
                break;

            table_name_to_metadata.emplace(unescapeForFileName(escaped_table_names[i]), std::move(res.data));
        }

        auto current_max_log_ptr_idx = paths_to_fetch.size() - 1;
        auto current_max_log_ptr = table_metadata_and_version[current_max_log_ptr_idx];

        if (current_max_log_ptr.error != Coordination::Error::ZOK)
            Coordination::Exception::fromPath(current_max_log_ptr.error, zookeeper_path + "/max_log_ptr");

        UInt32 new_max_log_ptr = parse<UInt32>(current_max_log_ptr.data);
        if (new_max_log_ptr == max_log_ptr && escaped_table_names.size() == table_name_to_metadata.size())
            break;

        if (max_log_ptr < new_max_log_ptr)
        {
            LOG_DEBUG(log, "Log pointer moved from {} to {}, will retry", max_log_ptr, new_max_log_ptr);
            max_log_ptr = new_max_log_ptr;
        }
        else
        {
            chassert(max_log_ptr == new_max_log_ptr);
            chassert(escaped_table_names.size() != table_name_to_metadata.size());
            LOG_DEBUG(log, "Cannot get metadata of some tables due to ZooKeeper error, will retry");
        }
    }

    if (max_retries < iteration)
        throw Exception(ErrorCodes::CANNOT_GET_REPLICATED_DATABASE_SNAPSHOT, "Cannot get consistent metadata snapshot");

    LOG_DEBUG(log, "Got consistent metadata snapshot for log pointer {}", max_log_ptr);

    return table_name_to_metadata;
}

ASTPtr DatabaseReplicated::parseQueryFromMetadata(const String & table_name, const String & query, const String & description) const
{
    ParserCreateQuery parser;
    auto ast = parseQuery(
        parser,
        query,
        description,
        0,
        getContext()->getSettingsRef()[Setting::max_parser_depth],
        getContext()->getSettingsRef()[Setting::max_parser_backtracks]);

    auto & create = ast->as<ASTCreateQuery &>();
    if (create.uuid == UUIDHelpers::Nil || create.getTable() != TABLE_WITH_UUID_NAME_PLACEHOLDER || create.database)
        throw Exception(ErrorCodes::LOGICAL_ERROR, "Got unexpected query from {}: {}", table_name, query);

    create.setDatabase(getDatabaseName());
    create.setTable(unescapeForFileName(table_name));
    create.attach = create.is_materialized_view_with_inner_table();

    return ast;
}
ASTPtr DatabaseReplicated::parseQueryFromMetadataInZooKeeper(const String & node_name, const String & query) const
{
    String description = fmt::format("in ZooKeeper {}/metadata/{}", zookeeper_path, node_name);
    return parseQueryFromMetadata(node_name, query, description);
}
ASTPtr DatabaseReplicated::parseQueryFromMetadataOnDisk(const String & table_name) const
{
    auto file_path = getObjectMetadataPath(table_name);
    String description = fmt::format("in metadata {}", file_path);
    String query = DB::readMetadataFile(db_disk, file_path);
    return parseQueryFromMetadata(table_name, query, description);
}

void DatabaseReplicated::dropReplica(
    DatabaseReplicated * database, const String & database_zookeeper_path, const String & shard, const String & replica, bool throw_if_noop)
{
    assert(!database || database_zookeeper_path == database->zookeeper_path);

    String full_replica_name = shard.empty() ? replica : getFullReplicaName(shard, replica);

    if (full_replica_name.contains('/'))
        throw Exception(ErrorCodes::BAD_ARGUMENTS, "Invalid replica name, '/' is not allowed: {}", full_replica_name);

    auto zookeeper = Context::getGlobalContextInstance()->getZooKeeper();

    String database_mark;
    bool db_path_exists = zookeeper->tryGet(database_zookeeper_path, database_mark);
    if (!db_path_exists && !throw_if_noop)
        return;
    if (database_mark != REPLICATED_DATABASE_MARK)
        throw Exception(ErrorCodes::BAD_ARGUMENTS, "Path {} does not look like a path of Replicated database", database_zookeeper_path);

    String database_replica_path = fs::path(database_zookeeper_path) / "replicas" / full_replica_name;
    if (!zookeeper->exists(database_replica_path))
    {
        if (!throw_if_noop)
            return;
        throw Exception(ErrorCodes::BAD_ARGUMENTS, "Replica {} does not exist (database path: {})",
                        full_replica_name, database_zookeeper_path);
    }

    if (zookeeper->exists(database_replica_path + "/active"))
        throw Exception(ErrorCodes::BAD_ARGUMENTS, "Replica {} is active, cannot drop it (database path: {})",
                        full_replica_name, database_zookeeper_path);

    zookeeper->set(database_replica_path, DROPPED_MARK, -1);
    /// Notify other replicas that cluster configuration was changed (if we can)
    if (database)
        database->createEmptyLogEntry(zookeeper);

    zookeeper->tryRemoveRecursive(database_replica_path);
    if (zookeeper->tryRemove(database_zookeeper_path + "/replicas") == Coordination::Error::ZOK)
    {
        /// It was the last replica, remove all metadata
        zookeeper->tryRemoveRecursive(database_zookeeper_path);
    }
}

void DatabaseReplicated::restoreDatabaseMetadataInKeeper(ContextPtr)
{
    waitDatabaseStarted();

    tryConnectToZooKeeperAndInitDatabase(LoadingStrictnessLevel::CREATE);

    restoreTablesMetadataInKeeper();

    {
        std::lock_guard lock{ddl_worker_mutex};

        if (is_probably_dropped.exchange(false, std::memory_order_relaxed))
        {
            LOG_TRACE(log, "Flag is_probably_dropped is being reset to restore database metadata in keeper.");
        }

        if (ddl_worker)
        {
            LOG_TRACE(log, "Ddl_worker will be reset.");
            ddl_worker->shutdown();
            {
                ddl_worker_initialized = false;
                ddl_worker = nullptr;
            }
        }

        LOG_TRACE(log, "Ddl_worker will be initialized to restore database metadata in keeper.");
        initDdlWorker();
    }
}

void DatabaseReplicated::drop(ContextPtr context_)
{
    if (is_probably_dropped)
    {
        /// Don't need to drop anything from ZooKeeper
        DatabaseAtomic::drop(context_);
        return;
    }

    waitDatabaseStarted();

    auto current_zookeeper = getZooKeeper();
    current_zookeeper->set(replica_path, DROPPED_MARK, -1);
    createEmptyLogEntry(current_zookeeper);

    DatabaseAtomic::drop(context_);

    current_zookeeper->tryRemoveRecursive(replica_path);
    /// TODO it may leave garbage in ZooKeeper if the last node lost connection here
    if (current_zookeeper->tryRemove(zookeeper_path + "/replicas") == Coordination::Error::ZOK)
    {
        /// It was the last replica, remove all metadata
        current_zookeeper->tryRemoveRecursive(zookeeper_path);
    }
}

void DatabaseReplicated::renameDatabase(ContextPtr query_context, const String & new_name)
{
    DatabaseAtomic::renameDatabase(query_context, new_name);
    auto db_name_path = fs::path(zookeeper_path) / FIRST_REPLICA_DATABASE_NAME;
    getZooKeeper()->set(db_name_path, getDatabaseName());
}

void DatabaseReplicated::stopReplication()
{
    try
    {
        /// Make sure startupDatabaseAsync doesn't start ddl_worker after stopReplication().
        waitDatabaseStarted();
    }
    catch (Exception & e)
    {
        if (e.code() != ErrorCodes::ASYNC_LOAD_CANCELED)
            tryLogCurrentException("DatabaseReplicated", "Async loading failed", LogsLevel::warning);
    }

    std::lock_guard lock{ddl_worker_mutex};
    if (ddl_worker)
        ddl_worker->shutdown();
}

void DatabaseReplicated::shutdown()
{
    stopReplication();
    {
        std::lock_guard lock{ddl_worker_mutex};
        ddl_worker_initialized = false;
        ddl_worker = nullptr;
    }
    DatabaseAtomic::shutdown();
}

void DatabaseReplicated::dropTable(ContextPtr local_context, const String & table_name, bool sync)
{
    waitDatabaseStarted();

    auto txn = local_context->getZooKeeperMetadataTransaction();
    assert(!ddl_worker || !ddl_worker->isCurrentlyActive() || txn || startsWith(table_name, ".inner_id.") || startsWith(table_name, ".tmp.inner_id."));
    if (txn && txn->isInitialQuery() && !txn->isCreateOrReplaceQuery())
    {
        String metadata_zk_path = zookeeper_path + "/metadata/" + escapeForFileName(table_name);
        txn->addOp(zkutil::makeRemoveRequest(metadata_zk_path, -1));
    }

    auto table = tryGetTable(table_name, getContext());
    if (!table)
        throw Exception(ErrorCodes::LOGICAL_ERROR, "Table {} doesn't exist", table_name);
    if (table->getName() == "MaterializedView" || table->getName() == "WindowView" || table->getName() == "SharedSet" || table->getName() == "SharedJoin")
    {
        /// Avoid recursive locking of metadata_mutex
        table->dropInnerTableIfAny(sync, local_context);
    }

    std::lock_guard lock{metadata_mutex};
    UInt64 new_digest = tables_metadata_digest;
    new_digest -= getMetadataHash(table_name);
    if (txn && !txn->isCreateOrReplaceQuery() && !is_recovering)
        txn->addOp(zkutil::makeSetRequest(replica_path + "/digest", toString(new_digest), -1));

    DatabaseAtomic::dropTableImpl(local_context, table_name, sync);

    tables_metadata_digest = new_digest;
    assertDigest(local_context);
}

void DatabaseReplicated::renameTable(ContextPtr local_context, const String & table_name, IDatabase & to_database,
                                     const String & to_table_name, bool exchange, bool dictionary)
{
    auto txn = local_context->getZooKeeperMetadataTransaction();
    assert(txn);

    if (this != &to_database)
        throw Exception(ErrorCodes::NOT_IMPLEMENTED, "Moving tables between databases is not supported for Replicated engine");
    if (table_name == to_table_name)
        throw Exception(ErrorCodes::INCORRECT_QUERY, "Cannot rename table to itself");
    if (!isTableExist(table_name, local_context))
        throw Exception(ErrorCodes::UNKNOWN_TABLE, "Table {} does not exist", table_name);
    if (exchange && !to_database.isTableExist(to_table_name, local_context))
        throw Exception(ErrorCodes::UNKNOWN_TABLE, "Table {} does not exist", to_table_name);

    waitDatabaseStarted();

    String statement = readMetadataFile(table_name);
    String statement_to;
    if (exchange)
        statement_to = readMetadataFile(to_table_name);

    if (txn->isInitialQuery())
    {
        String metadata_zk_path = zookeeper_path + "/metadata/" + escapeForFileName(table_name);
        String metadata_zk_path_to = zookeeper_path + "/metadata/" + escapeForFileName(to_table_name);

        String zk_statement;
        Coordination::Stat stat;
        String zk_statement_to;
        Coordination::Stat stat_to;

        /// When performing an ALTER operation on ReplicatedMergeTree tables,
        ///  we update the metadata in ZooKeeper before updating it locally.
        /// To prevent overwriting the new version of the metadata, we fetch and
        ///  use the latest version and ensure it hasn't changed using a version check.
        auto zookeeper = txn->getZooKeeper();
        zookeeper->tryGet(metadata_zk_path, zk_statement, &stat);
        zookeeper->tryGet(metadata_zk_path_to, zk_statement_to, &stat_to);

        if (!txn->isCreateOrReplaceQuery())
            txn->addOp(zkutil::makeRemoveRequest(metadata_zk_path, stat.version));

        if (exchange)
        {
            txn->addOp(zkutil::makeRemoveRequest(metadata_zk_path_to, stat_to.version));
            if (!txn->isCreateOrReplaceQuery())
                txn->addOp(zkutil::makeCreateRequest(metadata_zk_path, zk_statement_to, zkutil::CreateMode::Persistent));
        }

        /// In case of CREATE OR REPLACE there is no statement for the temporary table in ZK, so we use the local definition
        if (txn->isCreateOrReplaceQuery())
            txn->addOp(zkutil::makeCreateRequest(metadata_zk_path_to, statement, zkutil::CreateMode::Persistent));
        else
            txn->addOp(zkutil::makeCreateRequest(metadata_zk_path_to, zk_statement, zkutil::CreateMode::Persistent));
    }

    std::lock_guard lock{metadata_mutex};
    UInt64 new_digest = tables_metadata_digest;
    new_digest -= DB::getMetadataHash(table_name, statement);
    new_digest += DB::getMetadataHash(to_table_name, statement);
    if (exchange)
    {
        new_digest -= DB::getMetadataHash(to_table_name, statement_to);
        new_digest += DB::getMetadataHash(table_name, statement_to);
    }
    if (txn && !is_recovering)
        txn->addOp(zkutil::makeSetRequest(replica_path + "/digest", toString(new_digest), -1));

    DatabaseAtomic::renameTable(local_context, table_name, to_database, to_table_name, exchange, dictionary);

    tables_metadata_digest = new_digest;
    assertDigest(local_context);
}

void DatabaseReplicated::commitCreateTable(const ASTCreateQuery & query, const StoragePtr & table,
                       const String & table_metadata_tmp_path, const String & table_metadata_path,
                       ContextPtr query_context)
{
    auto txn = query_context->getZooKeeperMetadataTransaction();
    assert(!ddl_worker->isCurrentlyActive() || txn);

    String statement = getObjectDefinitionFromCreateQuery(query.clone());
    if (txn && txn->isInitialQuery() && !txn->isCreateOrReplaceQuery())
    {
        String metadata_zk_path = zookeeper_path + "/metadata/" + escapeForFileName(query.getTable());
        /// zk::multi(...) will throw if `metadata_zk_path` exists
        txn->addOp(zkutil::makeCreateRequest(metadata_zk_path, statement, zkutil::CreateMode::Persistent));
    }

    std::lock_guard lock{metadata_mutex};
    UInt64 new_digest = tables_metadata_digest;
    new_digest += DB::getMetadataHash(query.getTable(), statement);
    if (txn && !txn->isCreateOrReplaceQuery() && !is_recovering)
        txn->addOp(zkutil::makeSetRequest(replica_path + "/digest", toString(new_digest), -1));

    DatabaseAtomic::commitCreateTable(query, table, table_metadata_tmp_path, table_metadata_path, query_context);
    tables_metadata_digest = new_digest;

    /// commitCreateTable() commits the txn, so no need to try to attach it to txn
    assertDigest(query_context);
}

void DatabaseReplicated::commitAlterTable(const StorageID & table_id,
                                          const String & table_metadata_tmp_path, const String & table_metadata_path,
                                          const String & statement, ContextPtr query_context)
{
    auto txn = query_context->getZooKeeperMetadataTransaction();
    assert(!ddl_worker || !ddl_worker->isCurrentlyActive() || txn);
    if (txn && txn->isInitialQuery())
    {
        String metadata_zk_path = zookeeper_path + "/metadata/" + escapeForFileName(table_id.table_name);
        txn->addOp(zkutil::makeSetRequest(metadata_zk_path, statement, -1));
    }

    std::lock_guard lock{metadata_mutex};
    UInt64 new_digest = tables_metadata_digest;
    new_digest -= getMetadataHash(table_id.table_name);
    new_digest += DB::getMetadataHash(table_id.table_name, statement);
    if (txn && !is_recovering)
        txn->addOp(zkutil::makeSetRequest(replica_path + "/digest", toString(new_digest), -1));

    DatabaseAtomic::commitAlterTable(table_id, table_metadata_tmp_path, table_metadata_path, statement, query_context);
    tables_metadata_digest = new_digest;

    /// commitCreateTable() commits the txn, so no need to try to attach it to txn
    assertDigest(query_context);
}


bool DatabaseReplicated::canExecuteReplicatedMetadataAlter() const
{
    /// ReplicatedMergeTree may call commitAlterTable from its background threads when executing ALTER_METADATA entries.
    /// It may update the metadata digest (both locally and in ZooKeeper)
    /// before DatabaseReplicatedDDLWorker::initializeReplication() has finished.
    /// We should not update metadata until the database is initialized.
    std::lock_guard lock{ddl_worker_mutex};
    return ddl_worker_initialized && ddl_worker->isCurrentlyActive();
}

void DatabaseReplicated::detachTablePermanently(ContextPtr local_context, const String & table_name)
{
    waitDatabaseStarted();

    if (!local_context->getServerSettings()[ServerSetting::database_replicated_allow_detach_permanently])
        throw Exception(ErrorCodes::SUPPORT_IS_DISABLED, "Support for DETACH TABLE PERMANENTLY is disabled");

    auto txn = local_context->getZooKeeperMetadataTransaction();
    assert(!ddl_worker->isCurrentlyActive() || txn);
    if (txn && txn->isInitialQuery())
    {
        /// We have to remove metadata from zookeeper, because we do not distinguish permanently detached tables
        /// from attached tables when recovering replica.
        String metadata_zk_path = zookeeper_path + "/metadata/" + escapeForFileName(table_name);
        txn->addOp(zkutil::makeRemoveRequest(metadata_zk_path, -1));
    }

    std::lock_guard lock{metadata_mutex};
    UInt64 new_digest = tables_metadata_digest;
    new_digest -= getMetadataHash(table_name);
    if (txn && !is_recovering)
        txn->addOp(zkutil::makeSetRequest(replica_path + "/digest", toString(new_digest), -1));

    DatabaseAtomic::detachTablePermanently(local_context, table_name);
    tables_metadata_digest = new_digest;
    assertDigestInTransactionOrInline(local_context, txn);
}

void DatabaseReplicated::removeDetachedPermanentlyFlag(ContextPtr local_context, const String & table_name, const String & table_metadata_path, bool attach)
{
    waitDatabaseStarted();

    auto txn = local_context->getZooKeeperMetadataTransaction();
    assert(!ddl_worker->isCurrentlyActive() || txn);
    if (txn && txn->isInitialQuery() && attach)
    {
        String metadata_zk_path = zookeeper_path + "/metadata/" + escapeForFileName(table_name);
        String statement = readMetadataFile(table_name);
        txn->addOp(zkutil::makeCreateRequest(metadata_zk_path, statement, zkutil::CreateMode::Persistent));
    }

    std::lock_guard lock{metadata_mutex};
    UInt64 new_digest = tables_metadata_digest;
    if (attach)
    {
        new_digest += getMetadataHash(table_name);
        if (txn && !is_recovering)
            txn->addOp(zkutil::makeSetRequest(replica_path + "/digest", toString(new_digest), -1));
    }

    DatabaseAtomic::removeDetachedPermanentlyFlag(local_context, table_name, table_metadata_path, attach);
    tables_metadata_digest = new_digest;

    /// In case of create it is called from the DatabaseReplicated::commitCreateTable() when lock already held
    if (attach)
    {
        assertDigestInTransactionOrInline(local_context, txn);
    }
}


String DatabaseReplicated::readMetadataFile(const String & table_name) const
{
    auto file_path = getObjectMetadataPath(table_name);
    return DB::readMetadataFile(db_disk, file_path);
}


std::vector<std::pair<ASTPtr, StoragePtr>>
DatabaseReplicated::getTablesForBackup(const FilterByNameFunction & filter, const ContextPtr &) const
{
    waitDatabaseStarted();

    /// Here we read metadata from ZooKeeper. We could do that by simple call of DatabaseAtomic::getTablesForBackup() however
    /// reading from ZooKeeper is better because thus we won't be dependent on how fast the replication queue of this database is.
    auto zookeeper = getContext()->getZooKeeper();
    UInt32 snapshot_version = parse<UInt32>(zookeeper->get(zookeeper_path + "/max_log_ptr"));
    auto snapshot = getConsistentMetadataSnapshotImpl(zookeeper, filter, /* max_retries= */ 20, snapshot_version);

    std::vector<std::pair<ASTPtr, StoragePtr>> res;
    for (const auto & [table_name, metadata] : snapshot)
    {
        ParserCreateQuery parser;
        auto create_table_query = parseQuery(
            parser, metadata, 0, getContext()->getSettingsRef()[Setting::max_parser_depth], getContext()->getSettingsRef()[Setting::max_parser_backtracks]);

        auto & create = create_table_query->as<ASTCreateQuery &>();
        create.attach = false;
        create.setTable(table_name);
        create.setDatabase(getDatabaseName());

        StoragePtr storage;
        if (create.uuid != UUIDHelpers::Nil)
        {
            storage = DatabaseCatalog::instance().tryGetByUUID(create.uuid).second;
            if (storage)
                storage->adjustCreateQueryForBackup(create_table_query);
        }

        /// `storage` is allowed to be null here. In this case it means that this storage exists on other replicas
        /// but it has not been created on this replica yet.

        res.emplace_back(create_table_query, storage);
    }

    return res;
}


void DatabaseReplicated::createTableRestoredFromBackup(
    const ASTPtr & create_table_query,
    ContextMutablePtr local_context,
    std::shared_ptr<IRestoreCoordination> restore_coordination,
    UInt64 timeout_ms)
{
    waitDatabaseStarted();

    /// Because of the replication multiple nodes can try to restore the same tables again and failed with "Table already exists"
    /// because of some table could be restored already on other node and then replicated to this node.
    /// To solve this problem we use the restore coordination: the first node calls
    /// IRestoreCoordination::acquireCreatingTableInReplicatedDatabase() and then for other nodes this function returns false which means
    /// this table is already being created by some other node.
    String table_name = create_table_query->as<const ASTCreateQuery &>().getTable();
    if (restore_coordination->acquireCreatingTableInReplicatedDatabase(getZooKeeperPath(), table_name))
    {
        DatabaseAtomic::createTableRestoredFromBackup(create_table_query, local_context, restore_coordination, timeout_ms);
    }

    /// Wait until the table is actually created no matter if it's created by the current or another node and replicated to the
    /// current node afterwards. We have to wait because `RestorerFromBackup` is going to restore data of the table then.
    /// TODO: The following code doesn't look very reliable, probably we need to rewrite it somehow.
    auto timeout = std::chrono::milliseconds{timeout_ms};
    auto start_time = std::chrono::steady_clock::now();
    while (!isTableExist(table_name, local_context))
    {
        waitForReplicaToProcessAllEntries(50);

        auto elapsed = std::chrono::steady_clock::now() - start_time;
        if (elapsed > timeout)
            throw Exception(ErrorCodes::CANNOT_RESTORE_TABLE,
                            "Couldn't restore table {}.{} on other node or sync it (elapsed {})",
                            backQuoteIfNeed(getDatabaseName()), backQuoteIfNeed(table_name), to_string(elapsed));
    }
}

bool DatabaseReplicated::shouldReplicateQuery(const ContextPtr & query_context, const ASTPtr & query_ptr) const
{
    if (query_context->getClientInfo().is_replicated_database_internal)
        return false;

    /// we never replicate KeeperMap operations for some types of queries because it doesn't make sense
    const auto is_keeper_map_table = [&](const ASTPtr & ast)
    {
        auto table_id = query_context->resolveStorageID(ast, Context::ResolveOrdinary);
        StoragePtr table = DatabaseCatalog::instance().getTable(table_id, query_context);

        return table->as<StorageKeeperMap>() != nullptr;
    };

    const auto is_replicated_table = [&](const ASTPtr & ast)
    {
        auto table_id = query_context->resolveStorageID(ast, Context::ResolveOrdinary);
        StoragePtr table = DatabaseCatalog::instance().getTable(table_id, query_context);

        return table->supportsReplication();
    };

    const auto has_many_shards = [&]()
    {
        /// If there is only 1 shard then there is no need to replicate some queries.
        auto current_cluster = tryGetCluster();
        return
            !current_cluster || /// Couldn't get the cluster, so we don't know how many shards there are.
            current_cluster->getShardsInfo().size() > 1;
    };

    /// Some ALTERs are not replicated on database level
    if (const auto * alter = query_ptr->as<const ASTAlterQuery>())
    {
        if (alter->isAttachAlter() || alter->isFetchAlter() || alter->isDropPartitionAlter()
            || is_keeper_map_table(query_ptr) || alter->isFreezeAlter() || alter->isUnlockSnapshot())
            return false;

        if (has_many_shards() || !is_replicated_table(query_ptr))
            return true;

        try
        {
            /// Metadata alter should go through database
            for (const auto & child : alter->command_list->children)
                if (AlterCommand::parse(child->as<ASTAlterCommand>()))
                    return true;

            /// It's ALTER PARTITION or mutation, doesn't involve database
            return false;
        }
        catch (...)
        {
            tryLogCurrentException(log);
        }

        return true;
    }

    /// DROP DATABASE is not replicated
    if (const auto * drop = query_ptr->as<const ASTDropQuery>())
    {
        if (drop->table.get())
            return drop->kind != ASTDropQuery::Truncate || !is_keeper_map_table(query_ptr);

        return false;
    }

    if (query_ptr->as<const ASTDeleteQuery>() != nullptr)
    {
        if (is_keeper_map_table(query_ptr))
            return false;

        return has_many_shards() || !is_replicated_table(query_ptr);
    }

    return true;
}

void registerDatabaseReplicated(DatabaseFactory & factory)
{
    auto create_fn = [](const DatabaseFactory::Arguments & args)
    {
        auto * engine_define = args.create_query.storage;
        const ASTFunction * engine = engine_define->engine;

        if (!engine->arguments || engine->arguments->children.size() != 3)
            throw Exception(ErrorCodes::BAD_ARGUMENTS, "Replicated database requires 3 arguments: zookeeper path, shard name and replica name");

        auto & arguments = engine->arguments->children;
        for (auto & engine_arg : arguments)
            engine_arg = evaluateConstantExpressionOrIdentifierAsLiteral(engine_arg, args.context);

        String zookeeper_path = safeGetLiteralValue<String>(arguments[0], "Replicated");
        String shard_name = safeGetLiteralValue<String>(arguments[1], "Replicated");
        String replica_name  = safeGetLiteralValue<String>(arguments[2], "Replicated");

        /// Expand macros.
        Macros::MacroExpansionInfo info;
        info.table_id.database_name = args.database_name;
        info.table_id.uuid = args.uuid;
        zookeeper_path = args.context->getMacros()->expand(zookeeper_path, info);

        info.level = 0;
        info.table_id.uuid = UUIDHelpers::Nil;
        shard_name = args.context->getMacros()->expand(shard_name, info);

        info.level = 0;
        replica_name = args.context->getMacros()->expand(replica_name, info);

        DatabaseReplicatedSettings database_replicated_settings{};
        if (engine_define->settings)
            database_replicated_settings.loadFromQuery(*engine_define);

        return std::make_shared<DatabaseReplicated>(
            args.database_name,
            args.metadata_path,
            args.uuid,
            zookeeper_path,
            shard_name,
            replica_name,
            std::move(database_replicated_settings), args.context);
    };
    factory.registerDatabase("Replicated", create_fn, {.supports_arguments = true, .supports_settings = true});
}

BlockIO DatabaseReplicated::getQueryStatus(
    const String & node_path, const String & replicas_path, ContextPtr context_, const Strings & hosts_to_wait)
{
    BlockIO io;
    if (context_->getSettingsRef()[Setting::distributed_ddl_task_timeout] == 0)
        return io;

    auto source = std::make_shared<ReplicatedDatabaseQueryStatusSource>(node_path, replicas_path, context_, hosts_to_wait);
    io.pipeline = QueryPipeline(std::move(source));

    if (context_->getSettingsRef()[Setting::distributed_ddl_output_mode] == DistributedDDLOutputMode::NONE
        || context_->getSettingsRef()[Setting::distributed_ddl_output_mode] == DistributedDDLOutputMode::NONE_ONLY_ACTIVE)
        io.pipeline.complete(std::make_shared<EmptySink>(io.pipeline.getHeader()));

    return io;
}
}<|MERGE_RESOLUTION|>--- conflicted
+++ resolved
@@ -813,7 +813,6 @@
     DatabaseAtomic::stopLoading();
 }
 
-<<<<<<< HEAD
 void DatabaseReplicated::initDdlWorker()
 {
     chassert(!ddl_worker);
@@ -873,10 +872,7 @@
     txn->commit();
 }
 
-void DatabaseReplicated::dumpLocalTablesForDebugOnly(const ContextPtr & local_context) const
-=======
 ASTPtr DatabaseReplicated::tryGetCreateOrAttachTableQuery(const String & name, ContextPtr local_context) const
->>>>>>> 33be94b0
 {
     auto res = tryGetCreateTableQuery(name, local_context);
     auto & create = res->as<ASTCreateQuery &>();
