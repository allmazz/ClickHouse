#include <Databases/DatabaseOnDisk.h>

#include <filesystem>
#include <iterator>
#include <span>
#include <Databases/DatabaseAtomic.h>
#include <Databases/DatabaseOrdinary.h>
#include <Disks/IDisk.h>
#include <IO/ReadBufferFromFile.h>
#include <IO/ReadHelpers.h>
#include <IO/WriteBufferFromFile.h>
#include <IO/WriteHelpers.h>
#include <Interpreters/ApplyWithSubqueryVisitor.h>
#include <Interpreters/Context.h>
#include <Interpreters/DatabaseCatalog.h>
#include <Interpreters/InterpreterCreateQuery.h>
#include <Parsers/ASTCreateQuery.h>
#include <Parsers/ASTFunction.h>
#include <Parsers/ParserCreateQuery.h>
#include <Parsers/formatAST.h>
#include <Parsers/parseQuery.h>
#include <Storages/IStorage.h>
#include <Storages/StorageFactory.h>
#include <TableFunctions/TableFunctionFactory.h>
#include <Common/CurrentMetrics.h>
#include <Common/assert_cast.h>
#include <Common/escapeForFileName.h>
#include <Common/filesystemHelpers.h>
#include <Common/logger_useful.h>
#include <Common/setThreadName.h>


namespace fs = std::filesystem;

namespace CurrentMetrics
{
    extern const Metric DatabaseOnDiskThreads;
    extern const Metric DatabaseOnDiskThreadsActive;
    extern const Metric DatabaseOnDiskThreadsScheduled;
}

namespace DB
{

static constexpr size_t METADATA_FILE_BUFFER_SIZE = 32768;

namespace ErrorCodes
{
    extern const int CANNOT_GET_CREATE_TABLE_QUERY;
    extern const int NOT_IMPLEMENTED;
    extern const int LOGICAL_ERROR;
    extern const int FILE_DOESNT_EXIST;
    extern const int CANNOT_OPEN_FILE;
    extern const int INCORRECT_FILE_NAME;
    extern const int SYNTAX_ERROR;
    extern const int TABLE_ALREADY_EXISTS;
    extern const int EMPTY_LIST_OF_COLUMNS_PASSED;
    extern const int DATABASE_NOT_EMPTY;
    extern const int INCORRECT_QUERY;
}


std::pair<String, StoragePtr> createTableFromAST(
    ASTCreateQuery ast_create_query,
    const String & database_name,
    const String & table_data_path_relative,
    ContextMutablePtr context,
    LoadingStrictnessLevel mode)
{
    ast_create_query.attach = true;
    ast_create_query.setDatabase(database_name);

    if (ast_create_query.select && ast_create_query.isView())
        ApplyWithSubqueryVisitor::visit(*ast_create_query.select);

    if (ast_create_query.as_table_function)
    {
        const auto & factory = TableFunctionFactory::instance();
        auto table_function_ast = ast_create_query.as_table_function->ptr();
        auto table_function = factory.get(table_function_ast, context);
        ColumnsDescription columns;
        if (ast_create_query.columns_list && ast_create_query.columns_list->columns)
            columns = InterpreterCreateQuery::getColumnsDescription(*ast_create_query.columns_list->columns, context, mode);
        StoragePtr storage = table_function->execute(table_function_ast, context, ast_create_query.getTable(), std::move(columns));
        storage->renameInMemory(ast_create_query);
        return {ast_create_query.getTable(), storage};
    }

    ColumnsDescription columns;
    ConstraintsDescription constraints;

    bool has_columns = true;
    if (ast_create_query.is_dictionary)
        has_columns = false;
    if (ast_create_query.isParameterizedView())
        has_columns = false;

    if (has_columns)
    {
        /// We do not directly use `InterpreterCreateQuery::execute`, because
        /// - the database has not been loaded yet;
        /// - the code is simpler, since the query is already brought to a suitable form.
        if (!ast_create_query.columns_list || !ast_create_query.columns_list->columns)
        {
            if (!ast_create_query.storage || !ast_create_query.storage->engine)
                throw Exception(ErrorCodes::LOGICAL_ERROR, "Invalid storage definition in metadata file: "
                                                           "it's a bug or result of manual intervention in metadata files");

            if (!StorageFactory::instance().getStorageFeatures(ast_create_query.storage->engine->name).supports_schema_inference)
                throw Exception(ErrorCodes::EMPTY_LIST_OF_COLUMNS_PASSED, "Missing definition of columns.");
            /// Leave columns empty.
        }
        else
        {
            columns = InterpreterCreateQuery::getColumnsDescription(*ast_create_query.columns_list->columns, context, mode);
            constraints = InterpreterCreateQuery::getConstraintsDescription(ast_create_query.columns_list->constraints);
        }
    }

    return
    {
        ast_create_query.getTable(),
        StorageFactory::instance().get(
            ast_create_query,
            table_data_path_relative,
            context,
            context->getGlobalContext(),
            columns,
            constraints,
            mode)
    };
}


String getObjectDefinitionFromCreateQuery(const ASTPtr & query)
{
    ASTPtr query_clone = query->clone();
    auto * create = query_clone->as<ASTCreateQuery>();

    if (!create)
        throw Exception(ErrorCodes::LOGICAL_ERROR, "Query '{}' is not CREATE query", serializeAST(*query));

    /// Clean the query from temporary flags.
    cleanupObjectDefinitionFromTemporaryFlags(*create);

    if (!create->is_dictionary)
        create->attach = true;

    /// We remove everything that is not needed for ATTACH from the query.
    assert(!create->temporary);
    create->database.reset();

    if (create->uuid != UUIDHelpers::Nil)
        create->setTable(TABLE_WITH_UUID_NAME_PLACEHOLDER);

    WriteBufferFromOwnString statement_buf;
    formatAST(*create, statement_buf, false);
    writeChar('\n', statement_buf);
    return statement_buf.str();
}


DatabaseOnDisk::DatabaseOnDisk(
    const String & name,
    const String & metadata_path_,
    const String & data_path_,
    const String & logger,
    ContextPtr local_context)
    : DatabaseWithOwnTablesBase(name, logger, local_context)
    , metadata_path(metadata_path_)
    , data_path(data_path_)
{
    fs::create_directories(local_context->getPath() + data_path);
    fs::create_directories(metadata_path);
}


void DatabaseOnDisk::shutdown()
{
    stopLoading();
    DatabaseWithOwnTablesBase::shutdown();
}


void DatabaseOnDisk::createTable(
    ContextPtr local_context,
    const String & table_name,
    const StoragePtr & table,
    const ASTPtr & query)
{
    const auto & settings = local_context->getSettingsRef();
    const auto & create = query->as<ASTCreateQuery &>();
    assert(table_name == create.getTable());

    /// Create a file with metadata if necessary - if the query is not ATTACH.
    /// Write the query of `ATTACH table` to it.

    /** The code is based on the assumption that all threads share the same order of operations
      * - creating the .sql.tmp file;
      * - adding a table to `tables`;
      * - rename .sql.tmp to .sql.
      */

    /// A race condition would be possible if a table with the same name is simultaneously created using CREATE and using ATTACH.
    /// But there is protection from it - see using DDLGuard in InterpreterCreateQuery.

    if (isTableExist(table_name, getContext()))
        throw Exception(
            ErrorCodes::TABLE_ALREADY_EXISTS, "Table {}.{} already exists", backQuote(getDatabaseName()), backQuote(table_name));

    waitDatabaseStarted();

    String table_metadata_path = getObjectMetadataPath(table_name);

    if (create.attach_short_syntax)
    {
        /// Metadata already exists, table was detached
        assert(fs::exists(getObjectMetadataPath(table_name)));
        removeDetachedPermanentlyFlag(local_context, table_name, table_metadata_path, true);
        attachTable(local_context, table_name, table, getTableDataPath(create));
        return;
    }

    if (!create.attach)
        checkMetadataFilenameAvailability(table_name);

    if (create.attach && fs::exists(table_metadata_path))
    {
        ASTPtr ast_detached = parseQueryFromMetadata(log, local_context, table_metadata_path);
        auto & create_detached = ast_detached->as<ASTCreateQuery &>();

        // either both should be Nil, either values should be equal
        if (create.uuid != create_detached.uuid)
            throw Exception(
                    ErrorCodes::TABLE_ALREADY_EXISTS,
                    "Table {}.{} already exist (detached or detached permanently). To attach it back "
                    "you need to use short ATTACH syntax (ATTACH TABLE {}.{};)",
                    backQuote(getDatabaseName()), backQuote(table_name),
                    backQuote(getDatabaseName()), backQuote(table_name));
    }

    String table_metadata_tmp_path = table_metadata_path + create_suffix;
    String statement;

    {
        statement = getObjectDefinitionFromCreateQuery(query);

        /// Exclusive flags guarantees, that table is not created right now in another thread. Otherwise, exception will be thrown.
        WriteBufferFromFile out(table_metadata_tmp_path, statement.size(), O_WRONLY | O_CREAT | O_EXCL);
        writeString(statement, out);
        out.next();
        if (settings.fsync_metadata)
            out.sync();
        out.close();
    }

    commitCreateTable(create, table, table_metadata_tmp_path, table_metadata_path, local_context);

    removeDetachedPermanentlyFlag(local_context, table_name, table_metadata_path, false);
}

/// If the table was detached permanently we will have a flag file with
/// .sql.detached extension, is not needed anymore since we attached the table back
void DatabaseOnDisk::removeDetachedPermanentlyFlag(ContextPtr, const String & table_name, const String & table_metadata_path, bool)
{
    try
    {
        fs::path detached_permanently_flag(table_metadata_path + detached_suffix);

        if (fs::exists(detached_permanently_flag))
            (void)fs::remove(detached_permanently_flag);
    }
    catch (Exception & e)
    {
        e.addMessage("while trying to remove permanently detached flag. Table {}.{} may still be marked as permanently detached, and will not be reattached during server restart.", backQuote(getDatabaseName()), backQuote(table_name));
        throw;
    }
}

void DatabaseOnDisk::commitCreateTable(const ASTCreateQuery & query, const StoragePtr & table,
                                       const String & table_metadata_tmp_path, const String & table_metadata_path,
                                       ContextPtr query_context)
{
    try
    {
        /// Add a table to the map of known tables.
        attachTable(query_context, query.getTable(), table, getTableDataPath(query));

        /// If it was ATTACH query and file with table metadata already exist
        /// (so, ATTACH is done after DETACH), then rename atomically replaces old file with new one.
        fs::rename(table_metadata_tmp_path, table_metadata_path);
    }
    catch (...)
    {
        (void)fs::remove(table_metadata_tmp_path);
        throw;
    }
}

void DatabaseOnDisk::detachTablePermanently(ContextPtr query_context, const String & table_name)
{
    waitDatabaseStarted();

    auto table = detachTable(query_context, table_name);

    fs::path detached_permanently_flag(getObjectMetadataPath(table_name) + detached_suffix);
    try
    {
        FS::createFile(detached_permanently_flag);
    }
    catch (Exception & e)
    {
        e.addMessage("while trying to set permanently detached flag. Table {}.{} may be reattached during server restart.", backQuote(getDatabaseName()), backQuote(table_name));
        throw;
    }
}

void DatabaseOnDisk::dropTable(ContextPtr local_context, const String & table_name, bool /*sync*/)
{
    waitDatabaseStarted();

    String table_metadata_path = getObjectMetadataPath(table_name);
    String table_metadata_path_drop = table_metadata_path + drop_suffix;
    String table_data_path_relative = getTableDataPath(table_name);
    if (table_data_path_relative.empty())
        throw Exception(ErrorCodes::LOGICAL_ERROR, "Path is empty");

    StoragePtr table = detachTable(local_context, table_name);

    bool renamed = false;
    try
    {
        fs::rename(table_metadata_path, table_metadata_path_drop);
        renamed = true;
        // The table might be not loaded for Lazy database engine.
        if (table)
        {
            table->drop();
            table->is_dropped = true;
        }
    }
    catch (...)
    {
        LOG_WARNING(log, getCurrentExceptionMessageAndPattern(/* with_stacktrace */ true));
        if (table)
            attachTable(local_context, table_name, table, table_data_path_relative);
        if (renamed)
            fs::rename(table_metadata_path_drop, table_metadata_path);
        throw;
    }

    for (const auto & [disk_name, disk] : getContext()->getDisksMap())
    {
        if (disk->isReadOnly() || !disk->exists(table_data_path_relative))
            continue;

        LOG_INFO(log, "Removing data directory from disk {} with path {} for dropped table {} ", disk_name, table_data_path_relative, table_name);
        disk->removeRecursive(table_data_path_relative);
    }
    (void)fs::remove(table_metadata_path_drop);
}

void DatabaseOnDisk::checkMetadataFilenameAvailability(const String & to_table_name) const
{
    std::lock_guard lock(mutex);
    checkMetadataFilenameAvailabilityUnlocked(to_table_name);
}

void DatabaseOnDisk::checkMetadataFilenameAvailabilityUnlocked(const String & to_table_name) const
{
    String table_metadata_path = getObjectMetadataPath(to_table_name);

    if (fs::exists(table_metadata_path))
    {
        fs::path detached_permanently_flag(table_metadata_path + detached_suffix);

        if (fs::exists(detached_permanently_flag))
            throw Exception(ErrorCodes::TABLE_ALREADY_EXISTS, "Table {}.{} already exists (detached permanently)",
                            backQuote(database_name), backQuote(to_table_name));
        else
            throw Exception(ErrorCodes::TABLE_ALREADY_EXISTS, "Table {}.{} already exists (detached)",
                            backQuote(database_name), backQuote(to_table_name));
    }
}

void DatabaseOnDisk::renameTable(
        ContextPtr local_context,
        const String & table_name,
        IDatabase & to_database,
        const String & to_table_name,
        bool exchange,
        bool dictionary)
{
    if (exchange)
        throw Exception(ErrorCodes::NOT_IMPLEMENTED, "Tables can be exchanged only in Atomic databases");

    bool from_ordinary_to_atomic = false;
    bool from_atomic_to_ordinary = false;
    if (typeid(*this) != typeid(to_database))
    {
        if (typeid_cast<DatabaseOrdinary *>(this) && typeid_cast<DatabaseAtomic *>(&to_database))
            from_ordinary_to_atomic = true;
        else if (typeid_cast<DatabaseAtomic *>(this) && typeid_cast<DatabaseOrdinary *>(&to_database))
            from_atomic_to_ordinary = true;
        else if (dynamic_cast<DatabaseAtomic *>(this) && typeid_cast<DatabaseOrdinary *>(&to_database) && getEngineName() == "Replicated")
            from_atomic_to_ordinary = true;
        else
            throw Exception(ErrorCodes::NOT_IMPLEMENTED, "Moving tables between databases of different engines is not supported");
    }

    waitDatabaseStarted();

    auto table_data_relative_path = getTableDataPath(table_name);
    TableExclusiveLockHolder table_lock;
    String table_metadata_path;
    ASTPtr attach_query;
    /// DatabaseLazy::detachTable may return nullptr even if table exists, so we need tryGetTable for this case.
    StoragePtr table = tryGetTable(table_name, local_context);
    if (dictionary && table && !table->isDictionary())
        throw Exception(ErrorCodes::INCORRECT_QUERY, "Use RENAME/EXCHANGE TABLE (instead of RENAME/EXCHANGE DICTIONARY) for tables");

    /// We have to lock the table before detaching, because otherwise lockExclusively will throw. But the table may not exist.
    bool need_lock = table != nullptr;
    if (need_lock)
        table_lock = table->lockExclusively(local_context->getCurrentQueryId(), local_context->getSettingsRef().lock_acquire_timeout);

    detachTable(local_context, table_name);
    if (!need_lock)
        throw Exception(ErrorCodes::LOGICAL_ERROR, "Table was detached without locking, it's a bug");

    UUID prev_uuid = UUIDHelpers::Nil;
    try
    {
        table_metadata_path = getObjectMetadataPath(table_name);
        attach_query = parseQueryFromMetadata(log, local_context, table_metadata_path);
        auto & create = attach_query->as<ASTCreateQuery &>();
        create.setDatabase(to_database.getDatabaseName());
        create.setTable(to_table_name);
        if (from_ordinary_to_atomic)
            create.uuid = UUIDHelpers::generateV4();
        if (from_atomic_to_ordinary)
            std::swap(create.uuid, prev_uuid);

        if (auto * target_db = dynamic_cast<DatabaseOnDisk *>(&to_database))
            target_db->checkMetadataFilenameAvailability(to_table_name);

        /// This place is actually quite dangerous. Since data directory is moved to store/
        /// DatabaseCatalog may try to clean it up as unused. We add UUID mapping to avoid this.
        /// However, we may fail after data directory move, but before metadata file creation in the destination db.
        /// In this case nothing will protect data directory (except 30-days timeout).
        /// But this situation (when table in Ordinary database is partially renamed) require manual intervention anyway.
        if (from_ordinary_to_atomic)
        {
            DatabaseCatalog::instance().addUUIDMapping(create.uuid);
            if (table->storesDataOnDisk())
                LOG_INFO(log, "Moving table from {} to {}", table_data_relative_path, to_database.getTableDataPath(create));
        }

        /// Notify the table that it is renamed. It will move data to new path (if it stores data on disk) and update StorageID
        table->rename(to_database.getTableDataPath(create), StorageID(create));
    }
    catch (const Exception &)
    {
        setDetachedTableNotInUseForce(prev_uuid);
        attachTable(local_context, table_name, table, table_data_relative_path);
        throw;
    }
    catch (const Poco::Exception & e)
    {
        setDetachedTableNotInUseForce(prev_uuid);
        attachTable(local_context, table_name, table, table_data_relative_path);
        /// Better diagnostics.
        throw Exception{Exception::CreateFromPocoTag{}, e};
    }

    /// Now table data are moved to new database, so we must add metadata and attach table to new database
    to_database.createTable(local_context, to_table_name, table, attach_query);

    (void)fs::remove(table_metadata_path);

    if (from_atomic_to_ordinary)
    {
        auto & atomic_db = dynamic_cast<DatabaseAtomic &>(*this);
        /// Special case: usually no actions with symlinks are required when detaching/attaching table,
        /// but not when moving from Atomic database to Ordinary
        if (table->storesDataOnDisk())
            atomic_db.tryRemoveSymlink(table_name);
        /// Forget about UUID, now it's possible to reuse it for new table
        DatabaseCatalog::instance().removeUUIDMappingFinally(prev_uuid);
        atomic_db.setDetachedTableNotInUseForce(prev_uuid);
    }
}


/// It returns create table statement (even if table is detached)
ASTPtr DatabaseOnDisk::getCreateTableQueryImpl(const String & table_name, ContextPtr, bool throw_on_error) const
{
    ASTPtr ast;
    StoragePtr storage = tryGetTable(table_name, getContext());
    bool has_table = storage != nullptr;
    bool is_system_storage = false;
    if (has_table)
        is_system_storage = storage->isSystemStorage();
    auto table_metadata_path = getObjectMetadataPath(table_name);
    try
    {
        ast = getCreateQueryFromMetadata(table_metadata_path, throw_on_error);
    }
    catch (const Exception & e)
    {
        if (!has_table && e.code() == ErrorCodes::FILE_DOESNT_EXIST && throw_on_error)
            throw Exception(ErrorCodes::CANNOT_GET_CREATE_TABLE_QUERY, "Table {} doesn't exist", backQuote(table_name));
        else if (!is_system_storage && throw_on_error)
            throw;
    }
    if (!ast && is_system_storage)
        ast = getCreateQueryFromStorage(table_name, storage, throw_on_error);
    return ast;
}

ASTPtr DatabaseOnDisk::getCreateDatabaseQuery() const
{
    ASTPtr ast;

    auto settings = getContext()->getSettingsRef();
    {
        std::lock_guard lock(mutex);
        auto database_metadata_path = getContext()->getPath() + "metadata/" + escapeForFileName(database_name) + ".sql";
        ast = parseQueryFromMetadata(log, getContext(), database_metadata_path, true);
        auto & ast_create_query = ast->as<ASTCreateQuery &>();
        ast_create_query.attach = false;
        ast_create_query.setDatabase(database_name);
    }
    if (!ast)
    {
        /// Handle databases (such as default) for which there are no database.sql files.
        /// If database.sql doesn't exist, then engine is Ordinary
        String query = "CREATE DATABASE " + backQuoteIfNeed(getDatabaseName()) + " ENGINE = Ordinary";
        ParserCreateQuery parser;
        ast = parseQuery(parser, query.data(), query.data() + query.size(), "", 0, settings.max_parser_depth, settings.max_parser_backtracks);
    }

    if (const auto database_comment = getDatabaseComment(); !database_comment.empty())
    {
        auto & ast_create_query = ast->as<ASTCreateQuery &>();
        ast_create_query.set(ast_create_query.comment, std::make_shared<ASTLiteral>(database_comment));
    }

    return ast;
}

void DatabaseOnDisk::drop(ContextPtr local_context)
{
    waitDatabaseStarted();

    assert(TSA_SUPPRESS_WARNING_FOR_READ(tables).empty());
    if (local_context->getSettingsRef().force_remove_data_recursively_on_drop)
    {
        (void)fs::remove_all(local_context->getPath() + getDataPath());
        (void)fs::remove_all(getMetadataPath());
    }
    else
    {
        try
        {
            (void)fs::remove(local_context->getPath() + getDataPath());
            (void)fs::remove(getMetadataPath());
        }
        catch (const fs::filesystem_error & e)
        {
            if (e.code() != std::errc::directory_not_empty)
                throw Exception(Exception::CreateFromSTDTag{}, e);
            throw Exception(ErrorCodes::DATABASE_NOT_EMPTY, "Cannot drop: {}. "
                "Probably database contain some detached tables or metadata leftovers from Ordinary engine. "
                "If you want to remove all data anyway, try to attach database back and drop it again "
                "with enabled force_remove_data_recursively_on_drop setting", e.what());
        }
    }
}

String DatabaseOnDisk::getObjectMetadataPath(const String & object_name) const
{
    return getMetadataPath() + escapeForFileName(object_name) + ".sql";
}

time_t DatabaseOnDisk::getObjectMetadataModificationTime(const String & object_name) const
{
    String table_metadata_path = getObjectMetadataPath(object_name);
    try
    {
        return FS::getModificationTime(table_metadata_path);
    }
    catch (const fs::filesystem_error & e)
    {
        if (e.code() == std::errc::no_such_file_or_directory)
        {
            return static_cast<time_t>(0);
        }
        else
            throw;
    }
}

void DatabaseOnDisk::iterateMetadataFiles(ContextPtr local_context, const IteratingFunction & process_metadata_file) const
{
    auto process_tmp_drop_metadata_file = [&](const String & file_name)
    {
        assert(getUUID() == UUIDHelpers::Nil);
        static const char * tmp_drop_ext = ".sql.tmp_drop";
        const std::string object_name = file_name.substr(0, file_name.size() - strlen(tmp_drop_ext));

        if (fs::exists(local_context->getPath() + getDataPath() + '/' + object_name))
        {
            fs::rename(getMetadataPath() + file_name, getMetadataPath() + object_name + ".sql");
            LOG_WARNING(log, "Object {} was not dropped previously and will be restored", backQuote(object_name));
            process_metadata_file(object_name + ".sql");
        }
        else
        {
            LOG_INFO(log, "Removing file {}", getMetadataPath() + file_name);
            (void)fs::remove(getMetadataPath() + file_name);
        }
    };

    /// Metadata files to load: name and flag for .tmp_drop files
    std::vector<std::pair<String, bool>> metadata_files;

    fs::directory_iterator dir_end;
    for (fs::directory_iterator dir_it(getMetadataPath()); dir_it != dir_end; ++dir_it)
    {
        String file_name = dir_it->path().filename();
        /// For '.svn', '.gitignore' directory and similar.
        if (file_name.at(0) == '.')
            continue;

        /// There are .sql.bak files - skip them.
        if (endsWith(file_name, ".sql.bak"))
            continue;

        /// Permanently detached table flag
        if (endsWith(file_name, ".sql.detached"))
            continue;

        if (endsWith(file_name, ".sql.tmp_drop"))
        {
            /// There are files that we tried to delete previously
            metadata_files.emplace_back(file_name, false);
        }
        else if (endsWith(file_name, ".sql.tmp"))
        {
            /// There are files .sql.tmp - delete
            LOG_INFO(log, "Removing file {}", dir_it->path().string());
            (void)fs::remove(dir_it->path());
        }
        else if (endsWith(file_name, ".sql"))
        {
            /// The required files have names like `table_name.sql`
            metadata_files.emplace_back(file_name, true);
        }
        else
            throw Exception(ErrorCodes::INCORRECT_FILE_NAME, "Incorrect file extension: {} in metadata directory {}", file_name, getMetadataPath());
    }

    std::sort(metadata_files.begin(), metadata_files.end());
    metadata_files.erase(std::unique(metadata_files.begin(), metadata_files.end()), metadata_files.end());

    /// Read and parse metadata in parallel
    ThreadPool pool(CurrentMetrics::DatabaseOnDiskThreads, CurrentMetrics::DatabaseOnDiskThreadsActive, CurrentMetrics::DatabaseOnDiskThreadsScheduled);
<<<<<<< HEAD
    for (const auto & file : metadata_files)
    {
        pool.scheduleOrThrow([&]()
        {
            if (file.second)
                process_metadata_file(file.first);
            else
                process_tmp_drop_metadata_file(file.first);
        }, Priority{}, getContext()->getSettingsRef().lock_acquire_timeout.totalMicroseconds());
=======
    const auto batch_size = metadata_files.size() / pool.getMaxThreads() + 1;
    for (auto it = metadata_files.begin(); it < metadata_files.end(); std::advance(it, batch_size))
    {
        std::span batch{it, std::min(std::next(it, batch_size), metadata_files.end())};
        pool.scheduleOrThrowOnError(
            [batch, &process_metadata_file, &process_tmp_drop_metadata_file]() mutable
            {
                setThreadName("DatabaseOnDisk");
                for (const auto & file : batch)
                    if (file.second)
                        process_metadata_file(file.first);
                    else
                        process_tmp_drop_metadata_file(file.first);
            });
>>>>>>> 02a30498
    }
    pool.wait();
}

ASTPtr DatabaseOnDisk::parseQueryFromMetadata(
    LoggerPtr logger,
    ContextPtr local_context,
    const String & metadata_file_path,
    bool throw_on_error /*= true*/,
    bool remove_empty /*= false*/)
{
    String query;

    int metadata_file_fd = ::open(metadata_file_path.c_str(), O_RDONLY | O_CLOEXEC);

    if (metadata_file_fd == -1)
    {
        if (errno == ENOENT && !throw_on_error)
            return nullptr;

        ErrnoException::throwFromPath(
            errno == ENOENT ? ErrorCodes::FILE_DOESNT_EXIST : ErrorCodes::CANNOT_OPEN_FILE,
            metadata_file_path,
            "Cannot open file {}",
            metadata_file_path);
    }

    ReadBufferFromFile in(metadata_file_fd, metadata_file_path, METADATA_FILE_BUFFER_SIZE);
    readStringUntilEOF(query, in);

    /** Empty files with metadata are generated after a rough restart of the server.
      * Remove these files to slightly reduce the work of the admins on startup.
      */
    if (remove_empty && query.empty())
    {
        if (logger)
            LOG_ERROR(logger, "File {} is empty. Removing.", metadata_file_path);
        (void)fs::remove(metadata_file_path);
        return nullptr;
    }

    auto settings = local_context->getSettingsRef();
    ParserCreateQuery parser;
    const char * pos = query.data();
    std::string error_message;
    auto ast = tryParseQuery(parser, pos, pos + query.size(), error_message, /* hilite = */ false,
        "in file " + metadata_file_path, /* allow_multi_statements = */ false, 0, settings.max_parser_depth, settings.max_parser_backtracks, true);

    if (!ast && throw_on_error)
        throw Exception::createDeprecated(error_message, ErrorCodes::SYNTAX_ERROR);
    else if (!ast)
        return nullptr;

    auto & create = ast->as<ASTCreateQuery &>();
    if (create.table && create.uuid != UUIDHelpers::Nil)
    {
        String table_name = unescapeForFileName(fs::path(metadata_file_path).stem());

        if (create.getTable() != TABLE_WITH_UUID_NAME_PLACEHOLDER && logger)
            LOG_WARNING(
                logger,
                "File {} contains both UUID and table name. Will use name `{}` instead of `{}`",
                metadata_file_path,
                table_name,
                create.getTable());
        create.setTable(table_name);
    }

    return ast;
}

ASTPtr DatabaseOnDisk::getCreateQueryFromMetadata(const String & database_metadata_path, bool throw_on_error) const
{
    ASTPtr ast = parseQueryFromMetadata(log, getContext(), database_metadata_path, throw_on_error);

    if (ast)
    {
        auto & ast_create_query = ast->as<ASTCreateQuery &>();
        ast_create_query.attach = false;
        ast_create_query.setDatabase(getDatabaseName());
    }

    return ast;
}

ASTPtr DatabaseOnDisk::getCreateQueryFromStorage(const String & table_name, const StoragePtr & storage, bool throw_on_error) const
{
    auto metadata_ptr = storage->getInMemoryMetadataPtr();
    if (metadata_ptr == nullptr)
    {
        if (throw_on_error)
            throw Exception(ErrorCodes::CANNOT_GET_CREATE_TABLE_QUERY, "Cannot get metadata of {}.{}",
                            backQuote(getDatabaseName()), backQuote(table_name));
        else
            return nullptr;
    }

    /// setup create table query storage info.
    auto ast_engine = std::make_shared<ASTFunction>();
    ast_engine->name = storage->getName();
    ast_engine->no_empty_args = true;
    auto ast_storage = std::make_shared<ASTStorage>();
    ast_storage->set(ast_storage->engine, ast_engine);

    const Settings & settings = getContext()->getSettingsRef();
    auto create_table_query = DB::getCreateQueryFromStorage(
        storage,
        ast_storage,
        false,
        static_cast<unsigned>(settings.max_parser_depth),
        static_cast<unsigned>(settings.max_parser_backtracks),
        throw_on_error);

    create_table_query->set(create_table_query->as<ASTCreateQuery>()->comment,
                            std::make_shared<ASTLiteral>("SYSTEM TABLE is built on the fly."));

    return create_table_query;
}

void DatabaseOnDisk::modifySettingsMetadata(const SettingsChanges & settings_changes, ContextPtr query_context)
{
    auto create_query = getCreateDatabaseQuery()->clone();
    auto * create = create_query->as<ASTCreateQuery>();
    auto * settings = create->storage->settings;
    if (settings)
    {
        auto & storage_settings = settings->changes;
        for (const auto & change : settings_changes)
        {
            auto it = std::find_if(storage_settings.begin(), storage_settings.end(),
                                   [&](const auto & prev){ return prev.name == change.name; });
            if (it != storage_settings.end())
                it->value = change.value;
            else
                storage_settings.push_back(change);
        }
    }
    else
    {
        auto storage_settings = std::make_shared<ASTSetQuery>();
        storage_settings->is_standalone = false;
        storage_settings->changes = settings_changes;
        create->storage->set(create->storage->settings, storage_settings->clone());
    }

    create->attach = true;
    create->if_not_exists = false;

    WriteBufferFromOwnString statement_buf;
    formatAST(*create, statement_buf, false);
    writeChar('\n', statement_buf);
    String statement = statement_buf.str();

    String database_name_escaped = escapeForFileName(TSA_SUPPRESS_WARNING_FOR_READ(database_name));   /// FIXME
    fs::path metadata_root_path = fs::canonical(query_context->getGlobalContext()->getPath());
    fs::path metadata_file_tmp_path = fs::path(metadata_root_path) / "metadata" / (database_name_escaped + ".sql.tmp");
    fs::path metadata_file_path = fs::path(metadata_root_path) / "metadata" / (database_name_escaped + ".sql");

    WriteBufferFromFile out(metadata_file_tmp_path, statement.size(), O_WRONLY | O_CREAT | O_EXCL);
    writeString(statement, out);

    out.next();
    if (getContext()->getSettingsRef().fsync_metadata)
        out.sync();
    out.close();

    fs::rename(metadata_file_tmp_path, metadata_file_path);
}
}<|MERGE_RESOLUTION|>--- conflicted
+++ resolved
@@ -666,22 +666,11 @@
 
     /// Read and parse metadata in parallel
     ThreadPool pool(CurrentMetrics::DatabaseOnDiskThreads, CurrentMetrics::DatabaseOnDiskThreadsActive, CurrentMetrics::DatabaseOnDiskThreadsScheduled);
-<<<<<<< HEAD
-    for (const auto & file : metadata_files)
-    {
-        pool.scheduleOrThrow([&]()
-        {
-            if (file.second)
-                process_metadata_file(file.first);
-            else
-                process_tmp_drop_metadata_file(file.first);
-        }, Priority{}, getContext()->getSettingsRef().lock_acquire_timeout.totalMicroseconds());
-=======
     const auto batch_size = metadata_files.size() / pool.getMaxThreads() + 1;
     for (auto it = metadata_files.begin(); it < metadata_files.end(); std::advance(it, batch_size))
     {
         std::span batch{it, std::min(std::next(it, batch_size), metadata_files.end())};
-        pool.scheduleOrThrowOnError(
+        pool.scheduleOrThrow(
             [batch, &process_metadata_file, &process_tmp_drop_metadata_file]() mutable
             {
                 setThreadName("DatabaseOnDisk");
@@ -690,8 +679,7 @@
                         process_metadata_file(file.first);
                     else
                         process_tmp_drop_metadata_file(file.first);
-            });
->>>>>>> 02a30498
+            }, Priority{}, getContext()->getSettingsRef().lock_acquire_timeout.totalMicroseconds());
     }
     pool.wait();
 }
