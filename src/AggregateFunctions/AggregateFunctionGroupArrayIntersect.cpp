--- conflicted
+++ resolved
@@ -342,14 +342,7 @@
 
         for (auto & elem : set)
         {
-<<<<<<< HEAD
-            if constexpr (is_plain_column)
-                data_to.insertData(elem.getValue().data(), elem.getValue().size());
-            else
-                std::ignore = data_to.deserializeAndInsertAggregationStateValueFromArena(elem.getValue().data()); /// NOLINT(bugprone-suspicious-stringview-data-usage)
-=======
             deserializeAndInsert<is_plain_column>(elem.getValue(), data_to);
->>>>>>> fee4ca9c
         }
     }
 };
