--- conflicted
+++ resolved
@@ -17,11 +17,7 @@
 namespace ErrorCodes
 {
     extern const int BAD_ARGUMENTS;
-<<<<<<< HEAD
-=======
-    extern const int DECIMAL_OVERFLOW;
     extern const int LOGICAL_ERROR;
->>>>>>> 4f33033b
 }
 
 
@@ -139,117 +135,6 @@
     }
 };
 
-<<<<<<< HEAD
-=======
-template <typename T, size_t _level>
-class VarMomentsDecimal
-{
-public:
-    using NativeType = typename T::NativeType;
-
-    void add(NativeType x)
-    {
-        ++m0;
-        getM(1) += x;
-
-        NativeType tmp;
-        bool overflow = common::mulOverflow(x, x, tmp) || common::addOverflow(getM(2), tmp, getM(2));
-        if constexpr (_level >= 3)
-            overflow = overflow || common::mulOverflow(tmp, x, tmp) || common::addOverflow(getM(3), tmp, getM(3));
-        if constexpr (_level >= 4)
-            overflow = overflow || common::mulOverflow(tmp, x, tmp) || common::addOverflow(getM(4), tmp, getM(4));
-
-        if (overflow)
-            throw Exception(ErrorCodes::DECIMAL_OVERFLOW, "Decimal math overflow");
-    }
-
-    void merge(const VarMomentsDecimal & rhs)
-    {
-        m0 += rhs.m0;
-        getM(1) += rhs.getM(1);
-
-        bool overflow = common::addOverflow(getM(2), rhs.getM(2), getM(2));
-        if constexpr (_level >= 3)
-            overflow = overflow || common::addOverflow(getM(3), rhs.getM(3), getM(3));
-        if constexpr (_level >= 4)
-            overflow = overflow || common::addOverflow(getM(4), rhs.getM(4), getM(4));
-
-        if (overflow)
-            throw Exception(ErrorCodes::DECIMAL_OVERFLOW, "Decimal math overflow");
-    }
-
-    void write(WriteBuffer & buf) const { writePODBinary(*this, buf); }
-    void read(ReadBuffer & buf) { readPODBinary(*this, buf); }
-
-    Float64 get() const
-    {
-        throw Exception(ErrorCodes::LOGICAL_ERROR, "Variation moments should be obtained by either 'getSample' or 'getPopulation' method");
-    }
-
-    Float64 getPopulation(UInt32 scale) const
-    {
-        if (m0 == 0)
-            return std::numeric_limits<Float64>::infinity();
-
-        NativeType tmp;
-        if (common::mulOverflow(getM(1), getM(1), tmp) ||
-            common::subOverflow(getM(2), NativeType(tmp / m0), tmp))
-            throw Exception(ErrorCodes::DECIMAL_OVERFLOW, "Decimal math overflow");
-        return std::max(Float64{}, DecimalUtils::convertTo<Float64>(T(tmp / m0), scale));
-    }
-
-    Float64 getSample(UInt32 scale) const
-    {
-        if (m0 == 0)
-            return std::numeric_limits<Float64>::quiet_NaN();
-        if (m0 == 1)
-            return std::numeric_limits<Float64>::infinity();
-
-        NativeType tmp;
-        if (common::mulOverflow(getM(1), getM(1), tmp) ||
-            common::subOverflow(getM(2), NativeType(tmp / m0), tmp))
-            throw Exception(ErrorCodes::DECIMAL_OVERFLOW, "Decimal math overflow");
-        return std::max(Float64{}, DecimalUtils::convertTo<Float64>(T(tmp / (m0 - 1)), scale));
-    }
-
-    Float64 getMoment3(UInt32 scale) const
-    {
-        if (m0 == 0)
-            return std::numeric_limits<Float64>::infinity();
-
-        NativeType tmp;
-        if (common::mulOverflow(2 * getM(1), getM(1), tmp) ||
-            common::subOverflow(3 * getM(2), NativeType(tmp / m0), tmp) ||
-            common::mulOverflow(tmp, getM(1), tmp) ||
-            common::subOverflow(getM(3), NativeType(tmp / m0), tmp))
-            throw Exception(ErrorCodes::DECIMAL_OVERFLOW, "Decimal math overflow");
-        return DecimalUtils::convertTo<Float64>(T(tmp / m0), scale);
-    }
-
-    Float64 getMoment4(UInt32 scale) const
-    {
-        if (m0 == 0)
-            return std::numeric_limits<Float64>::infinity();
-
-        NativeType tmp;
-        if (common::mulOverflow(3 * getM(1), getM(1), tmp) ||
-            common::subOverflow(6 * getM(2), NativeType(tmp / m0), tmp) ||
-            common::mulOverflow(tmp, getM(1), tmp) ||
-            common::subOverflow(4 * getM(3), NativeType(tmp / m0), tmp) ||
-            common::mulOverflow(tmp, getM(1), tmp) ||
-            common::subOverflow(getM(4), NativeType(tmp / m0), tmp))
-            throw Exception(ErrorCodes::DECIMAL_OVERFLOW, "Decimal math overflow");
-        return DecimalUtils::convertTo<Float64>(T(tmp / m0), scale);
-    }
-
-private:
-    UInt64 m0{};
-    NativeType m[_level]{};
-
-    NativeType & getM(size_t i) { return m[i - 1]; }
-    const NativeType & getM(size_t i) const { return m[i - 1]; }
-};
->>>>>>> 4f33033b
 
 /**
     Calculating multivariate central moments
