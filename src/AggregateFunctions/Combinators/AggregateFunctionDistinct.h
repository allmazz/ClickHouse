#pragma once

#include <AggregateFunctions/IAggregateFunction.h>
#include <AggregateFunctions/KeyHolderHelpers.h>
#include <DataTypes/DataTypeArray.h>
#include <IO/ReadHelpersArena.h>
#include <Common/HashTable/HashMap.h>
#include <Common/HashTable/HashSet.h>
#include <Common/assert_cast.h>


namespace DB
{
struct Settings;


template <typename T>
struct AggregateFunctionDistinctSingleNumericData
{
    /// When creating, the hash table must be small.
    using Set = HashSetWithStackMemory<T, DefaultHash<T>, 4>;
    using Self = AggregateFunctionDistinctSingleNumericData<T>;

    /// history will hold all values added so far
    Set history;

    /// Returns true if the value did not exist in the history before
    bool add(const IColumn ** columns, size_t /* columns_num */, size_t row_num, Arena *)
    {
        const auto & vec = assert_cast<const ColumnVector<T> &>(*columns[0]).getData();
        const T value = vec[row_num];
        return history.insert(value).second;
    }

    /// Pass the new values from rhs to the nested function via argument_columns
    void merge(const Self & rhs, MutableColumns & argument_columns, Arena *)
    {
        for (const auto & elem : rhs.history)
        {
            const auto & value = elem.getValue();
            bool inserted = history.insert(value).second;

            if (inserted)
                argument_columns[0]->insert(value);
        }
    }

    void serialize(WriteBuffer & buf) const
    {
        history.write(buf);
    }

    void deserialize(ReadBuffer & buf, Arena *)
    {
        history.read(buf);
    }
};

struct AggregateFunctionDistinctGenericData
{
    /// When creating, the hash table must be small.
    using Set = HashSetWithSavedHashWithStackMemory<std::string_view, StringViewHash, 4>;
    using Self = AggregateFunctionDistinctGenericData;

    Set history;

    void serialize(WriteBuffer & buf) const
    {
        writeVarUInt(history.size(), buf);
        for (const auto & elem : history)
            writeStringBinary(elem.getValue(), buf);
    }

    void deserialize(ReadBuffer & buf, Arena * arena)
    {
        size_t size;
        readVarUInt(size, buf);
        for (size_t i = 0; i < size; ++i)
            history.insert(readStringBinaryInto(*arena, buf));
    }
};

template <bool is_plain_column>
struct AggregateFunctionDistinctSingleGenericData : public AggregateFunctionDistinctGenericData
{
    bool add(const IColumn ** columns, size_t /* columns_num */, size_t row_num, Arena * arena)
    {
        auto key_holder = getKeyHolder<is_plain_column>(*columns[0], row_num, *arena);
        Set::LookupResult it;
        bool inserted;
        history.emplace(key_holder, it, inserted);

        return inserted;
    }

    void merge(const Self & rhs, MutableColumns & argument_columns, Arena * arena)
    {
        for (const auto & elem : rhs.history)
        {
            const auto & value = elem.getValue();
            Set::LookupResult it;
            bool inserted;
            history.emplace(ArenaKeyHolder{value, *arena}, it, inserted);

            if (inserted)
                deserializeAndInsert<is_plain_column>(it->getValue(), *argument_columns[0]);
        }
    }
};

struct AggregateFunctionDistinctMultipleGenericData : public AggregateFunctionDistinctGenericData
{
    bool add(const IColumn ** columns, size_t columns_num, size_t row_num, Arena * arena)
    {
        const char * begin = nullptr;
        std::string_view value;
        for (size_t i = 0; i < columns_num; ++i)
        {
<<<<<<< HEAD
            auto cur_ref = columns[i]->serializeValueIntoArena(row_num, *arena, begin);
            value = std::string_view{cur_ref.data() - value.size(), value.size() + cur_ref.size()};
=======
            auto cur_ref = columns[i]->serializeAggregationStateValueIntoArena(row_num, *arena, begin);
            value.data = cur_ref.data - value.size;
            value.size += cur_ref.size;
>>>>>>> 8575eb72
        }

        Set::LookupResult it;
        bool inserted;
        history.emplace(SerializedKeyHolder{value, *arena}, it, inserted);

        return inserted;
    }

    void merge(const Self & rhs, MutableColumns & argument_columns, Arena * arena)
    {
        for (const auto & elem : rhs.history)
        {
            const auto & value = elem.getValue();
            if (!history.contains(value))
            {
                Set::LookupResult it;
                bool inserted;
                history.emplace(ArenaKeyHolder{value, *arena}, it, inserted);
                const char * pos = it->getValue().data();
                for (auto & column : argument_columns)
                    pos = column->deserializeAndInsertAggregationStateValueFromArena(pos);
            }
        }
    }
};

/** Adaptor for aggregate functions.
  * Adding -Distinct suffix to aggregate function
**/
template <typename Data>
class AggregateFunctionDistinct final : public IAggregateFunctionDataHelper<Data, AggregateFunctionDistinct<Data>>
{
private:
    AggregateFunctionPtr nested_func;
    size_t prefix_size;
    size_t arguments_num;

    AggregateDataPtr getNestedPlace(AggregateDataPtr __restrict place) const noexcept
    {
        return place + prefix_size;
    }

    ConstAggregateDataPtr getNestedPlace(ConstAggregateDataPtr __restrict place) const noexcept
    {
        return place + prefix_size;
    }

    MutableColumns prepareArgumentColumns() const
    {
        MutableColumns argument_columns;
        argument_columns.reserve(this->argument_types.size());
        for (const auto & type : this->argument_types)
            argument_columns.emplace_back(type->createColumn());

        return argument_columns;
    }

    void addToNested(size_t row_begin, size_t row_end, AggregateDataPtr __restrict place, const IColumn ** columns, Arena * arena) const
    {
        nested_func->addBatchSinglePlace(row_begin, row_end, getNestedPlace(place), columns, arena);
    }

    void addToNested(AggregateDataPtr __restrict place, const MutableColumns & argument_columns, Arena * arena) const
    {
        ColumnRawPtrs arguments_raw(argument_columns.size());
        for (size_t i = 0; i < argument_columns.size(); ++i)
            arguments_raw[i] = argument_columns[i].get();

        assert(!argument_columns.empty());
        addToNested(0, argument_columns[0]->size(), place, arguments_raw.data(), arena);
    }

public:
    AggregateFunctionDistinct(AggregateFunctionPtr nested_func_, const DataTypes & arguments, const Array & params_)
    : IAggregateFunctionDataHelper<Data, AggregateFunctionDistinct>(arguments, params_, nested_func_->getResultType())
    , nested_func(nested_func_)
    , arguments_num(arguments.size())
    {
        size_t nested_size = nested_func->alignOfData();
        prefix_size = (sizeof(Data) + nested_size - 1) / nested_size * nested_size;
    }

    void add(AggregateDataPtr __restrict place, const IColumn ** columns, size_t row_num, Arena * arena) const override
    {
        bool added = this->data(place).add(columns, arguments_num, row_num, arena);
        if (added)
            addToNested(row_num, row_num + 1, place, columns, arena);
    }

    void merge(AggregateDataPtr __restrict place, ConstAggregateDataPtr rhs, Arena * arena) const override
    {
        auto argument_columns = prepareArgumentColumns();
        this->data(place).merge(this->data(rhs), argument_columns, arena);
        addToNested(place, argument_columns, arena);
    }

    void serialize(ConstAggregateDataPtr __restrict place, WriteBuffer & buf, std::optional<size_t> /* version */) const override
    {
        this->data(place).serialize(buf);
    }

    void deserialize(AggregateDataPtr __restrict place, ReadBuffer & buf, std::optional<size_t> /* version */, Arena * arena) const override
    {
        this->data(place).deserialize(buf, arena);
    }

    void insertResultInto(AggregateDataPtr __restrict place, IColumn & to, Arena * arena) const override
    {
        nested_func->insertResultInto(getNestedPlace(place), to, arena);
    }

    void insertMergeResultInto(AggregateDataPtr __restrict place, IColumn & to, Arena * arena) const override
    {
        nested_func->insertMergeResultInto(getNestedPlace(place), to, arena);
    }

    size_t sizeOfData() const override
    {
        return prefix_size + nested_func->sizeOfData();
    }

    size_t alignOfData() const override
    {
        return std::max(alignof(Data), nested_func->alignOfData());
    }

    void create(AggregateDataPtr __restrict place) const override
    {
        new (place) Data;
        nested_func->create(getNestedPlace(place));
    }

    void destroy(AggregateDataPtr __restrict place) const noexcept override
    {
        this->data(place).~Data();
        nested_func->destroy(getNestedPlace(place));
    }

    bool hasTrivialDestructor() const override
    {
        return std::is_trivially_destructible_v<Data> && nested_func->hasTrivialDestructor();
    }

    void destroyUpToState(AggregateDataPtr __restrict place) const noexcept override
    {
        this->data(place).~Data();
        nested_func->destroyUpToState(getNestedPlace(place));
    }

    String getName() const override
    {
        return nested_func->getName() + "Distinct";
    }

    bool allocatesMemoryInArena() const override
    {
        return true;
    }

    bool isState() const override
    {
        return nested_func->isState();
    }

    bool isVersioned() const override
    {
        return nested_func->isVersioned();
    }

    size_t getVersionFromRevision(size_t revision) const override
    {
        return nested_func->getVersionFromRevision(revision);
    }

    size_t getDefaultVersion() const override
    {
        return nested_func->getDefaultVersion();
    }

    AggregateFunctionPtr getNestedFunction() const override { return nested_func; }
};

}<|MERGE_RESOLUTION|>--- conflicted
+++ resolved
@@ -116,14 +116,8 @@
         std::string_view value;
         for (size_t i = 0; i < columns_num; ++i)
         {
-<<<<<<< HEAD
-            auto cur_ref = columns[i]->serializeValueIntoArena(row_num, *arena, begin);
+            auto cur_ref = columns[i]->serializeAggregationStateValueIntoArena(row_num, *arena, begin);
             value = std::string_view{cur_ref.data() - value.size(), value.size() + cur_ref.size()};
-=======
-            auto cur_ref = columns[i]->serializeAggregationStateValueIntoArena(row_num, *arena, begin);
-            value.data = cur_ref.data - value.size;
-            value.size += cur_ref.size;
->>>>>>> 8575eb72
         }
 
         Set::LookupResult it;
