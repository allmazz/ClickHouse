#include <AggregateFunctions/AggregateFunctionFactory.h>
#include <AggregateFunctions/Helpers.h>
#include <AggregateFunctions/FactoryHelpers.h>
#include <Common/FieldVisitorConvertToNumber.h>
#include <DataTypes/DataTypeDate.h>
#include <DataTypes/DataTypeDateTime.h>
#include <DataTypes/DataTypeIPv4andIPv6.h>
#include <DataTypes/DataTypesNumber.h>

#include <IO/WriteHelpers.h>
#include <IO/ReadHelpers.h>
#include <IO/ReadHelpersArena.h>

#include <DataTypes/DataTypeArray.h>
#include <DataTypes/DataTypeTuple.h>
#include <DataTypes/DataTypeString.h>

#include <Columns/ColumnArray.h>

#include <Common/SpaceSaving.h>
#include <Common/assert_cast.h>

#include <AggregateFunctions/IAggregateFunction.h>
#include <AggregateFunctions/KeyHolderHelpers.h>


namespace DB
{

struct Settings;

namespace ErrorCodes
{
    extern const int ARGUMENT_OUT_OF_BOUND;
    extern const int ILLEGAL_TYPE_OF_ARGUMENT;
    extern const int BAD_ARGUMENTS;
    extern const int LOGICAL_ERROR;
    extern const int TOO_MANY_ARGUMENTS_FOR_FUNCTION;
}


namespace
{

inline constexpr UInt64 TOP_K_MAX_SIZE = 0xFFFFFF;

template <typename T>
struct AggregateFunctionTopKData
{
    using Set = SpaceSaving<T, HashCRC32<T>>;

    Set value;
};


template <typename T, bool is_weighted>
class AggregateFunctionTopK
    : public IAggregateFunctionDataHelper<AggregateFunctionTopKData<T>, AggregateFunctionTopK<T, is_weighted>>
{
protected:
    using State = AggregateFunctionTopKData<T>;
    UInt64 threshold;
    UInt64 reserved;
    bool include_counts;
    bool is_approx_top_k;

    using Base = IAggregateFunctionDataHelper<AggregateFunctionTopKData<T>, AggregateFunctionTopK<T, is_weighted>>;

public:
    AggregateFunctionTopK(
        UInt64 threshold_,
        UInt64 reserved_,
        bool include_counts_,
        bool is_approx_top_k_,
        const DataTypes & argument_types_,
        const Array & params)
        : Base(argument_types_, params, createResultType(argument_types_, include_counts_))
        , threshold(threshold_)
        , reserved(reserved_)
        , include_counts(include_counts_)
        , is_approx_top_k(is_approx_top_k_)
    {}

    AggregateFunctionTopK(
        UInt64 threshold_,
        UInt64 reserved_,
        bool include_counts_,
        bool is_approx_top_k_,
        const DataTypes & argument_types_,
        const Array & params,
        const DataTypePtr & result_type_)
        : Base(argument_types_, params, result_type_)
        , threshold(threshold_)
        , reserved(reserved_)
        , include_counts(include_counts_)
        , is_approx_top_k(is_approx_top_k_)
    {}

    String getName() const override
    {
        if (is_approx_top_k)
            return  is_weighted ? "approx_top_sum" : "approx_top_k";
        return is_weighted ? "topKWeighted" : "topK";
    }

    static DataTypePtr createResultType(const DataTypes & argument_types_, bool include_counts_)
    {
        if (include_counts_)
        {
            DataTypes types
            {
                argument_types_[0],
                std::make_shared<DataTypeUInt64>(),
                std::make_shared<DataTypeUInt64>(),
            };

            Strings names
            {
                "item",
                "count",
                "error",
            };

            return std::make_shared<DataTypeArray>(std::make_shared<DataTypeTuple>(
                std::move(types),
                std::move(names)
            ));
        }
        return std::make_shared<DataTypeArray>(argument_types_[0]);
    }

    bool allocatesMemoryInArena() const override { return false; }

    void ensureCapacity(AggregateFunctionTopKData<T>::Set & set) const
    {
        if (unlikely(set.capacity() != reserved))
            set.resize(reserved);
    }

    void addBatchSinglePlace(
        size_t row_begin, size_t row_end, AggregateDataPtr __restrict place, const IColumn ** columns, Arena *, ssize_t if_argument_pos)
        const override
    {
        auto & set = this->data(place).value;
        ensureCapacity(set);

        auto & data = assert_cast<const ColumnVector<T> &>(*columns[0]).getData();

        if (if_argument_pos >= 0)
        {
            const auto & flags = assert_cast<const ColumnUInt8 &>(*columns[if_argument_pos]).getData();
            for (size_t i = row_begin; i < row_end; ++i)
            {
                if (flags[i])
                {
                    if constexpr (is_weighted)
                        set.insert(data[i], columns[1]->getUInt(i));
                    else
                        set.insert(data[i]);
                }
            }
        }
        else
        {
            for (size_t i = row_begin; i < row_end; ++i)
            {
                if constexpr (is_weighted)
                    set.insert(data[i], columns[1]->getUInt(i));
                else
                    set.insert(data[i]);
            }
        }
    }

    void addBatchSinglePlaceNotNull(
        size_t row_begin,
        size_t row_end,
        AggregateDataPtr __restrict place,
        const IColumn ** columns,
        const UInt8 * null_map,
        Arena *,
        ssize_t if_argument_pos) const override
    {
        auto & set = this->data(place).value;
        ensureCapacity(set);

        auto & data = assert_cast<const ColumnVector<T> &>(*columns[0]).getData();

        if (if_argument_pos >= 0)
        {
            const auto & flags = assert_cast<const ColumnUInt8 &>(*columns[if_argument_pos]).getData();
            for (size_t i = row_begin; i < row_end; ++i)
            {
                if (!null_map[i] && flags[i])
                {
                    if constexpr (is_weighted)
                        set.insert(data[i], columns[1]->getUInt(i));
                    else
                        set.insert(data[i]);
                }
            }
        }
        else
        {
            for (size_t i = row_begin; i < row_end; ++i)
            {
                if (!null_map[i])
                {
                    if constexpr (is_weighted)
                        set.insert(data[i], columns[1]->getUInt(i));
                    else
                        set.insert(data[i]);
                }
            }
        }
    }

    void addManyDefaults(AggregateDataPtr __restrict place, const IColumn ** columns, size_t length, Arena * /*arena*/) const override
    {
        auto & set = this->data(place).value;
        ensureCapacity(set);

        auto & data = assert_cast<const ColumnVector<T> &>(*columns[0]).getData();
        if constexpr (is_weighted)
            set.insert(data[0], length * columns[1]->getUInt(0));
        else
            set.insert(data[0], length);
    }

    void add(AggregateDataPtr __restrict place, const IColumn ** columns, size_t row_num, Arena *) const override
    {
        auto & set = this->data(place).value;
        ensureCapacity(set);

        if constexpr (is_weighted)
            set.insert(assert_cast<const ColumnVector<T> &>(*columns[0]).getData()[row_num], columns[1]->getUInt(row_num));
        else
            set.insert(assert_cast<const ColumnVector<T> &>(*columns[0]).getData()[row_num]);
    }

    void merge(AggregateDataPtr __restrict place, ConstAggregateDataPtr rhs, Arena *) const override
    {
        if (this->data(rhs).value.empty())
            return;

        auto & set = this->data(place).value;
        ensureCapacity(set);
        set.merge(this->data(rhs).value);
    }

    void serialize(ConstAggregateDataPtr __restrict place, WriteBuffer & buf, std::optional<size_t> /* version */) const override
    {
        this->data(place).value.write(buf);
    }

    void deserialize(AggregateDataPtr __restrict place, ReadBuffer & buf, std::optional<size_t> /* version  */, Arena *) const override
    {
        auto & set = this->data(place).value;
        set.read(buf, reserved);
    }

    void insertResultInto(AggregateDataPtr __restrict place, IColumn & to, Arena *) const override
    {
        ColumnArray & arr_to = assert_cast<ColumnArray &>(to);
        ColumnArray::Offsets & offsets_to = arr_to.getOffsets();

        const typename State::Set & set = this->data(place).value;
        auto result_vec = set.topK(threshold);
        size_t size = result_vec.size();

        offsets_to.push_back(offsets_to.back() + size);

        IColumn & data_to = arr_to.getData();

        if (include_counts)
        {
            auto & column_tuple = assert_cast<ColumnTuple &>(data_to);

            auto & column_key = assert_cast<ColumnVector<T> &>(column_tuple.getColumn(0)).getData();
            auto & column_count = assert_cast<ColumnVector<UInt64> &>(column_tuple.getColumn(1)).getData();
            auto & column_error = assert_cast<ColumnVector<UInt64> &>(column_tuple.getColumn(2)).getData();
            size_t old_size = column_key.size();
            column_key.resize(old_size + size);
            column_count.resize(old_size + size);
            column_error.resize(old_size + size);

            size_t i = 0;
            for (auto it = result_vec.begin(); it != result_vec.end(); ++it, ++i)
            {
                column_key[old_size + i] = it->key;
                column_count[old_size + i] = it->count;
                column_error[old_size + i] = it->error;
            }

        }
        else
        {

            auto & column_key = assert_cast<ColumnVector<T> &>(data_to).getData();
            size_t old_size = column_key.size();
            column_key.resize(old_size + size);
            size_t i = 0;
            for (auto it = result_vec.begin(); it != result_vec.end(); ++it, ++i)
            {
                column_key[old_size + i] = it->key;
            }
        }
    }
};


/// Generic implementation, it uses serialized representation as object descriptor.
struct AggregateFunctionTopKGenericData
{
    using Set = SpaceSaving<std::string_view, StringViewHash>;

    Set value;
};

/** Template parameter with true value should be used for columns that store their elements in memory continuously.
 *  For such columns topK() can be implemented more efficiently (especially for small numeric arrays).
 */
template <bool is_plain_column, bool is_weighted>
class AggregateFunctionTopKGeneric final
    : public IAggregateFunctionDataHelper<AggregateFunctionTopKGenericData, AggregateFunctionTopKGeneric<is_plain_column, is_weighted>>
{
private:
    using State = AggregateFunctionTopKGenericData;

    UInt64 threshold;
    UInt64 reserved;
    bool include_counts;
    bool is_approx_top_k;

public:
    AggregateFunctionTopKGeneric(
        UInt64 threshold_, UInt64 reserved_, bool include_counts_, bool is_approx_top_k_, const DataTypes & argument_types_, const Array & params)
        : IAggregateFunctionDataHelper<AggregateFunctionTopKGenericData, AggregateFunctionTopKGeneric<is_plain_column, is_weighted>>(argument_types_, params, createResultType(argument_types_, include_counts_))
        , threshold(threshold_), reserved(reserved_), include_counts(include_counts_), is_approx_top_k(is_approx_top_k_) {}

    String getName() const override
    {
        if (is_approx_top_k)
            return  is_weighted ? "approx_top_sum" : "approx_top_k";
        return is_weighted ? "topKWeighted" : "topK";
    }

    void ensureCapacity(AggregateFunctionTopKGenericData::Set & set) const
    {
        if (unlikely(set.capacity() != reserved))
            set.resize(reserved);
    }

    static DataTypePtr createResultType(const DataTypes & argument_types_, bool include_counts_)
    {
        if (include_counts_)
        {
            DataTypes types
            {
                argument_types_[0],
                std::make_shared<DataTypeUInt64>(),
                std::make_shared<DataTypeUInt64>(),
            };

            Strings names
            {
                "item",
                "count",
                "error",
            };

            return std::make_shared<DataTypeArray>(std::make_shared<DataTypeTuple>(
                std::move(types),
                std::move(names)
            ));

        }
        return std::make_shared<DataTypeArray>(argument_types_[0]);
    }

    bool allocatesMemoryInArena() const override
    {
        return true;
    }

    void serialize(ConstAggregateDataPtr __restrict place, WriteBuffer & buf, std::optional<size_t> /* version */) const override
    {
        this->data(place).value.write(buf);
    }

    void deserialize(AggregateDataPtr __restrict place, ReadBuffer & buf, std::optional<size_t> /* version */, Arena *) const override
    {
        auto & set = this->data(place).value;
<<<<<<< HEAD
        set.clear();

        // Specialized here because there's no deserialiser for std::string_view
        size_t size = 0;
        readVarUInt(size, buf);
        if (unlikely(size > TOP_K_MAX_SIZE))
            throw Exception(
                ErrorCodes::ARGUMENT_OUT_OF_BOUND,
                "Too large size ({}) for aggregate function '{}' state (maximum is {})",
                size,
                getName(),
                TOP_K_MAX_SIZE);
        set.resize(std::min(size + 1, size_t(reserved)));
        for (size_t i = 0; i < size; ++i)
        {
            auto ref = readStringBinaryInto(*arena, buf);
            UInt64 count;
            UInt64 error;
            readVarUInt(count, buf);
            readVarUInt(error, buf);
            set.insert(ref, count, error);
            arena->rollback(ref.size());
        }

        set.readAlphaMap(buf);
=======
        set.read(buf, reserved);
>>>>>>> b108085b
    }

    void add(AggregateDataPtr __restrict place, const IColumn ** columns, size_t row_num, Arena * arena) const override
    {
        auto & set = this->data(place).value;
        ensureCapacity(set);

        if constexpr (is_plain_column)
        {
            if constexpr (is_weighted)
                set.insert(columns[0]->getDataAt(row_num), columns[1]->getUInt(row_num));
            else
                set.insert(columns[0]->getDataAt(row_num));
        }
        else
        {
            const char * begin = nullptr;
            auto str_serialized = columns[0]->serializeAggregationStateValueIntoArena(row_num, *arena, begin);
            if constexpr (is_weighted)
                set.insert(str_serialized, columns[1]->getUInt(row_num));
            else
                set.insert(str_serialized);
            arena->rollback(str_serialized.size());
        }
    }

    void merge(AggregateDataPtr __restrict place, ConstAggregateDataPtr rhs, Arena *) const override
    {
        if (this->data(rhs).value.empty())
            return;

        auto & set = this->data(place).value;
        ensureCapacity(set);

        set.merge(this->data(rhs).value);
    }

    void insertResultInto(AggregateDataPtr __restrict place, IColumn & to, Arena *) const override
    {
        ColumnArray & arr_to = assert_cast<ColumnArray &>(to);
        ColumnArray::Offsets & offsets_to = arr_to.getOffsets();

        const typename State::Set & set = this->data(place).value;
        auto result_vec = set.topK(threshold);
        size_t size = result_vec.size();
        offsets_to.push_back(offsets_to.back() + size);

        IColumn & data_to = arr_to.getData();

        if (include_counts)
        {
            auto & column_tuple = assert_cast<ColumnTuple &>(data_to);
            IColumn & column_key = column_tuple.getColumn(0);
            IColumn & column_count = column_tuple.getColumn(1);
            IColumn & column_error = column_tuple.getColumn(2);
            for (auto &elem : result_vec)
            {
                column_count.insert(elem.count);
                column_error.insert(elem.error);
                deserializeAndInsert<is_plain_column>(elem.key, column_key);
            }
        }
        else
        {
            for (auto & elem : result_vec)
            {
                deserializeAndInsert<is_plain_column>(elem.key, data_to);
            }
        }
    }
};


/// Substitute return type for Date and DateTime
template <bool is_weighted>
class AggregateFunctionTopKDate final : public AggregateFunctionTopK<DataTypeDate::FieldType, is_weighted>
{
public:
    using AggregateFunctionTopK<DataTypeDate::FieldType, is_weighted>::AggregateFunctionTopK;

    AggregateFunctionTopKDate(UInt64 threshold_, UInt64 reserved_, bool include_counts_, bool is_approx_top_k_, const DataTypes & argument_types_, const Array & params)
        : AggregateFunctionTopK<DataTypeDate::FieldType, is_weighted>(
            threshold_,
            reserved_,
            include_counts_,
            is_approx_top_k_,
            argument_types_,
            params)
    {}
};

template <bool is_weighted>
class AggregateFunctionTopKDateTime final : public AggregateFunctionTopK<DataTypeDateTime::FieldType, is_weighted>
{
public:
    using AggregateFunctionTopK<DataTypeDateTime::FieldType, is_weighted>::AggregateFunctionTopK;

    AggregateFunctionTopKDateTime(UInt64 threshold_, UInt64 reserved_, bool include_counts_, bool is_approx_top_k_, const DataTypes & argument_types_, const Array & params)
        : AggregateFunctionTopK<DataTypeDateTime::FieldType, is_weighted>(
            threshold_,
            reserved_,
            include_counts_,
            is_approx_top_k_,
            argument_types_,
            params)
    {}
};

template <bool is_weighted>
class AggregateFunctionTopKIPv4 final : public AggregateFunctionTopK<DataTypeIPv4::FieldType, is_weighted>
{
public:
    using AggregateFunctionTopK<DataTypeIPv4::FieldType, is_weighted>::AggregateFunctionTopK;

    AggregateFunctionTopKIPv4(UInt64 threshold_, UInt64 reserved_, bool include_counts_, bool is_approx_top_k_, const DataTypes & argument_types_, const Array & params)
        : AggregateFunctionTopK<DataTypeIPv4::FieldType, is_weighted>(
            threshold_,
            reserved_,
            include_counts_,
            is_approx_top_k_,
            argument_types_,
            params)
    {}
};


template <bool is_weighted>
IAggregateFunction * createWithExtraTypes(const DataTypes & argument_types, UInt64 threshold, UInt64 reserved, bool include_counts, bool is_approx_top_k, const Array & params)
{
    if (argument_types.empty())
        throw DB::Exception(ErrorCodes::LOGICAL_ERROR, "Got empty arguments list");

    WhichDataType which(argument_types[0]);
    if (which.idx == TypeIndex::Date)
        return new AggregateFunctionTopKDate<is_weighted>(threshold, reserved, include_counts, is_approx_top_k, argument_types, params);
    if (which.idx == TypeIndex::DateTime)
        return new AggregateFunctionTopKDateTime<is_weighted>(threshold, reserved, include_counts, is_approx_top_k, argument_types, params);
    if (which.idx == TypeIndex::IPv4)
        return new AggregateFunctionTopKIPv4<is_weighted>(threshold, reserved, include_counts, is_approx_top_k, argument_types, params);

    /// Check that we can use plain version of AggregateFunctionTopKGeneric
    if (argument_types[0]->isValueUnambiguouslyRepresentedInContiguousMemoryRegion())
        return new AggregateFunctionTopKGeneric<true, is_weighted>(threshold, reserved, include_counts, is_approx_top_k, argument_types, params);
    return new AggregateFunctionTopKGeneric<false, is_weighted>(
        threshold, reserved, include_counts, is_approx_top_k, argument_types, params);
}


template <bool is_weighted, bool is_approx_top_k>
AggregateFunctionPtr createAggregateFunctionTopK(const std::string & name, const DataTypes & argument_types, const Array & params, const Settings *)
{
    if (!is_weighted)
    {
        assertUnary(name, argument_types);
    }
    else
    {
        assertBinary(name, argument_types);
        if (!isInteger(argument_types[1]))
            throw Exception(ErrorCodes::ILLEGAL_TYPE_OF_ARGUMENT, "The second argument for aggregate function 'topKWeighted' must have integer type");
    }

    UInt64 threshold = 10;  /// default values
    UInt64 load_factor = 3;
    bool include_counts = is_approx_top_k;
    UInt64 reserved = threshold * load_factor;

    if (!params.empty())
    {
        if (params.size() > 3)
            throw Exception(ErrorCodes::TOO_MANY_ARGUMENTS_FOR_FUNCTION,
                            "Aggregate function '{}' requires three parameters or less", name);

        threshold = applyVisitor(FieldVisitorConvertToNumber<UInt64>(), params[0]);

        if (params.size() >= 2)
        {
            if (is_approx_top_k)
            {
                reserved = applyVisitor(FieldVisitorConvertToNumber<UInt64>(), params[1]);

                if (reserved < 1)
                    throw Exception(ErrorCodes::ARGUMENT_OUT_OF_BOUND,
                                    "Too small parameter 'reserved' for aggregate function '{}' (got {}, minimum is 1)", name, reserved);
            }
            else
            {
                load_factor = applyVisitor(FieldVisitorConvertToNumber<UInt64>(), params[1]);

                if (load_factor < 1)
                    throw Exception(ErrorCodes::ARGUMENT_OUT_OF_BOUND,
                                    "Too small parameter 'load_factor' for aggregate function '{}' (got {}, minimum is 1)", name, load_factor);
            }
        }

        if (params.size() == 3)
        {
            String option = params.at(2).safeGet<String>();

            if (option == "counts")
                include_counts = true;
            else
                throw Exception(ErrorCodes::BAD_ARGUMENTS, "Aggregate function {} doesn't support a parameter: {}", name, option);

        }

        if (!is_approx_top_k || params.size() == 1)
        {
            reserved = threshold * load_factor;
        }

        if (reserved > DB::TOP_K_MAX_SIZE || load_factor > DB::TOP_K_MAX_SIZE || threshold > DB::TOP_K_MAX_SIZE)
            throw Exception(ErrorCodes::ARGUMENT_OUT_OF_BOUND,
                            "Too large parameter(s) for aggregate function '{}' (maximum is {})", name, toString(TOP_K_MAX_SIZE));

        if (threshold == 0 || reserved == 0)
            throw Exception(ErrorCodes::ARGUMENT_OUT_OF_BOUND, "Parameter 0 is illegal for aggregate function '{}'", name);
    }

    AggregateFunctionPtr res(createWithNumericType<AggregateFunctionTopK, is_weighted>(
        *argument_types[0], threshold, reserved, include_counts, is_approx_top_k, argument_types, params));

    if (!res)
        res = AggregateFunctionPtr(createWithExtraTypes<is_weighted>(argument_types, threshold, reserved, include_counts, is_approx_top_k, params));

    if (!res)
        throw Exception(ErrorCodes::ILLEGAL_TYPE_OF_ARGUMENT,
                        "Illegal type {} of argument for aggregate function '{}'", argument_types[0]->getName(), name);
    return res;
}

}

void registerAggregateFunctionTopK(AggregateFunctionFactory & factory)
{
    AggregateFunctionProperties properties = { .returns_default_when_only_null = false, .is_order_dependent = true };

    factory.registerFunction("topK", { createAggregateFunctionTopK<false, false>, properties });
    factory.registerFunction("topKWeighted", { createAggregateFunctionTopK<true, false>, properties });
    factory.registerFunction("approx_top_k", { createAggregateFunctionTopK<false, true>, properties }, AggregateFunctionFactory::Case::Insensitive);
    factory.registerFunction("approx_top_sum", { createAggregateFunctionTopK<true, true>, properties }, AggregateFunctionFactory::Case::Insensitive);
    factory.registerAlias("approx_top_count", "approx_top_k", AggregateFunctionFactory::Case::Insensitive);
}

}<|MERGE_RESOLUTION|>--- conflicted
+++ resolved
@@ -391,35 +391,7 @@
     void deserialize(AggregateDataPtr __restrict place, ReadBuffer & buf, std::optional<size_t> /* version */, Arena *) const override
     {
         auto & set = this->data(place).value;
-<<<<<<< HEAD
-        set.clear();
-
-        // Specialized here because there's no deserialiser for std::string_view
-        size_t size = 0;
-        readVarUInt(size, buf);
-        if (unlikely(size > TOP_K_MAX_SIZE))
-            throw Exception(
-                ErrorCodes::ARGUMENT_OUT_OF_BOUND,
-                "Too large size ({}) for aggregate function '{}' state (maximum is {})",
-                size,
-                getName(),
-                TOP_K_MAX_SIZE);
-        set.resize(std::min(size + 1, size_t(reserved)));
-        for (size_t i = 0; i < size; ++i)
-        {
-            auto ref = readStringBinaryInto(*arena, buf);
-            UInt64 count;
-            UInt64 error;
-            readVarUInt(count, buf);
-            readVarUInt(error, buf);
-            set.insert(ref, count, error);
-            arena->rollback(ref.size());
-        }
-
-        set.readAlphaMap(buf);
-=======
         set.read(buf, reserved);
->>>>>>> b108085b
     }
 
     void add(AggregateDataPtr __restrict place, const IColumn ** columns, size_t row_num, Arena * arena) const override
