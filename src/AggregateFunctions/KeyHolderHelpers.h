--- conflicted
+++ resolved
@@ -17,13 +17,8 @@
     else
     {
         const char * begin = nullptr;
-<<<<<<< HEAD
-        auto serialized = column.serializeValueIntoArena(row_num, arena, begin);
+        auto serialized = column.serializeAggregationStateValueIntoArena(row_num, arena, begin);
         chassert(serialized.data() != nullptr);
-=======
-        StringRef serialized = column.serializeAggregationStateValueIntoArena(row_num, arena, begin);
-        assert(serialized.data != nullptr);
->>>>>>> 8575eb72
         return SerializedKeyHolder{serialized, arena};
     }
 }
@@ -34,11 +29,7 @@
     if constexpr (is_plain_column)
         data_to.insertData(str.data(), str.size());
     else
-<<<<<<< HEAD
-        std::ignore = data_to.deserializeAndInsertFromArena(str.data()); /// NOLINT(bugprone-suspicious-stringview-data-usage)
-=======
-        std::ignore = data_to.deserializeAndInsertAggregationStateValueFromArena(str.data);
->>>>>>> 8575eb72
+        std::ignore = data_to.serializeAggregationStateValueIntoArena(str.data()); /// NOLINT(bugprone-suspicious-stringview-data-usage)
 }
 
 }