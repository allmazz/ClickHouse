--- conflicted
+++ resolved
@@ -636,28 +636,17 @@
                 return;
             }
 
-<<<<<<< HEAD
             ++current_bucket_num;
 
-        #define M(NAME) \
-                    else if (first->type == AggregatedDataVariants::Type::NAME) \
-                        params->aggregator.mergeSingleLevelDataImpl<decltype(first->NAME)::element_type>(*data, shared_data->is_cancelled);
-            if (false) {} // NOLINT
-            APPLY_FOR_VARIANTS_SINGLE_LEVEL(M)
-        #undef M
-            else
-                throw Exception(ErrorCodes::UNKNOWN_AGGREGATED_DATA_VARIANT, "Unknown aggregated data variant.");
-        }
-=======
 #define M(NAME) \
     else if (first->type == AggregatedDataVariants::Type::NAME) \
         params->aggregator.mergeSingleLevelDataImpl<decltype(first->NAME)::element_type>(*data, shared_data->is_cancelled);
-        if (false) {} // NOLINT
-        APPLY_FOR_VARIANTS_SINGLE_LEVEL(M)
+            if (false) {} // NOLINT
+            APPLY_FOR_VARIANTS_SINGLE_LEVEL(M)
 #undef M
-        else
-            throw Exception(ErrorCodes::UNKNOWN_AGGREGATED_DATA_VARIANT, "Unknown aggregated data variant.");
->>>>>>> 20e3560d
+            else
+                throw Exception(ErrorCodes::UNKNOWN_AGGREGATED_DATA_VARIANT, "Unknown aggregated data variant.");
+        }
 
         auto blocks = params->aggregator.prepareBlockAndFillSingleLevel</* return_single_block */ false>(*first, params->final);
         for (auto & block : blocks)
