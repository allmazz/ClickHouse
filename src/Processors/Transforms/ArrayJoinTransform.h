#pragma once
#include <Processors/ISimpleTransform.h>
#include <Processors/IInflatingTransform.h>

namespace DB
{

class ArrayJoinAction;
using ArrayJoinActionPtr = std::shared_ptr<ArrayJoinAction>;

class ArrayJoinResultIterator;
using ArrayJoinResultIteratorPtr = std::unique_ptr<ArrayJoinResultIterator>;

/// Execute ARRAY JOIN
class ArrayJoinTransform : public IInflatingTransform
{
public:
    ArrayJoinTransform(
            const Block & header_,
            ArrayJoinActionPtr array_join_,
            bool on_totals_ = false);

    String getName() const override { return "ArrayJoinTransform"; }

<<<<<<< HEAD
    static Block transformHeader(Block header, const NameSet & array_join_columns);
=======
    static Block transformHeader(Block header, const Names & array_join_columns);
>>>>>>> 0369aaea

protected:
    void consume(Chunk chunk) override;
    bool canGenerate() override;
    Chunk generate() override;

private:
    ArrayJoinActionPtr array_join;
    ArrayJoinResultIteratorPtr result_iterator;
};

}<|MERGE_RESOLUTION|>--- conflicted
+++ resolved
@@ -22,11 +22,7 @@
 
     String getName() const override { return "ArrayJoinTransform"; }
 
-<<<<<<< HEAD
-    static Block transformHeader(Block header, const NameSet & array_join_columns);
-=======
     static Block transformHeader(Block header, const Names & array_join_columns);
->>>>>>> 0369aaea
 
 protected:
     void consume(Chunk chunk) override;
