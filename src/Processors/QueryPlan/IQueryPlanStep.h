--- conflicted
+++ resolved
@@ -121,13 +121,11 @@
 
     virtual bool hasCorrelatedExpressions() const;
 
-<<<<<<< HEAD
     virtual bool supportsDataflowStatisticsCollection() const { return false; }
     void setRuntimeDataflowStatisticsCacheUpdater(RuntimeDataflowStatisticsCacheUpdaterPtr updater)
     {
         dataflow_cache_updater = std::move(updater);
     }
-=======
 
     /// Returns true if the step has implemented removeUnusedColumns.
     virtual bool canRemoveUnusedColumns() const { return false; }
@@ -149,7 +147,6 @@
 
     /// Returns true if the step can remove any columns from the output using removeUnusedColumns.
     virtual bool canRemoveColumnsFromOutput() const;
->>>>>>> 588db78b
 
 protected:
     virtual void updateOutputHeader() = 0;
