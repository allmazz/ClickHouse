--- conflicted
+++ resolved
@@ -54,12 +54,9 @@
     bool aggregate_partitions_independently;
     bool remove_redundant_distinct;
     bool try_use_vector_search;
-<<<<<<< HEAD
-    bool remove_unused_columns;
-=======
     bool convert_join_to_in;
     bool merge_filter_into_join_condition;
->>>>>>> 2abd8218
+    bool remove_unused_columns;
 
     /// If we can swap probe/build tables in join
     /// true/false - always/never swap
