#pragma once

#include <Core/SettingsEnums.h>
#include <Interpreters/Context_fwd.h>
#include <Interpreters/ExpressionActionsSettings.h>
#include <QueryPipeline/SizeLimits.h>

#include <cstddef>

namespace DB
{

struct Settings;

class PreparedSetsCache;
using PreparedSetsCachePtr = std::shared_ptr<PreparedSetsCache>;

struct QueryPlanOptimizationSettings
{
    explicit QueryPlanOptimizationSettings(
        const Settings & from,
        UInt64 max_entries_for_hash_table_stats_,
        String initial_query_id_,
        ExpressionActionsSettings actions_settings_,
        PreparedSetsCachePtr prepared_sets_cache_);

    explicit QueryPlanOptimizationSettings(ContextPtr from);

    /// Allows to globally disable all plan-level optimizations.
    /// Note: Even if set to 'true', individual optimizations may still be disabled via below settings.
    bool optimize_plan;

    /// If not zero, throw if too many optimizations were applied to query plan.
    /// It helps to avoid infinite optimization loop.
    size_t max_optimizations_to_apply;

    /// ------------------------------------------------------
    /// Enable/disable plan-level optimizations

    /// --- Zero-pass optimizations (Processors/QueryPlan/QueryPlan.cpp)
    bool remove_redundant_sorting;

    /// --- First-pass optimizations
    bool lift_up_array_join;
    bool push_down_limit;
    bool split_filter;
    bool merge_expressions;
    bool merge_filters;
    bool filter_push_down;
    bool convert_outer_join_to_inner_join;
    bool execute_functions_after_sorting;
    bool reuse_storage_ordering_for_window_functions;
    bool lift_up_union;
    bool aggregate_partitions_independently;
    bool remove_redundant_distinct;
    bool try_use_vector_search;
    bool convert_join_to_in;
    bool merge_filter_into_join_condition;

    /// If we can swap probe/build tables in join
    /// true/false - always/never swap
    /// nullopt - swap if it's beneficial
    std::optional<bool> join_swap_table;

    /// --- Second-pass optimizations
    bool optimize_prewhere;
    bool read_in_order;
    bool distinct_in_order;
    bool optimize_sorting_by_input_stream_properties;
    bool aggregation_in_order;
    bool optimize_projection;
    bool use_query_condition_cache;
    bool query_condition_cache_store_conditions_as_plaintext;
<<<<<<< HEAD
    bool enable_join_runtime_filters = false; /// Filter left side by set of JOIN keys collected from the right side at runtime
=======
    double query_condition_cache_selectivity_threshold;
>>>>>>> a5aac779

    /// --- Third-pass optimizations (Processors/QueryPlan/QueryPlan.cpp)
    bool build_sets = true; /// this one doesn't have a corresponding setting
    bool query_plan_join_shard_by_pk_ranges;

    bool make_distributed_plan = false;
    bool distributed_plan_singe_stage = false;  /// For debugging purposes: force distributed plan to be single-stage
    UInt64 distributed_plan_default_shuffle_join_bucket_count = 8;
    UInt64 distributed_plan_default_reader_bucket_count = 8; /// Default bucket count for read steps in distributed query plan
    bool distributed_plan_optimize_exchanges = true; /// Removes unnecessary exchanges in distributed query plan
    String distributed_plan_force_exchange_kind; /// Force exchange kind for all exchanges in distributed query plan
    UInt64 distributed_plan_max_rows_to_broadcast = 20000; /// Max number of rows to broadcast in distributed query plan
    bool distributed_plan_force_shuffle_aggregation = false; /// Force Shuffle strategy instead of PartialAggregation + Merge for distributed aggregation
    bool distributed_aggregation_memory_efficient = true; /// Is the memory-saving mode of distributed aggregation enabled

    /// ------------------------------------------------------

    /// Other settings related to plan-level optimizations

    bool optimize_use_implicit_projections;
    bool force_use_projection;
    String force_projection_name;

    /// If lazy materialization optimisation is enabled
    bool optimize_lazy_materialization = false;
    size_t max_limit_for_lazy_materialization = 0;

    /// Vector-search-related settings
    size_t max_limit_for_vector_search_queries;
    bool vector_search_with_rescoring;
    VectorSearchFilterStrategy vector_search_filter_strategy;

    /// Setting needed for Sets (JOIN -> IN optimization)

    SizeLimits network_transfer_limits;
    size_t use_index_for_in_with_subqueries_max_values;
    PreparedSetsCachePtr prepared_sets_cache;

    /// This is needed for conversion JoinLogical -> Join

    UInt64 max_entries_for_hash_table_stats;
    UInt64 max_size_to_preallocate_for_joins;
    bool collect_hash_table_stats_during_joins;
    String initial_query_id;
    std::chrono::milliseconds lock_acquire_timeout;
    ExpressionActionsSettings actions_settings;

    /// Please, avoid using this
    ///
    /// We should not have the number of threads in query plan.
    /// The information about threads should be available only at the moment we build pipeline.
    /// Currently, it is used by ConcurrentHashJoin: it requiers the number of threads in ctor.
    /// It should be relativaly simple to fix, but I will do it later.
    size_t max_threads;

    bool keep_logical_steps;

    bool is_explain;
};

}<|MERGE_RESOLUTION|>--- conflicted
+++ resolved
@@ -71,11 +71,8 @@
     bool optimize_projection;
     bool use_query_condition_cache;
     bool query_condition_cache_store_conditions_as_plaintext;
-<<<<<<< HEAD
+    double query_condition_cache_selectivity_threshold;
     bool enable_join_runtime_filters = false; /// Filter left side by set of JOIN keys collected from the right side at runtime
-=======
-    double query_condition_cache_selectivity_threshold;
->>>>>>> a5aac779
 
     /// --- Third-pass optimizations (Processors/QueryPlan/QueryPlan.cpp)
     bool build_sets = true; /// this one doesn't have a corresponding setting
