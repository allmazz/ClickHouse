#include <Columns/ColumnConst.h>
#include <Core/Field.h>
#include <Core/SortDescription.h>
#include <DataTypes/DataTypeArray.h>
#include <DataTypes/DataTypesNumber.h>
#include <Functions/IFunction.h>
#include <Processors/QueryPlan/ExpressionStep.h>
#include <Processors/QueryPlan/LimitStep.h>
#include <Processors/QueryPlan/Optimizations/Optimizations.h>
#include <Processors/QueryPlan/QueryPlan.h>
#include <Processors/QueryPlan/ReadFromMergeTree.h>
#include <Processors/QueryPlan/SortingStep.h>
#include <Storages/MergeTree/MergeTreeIndices.h>


namespace DB::QueryPlanOptimizations
{

/// Vector search queries have this form:
///     SELECT [...]
///     FROM tab, [...]
///     ORDER BY distance_function(vec, reference_vec), [...]
///     LIMIT N
/// where
/// - distance_function is function 'L2Distance' or 'cosineDistance',
/// - vec is a column of tab (*),
/// - reference_vec is a literal of type Array(Float32/Float64)
///
/// This function extracts distance_function, reference_vec, and N from the query plan without rewriting it.
/// The extracted values are then passed to ReadFromMergeTree which can then use the vector similarity index
/// to speed up the search.
///
/// (*) Vector search only makes sense if a vector similarity index exists on vec. In the scope of this
///     function, we don't care. That check is left to query runtime, ReadFromMergeTree specifically.
size_t tryUseVectorSearch(QueryPlan::Node * parent_node, QueryPlan::Nodes & /*nodes*/, const Optimization::ExtraSettings & settings)
{
    QueryPlan::Node * node = parent_node;

    /// This optimization pass can change the ReadFromMergeTree & Expression steps of the query plan.
    constexpr size_t NO_LAYERS_UPDATED = 0;

    /// Expect this query plan:
    /// LimitStep
    ///    ^
    ///    |
    /// SortingStep
    ///    ^
    ///    |
    /// ExpressionStep
    ///    ^
    ///    |
    /// ReadFromMergeTree

    auto * limit_step = typeid_cast<LimitStep *>(node->step.get());
    if (!limit_step)
        return NO_LAYERS_UPDATED;

    if (node->children.size() != 1)
        return NO_LAYERS_UPDATED;
    node = node->children.front();
    auto * sorting_step = typeid_cast<SortingStep *>(node->step.get());
    if (!sorting_step)
        return NO_LAYERS_UPDATED;

    if (node->children.size() != 1)
        return NO_LAYERS_UPDATED;
    node = node->children.front();
    auto * expression_step = typeid_cast<ExpressionStep *>(node->step.get());
    if (!expression_step)
        return NO_LAYERS_UPDATED;

    if (node->children.size() != 1)
        return NO_LAYERS_UPDATED;
    node = node->children.front();
    auto * read_from_mergetree_step = typeid_cast<ReadFromMergeTree *>(node->step.get());
    if (!read_from_mergetree_step)
        return NO_LAYERS_UPDATED;

    /// Extract N
    size_t n = limit_step->getLimitForSorting();

    /// Check that the LIMIT specified by the user isn't too big - otherwise the cost of vector search outweighs the benefit.
<<<<<<< HEAD
    if (n > settings.max_limit_for_ann_queries)
        return NO_LAYERS_UPDATED;
=======
    if (n > settings.max_limit_for_vector_search_queries)
        return updated_layers;
>>>>>>> 7cc63245

    /// Not 100% sure but other sort types are likely not what we want
    SortingStep::Type sorting_step_type = sorting_step->getType();
    if (sorting_step_type != SortingStep::Type::Full)
        return NO_LAYERS_UPDATED;

    /// Read ORDER BY clause
    const auto & sort_description = sorting_step->getSortDescription();
    if (sort_description.size() > 1)
        return NO_LAYERS_UPDATED;
    const String & sort_column = sort_description.front().column_name;

    /// The ActionDAG of the ExpressionStep underneath SortingStep may have arbitrary output nodes (e.g. stuff
    /// in the SELECT clause). Find the output node which corresponds to the first ORDER BY clause.
    ActionsDAG & expression = expression_step->getExpression();
    const ActionsDAG::Node * sort_column_node = expression.tryFindInOutputs(sort_column);
    if (sort_column_node == nullptr || sort_column_node->type != ActionsDAG::ActionType::FUNCTION)
        return NO_LAYERS_UPDATED;

    /// Extract distance_function
    const String & function_name = sort_column_node->function_base->getName();
    String distance_function;
    if (function_name == "L2Distance" || function_name == "cosineDistance")
        distance_function = function_name;
    else
        return NO_LAYERS_UPDATED;

    /// Extract stuff from the ORDER BY clause. It is expected to look like this: ORDER BY cosineDistance(vec1, [1.0, 2.0 ...])
    /// - The search column is 'vec1'.
    /// - The reference vector is [1.0, 2.0, ...].
    const ActionsDAG::NodeRawConstPtrs & sort_column_node_children = sort_column_node->children;
    std::vector<Float64> reference_vector;
    String search_column;

    for (const auto * child : sort_column_node_children)
    {
        if (child->type == ActionsDAG::ActionType::ALIAS) /// new analyzer
        {
            const auto * search_column_node = child->children.at(0);
            if (search_column_node->type == ActionsDAG::ActionType::INPUT)
                search_column = search_column_node->result_name;
        }
        else if (child->type == ActionsDAG::ActionType::INPUT) /// old analyzer
        {
            search_column = child->result_name;
        }
        else if (child->type == ActionsDAG::ActionType::COLUMN)
        {
            /// Is it an Array(Float32), Array(Float64) or Array(BFloat16) column?
            const DataTypePtr & data_type = child->result_type;
            const auto * data_type_array = typeid_cast<const DataTypeArray *>(data_type.get());
            if (data_type_array == nullptr)
                continue;
            DataTypePtr data_type_array_nested = data_type_array->getNestedType();
            const auto * data_type_nested_float64 = typeid_cast<const DataTypeFloat64 *>(data_type_array_nested.get());
            const auto * data_type_nested_float32 = typeid_cast<const DataTypeFloat32 *>(data_type_array_nested.get());
            const auto * data_type_nested_bfloat16 = typeid_cast<const DataTypeBFloat16 *>(data_type_array_nested.get());
            if (data_type_nested_float64 == nullptr && data_type_nested_float32 == nullptr && data_type_nested_bfloat16 == nullptr)
                continue;

            /// Read value from column
            const ColumnPtr & column = child->column;
            const auto * literal_column = typeid_cast<const ColumnConst *>(column.get());
            if (!literal_column || literal_column->size() != 1)
                continue;
            Field field;
            literal_column->get(0, field);
            Field::Types::Which field_type = field.getType();
            if (field_type != Field::Types::Array)
                continue;
            Array field_array = field.safeGet<Array>();
            for (const auto & field_array_value : field_array)
            {
                Field::Types::Which field_array_value_type = field_array_value.getType();
                if (field_array_value_type != Field::Types::Float64)
                    return NO_LAYERS_UPDATED;
                Float64 float64 = field_array_value.safeGet<Float64>();
                reference_vector.push_back(float64);
            }
        }
    }

    if (search_column.empty() || reference_vector.empty())
        return NO_LAYERS_UPDATED;

    size_t updated_layers = NO_LAYERS_UPDATED;
    bool optimize_plan = !settings.vector_search_with_rescoring;
    if (optimize_plan)
    {
        for (const auto & output : expression.getOutputs())
        {
            /// If the SELECT clause contains the vector column (rare situation), skip the optimization.
            if (output->result_name == search_column ||
                (output->type == ActionsDAG::ActionType::ALIAS && output->children.at(0)->result_name == search_column))
            {
                optimize_plan = false;
            }
        }

        if (optimize_plan)
        {
            /// Rewrite the plan:
            /// 1. Remove the physical vector column from ReadFromMergeTreeStep, add virtual "_distance" column
            /// 2. Replace the "cosineDistance(vec, [1.0, 2.0...])" node in the DAG by the "_distance" node

            read_from_mergetree_step->replaceVectorColumnWithDistanceColumn(search_column);

            expression.removeUnusedResult(sort_column); /// Removes the OUTPUT cosineDistance(...) FUNCTION Node
            expression.removeUnusedActions(); /// Removes the vector column INPUT node (it is no longer needed)

            const auto * distance_node = &expression.addInput("_distance",std::make_shared<DataTypeFloat32>());
            const auto * new_output = &expression.addAlias(*distance_node, sort_column);
            expression.getOutputs().push_back(new_output);

            updated_layers = 2;
        }
    }

    auto vector_search_parameters = std::make_optional<VectorSearchParameters>(search_column, distance_function, n, reference_vector, optimize_plan);
    read_from_mergetree_step->setVectorSearchParameters(std::move(vector_search_parameters));

    return updated_layers;
}

}<|MERGE_RESOLUTION|>--- conflicted
+++ resolved
@@ -80,13 +80,8 @@
     size_t n = limit_step->getLimitForSorting();
 
     /// Check that the LIMIT specified by the user isn't too big - otherwise the cost of vector search outweighs the benefit.
-<<<<<<< HEAD
-    if (n > settings.max_limit_for_ann_queries)
-        return NO_LAYERS_UPDATED;
-=======
     if (n > settings.max_limit_for_vector_search_queries)
-        return updated_layers;
->>>>>>> 7cc63245
+        return NO_LAYERS_UPDATED;
 
     /// Not 100% sure but other sort types are likely not what we want
     SortingStep::Type sorting_step_type = sorting_step->getType();
