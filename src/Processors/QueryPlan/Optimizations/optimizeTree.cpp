--- conflicted
+++ resolved
@@ -263,7 +263,6 @@
         stack.pop_back();
     }
 
-<<<<<<< HEAD
     /// Find ReadFromLocalParallelReplicaStep and replace with optimized local plan.
     /// Place it after projection optimization to avoid executing projection optimization twice in the local plan,
     /// Which would cause an exception when force_use_projection is enabled.
@@ -302,7 +301,7 @@
     // local plan can contain redundant sorting
     if (read_from_local_parallel_replica_plan && optimization_settings.remove_redundant_sorting)
         tryRemoveRedundantSorting(&root);
-=======
+
     /// Vector search first pass optimization sets up everything for vector index usage.
     /// In the 2nd pass, we optimize further by attempting to do an "index-only scan".
     if (optimization_settings.try_use_vector_search && !extra_settings.vector_search_with_rescoring)
@@ -333,7 +332,6 @@
         while (!stack.empty()) /// Vector search only for 1 substree with ORDER BY..LIMIT
             stack.pop_back();
     }
->>>>>>> 08946ea8
 
     /// projection optimizations can introduce additional reading step
     /// so, applying lazy materialization after it, since it's dependent on reading step
