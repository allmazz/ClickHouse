--- conflicted
+++ resolved
@@ -82,12 +82,9 @@
     extern const SettingsBool use_top_k_dynamic_filtering;
     extern const SettingsUInt64 query_plan_max_limit_for_top_k_optimization;
     extern const SettingsBool query_plan_read_in_order_through_join;
-<<<<<<< HEAD
     extern const SettingsUInt64 automatic_parallel_replicas_mode;
     extern const SettingsUInt64 automatic_parallel_replicas_min_bytes_per_replica;
-=======
     extern const SettingsJoinOrderAlgorithm query_plan_optimize_join_order_algorithm;
->>>>>>> 6fe4a0af
 }
 
 namespace ServerSetting
