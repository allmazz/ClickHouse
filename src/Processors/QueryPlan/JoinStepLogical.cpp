--- conflicted
+++ resolved
@@ -27,6 +27,7 @@
 #include <Storages/StorageJoin.h>
 #include <Common/JSONBuilder.h>
 #include <Common/typeid_cast.h>
+#include "Core/Block_fwd.h"
 
 #include <Functions/FunctionsLogical.h>
 #include <Functions/FunctionsComparison.h>
@@ -204,7 +205,6 @@
 
 IQueryPlanStep::UnusedColumnRemovalResult JoinStepLogical::removeUnusedColumns(const Names & required_outputs, bool remove_inputs)
 {
-<<<<<<< HEAD
     required_output_columns = required_outputs;
     NameSet left_required_outputs{};
     NameSet right_required_outputs{};
@@ -227,15 +227,11 @@
 
     // Join needs to have at least one output and calculateOutputHeader will produce a deterministic result
     if (required_output_columns.empty())
-        required_output_columns = calculateOutputHeader({}).getNames();
+        required_output_columns = calculateOutputHeader({})->getNames();
 
     // We can always remove inputs from post join actions, that doesn't affect the inputs of this step
     bool removed_any_actions = expression_actions.post_join_actions->removeUnusedActions(required_output_columns);
     const auto & new_post_join_inputs = expression_actions.post_join_actions->getInputs();
-=======
-    Block header;
-    NameSet required_output_columns_set(required_output_columns.begin(), required_output_columns.end());
->>>>>>> 2abd8218
 
     for (const auto * post_join_input: new_post_join_inputs)
     {
@@ -262,18 +258,18 @@
         return UnusedColumnRemovalResult{false, false};
 
     if (remove_inputs
-        && (expression_actions.left_pre_join_actions->getInputs().size() < getInputHeaders().at(0).columns()
-            || expression_actions.right_pre_join_actions->getInputs().size() < getInputHeaders().at(1).columns()))
-    {
-        Headers new_input_headers;
+        && (expression_actions.left_pre_join_actions->getInputs().size() < getInputHeaders().at(0)->columns()
+            || expression_actions.right_pre_join_actions->getInputs().size() < getInputHeaders().at(1)->columns()))
+    {
+        SharedHeaders new_input_headers;
 
         const auto get_input_columns = [](const ActionsDAG & actions)
         {
-            Header result;
+            Block result;
             for (const auto * input_node : actions.getInputs())
                 result.insert(ColumnWithTypeAndName{input_node->column, input_node->result_type, input_node->result_name});
 
-            return result;
+            return std::make_shared<const Block>(std::move(result));
         };
 
         new_input_headers.push_back(get_input_columns(*expression_actions.left_pre_join_actions));
@@ -290,20 +286,20 @@
 
 bool JoinStepLogical::canRemoveColumnsFromOutput() const
 {
-    if (!output_header.has_value())
+    if (output_header != nullptr)
         return false;
 
     const auto minimal_output_header = calculateOutputHeader({});
 
-    chassert(minimal_output_header.columns() <= output_header->columns());
-
-    return !blocksHaveEqualStructure(*output_header, minimal_output_header);
-}
-
-
-Header JoinStepLogical::calculateOutputHeader(const NameSet & required_output_columns_set) const
-{
-    Header header;
+    chassert(minimal_output_header->columns() <= output_header->columns());
+
+    return !blocksHaveEqualStructure(*output_header, *minimal_output_header);
+}
+
+
+SharedHeader JoinStepLogical::calculateOutputHeader(const NameSet & required_output_columns_set) const
+{
+    Block header;
     for (const auto * node : expression_actions.post_join_actions->getInputs())
     {
         const auto & column_type = node->result_type;
@@ -322,17 +318,13 @@
         }
     }
 
-<<<<<<< HEAD
-    return header;
+    return std::make_shared<const Block>(std::move(header));
 }
 
 void JoinStepLogical::updateOutputHeader()
 {
     NameSet required_output_columns_set(required_output_columns.begin(), required_output_columns.end());
     output_header = calculateOutputHeader(required_output_columns_set);
-=======
-    output_header = std::make_shared<const Block>(std::move(header));
->>>>>>> 2abd8218
 }
 
 JoinActionRef addNewOutput(const ActionsDAG::Node & node, ActionsDAGPtr & actions_dag)
