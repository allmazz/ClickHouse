#include <IO/Operators.h>
#include <Processors/IProcessor.h>
#include <Processors/Port.h>
<<<<<<< HEAD
#include <Common/CurrentThread.h>
#include <IO/Operators.h>
=======
#include <Processors/QueryPlan/IQueryPlanStep.h>
#include <Common/CurrentThread.h>
>>>>>>> 2abd8218

#include <fmt/format.h>

namespace DB
{

namespace ErrorCodes
{
    extern const int LOGICAL_ERROR;
    extern const int NOT_IMPLEMENTED;
}

IQueryPlanStep::IQueryPlanStep()
{
    step_index = CurrentThread::isInitialized() ? CurrentThread::get().getNextPlanStepIndex() : 0;
}

void IQueryPlanStep::updateInputHeaders(SharedHeaders input_headers_)
{
    input_headers = std::move(input_headers_);
    updateOutputHeader();
}

void IQueryPlanStep::updateInputHeader(SharedHeader input_header, size_t idx)
{
    if (idx >= input_headers.size())
        throw Exception(ErrorCodes::LOGICAL_ERROR,
            "Cannot update input header {} for step {} because it has only {} headers",
            idx, getName(), input_headers.size());

    input_headers[idx] = input_header;
    updateOutputHeader();
}

<<<<<<< HEAD
IQueryPlanStep::UnusedColumnRemovalResult IQueryPlanStep::removeUnusedColumns(const Names & /*required_outputs*/, bool /*remove_inputs*/)
{
    throw Exception(ErrorCodes::NOT_IMPLEMENTED, "removeUnusedColumns is not implemented for step {}", getName());
}

bool IQueryPlanStep::canRemoveColumnsFromOutput() const
{
    return false;
}

const Header & IQueryPlanStep::getOutputHeader() const
=======
bool IQueryPlanStep::hasCorrelatedExpressions() const
{
    throw Exception(ErrorCodes::NOT_IMPLEMENTED, "Cannot check {} plan step for correlated expressions", getName());
}

const SharedHeader & IQueryPlanStep::getOutputHeader() const
>>>>>>> 2abd8218
{
    if (!hasOutputHeader())
        throw Exception(ErrorCodes::LOGICAL_ERROR, "QueryPlanStep {} does not have output stream.", getName());

    return output_header;
}

QueryPlanStepPtr IQueryPlanStep::clone() const
{
    throw Exception(ErrorCodes::NOT_IMPLEMENTED, "Cannot clone {} plan step", getName());
}

const SortDescription & IQueryPlanStep::getSortDescription() const
{
    static SortDescription empty;
    return empty;
}

static void doDescribeHeader(const Block & header, size_t count, IQueryPlanStep::FormatSettings & settings)
{
    String prefix(settings.offset, settings.indent_char);
    prefix += "Header";

    if (count > 1)
        prefix += " × " + std::to_string(count) + " ";

    prefix += ": ";

    settings.out << prefix;

    if (header.empty())
    {
        settings.out << " empty\n";
        return;
    }

    prefix.assign(prefix.size(), settings.indent_char);
    bool first = true;

    for (const auto & elem : header)
    {
        if (!first)
            settings.out << prefix;

        first = false;
        elem.dumpNameAndType(settings.out);
        settings.out << ": ";
        elem.dumpStructure(settings.out);
        settings.out << '\n';
    }
}

static void doDescribeProcessor(const IProcessor & processor, size_t count, IQueryPlanStep::FormatSettings & settings)
{
    settings.out << String(settings.offset, settings.indent_char) << processor.getName();
    if (count > 1)
        settings.out << " × " << std::to_string(count);

    size_t num_inputs = processor.getInputs().size();
    size_t num_outputs = processor.getOutputs().size();
    if (num_inputs != 1 || num_outputs != 1)
        settings.out << " " << std::to_string(num_inputs) << " → " << std::to_string(num_outputs);

    settings.out << '\n';

    if (settings.write_header)
    {
        const Block * last_header = nullptr;
        size_t num_equal_headers = 0;

        for (const auto & port : processor.getOutputs())
        {
            if (last_header && !blocksHaveEqualStructure(*last_header, port.getHeader()))
            {
                doDescribeHeader(*last_header, num_equal_headers, settings);
                num_equal_headers = 0;
            }

            ++num_equal_headers;
            last_header = &port.getHeader();
        }

        if (last_header)
            doDescribeHeader(*last_header, num_equal_headers, settings);
    }

    if (!processor.getDescription().empty())
        settings.out << String(settings.offset, settings.indent_char) << "Description: " << processor.getDescription() << '\n';

    settings.offset += settings.indent;
}

void IQueryPlanStep::describePipeline(const Processors & processors, FormatSettings & settings)
{
    const IProcessor * prev = nullptr;
    size_t count = 0;

    for (auto it = processors.rbegin(); it != processors.rend(); ++it)
    {
        if (prev && prev->getName() != (*it)->getName())
        {
            doDescribeProcessor(*prev, count, settings);
            count = 0;
        }

        ++count;
        prev = it->get();
    }

    if (prev)
        doDescribeProcessor(*prev, count, settings);
}

void IQueryPlanStep::appendExtraProcessors(const Processors & extra_processors)
{
    processors.insert(processors.end(), extra_processors.begin(), extra_processors.end());
}

String IQueryPlanStep::getUniqID() const
{
    return fmt::format("{}_{}", getName(), step_index);
}

void IQueryPlanStep::serialize(Serialization & /*ctx*/) const
{
    throw Exception(ErrorCodes::NOT_IMPLEMENTED, "Method serialize is not implemented for {}", getName());
}

void IQueryPlanStep::updateOutputHeader() { throw Exception(ErrorCodes::NOT_IMPLEMENTED, "Not implemented"); }

}<|MERGE_RESOLUTION|>--- conflicted
+++ resolved
@@ -1,13 +1,8 @@
 #include <IO/Operators.h>
 #include <Processors/IProcessor.h>
 #include <Processors/Port.h>
-<<<<<<< HEAD
-#include <Common/CurrentThread.h>
-#include <IO/Operators.h>
-=======
 #include <Processors/QueryPlan/IQueryPlanStep.h>
 #include <Common/CurrentThread.h>
->>>>>>> 2abd8218
 
 #include <fmt/format.h>
 
@@ -42,7 +37,6 @@
     updateOutputHeader();
 }
 
-<<<<<<< HEAD
 IQueryPlanStep::UnusedColumnRemovalResult IQueryPlanStep::removeUnusedColumns(const Names & /*required_outputs*/, bool /*remove_inputs*/)
 {
     throw Exception(ErrorCodes::NOT_IMPLEMENTED, "removeUnusedColumns is not implemented for step {}", getName());
@@ -53,15 +47,12 @@
     return false;
 }
 
-const Header & IQueryPlanStep::getOutputHeader() const
-=======
 bool IQueryPlanStep::hasCorrelatedExpressions() const
 {
     throw Exception(ErrorCodes::NOT_IMPLEMENTED, "Cannot check {} plan step for correlated expressions", getName());
 }
 
 const SharedHeader & IQueryPlanStep::getOutputHeader() const
->>>>>>> 2abd8218
 {
     if (!hasOutputHeader())
         throw Exception(ErrorCodes::LOGICAL_ERROR, "QueryPlanStep {} does not have output stream.", getName());
