#include <Processors/QueryPlan/FilterStep.h>

#include <Processors/QueryPlan/QueryPlanStepRegistry.h>
#include <Processors/QueryPlan/Serialization.h>
#include <Processors/Transforms/FilterTransform.h>
#include <QueryPipeline/QueryPipelineBuilder.h>
#include <Processors/Transforms/ExpressionTransform.h>
#include <Interpreters/ExpressionActions.h>
#include <IO/Operators.h>
#include <Common/JSONBuilder.h>
#include <Interpreters/ActionsDAG.h>
#include <DataTypes/DataTypeFactory.h>
#include <DataTypes/DataTypeLowCardinality.h>
#include <DataTypes/DataTypeNullable.h>
#include <DataTypes/DataTypesNumber.h>
#include <Functions/IFunction.h>
#include <stack>
#include <ranges>

namespace DB
{


namespace ErrorCodes
{
    extern const int INCORRECT_DATA;
}

static ITransformingStep::Traits getTraits()
{
    return ITransformingStep::Traits
    {
        {
            .returns_single_stream = false,
            .preserves_number_of_streams = true,
            .preserves_sorting = false,
        },
        {
            .preserves_number_of_rows = false,
        }
    };
}

static bool isTrivialSubtree(const ActionsDAG::Node * node)
{
    while (node->type == ActionsDAG::ActionType::ALIAS)
        node = node->children.at(0);

    return node->type != ActionsDAG::ActionType::FUNCTION && node->type != ActionsDAG::ActionType::ARRAY_JOIN;
}

struct ActionsAndName
{
    ActionsDAG dag;
    std::string name;
};

static ActionsAndName splitSingleAndFilter(ActionsDAG & dag, const ActionsDAG::Node * filter_node)
{
    auto split_result = dag.split({filter_node}, true);
    dag = std::move(split_result.second);

    const auto * split_filter_node = split_result.split_nodes_mapping[filter_node];
    auto filter_type = removeLowCardinality(split_filter_node->result_type);
    if (!filter_type->onlyNull() && !isUInt8(removeNullable(filter_type)))
    {
        DataTypePtr cast_type = DataTypeFactory::instance().get("Bool");
        if (filter_type->isNullable())
            cast_type = std::make_shared<DataTypeNullable>(std::move(cast_type));

        split_filter_node = &split_result.first.addCast(*split_filter_node, cast_type, {});
    }

    split_result.first.getOutputs().emplace(split_result.first.getOutputs().begin(), split_filter_node);
    auto name = split_filter_node->result_name;
    return ActionsAndName{std::move(split_result.first), std::move(name)};
}

/// Try to split the left most AND atom to a separate DAG.
static std::optional<ActionsAndName> trySplitSingleAndFilter(ActionsDAG & dag, const std::string & filter_name)
{
    const auto * filter = &dag.findInOutputs(filter_name);
    while (filter->type == ActionsDAG::ActionType::ALIAS)
        filter = filter->children.at(0);

    if (filter->type != ActionsDAG::ActionType::FUNCTION || filter->function_base->getName() != "and")
        return {};

    const ActionsDAG::Node * condition_to_split = nullptr;
    std::stack<const ActionsDAG::Node *> nodes;
    nodes.push(filter);
    while (!nodes.empty())
    {
        const auto * node = nodes.top();
        nodes.pop();

        if (node->type == ActionsDAG::ActionType::FUNCTION && node->function_base->getName() == "and")
        {
            /// The order is important. We should take the left-most atom, so put conditions on stack in reverse order.
            for (const auto * child : node->children | std::ranges::views::reverse)
                nodes.push(child);

            continue;
        }

        if (isTrivialSubtree(node))
            continue;

        /// Do not split subtree if it's the last non-trivial one.
        /// So, split the first found condition only when there is a another one found.
        if (condition_to_split)
            return splitSingleAndFilter(dag, condition_to_split);

        condition_to_split = node;
    }

    return {};
}

std::vector<ActionsAndName> splitAndChainIntoMultipleFilters(ActionsDAG & dag, const std::string & filter_name)
{
    std::vector<ActionsAndName> res;

    while (auto condition = trySplitSingleAndFilter(dag, filter_name))
        res.push_back(std::move(*condition));

    return res;
}

FilterStep::FilterStep(
    const SharedHeader & input_header_,
    ActionsDAG actions_dag_,
    String filter_column_name_,
    bool remove_filter_column_)
    : ITransformingStep(
        input_header_,
        std::make_shared<const Block>(FilterTransform::transformHeader(
            *input_header_,
            &actions_dag_,
            filter_column_name_,
            remove_filter_column_)),
        getTraits())
    , actions_dag(std::move(actions_dag_))
    , filter_column_name(std::move(filter_column_name_))
    , remove_filter_column(remove_filter_column_)
{
    actions_dag.removeAliasesForFilter(filter_column_name);
    /// Removing aliases may result in unneeded ALIAS node in DAG.
    /// This should not be an issue by itself,
    /// but it might trigger an issue with duplicated names in Block after plan optimizations.
    actions_dag.removeUnusedActions(false, false);
}

void FilterStep::transformPipeline(QueryPipelineBuilder & pipeline, const BuildQueryPipelineSettings & settings)
{
    std::vector<ActionsAndName> and_atoms;

    /// Splitting AND filter condition to steps under the setting, which is enabled with merge_filters optimization.
    /// This is needed to support short-circuit properly.
    if (settings.enable_multiple_filters_transforms_for_and_chain && !actions_dag.hasStatefulFunctions())
        and_atoms = splitAndChainIntoMultipleFilters(actions_dag, filter_column_name);

    for (auto & and_atom : and_atoms)
    {
        auto expression = std::make_shared<ExpressionActions>(std::move(and_atom.dag), settings.getActionsSettings());
        pipeline.addSimpleTransform([&](const SharedHeader & header, QueryPipelineBuilder::StreamType stream_type)
        {
            bool on_totals = stream_type == QueryPipelineBuilder::StreamType::Totals;
            return std::make_shared<FilterTransform>(header, expression, and_atom.name, true, on_totals);
        });
    }

    auto expression = std::make_shared<ExpressionActions>(std::move(actions_dag), settings.getActionsSettings());

    pipeline.addSimpleTransform([&](const SharedHeader & header, QueryPipelineBuilder::StreamType stream_type)
    {
        bool on_totals = stream_type == QueryPipelineBuilder::StreamType::Totals;
        return std::make_shared<FilterTransform>(header, expression, filter_column_name, remove_filter_column, on_totals, nullptr, condition);
    });

    if (!blocksHaveEqualStructure(pipeline.getHeader(), *output_header))
    {
        auto convert_actions_dag = ActionsDAG::makeConvertingActions(
                pipeline.getHeader().getColumnsWithTypeAndName(),
                output_header->getColumnsWithTypeAndName(),
                ActionsDAG::MatchColumnsMode::Name);
        auto convert_actions = std::make_shared<ExpressionActions>(std::move(convert_actions_dag), settings.getActionsSettings());

        pipeline.addSimpleTransform([&](const SharedHeader & header)
        {
            return std::make_shared<ExpressionTransform>(header, convert_actions);
        });
    }
}

void FilterStep::describeActions(FormatSettings & settings) const
{
    String prefix(settings.offset, settings.indent_char);

    auto cloned_dag = actions_dag.clone();

    std::vector<ActionsAndName> and_atoms;
    if (!actions_dag.hasStatefulFunctions())
        and_atoms = splitAndChainIntoMultipleFilters(cloned_dag, filter_column_name);

    for (auto & and_atom : and_atoms)
    {
        auto expression = std::make_shared<ExpressionActions>(std::move(and_atom.dag));
        settings.out << prefix << "AND column: " << and_atom.name << '\n';
        expression->describeActions(settings.out, prefix);
    }

    settings.out << prefix << "Filter column: " << filter_column_name;

    if (remove_filter_column)
        settings.out << " (removed)";
    settings.out << '\n';

    auto expression = std::make_shared<ExpressionActions>(std::move(cloned_dag));
    expression->describeActions(settings.out, prefix);
}

void FilterStep::describeActions(JSONBuilder::JSONMap & map) const
{
    auto cloned_dag = actions_dag.clone();

    std::vector<ActionsAndName> and_atoms;
    if (!actions_dag.hasStatefulFunctions())
        and_atoms = splitAndChainIntoMultipleFilters(cloned_dag, filter_column_name);

    for (auto & and_atom : and_atoms)
    {
        auto expression = std::make_shared<ExpressionActions>(std::move(and_atom.dag));
        map.add("AND column", and_atom.name);
        map.add("Expression", expression->toTree());
    }

    map.add("Filter Column", filter_column_name);
    map.add("Removes Filter", remove_filter_column);

    auto expression = std::make_shared<ExpressionActions>(actions_dag.clone());
    map.add("Expression", expression->toTree());
}

void FilterStep::updateOutputHeader()
{
    output_header = std::make_shared<const Block>(FilterTransform::transformHeader(*input_headers.front(), &actions_dag, filter_column_name, remove_filter_column));

    if (!getDataStreamTraits().preserves_sorting)
        return;
}

void FilterStep::setConditionForQueryConditionCache(UInt64 condition_hash_, const String & condition_)
{
    condition = {condition_hash_, condition_};
}

bool FilterStep::canUseType(const DataTypePtr & filter_type)
{
    return FilterTransform::canUseType(filter_type);
}


void FilterStep::serialize(Serialization & ctx) const
{
    UInt8 flags = 0;
    if (remove_filter_column)
        flags |= 1;
    writeIntBinary(flags, ctx.out);

    writeStringBinary(filter_column_name, ctx.out);

    actions_dag.serialize(ctx.out, ctx.registry);
}

QueryPlanStepPtr FilterStep::deserialize(Deserialization & ctx)
{
    if (ctx.input_headers.size() != 1)
        throw Exception(ErrorCodes::INCORRECT_DATA, "FilterStep must have one input stream");

    UInt8 flags;
    readIntBinary(flags, ctx.in);

    bool remove_filter_column = bool(flags & 1);

    String filter_column_name;
    readStringBinary(filter_column_name, ctx.in);

    ActionsDAG actions_dag = ActionsDAG::deserialize(ctx.in, ctx.registry, ctx.context);

    return std::make_unique<FilterStep>(ctx.input_headers.front(), std::move(actions_dag), std::move(filter_column_name), remove_filter_column);
}

<<<<<<< HEAD
IQueryPlanStep::UnusedColumnRemovalResult FilterStep::removeUnusedColumns(const Names & required_outputs, bool remove_inputs)
{
    auto split_results = actions_dag.splitPossibleOutputNames(required_outputs);
    const auto actions_dag_input_count_before = actions_dag.getInputs().size();

    const auto required_columns_contains_filter = std::any_of(
        split_results.output_names.begin(),
        split_results.output_names.end(),
        [this](const String & required_column) { return required_column == filter_column_name; });

    if (!required_columns_contains_filter)
        split_results.output_names.push_back(filter_column_name);

    auto updated_actions = actions_dag.removeUnusedActions(split_results.output_names, remove_inputs);

    const auto & input_header = input_headers.front();
    // Number of input columns that are not removed by actions
    const auto pass_through_inputs = input_header.columns() - actions_dag_input_count_before;
    const auto has_to_remove_any_pass_through_input = pass_through_inputs > split_results.not_output_names.size();
    const auto has_to_add_input_to_actions = !remove_inputs && has_to_remove_any_pass_through_input;
    const auto build_required_inputs_set = [this, &not_output_names = split_results.not_output_names]()
    {
        std::unordered_set<String> required_inputs_set;

        for (const auto * input_node : actions_dag.getInputs())
            required_inputs_set.insert(input_node->result_name);

        for (const auto & pass_through_input : not_output_names)
            required_inputs_set.insert(pass_through_input);

        return required_inputs_set;
    };

    if (has_to_add_input_to_actions)
    {
        const auto required_inputs_set = build_required_inputs_set();

        for (const auto & name_and_type : input_header)
            if (!required_inputs_set.contains(name_and_type.name))
                actions_dag.addInput(name_and_type);

        updated_actions = true;
    }

    if (!updated_actions && output_header.has_value() && output_header->columns() == required_outputs.size())
        return UnusedColumnRemovalResult{false, false};

    // There cannot be more inputs in the DAG than columns in the input header
    chassert(actions_dag.getInputs().size() <= getInputHeaders().at(0).columns());

    const auto update_inputs = remove_inputs
        && (actions_dag.getInputs().size() < actions_dag_input_count_before || pass_through_inputs > split_results.not_output_names.size());

    if (update_inputs)
    {
        const auto required_inputs_set = build_required_inputs_set();
        Header new_input_header{};

        for (const auto & col_type_and_name : input_header)
        {
            if (required_inputs_set.contains(col_type_and_name.name))
                new_input_header.insert(col_type_and_name);
        }

        updateInputHeader(std::move(new_input_header), 0);
        return UnusedColumnRemovalResult{true, true};
    }

    updateOutputHeader();

    return UnusedColumnRemovalResult{true, false};
}

bool FilterStep::canRemoveColumnsFromOutput() const
{
    if (!output_header.has_value())
        return true;

    const auto minimum_column_count = remove_filter_column ? 0u : 1u;
    return output_header->columns() > minimum_column_count;
=======
QueryPlanStepPtr FilterStep::clone() const
{
    return std::make_unique<FilterStep>(*this);
>>>>>>> 2abd8218
}

void registerFilterStep(QueryPlanStepRegistry & registry)
{
    registry.registerStep("Filter", FilterStep::deserialize);
}

}<|MERGE_RESOLUTION|>--- conflicted
+++ resolved
@@ -8,6 +8,7 @@
 #include <Interpreters/ExpressionActions.h>
 #include <IO/Operators.h>
 #include <Common/JSONBuilder.h>
+#include "Core/Block_fwd.h"
 #include <Interpreters/ActionsDAG.h>
 #include <DataTypes/DataTypeFactory.h>
 #include <DataTypes/DataTypeLowCardinality.h>
@@ -291,7 +292,6 @@
     return std::make_unique<FilterStep>(ctx.input_headers.front(), std::move(actions_dag), std::move(filter_column_name), remove_filter_column);
 }
 
-<<<<<<< HEAD
 IQueryPlanStep::UnusedColumnRemovalResult FilterStep::removeUnusedColumns(const Names & required_outputs, bool remove_inputs)
 {
     auto split_results = actions_dag.splitPossibleOutputNames(required_outputs);
@@ -309,7 +309,7 @@
 
     const auto & input_header = input_headers.front();
     // Number of input columns that are not removed by actions
-    const auto pass_through_inputs = input_header.columns() - actions_dag_input_count_before;
+    const auto pass_through_inputs = input_header->columns() - actions_dag_input_count_before;
     const auto has_to_remove_any_pass_through_input = pass_through_inputs > split_results.not_output_names.size();
     const auto has_to_add_input_to_actions = !remove_inputs && has_to_remove_any_pass_through_input;
     const auto build_required_inputs_set = [this, &not_output_names = split_results.not_output_names]()
@@ -329,18 +329,18 @@
     {
         const auto required_inputs_set = build_required_inputs_set();
 
-        for (const auto & name_and_type : input_header)
+        for (const auto & name_and_type : *input_header)
             if (!required_inputs_set.contains(name_and_type.name))
                 actions_dag.addInput(name_and_type);
 
         updated_actions = true;
     }
 
-    if (!updated_actions && output_header.has_value() && output_header->columns() == required_outputs.size())
+    if (!updated_actions && output_header != nullptr && output_header->columns() == required_outputs.size())
         return UnusedColumnRemovalResult{false, false};
 
     // There cannot be more inputs in the DAG than columns in the input header
-    chassert(actions_dag.getInputs().size() <= getInputHeaders().at(0).columns());
+    chassert(actions_dag.getInputs().size() <= getInputHeaders().at(0)->columns());
 
     const auto update_inputs = remove_inputs
         && (actions_dag.getInputs().size() < actions_dag_input_count_before || pass_through_inputs > split_results.not_output_names.size());
@@ -348,15 +348,16 @@
     if (update_inputs)
     {
         const auto required_inputs_set = build_required_inputs_set();
-        Header new_input_header{};
-
-        for (const auto & col_type_and_name : input_header)
+        Block new_input_header{};
+
+        for (const auto & col_type_and_name : *input_header)
         {
             if (required_inputs_set.contains(col_type_and_name.name))
                 new_input_header.insert(col_type_and_name);
         }
 
-        updateInputHeader(std::move(new_input_header), 0);
+        SharedHeader new_shared_input_header = std::make_shared<const Block>(std::move(new_input_header));
+        updateInputHeader(std::move(new_shared_input_header), 0);
         return UnusedColumnRemovalResult{true, true};
     }
 
@@ -367,16 +368,16 @@
 
 bool FilterStep::canRemoveColumnsFromOutput() const
 {
-    if (!output_header.has_value())
+    if (output_header == nullptr)
         return true;
 
     const auto minimum_column_count = remove_filter_column ? 0u : 1u;
     return output_header->columns() > minimum_column_count;
-=======
+}
+
 QueryPlanStepPtr FilterStep::clone() const
 {
     return std::make_unique<FilterStep>(*this);
->>>>>>> 2abd8218
 }
 
 void registerFilterStep(QueryPlanStepRegistry & registry)
