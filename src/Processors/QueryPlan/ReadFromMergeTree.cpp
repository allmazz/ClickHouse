#include <Processors/QueryPlan/ReadFromMergeTree.h>

#include <Core/Settings.h>
#include <IO/Operators.h>
#include <Interpreters/Cluster.h>
#include <Interpreters/Context.h>
#include <Interpreters/ExpressionAnalyzer.h>
#include <Interpreters/ExpressionActions.h>
#include <Interpreters/InterpreterSelectQuery.h>
#include <Interpreters/TreeRewriter.h>
#include <Interpreters/Cache/QueryConditionCache.h>
#include <Parsers/ASTFunction.h>
#include <Parsers/ASTIdentifier.h>
#include <Parsers/ASTLiteral.h>
#include <Parsers/ASTSelectQuery.h>
#include <Parsers/ExpressionListParsers.h>
#include <Parsers/parseIdentifierOrStringLiteral.h>
#include <Processors/ConcatProcessor.h>
#include <Processors/Merges/AggregatingSortedTransform.h>
#include <Processors/Merges/CoalescingSortedTransform.h>
#include <Processors/Merges/CollapsingSortedTransform.h>
#include <Processors/Merges/GraphiteRollupSortedTransform.h>
#include <Processors/Merges/MergingSortedTransform.h>
#include <Processors/Merges/ReplacingSortedTransform.h>
#include <Processors/Merges/SummingSortedTransform.h>
#include <Processors/Merges/VersionedCollapsingTransform.h>
#include <Processors/QueryPlan/IQueryPlanStep.h>
#include <Processors/QueryPlan/PartsSplitter.h>
#include <Processors/QueryPlan/QueryIdHolder.h>
#include <Processors/Sources/NullSource.h>
#include <Processors/Transforms/ExpressionTransform.h>
#include <Processors/Transforms/FilterTransform.h>
#include <Processors/Transforms/ReverseTransform.h>
#include <Processors/Transforms/SelectByIndicesTransform.h>
#include <Processors/Transforms/VirtualRowTransform.h>
#include <QueryPipeline/QueryPipelineBuilder.h>
#include <Storages/LazilyReadInfo.h>
#include <Storages/MergeTree/MergeTreeDataSelectExecutor.h>
#include <Storages/MergeTree/MergeTreeIndexMinMax.h>
#include <Storages/MergeTree/MergeTreeIndexText.h>
#include <Storages/MergeTree/MergeTreeIndexVectorSimilarity.h>
#include <Storages/MergeTree/MergeTreePrefetchedReadPool.h>
#include <Storages/MergeTree/MergeTreeReadPool.h>
#include <Storages/MergeTree/MergeTreeReadPoolInOrder.h>
#include <Storages/MergeTree/MergeTreeReadPoolParallelReplicas.h>
#include <Storages/MergeTree/MergeTreeReadPoolParallelReplicasInOrder.h>
#include <Storages/MergeTree/LoadedMergeTreeDataPartInfoForReader.h>
#include <Storages/MergeTree/MergeTreeIndexReadResultPool.h>
#include <Storages/MergeTree/MergeTreeReadPoolProjectionIndex.h>
#include <Storages/MergeTree/MergeTreeSettings.h>
#include <Storages/MergeTree/MergeTreeSource.h>
#include <Storages/MergeTree/RangesInDataPart.h>
#include <Storages/MergeTree/RequestResponse.h>
#include <Storages/Statistics/ConditionSelectivityEstimator.h>
#include <Storages/VirtualColumnUtils.h>
#include <Poco/Logger.h>
#include <Common/JSONBuilder.h>
#include <Common/logger_useful.h>
#include <Common/thread_local_rng.h>

#include <algorithm>
#include <iterator>
#include <memory>
#include <unordered_map>

#include <fmt/ranges.h>

#include "config.h"

using namespace DB;

namespace
{
template <typename Container, typename Getter>
size_t countPartitions(const Container & parts, Getter get_partition_id)
{
    if (parts.empty())
        return 0;

    String cur_partition_id = get_partition_id(parts[0]);
    size_t unique_partitions = 1;
    for (size_t i = 1; i < parts.size(); ++i)
    {
        if (get_partition_id(parts[i]) != cur_partition_id)
        {
            ++unique_partitions;
            cur_partition_id = get_partition_id(parts[i]);
        }
    }
    return unique_partitions;
}

size_t countPartitions(const RangesInDataParts & parts_with_ranges)
{
    auto get_partition_id = [](const RangesInDataPart & rng) { return rng.data_part->info.getPartitionId(); };
    return countPartitions(parts_with_ranges, get_partition_id);
}

bool restoreDAGInputs(ActionsDAG & dag, const NameSet & inputs)
{
    std::unordered_set<const ActionsDAG::Node *> outputs(dag.getOutputs().begin(), dag.getOutputs().end());
    bool added = false;
    for (const auto * input : dag.getInputs())
    {
        if (inputs.contains(input->result_name) && !outputs.contains(input))
        {
            dag.getOutputs().push_back(input);
            added = true;
        }
    }

    return added;
}

bool restorePrewhereInputs(FilterDAGInfo * row_level_filter, PrewhereInfo * info, const NameSet & inputs)
{
    bool added = false;
    if (row_level_filter)
        added = added || restoreDAGInputs(row_level_filter->actions, inputs);

    if (info)
        added = added || restoreDAGInputs(info->prewhere_actions, inputs);

    return added;
}

}

namespace ProfileEvents
{
    extern const Event SelectedParts;
    extern const Event SelectedPartsTotal;
    extern const Event SelectedRanges;
    extern const Event SelectedMarks;
    extern const Event SelectedMarksTotal;
    extern const Event SelectQueriesWithPrimaryKeyUsage;
}

namespace DB
{

namespace Setting
{
    extern const SettingsBool allow_asynchronous_read_from_io_pool_for_merge_tree;
    extern const SettingsBool allow_prefetched_read_pool_for_local_filesystem;
    extern const SettingsBool allow_prefetched_read_pool_for_remote_filesystem;
    extern const SettingsBool compile_sort_description;
    extern const SettingsBool do_not_merge_across_partitions_select_final;
    extern const SettingsBool enable_vertical_final;
    extern const SettingsBool force_aggregate_partitions_independently;
    extern const SettingsBool force_primary_key;
    extern const SettingsString ignore_data_skipping_indices;
    extern const SettingsUInt64 max_number_of_partitions_for_independent_aggregation;
    extern const SettingsInt64 max_partitions_to_read;
    extern const SettingsUInt64 max_rows_to_read;
    extern const SettingsUInt64 max_rows_to_read_leaf;
    extern const SettingsMaxThreads max_final_threads;
    extern const SettingsUInt64 max_parser_backtracks;
    extern const SettingsUInt64 max_parser_depth;
    extern const SettingsUInt64 max_query_size;
    extern const SettingsUInt64 max_streams_for_merge_tree_reading;
    extern const SettingsMaxThreads max_threads;
    extern const SettingsUInt64 merge_tree_max_bytes_to_use_cache;
    extern const SettingsUInt64 merge_tree_max_rows_to_use_cache;
    extern const SettingsUInt64 merge_tree_min_bytes_for_concurrent_read_for_remote_filesystem;
    extern const SettingsUInt64 merge_tree_min_rows_for_concurrent_read_for_remote_filesystem;
    extern const SettingsUInt64 merge_tree_min_bytes_for_concurrent_read;
    extern const SettingsUInt64 merge_tree_min_rows_for_concurrent_read;
    extern const SettingsFloat merge_tree_read_split_ranges_into_intersecting_and_non_intersecting_injection_probability;
    extern const SettingsBool merge_tree_use_const_size_tasks_for_remote_reading;
    extern const SettingsUInt64 min_count_to_compile_sort_description;
    extern const SettingsOverflowMode read_overflow_mode;
    extern const SettingsOverflowMode read_overflow_mode_leaf;
    extern const SettingsUInt64 parallel_replicas_count;
    extern const SettingsBool parallel_replicas_local_plan;
    extern const SettingsUInt64 preferred_block_size_bytes;
    extern const SettingsUInt64 preferred_max_column_in_block_size_bytes;
    extern const SettingsUInt64 read_in_order_two_level_merge_threshold;
    extern const SettingsBool split_parts_ranges_into_intersecting_and_non_intersecting_final;
    extern const SettingsBool split_intersecting_parts_ranges_into_layers_final;
    extern const SettingsBool use_skip_indexes;
    extern const SettingsBool use_skip_indexes_if_final;
    extern const SettingsBool use_skip_indexes_for_disjunctions;
    extern const SettingsBool use_uncompressed_cache;
    extern const SettingsNonZeroUInt64 merge_tree_min_read_task_size;
    extern const SettingsBool read_in_order_use_virtual_row;
    extern const SettingsBool use_skip_indexes_if_final_exact_mode;
    extern const SettingsBool use_skip_indexes_on_data_read;
    extern const SettingsBool use_skip_indexes_for_top_k;
    extern const SettingsBool use_top_k_dynamic_filtering;
    extern const SettingsBool use_query_condition_cache;
    extern const SettingsNonZeroUInt64 max_parallel_replicas;
    extern const SettingsBool enable_shared_storage_snapshot_in_query;
    extern const SettingsUInt64 query_plan_max_step_description_length;
    extern const SettingsBool apply_row_policy_after_final;
    extern const SettingsBool apply_prewhere_after_final;
}

namespace MergeTreeSetting
{
    extern const MergeTreeSettingsUInt64 index_granularity;
    extern const MergeTreeSettingsUInt64 index_granularity_bytes;
    extern const MergeTreeSettingsUInt64 max_concurrent_queries;
    extern const MergeTreeSettingsInt64 max_partitions_to_read;
    extern const MergeTreeSettingsUInt64 min_marks_to_honor_max_concurrent_queries;
}

namespace ErrorCodes
{
    extern const int INDEX_NOT_USED;
    extern const int LOGICAL_ERROR;
    extern const int TOO_MANY_PARTITIONS;
}

static bool checkAllPartsOnRemoteFS(const RangesInDataParts & parts)
{
    for (const auto & part : parts)
    {
        if (!part.data_part->isStoredOnRemoteDisk())
            return false;
    }
    return true;
}

/// build sort description for output stream
static SortDescription getSortDescriptionForOutputHeader(
    const SharedHeader & output_header,
    const Names & sorting_key_columns,
    const std::vector<bool> & reverse_flags,
    const int sort_direction,
    InputOrderInfoPtr input_order_info,
    const FilterDAGInfoPtr & row_level_filter,
    const PrewhereInfoPtr & prewhere_info,
    bool enable_vertical_final)
{
    /// Updating sort description can be done after PREWHERE actions are applied to the header.
    /// After PREWHERE actions are applied, column names in header can differ from storage column names due to aliases
    /// To mitigate it, we're trying to build original header and use it to deduce sorting description
    /// TODO: this approach is fragile, it'd be more robust to update sorting description for the whole plan during plan optimization
    Block original_header = output_header->cloneEmpty();
    if (prewhere_info)
    {
        {
            FindOriginalNodeForOutputName original_column_finder(prewhere_info->prewhere_actions);
            for (auto & column : original_header)
            {
                const auto * original_node = original_column_finder.find(column.name);
                if (original_node)
                    column.name = original_node->result_name;
            }
        }
    }

    if (row_level_filter)
    {
        FindOriginalNodeForOutputName original_column_finder(row_level_filter->actions);
        for (auto & column : original_header)
        {
            const auto * original_node = original_column_finder.find(column.name);
            if (original_node)
                column.name = original_node->result_name;
        }
    }

    SortDescription sort_description;
    const Block & header = *output_header;
    size_t sort_columns_size = sorting_key_columns.size();
    sort_description.reserve(sort_columns_size);
    for (size_t i = 0; i < sort_columns_size; ++i)
    {
        const auto & sorting_key = sorting_key_columns[i];
        const auto it = std::find_if(
            original_header.begin(), original_header.end(), [&sorting_key](const auto & column) { return column.name == sorting_key; });
        if (it == original_header.end())
            break;

        const size_t column_pos = std::distance(original_header.begin(), it);
        if (!reverse_flags.empty() && reverse_flags[i])
            sort_description.emplace_back((header.begin() + column_pos)->name, sort_direction * -1);
        else
            sort_description.emplace_back((header.begin() + column_pos)->name, sort_direction);
    }

    if (input_order_info && !enable_vertical_final)
    {
        // output_stream.sort_scope = DataStream::SortScope::Stream;
        const size_t used_prefix_of_sorting_key_size = input_order_info->used_prefix_of_sorting_key_size;
        if (sort_description.size() > used_prefix_of_sorting_key_size)
            sort_description.resize(used_prefix_of_sorting_key_size);

        return sort_description;
    }

    return {};
}

std::shared_ptr<QueryIdHolder> ReadFromMergeTree::AnalysisResult::checkLimits(
    const Context & context_, const MergeTreeData & data_, const MergeTreeSettings & data_settings_) const
{
    const Settings & settings = context_.getSettingsRef();
    auto max_partitions_to_read = settings[Setting::max_partitions_to_read].changed
        ? settings[Setting::max_partitions_to_read].value
        : data_settings_[MergeTreeSetting::max_partitions_to_read].value;
    if (max_partitions_to_read > 0)
    {
        std::set<String> partitions;
        for (const auto & part_with_ranges : parts_with_ranges)
            partitions.insert(part_with_ranges.data_part->info.getPartitionId());
        if (partitions.size() > static_cast<size_t>(max_partitions_to_read))
        {
            throw Exception(
                ErrorCodes::TOO_MANY_PARTITIONS,
                "Too many partitions to read. Current {}, max {}",
                partitions.size(),
                max_partitions_to_read);
        }
    }

    if (data_settings_[MergeTreeSetting::max_concurrent_queries] > 0
        && data_settings_[MergeTreeSetting::min_marks_to_honor_max_concurrent_queries] > 0
        && selected_marks >= data_settings_[MergeTreeSetting::min_marks_to_honor_max_concurrent_queries])
    {
        auto query_id = context_.getCurrentQueryId();
        if (!query_id.empty())
            return data_.getQueryIdHolder(query_id, data_settings_[MergeTreeSetting::max_concurrent_queries]);
    }

    return nullptr;
}

ReadFromMergeTree::ReadFromMergeTree(
    RangesInDataPartsPtr parts_,
    MergeTreeData::MutationsSnapshotPtr mutations_,
    Names all_column_names_,
    const MergeTreeData & data_,
    MergeTreeSettingsPtr data_settings_,
    const SelectQueryInfo & query_info_,
    const StorageSnapshotPtr & storage_snapshot_,
    const ContextPtr & context_,
    size_t max_block_size_,
    size_t num_streams_,
    PartitionIdToMaxBlockPtr max_block_numbers_to_read_,
    LoggerPtr log_,
    AnalysisResultPtr analyzed_result_ptr_,
    bool enable_parallel_reading_,
    std::optional<MergeTreeAllRangesCallback> all_ranges_callback_,
    std::optional<MergeTreeReadTaskCallback> read_task_callback_,
    std::optional<size_t> number_of_current_replica_)
    : SourceStepWithFilter(std::make_shared<const Block>(MergeTreeSelectProcessor::transformHeader(
        storage_snapshot_->getSampleBlockForColumns(all_column_names_),
        {},
        query_info_.row_level_filter,
        query_info_.prewhere_info)), all_column_names_, query_info_, storage_snapshot_, context_)
    , data_settings(std::move(data_settings_))
    , reader_settings(MergeTreeReaderSettings::createForQuery(context_, *data_settings, query_info_))
    , prepared_parts(std::move(parts_))
    , mutations_snapshot(std::move(mutations_))
    , all_column_names(std::move(all_column_names_))
    , data(data_)
    , actions_settings(ExpressionActionsSettings(context_))
    , block_size{
        .max_block_size_rows = max_block_size_,
        .preferred_block_size_bytes = context->getSettingsRef()[Setting::preferred_block_size_bytes],
        .preferred_max_column_in_block_size_bytes = context->getSettingsRef()[Setting::preferred_max_column_in_block_size_bytes]}
    , requested_num_streams(num_streams_)
    , max_block_numbers_to_read(std::move(max_block_numbers_to_read_))
    , log(std::move(log_))
    , analyzed_result_ptr(analyzed_result_ptr_)
    , is_parallel_reading_from_replicas(enable_parallel_reading_)
    , enable_remove_parts_from_snapshot_optimization(!context->getSettingsRef()[Setting::enable_shared_storage_snapshot_in_query] && query_info_.merge_tree_enable_remove_parts_from_snapshot_optimization)
    , number_of_current_replica(number_of_current_replica_)
{
    if (is_parallel_reading_from_replicas)
    {
        if (all_ranges_callback_.has_value())
            all_ranges_callback = all_ranges_callback_.value();
        else
            all_ranges_callback = context->getMergeTreeAllRangesCallback();

        if (read_task_callback_.has_value())
            read_task_callback = read_task_callback_.value();
        else
            read_task_callback = context->getMergeTreeReadTaskCallback();
    }

    const auto & settings = context->getSettingsRef();
    if (settings[Setting::max_streams_for_merge_tree_reading])
    {
        if (settings[Setting::allow_asynchronous_read_from_io_pool_for_merge_tree])
        {
            /// When async reading is enabled, allow to read using more streams.
            /// Will add resize to output_streams_limit to reduce memory usage.
            output_streams_limit = std::min<size_t>(requested_num_streams, settings[Setting::max_streams_for_merge_tree_reading]);
            /// We intentionally set `max_streams` to 1 in InterpreterSelectQuery in case of small limit.
            /// Changing it here to `max_streams_for_merge_tree_reading` proven itself as a threat for performance.
            if (requested_num_streams != 1)
                requested_num_streams = std::max<size_t>(requested_num_streams, settings[Setting::max_streams_for_merge_tree_reading]);
        }
        else
            /// Just limit requested_num_streams otherwise.
            requested_num_streams = std::min<size_t>(requested_num_streams, settings[Setting::max_streams_for_merge_tree_reading]);
    }

    /// Add explicit description.
    std::string description = data.getStorageID().getFullNameNotQuoted();
    setStepDescription(description, context->getSettingsRef()[Setting::query_plan_max_step_description_length]);
    enable_vertical_final = query_info.isFinal() && context->getSettingsRef()[Setting::enable_vertical_final]
        && data.merging_params.mode == MergeTreeData::MergingParams::Replacing;
}

std::unique_ptr<ReadFromMergeTree> ReadFromMergeTree::createLocalParallelReplicasReadingStep(
    ContextPtr & context_,
    AnalysisResultPtr analyzed_result_ptr_,
    MergeTreeAllRangesCallback all_ranges_callback_,
    MergeTreeReadTaskCallback read_task_callback_,
    size_t replica_number)
{
    const bool enable_parallel_reading = true;
    return std::make_unique<ReadFromMergeTree>(
        /// Optimized version of getParts() to avoid extra copy
        analyzed_result_ptr ? std::make_shared<RangesInDataParts>(analyzed_result_ptr->parts_with_ranges) : prepared_parts,
        mutations_snapshot,
        all_column_names,
        data,
        data_settings,
        getQueryInfo(),
        getStorageSnapshot(),
        context_,
        block_size.max_block_size_rows,
        requested_num_streams,
        max_block_numbers_to_read,
        log,
        std::move(analyzed_result_ptr_),
        enable_parallel_reading,
        all_ranges_callback_,
        read_task_callback_,
        replica_number);
}

Pipe ReadFromMergeTree::readFromPoolParallelReplicas(
    RangesInDataParts parts_with_range,
    const MergeTreeIndexBuildContextPtr & index_build_context,
    Names required_columns,
    PoolSettings pool_settings)
{
    const auto & client_info = context->getClientInfo();

    auto extension = ParallelReadingExtension{
        all_ranges_callback.value(),
        read_task_callback.value(),
        number_of_current_replica.value_or(client_info.number_of_current_replica),
        context->getClusterForParallelReplicas()->getShardsInfo().at(0).getAllNodeCount()};

    auto pool = std::make_shared<MergeTreeReadPoolParallelReplicas>(
        std::move(extension),
        std::move(parts_with_range),
        mutations_snapshot,
        shared_virtual_fields,
        index_read_tasks,
        storage_snapshot,
        query_info.row_level_filter,
        query_info.prewhere_info,
        actions_settings,
        reader_settings,
        required_columns,
        pool_settings,
        block_size,
        context);

    Pipes pipes;

    for (size_t i = 0; i < pool_settings.threads; ++i)
    {
        auto algorithm = std::make_unique<MergeTreeThreadSelectAlgorithm>(i);

        auto processor = std::make_unique<MergeTreeSelectProcessor>(
            pool,
            std::move(algorithm),
            query_info.row_level_filter,
            query_info.prewhere_info,
            lazily_read_info,
            index_read_tasks,
            actions_settings,
            reader_settings,
            index_build_context);

        auto source = std::make_shared<MergeTreeSource>(std::move(processor), data.getLogName());
        pipes.emplace_back(std::move(source));
    }

    return Pipe::unitePipes(std::move(pipes));
}


Pipe ReadFromMergeTree::readFromPool(
    RangesInDataParts parts_with_range,
    const MergeTreeIndexBuildContextPtr & index_build_context,
    Names required_columns,
    PoolSettings pool_settings)
{
    size_t total_rows = parts_with_range.getRowsCountAllParts();

    if (query_info.trivial_limit > 0 && query_info.trivial_limit < total_rows)
        total_rows = query_info.trivial_limit;

    const auto & settings = context->getSettingsRef();

    /// round min_marks_to_read up to nearest multiple of block_size expressed in marks
    /// If granularity is adaptive it doesn't make sense
    /// Maybe it will make sense to add settings `max_block_size_bytes`
    if (block_size.max_block_size_rows && !data.canUseAdaptiveGranularity())
    {
        size_t fixed_index_granularity = (*data_settings)[MergeTreeSetting::index_granularity];
        pool_settings.min_marks_for_concurrent_read
            = (pool_settings.min_marks_for_concurrent_read * fixed_index_granularity + block_size.max_block_size_rows - 1)
            / block_size.max_block_size_rows * block_size.max_block_size_rows / fixed_index_granularity;
    }

    bool all_parts_are_remote = true;
    bool all_parts_are_local = true;
    for (const auto & part : parts_with_range)
    {
        const bool is_remote = part.data_part->isStoredOnRemoteDisk();
        all_parts_are_local &= !is_remote;
        all_parts_are_remote &= is_remote;
    }

    MergeTreeReadPoolPtr pool;

    bool allow_prefetched_remote = all_parts_are_remote && settings[Setting::allow_prefetched_read_pool_for_remote_filesystem]
        && MergeTreePrefetchedReadPool::checkReadMethodAllowed(reader_settings.read_settings.remote_fs_method);

    bool allow_prefetched_local = all_parts_are_local && settings[Setting::allow_prefetched_read_pool_for_local_filesystem]
        && MergeTreePrefetchedReadPool::checkReadMethodAllowed(reader_settings.read_settings.local_fs_method);

    /** Do not use prefetched read pool if query is trivial limit query.
      * Because time spend during filling per thread tasks can be greater than whole query
      * execution for big tables with small limit.
      */
    bool use_prefetched_read_pool = query_info.trivial_limit == 0 && (allow_prefetched_remote || allow_prefetched_local);

    if (use_prefetched_read_pool)
    {
        pool = std::make_shared<MergeTreePrefetchedReadPool>(
            std::move(parts_with_range),
            mutations_snapshot,
            shared_virtual_fields,
            index_read_tasks,
            storage_snapshot,
            query_info.row_level_filter,
            query_info.prewhere_info,
            actions_settings,
            reader_settings,
            required_columns,
            pool_settings,
            block_size,
            context,
            dataflow_cache_updater);
    }
    else
    {
        pool = std::make_shared<MergeTreeReadPool>(
            std::move(parts_with_range),
            mutations_snapshot,
            shared_virtual_fields,
            index_read_tasks,
            storage_snapshot,
            query_info.row_level_filter,
            query_info.prewhere_info,
            actions_settings,
            reader_settings,
            required_columns,
            pool_settings,
            block_size,
            context,
            dataflow_cache_updater);
    }

    LOG_DEBUG(log, "Reading approx. {} rows with {} streams", total_rows, pool_settings.threads);

    Pipes pipes;
    for (size_t i = 0; i < pool_settings.threads; ++i)
    {
        auto algorithm = std::make_unique<MergeTreeThreadSelectAlgorithm>(i);

        auto processor = std::make_unique<MergeTreeSelectProcessor>(
            pool,
            std::move(algorithm),
            query_info.row_level_filter,
            query_info.prewhere_info,
            lazily_read_info,
            index_read_tasks,
            actions_settings,
            reader_settings,
            index_build_context);

        auto source = std::make_shared<MergeTreeSource>(std::move(processor), data.getLogName());

        if (i == 0)
            source->addTotalRowsApprox(total_rows);

        pipes.emplace_back(std::move(source));
    }

    auto pipe = Pipe::unitePipes(std::move(pipes));
    if (output_streams_limit && output_streams_limit < pipe.numOutputPorts())
        pipe.resize(output_streams_limit);
    return pipe;
}

Pipe ReadFromMergeTree::readInOrder(
    RangesInDataParts parts_with_ranges,
    const MergeTreeIndexBuildContextPtr & index_build_context,
    Names required_columns,
    PoolSettings pool_settings,
    ReadType read_type,
    UInt64 read_limit)
{
    /// For reading in order it makes sense to read only
    /// one range per task to reduce number of read rows.
    bool has_limit_below_one_block = read_type != ReadType::Default && read_limit && read_limit < block_size.max_block_size_rows;
    MergeTreeReadPoolPtr pool;

    if (is_parallel_reading_from_replicas)
    {
        const auto & client_info = context->getClientInfo();
        ParallelReadingExtension extension{
            all_ranges_callback.value(),
            read_task_callback.value(),
            number_of_current_replica.value_or(client_info.number_of_current_replica),
            context->getClusterForParallelReplicas()->getShardsInfo().at(0).getAllNodeCount()};

        CoordinationMode mode = read_type == ReadType::InOrder
            ? CoordinationMode::WithOrder
            : CoordinationMode::ReverseOrder;

        pool = std::make_shared<MergeTreeReadPoolParallelReplicasInOrder>(
            std::move(extension),
            mode,
            parts_with_ranges,
            mutations_snapshot,
            shared_virtual_fields,
            index_read_tasks,
            has_limit_below_one_block,
            storage_snapshot,
            query_info.row_level_filter,
            query_info.prewhere_info,
            actions_settings,
            reader_settings,
            required_columns,
            pool_settings,
            block_size,
            context);
    }
    else
    {
        pool = std::make_shared<MergeTreeReadPoolInOrder>(
            has_limit_below_one_block,
            read_type,
            parts_with_ranges,
            mutations_snapshot,
            shared_virtual_fields,
            index_read_tasks,
            storage_snapshot,
            query_info.row_level_filter,
            query_info.prewhere_info,
            actions_settings,
            reader_settings,
            required_columns,
            pool_settings,
            block_size,
            context);
    }

    /// If parallel replicas enabled, set total rows in progress here only on initiator with local plan
    /// Otherwise rows will counted multiple times
    const UInt64 in_order_limit = query_info.input_order_info ? query_info.input_order_info->limit : 0;
    const bool set_total_rows_approx = !is_parallel_reading_from_replicas || isParallelReplicasLocalPlanForInitiator();

    Pipes pipes;
    for (size_t i = 0; i < parts_with_ranges.size(); ++i)
    {
        const auto & part_with_ranges = parts_with_ranges[i];

        UInt64 total_rows = part_with_ranges.getRowsCount();
        if (query_info.trivial_limit > 0 && query_info.trivial_limit < total_rows)
            total_rows = query_info.trivial_limit;
        else if (in_order_limit > 0 && in_order_limit < total_rows)
            total_rows = in_order_limit;

        LOG_TRACE(log, "Reading {} ranges in{}order from part {}, approx. {} rows starting from {}",
            part_with_ranges.ranges.size(),
            read_type == ReadType::InReverseOrder ? " reverse " : " ",
            part_with_ranges.data_part->name, total_rows,
            part_with_ranges.data_part->index_granularity->getMarkStartingRow(part_with_ranges.ranges.front().begin));

        MergeTreeSelectAlgorithmPtr algorithm;
        if (read_type == ReadType::InReverseOrder)
            algorithm = std::make_unique<MergeTreeInReverseOrderSelectAlgorithm>(i);
        else
            algorithm = std::make_unique<MergeTreeInOrderSelectAlgorithm>(i);

        auto processor = std::make_unique<MergeTreeSelectProcessor>(
            pool,
            std::move(algorithm),
            query_info.row_level_filter,
            query_info.prewhere_info,
            lazily_read_info,
            index_read_tasks,
            actions_settings,
            reader_settings,
            index_build_context);

        processor->addPartLevelToChunk(isQueryWithFinal());

        auto source = std::make_shared<MergeTreeSource>(std::move(processor), data.getLogName());
        if (set_total_rows_approx)
            source->addTotalRowsApprox(total_rows);

        Pipe pipe(source);

        if (virtual_row_conversion && (read_type == ReadType::InOrder))
        {
            const auto & index = part_with_ranges.data_part->getIndex();
            const auto & primary_key = storage_snapshot->metadata->primary_key;
            size_t mark_range_begin = part_with_ranges.ranges.front().begin;

            ColumnsWithTypeAndName pk_columns;
            size_t num_columns = virtual_row_conversion->getRequiredColumnsWithTypes().size();
            pk_columns.reserve(num_columns);

            for (size_t j = 0; j < num_columns; ++j)
            {
                auto column = primary_key.data_types[j]->createColumn()->cloneEmpty();
                column->insert((*(*index)[j])[mark_range_begin]);
                pk_columns.push_back({std::move(column), primary_key.data_types[j], primary_key.column_names[j]});
            }

            Block pk_block(std::move(pk_columns));

            pipe.addSimpleTransform([&](const SharedHeader & header)
            {
                return std::make_shared<VirtualRowTransform>(header, pk_block, virtual_row_conversion);
            });
        }

        pipes.emplace_back(std::move(pipe));
    }

    auto pipe = Pipe::unitePipes(std::move(pipes));

    if (read_type == ReadType::InReverseOrder)
    {
        pipe.addSimpleTransform([&](const SharedHeader & header)
        {
            return std::make_shared<ReverseTransform>(header);
        });
    }

    return pipe;
}

Pipe ReadFromMergeTree::read(
    RangesInDataParts parts_with_range,
    const MergeTreeIndexBuildContextPtr & index_build_context,
    Names required_columns,
    ReadType read_type,
    size_t max_streams,
    size_t min_marks_for_concurrent_read,
    bool use_uncompressed_cache)
{
    const auto & settings = context->getSettingsRef();
    size_t sum_marks = parts_with_range.getMarksCountAllParts();

    const size_t total_query_nodes = is_parallel_reading_from_replicas
        ? std::min<size_t>(
              context->getClusterForParallelReplicas()->getShardsInfo().at(0).getAllNodeCount(),
              context->getSettingsRef()[Setting::max_parallel_replicas])
        : 1;

    PoolSettings pool_settings{
        .threads = max_streams,
        .sum_marks = sum_marks,
        .min_marks_for_concurrent_read = min_marks_for_concurrent_read,
        .preferred_block_size_bytes = settings[Setting::preferred_block_size_bytes],
        .use_uncompressed_cache = use_uncompressed_cache,
        .use_const_size_tasks_for_remote_reading = settings[Setting::merge_tree_use_const_size_tasks_for_remote_reading],
        .total_query_nodes = total_query_nodes,
    };

    if (read_type == ReadType::ParallelReplicas)
        return readFromPoolParallelReplicas(
            std::move(parts_with_range), index_build_context, std::move(required_columns), std::move(pool_settings));

    /// Reading from default thread pool is beneficial for remote storage because of new prefetches.
    if (read_type == ReadType::Default && (max_streams > 1 || checkAllPartsOnRemoteFS(parts_with_range)))
        return readFromPool(
            std::move(parts_with_range), index_build_context, std::move(required_columns), std::move(pool_settings));

    auto pipe = readInOrder(parts_with_range, index_build_context, required_columns, pool_settings, read_type, /*limit=*/0);

    /// Use ConcatProcessor to concat sources together.
    /// It is needed to read in parts order (and so in PK order) if single thread is used.
    if (read_type == ReadType::Default && pipe.numOutputPorts() > 1)
        pipe.addTransform(std::make_shared<ConcatProcessor>(pipe.getSharedHeader(), pipe.numOutputPorts()));

    return pipe;
}

namespace
{

struct PartRangesReadInfo
{
    std::vector<size_t> sum_marks_in_parts;

    size_t sum_marks = 0;
    size_t total_rows = 0;
    size_t adaptive_parts = 0;
    size_t index_granularity_bytes = 0;
    size_t max_marks_to_use_cache = 0;
    size_t min_marks_for_concurrent_read = 0;
    bool use_uncompressed_cache = false;

    PartRangesReadInfo(
        const RangesInDataParts & parts,
        const Settings & settings,
        const MergeTreeSettings & data_settings)
    {
        /// Count marks for each part.
        sum_marks_in_parts.resize(parts.size());

        for (size_t i = 0; i < parts.size(); ++i)
        {
            total_rows += parts[i].getRowsCount();
            sum_marks_in_parts[i] = parts[i].getMarksCount();
            sum_marks += sum_marks_in_parts[i];

            if (parts[i].data_part->index_granularity_info.mark_type.adaptive)
                ++adaptive_parts;
        }

        if (adaptive_parts > parts.size() / 2)
            index_granularity_bytes = data_settings[MergeTreeSetting::index_granularity_bytes];

        max_marks_to_use_cache = MergeTreeDataSelectExecutor::roundRowsOrBytesToMarks(
            settings[Setting::merge_tree_max_rows_to_use_cache],
            settings[Setting::merge_tree_max_bytes_to_use_cache],
            data_settings[MergeTreeSetting::index_granularity],
            index_granularity_bytes);

        auto all_parts_on_remote_disk = checkAllPartsOnRemoteFS(parts);

        size_t min_rows_for_concurrent_read;
        size_t min_bytes_for_concurrent_read;
        if (all_parts_on_remote_disk)
        {
            min_rows_for_concurrent_read = settings[Setting::merge_tree_min_rows_for_concurrent_read_for_remote_filesystem];
            min_bytes_for_concurrent_read = settings[Setting::merge_tree_min_bytes_for_concurrent_read_for_remote_filesystem];
        }
        else
        {
            min_rows_for_concurrent_read = settings[Setting::merge_tree_min_rows_for_concurrent_read];
            min_bytes_for_concurrent_read = settings[Setting::merge_tree_min_bytes_for_concurrent_read];
        }

        min_marks_for_concurrent_read = MergeTreeDataSelectExecutor::minMarksForConcurrentRead(
            min_rows_for_concurrent_read, min_bytes_for_concurrent_read,
            data_settings[MergeTreeSetting::index_granularity], index_granularity_bytes, settings[Setting::merge_tree_min_read_task_size], sum_marks);

        use_uncompressed_cache = settings[Setting::use_uncompressed_cache];
        if (sum_marks > max_marks_to_use_cache)
            use_uncompressed_cache = false;
    }
};

}

Pipe ReadFromMergeTree::readByLayers(
    const RangesInDataParts & parts_with_ranges,
    SplitPartsByRanges split_parts,
    const MergeTreeIndexBuildContextPtr & index_build_context,
    const Names & column_names,
    const InputOrderInfoPtr & input_order_info)
{
    const auto & settings = context->getSettingsRef();

    LOG_TRACE(log, "Spreading mark ranges among streams (reading by layers)");

    PartRangesReadInfo info(parts_with_ranges, settings, *data_settings);
    if (0 == info.sum_marks)
        return {};

    ReadingInOrderStepGetter reading_step_getter;
    Names in_order_column_names_to_read;
    SortDescription sort_description;

    if (reader_settings.read_in_order)
    {
        NameSet column_names_set(column_names.begin(), column_names.end());
        in_order_column_names_to_read = column_names;

        /// Add columns needed to calculate the sorting expression
        for (const auto & column_name : storage_snapshot->metadata->getColumnsRequiredForSortingKey())
        {
            if (column_names_set.contains(column_name))
                continue;

            in_order_column_names_to_read.push_back(column_name);
            column_names_set.insert(column_name);
        }
        auto sorting_expr = storage_snapshot->metadata->getSortingKey().expression;
        const auto & sorting_columns = storage_snapshot->metadata->getSortingKey().column_names;
        std::vector<bool> reverse_flags = storage_snapshot->metadata->getSortingKeyReverseFlags();

        sort_description.compile_sort_description = settings[Setting::compile_sort_description];
        sort_description.min_count_to_compile_sort_description = settings[Setting::min_count_to_compile_sort_description];

        sort_description.reserve(input_order_info->used_prefix_of_sorting_key_size);
        for (size_t i = 0; i < input_order_info->used_prefix_of_sorting_key_size; ++i)
        {
            if (!reverse_flags.empty() && reverse_flags[i])
                sort_description.emplace_back(sorting_columns[i], input_order_info->direction * -1);
            else
                sort_description.emplace_back(sorting_columns[i], input_order_info->direction);
        }

        reading_step_getter
            = [this, &index_build_context, &in_order_column_names_to_read, &info, sorting_expr, &sort_description](auto parts)
        {
            auto pipe = this->read(
                std::move(parts),
                index_build_context,
                in_order_column_names_to_read,
                ReadType::InOrder,
                1 /* num_streams */,
                0 /* min_marks_for_concurrent_read */,
                info.use_uncompressed_cache);

            if (pipe.empty())
            {
                auto header = std::make_shared<const Block>(MergeTreeSelectProcessor::transformHeader(
                    storage_snapshot->getSampleBlockForColumns(in_order_column_names_to_read),
                    lazily_read_info,
                    query_info.row_level_filter,
                    query_info.prewhere_info));
                pipe = Pipe(std::make_shared<NullSource>(header));
            }

            pipe.addSimpleTransform([sorting_expr](const SharedHeader & header)
            {
                return std::make_shared<ExpressionTransform>(header, sorting_expr);
            });

            if (pipe.numOutputPorts() != 1)
            {
                auto transform = std::make_shared<MergingSortedTransform>(
                    pipe.getSharedHeader(),
                    pipe.numOutputPorts(),
                    sort_description,
                    block_size.max_block_size_rows,
                    /*max_block_size_bytes=*/ 0,
                    /*max_dynamic_subcolumns*/ std::nullopt,
                    SortingQueueStrategy::Batch,
                    /*limit=*/ 0,
                    /*always_read_till_end=*/ false,
                    /*out_row_sources_buf=*/ nullptr,
                    /*filter_column_name=*/ std::nullopt,
                    /*use_average_block_sizes=*/ false,
                    /*apply_virtual_row_conversions=*/ false);

                pipe.addTransform(std::move(transform));
            }

            return pipe;
        };
    }
    else
    {
        reading_step_getter = [this, &index_build_context, &column_names, &info](auto parts)
        {
            return this->read(
                std::move(parts),
                index_build_context,
                column_names,
                ReadType::Default,
                1 /* num_streams */,
                info.min_marks_for_concurrent_read,
                info.use_uncompressed_cache);
        };
    }

    auto pipes = ::readByLayers(
        std::move(split_parts),
        storage_snapshot->metadata->getPrimaryKey(),
        std::move(reading_step_getter),
        context);
    return Pipe::unitePipes(std::move(pipes));
}

Pipe ReadFromMergeTree::spreadMarkRangesAmongStreams(
    RangesInDataParts && parts_with_ranges,
    const MergeTreeIndexBuildContextPtr & index_build_context,
    size_t num_streams,
    const Names & column_names)
{
    const auto & settings = context->getSettingsRef();

    LOG_TRACE(log, "Spreading mark ranges among streams (default reading)");

    PartRangesReadInfo info(parts_with_ranges, settings, *data_settings);
    Names tmp_column_names(column_names.begin(), column_names.end());

    if (0 == info.sum_marks)
        return {};

    if (num_streams > 1)
    {
        /// Reduce the number of num_streams if the data is small.
        if (info.sum_marks < num_streams * info.min_marks_for_concurrent_read && parts_with_ranges.size() < num_streams)
        {
            /*
            If the data is fragmented, then allocate the size of parts to num_streams. If the data is not fragmented, besides the sum_marks and
            min_marks_for_concurrent_read, involve the system cores to get the num_streams. Increase the num_streams and decrease the min_marks_for_concurrent_read
            if the data is small but system has plentiful cores. It helps to improve the parallel performance of `MergeTreeRead` significantly.
            Make sure the new num_streams `num_streams * increase_num_streams_ratio` will not exceed the previous calculated prev_num_streams.
            The new info.min_marks_for_concurrent_read `info.min_marks_for_concurrent_read / increase_num_streams_ratio` should be larger than 8.
            https://github.com/ClickHouse/ClickHouse/pull/53867
            */
            if ((info.sum_marks + info.min_marks_for_concurrent_read - 1) / info.min_marks_for_concurrent_read > parts_with_ranges.size())
            {
                const size_t prev_num_streams = num_streams;
                num_streams = (info.sum_marks + info.min_marks_for_concurrent_read - 1) / info.min_marks_for_concurrent_read;
                const size_t increase_num_streams_ratio = std::min(prev_num_streams / num_streams, info.min_marks_for_concurrent_read / 8);
                if (increase_num_streams_ratio > 1)
                {
                    num_streams = num_streams * increase_num_streams_ratio;
                    info.min_marks_for_concurrent_read = (info.sum_marks + num_streams - 1) / num_streams;
                }
            }
            else
                num_streams = parts_with_ranges.size();
        }
    }

    auto read_type = is_parallel_reading_from_replicas ? ReadType::ParallelReplicas : ReadType::Default;

    double read_split_ranges_into_intersecting_and_non_intersecting_injection_probability
        = settings[Setting::merge_tree_read_split_ranges_into_intersecting_and_non_intersecting_injection_probability];
    std::bernoulli_distribution fault(read_split_ranges_into_intersecting_and_non_intersecting_injection_probability);

    if (read_type != ReadType::ParallelReplicas &&
        num_streams > 1 &&
        read_split_ranges_into_intersecting_and_non_intersecting_injection_probability > 0.0 &&
        fault(thread_local_rng) &&
        !isQueryWithFinal() &&
        data.merging_params.is_deleted_column.empty() &&
        !query_info.row_level_filter &&
        !query_info.prewhere_info &&
        !lazily_read_info &&
        !reader_settings.use_query_condition_cache && /// the query condition cache produces incorrect results with intersecting ranges
        !isVectorColumnReplaced()) /// Vector search optimization needs ranges & offsets to be stable
    {
        NameSet column_names_set(column_names.begin(), column_names.end());
        Names in_order_column_names_to_read(column_names);

        /// Add columns needed to calculate the sorting expression
        for (const auto & column_name : storage_snapshot->metadata->getColumnsRequiredForSortingKey())
        {
            if (column_names_set.contains(column_name))
                continue;

            in_order_column_names_to_read.push_back(column_name);
            column_names_set.insert(column_name);
        }

        auto in_order_reading_step_getter = [this, &index_build_context, &in_order_column_names_to_read, &info](auto parts)
        {
            return this->read(
                std::move(parts),
                index_build_context,
                in_order_column_names_to_read,
                ReadType::InOrder,
                1 /* num_streams */,
                0 /* min_marks_for_concurrent_read */,
                info.use_uncompressed_cache);
        };

        auto sorting_expr = storage_snapshot->metadata->getSortingKey().expression;

        SplitPartsWithRangesByPrimaryKeyResult split_ranges_result = splitPartsWithRangesByPrimaryKey(
            storage_snapshot->metadata->getPrimaryKey(),
            storage_snapshot->metadata->getSortingKey(),
            std::move(sorting_expr),
            std::move(parts_with_ranges),
            num_streams,
            context,
            std::move(in_order_reading_step_getter),
            true /*split_parts_ranges_into_intersecting_and_non_intersecting_final*/,
            true /*split_intersecting_parts_ranges_into_layers*/);

        auto merging_pipes = std::move(split_ranges_result.merging_pipes);
        auto non_intersecting_parts_ranges_read_pipe = read(
            std::move(split_ranges_result.non_intersecting_parts_ranges),
            index_build_context,
            tmp_column_names,
            read_type,
            num_streams,
            info.min_marks_for_concurrent_read,
            info.use_uncompressed_cache);

        if (merging_pipes.empty())
            return non_intersecting_parts_ranges_read_pipe;

        Pipes pipes;
        pipes.resize(2);
        pipes[0] = Pipe::unitePipes(std::move(merging_pipes));
        pipes[1] = std::move(non_intersecting_parts_ranges_read_pipe);

        auto conversion_action = ActionsDAG::makeConvertingActions(
            pipes[0].getHeader().getColumnsWithTypeAndName(),
            pipes[1].getHeader().getColumnsWithTypeAndName(),
            ActionsDAG::MatchColumnsMode::Name,
            context);
        auto converting_expr = std::make_shared<ExpressionActions>(std::move(conversion_action));
        pipes[0].addSimpleTransform(
            [converting_expr](const SharedHeader & header)
            {
                return std::make_shared<ExpressionTransform>(header, converting_expr);
            });
        return Pipe::unitePipes(std::move(pipes));
    }

    return read(std::move(parts_with_ranges),
        index_build_context,
        tmp_column_names,
        read_type,
        num_streams,
        info.min_marks_for_concurrent_read,
        info.use_uncompressed_cache);
}

static ActionsDAG createProjection(const Block & header)
{
    return ActionsDAG(header.getNamesAndTypesList());
}

Pipe ReadFromMergeTree::spreadMarkRangesAmongStreamsWithOrder(
    RangesInDataParts && parts_with_ranges,
    const MergeTreeIndexBuildContextPtr & index_build_context,
    size_t num_streams,
    const Names & column_names,
    std::optional<ActionsDAG> & out_projection,
    const InputOrderInfoPtr & input_order_info)
{
    const auto & settings = context->getSettingsRef();

    LOG_TRACE(log, "Spreading ranges among streams with order");

    PartRangesReadInfo info(parts_with_ranges, settings, *data_settings);

    Pipes res;

    if (info.sum_marks == 0)
        return {};

    /// PREWHERE actions can remove some input columns (which are needed only for prewhere condition).
    /// In case of read-in-order, PREWHERE is executed before sorting. But removed columns could be needed for sorting key.
    /// To fix this, we prohibit removing any input in prewhere actions. Instead, projection actions will be added after sorting.
    /// See 02354_read_in_order_prewhere.sql as an example.
    bool have_input_columns_removed_after_prewhere = false;
    if (query_info.prewhere_info || query_info.row_level_filter)
    {
        NameSet sorting_columns;
        for (const auto & column : storage_snapshot->metadata->getSortingKey().expression->getRequiredColumnsWithTypes())
            sorting_columns.insert(column.name);

        have_input_columns_removed_after_prewhere = restorePrewhereInputs(query_info.row_level_filter.get(), query_info.prewhere_info.get(), sorting_columns);
    }

    /// Let's split ranges to avoid reading much data.
    auto split_ranges
        = [rows_granularity = (*data_settings)[MergeTreeSetting::index_granularity], my_max_block_size = block_size.max_block_size_rows]
        (const auto & ranges, int direction)
    {
        MarkRanges new_ranges;
        const size_t max_marks_in_range = (my_max_block_size + rows_granularity - 1) / rows_granularity;
        size_t marks_in_range = 1;

        if (direction == 1)
        {
            /// Split first few ranges to avoid reading much data.
            bool split = false;
            for (auto range : ranges)
            {
                while (!split && range.begin + marks_in_range < range.end)
                {
                    new_ranges.emplace_back(range.begin, range.begin + marks_in_range);
                    range.begin += marks_in_range;
                    marks_in_range *= 2;

                    if (marks_in_range > max_marks_in_range)
                        split = true;
                }
                new_ranges.emplace_back(range.begin, range.end);
            }
        }
        else
        {
            /// Split all ranges to avoid reading much data, because we have to
            ///  store whole range in memory to reverse it.
            for (auto it = ranges.rbegin(); it != ranges.rend(); ++it)
            {
                auto range = *it;
                while (range.begin + marks_in_range < range.end)
                {
                    new_ranges.emplace_front(range.end - marks_in_range, range.end);
                    range.end -= marks_in_range;
                    marks_in_range = std::min(marks_in_range * 2, max_marks_in_range);
                }
                new_ranges.emplace_front(range.begin, range.end);
            }
        }

        return new_ranges;
    };

    if (num_streams > 1)
    {
        /// Reduce num_streams if requested value is unnecessarily large.
        ///
        /// Additional increase of streams number in case of skewed parts, like it's
        /// done in `spreadMarkRangesAmongStreams` won't affect overall performance
        /// due to the single downstream `MergingSortedTransform`.
        if (info.sum_marks < num_streams * info.min_marks_for_concurrent_read && parts_with_ranges.size() < num_streams)
        {
            num_streams = std::max(
                (info.sum_marks + info.min_marks_for_concurrent_read - 1) / info.min_marks_for_concurrent_read, parts_with_ranges.size());
        }
    }

    const bool need_preliminary_merge = (parts_with_ranges.size() > settings[Setting::read_in_order_two_level_merge_threshold]);

    const auto read_type = input_order_info->direction == 1 ? ReadType::InOrder : ReadType::InReverseOrder;

    const size_t total_query_nodes = is_parallel_reading_from_replicas
        ? std::min<size_t>(
              context->getClusterForParallelReplicas()->getShardsInfo().at(0).getAllNodeCount(),
              context->getSettingsRef()[Setting::max_parallel_replicas])
        : 1;

    PoolSettings pool_settings{
        .threads = num_streams,
        .sum_marks = parts_with_ranges.getMarksCountAllParts(),
        .min_marks_for_concurrent_read = info.min_marks_for_concurrent_read,
        .preferred_block_size_bytes = settings[Setting::preferred_block_size_bytes],
        .use_uncompressed_cache = info.use_uncompressed_cache,
        .total_query_nodes = total_query_nodes,
    };

    Pipes pipes;
    /// For parallel replicas the split will be performed on the initiator side.
    if (is_parallel_reading_from_replicas)
    {
        pipes.emplace_back(readInOrder(
            std::move(parts_with_ranges), index_build_context, column_names, pool_settings, read_type, input_order_info->limit));
    }
    else
    {
        const size_t min_marks_per_stream = (info.sum_marks - 1) / num_streams + 1;

        std::vector<RangesInDataParts> split_parts_and_ranges;
        split_parts_and_ranges.reserve(num_streams);

        for (size_t i = 0; i < num_streams && !parts_with_ranges.empty(); ++i)
        {
            size_t need_marks = min_marks_per_stream;
            RangesInDataParts new_parts;

            /// Loop over parts.
            /// We will iteratively take part or some subrange of a part from the back
            ///  and assign a stream to read from it.
            while (need_marks > 0 && !parts_with_ranges.empty())
            {
                RangesInDataPart part = parts_with_ranges.back();
                parts_with_ranges.pop_back();
                size_t & marks_in_part = info.sum_marks_in_parts.back();

                /// We will not take too few rows from a part.
                if (marks_in_part >= info.min_marks_for_concurrent_read && need_marks < info.min_marks_for_concurrent_read)
                    need_marks = info.min_marks_for_concurrent_read;

                /// Do not leave too few rows in the part.
                if (marks_in_part > need_marks && marks_in_part - need_marks < info.min_marks_for_concurrent_read)
                    need_marks = marks_in_part;

                MarkRanges ranges_to_get_from_part;

                /// We take full part if it contains enough marks or
                /// if we know limit and part contains less than 'limit' rows.
                bool take_full_part = marks_in_part <= need_marks || (input_order_info->limit && input_order_info->limit < part.getRowsCount());

                /// We take the whole part if it is small enough.
                if (take_full_part)
                {
                    ranges_to_get_from_part = part.ranges;

                    need_marks -= marks_in_part;
                    info.sum_marks_in_parts.pop_back();
                }
                else
                {
                    /// Loop through ranges in part. Take enough ranges to cover "need_marks".
                    while (need_marks > 0)
                    {
                        if (part.ranges.empty())
                            throw Exception(ErrorCodes::LOGICAL_ERROR, "Unexpected end of ranges while spreading marks among streams");

                        MarkRange & range = part.ranges.front();

                        const size_t marks_in_range = range.end - range.begin;
                        const size_t marks_to_get_from_range = std::min(marks_in_range, need_marks);

                        ranges_to_get_from_part.emplace_back(range.begin, range.begin + marks_to_get_from_range);
                        range.begin += marks_to_get_from_range;
                        marks_in_part -= marks_to_get_from_range;
                        need_marks -= marks_to_get_from_range;
                        if (range.begin == range.end)
                            part.ranges.pop_front();
                    }
                    parts_with_ranges.emplace_back(part);
                }

                ranges_to_get_from_part = split_ranges(ranges_to_get_from_part, input_order_info->direction);
                new_parts.emplace_back(
                    part.data_part,
                    part.parent_part,
                    part.part_index_in_query,
                    part.part_starting_offset_in_query,
                    std::move(ranges_to_get_from_part));
            }

            split_parts_and_ranges.emplace_back(std::move(new_parts));
        }

        for (auto && item : split_parts_and_ranges)
            pipes.emplace_back(readInOrder(
                std::move(item), index_build_context, column_names, pool_settings, read_type, input_order_info->limit));
    }

    Block pipe_header;
    if (!pipes.empty())
        pipe_header = pipes.front().getHeader();

    if (need_preliminary_merge || output_each_partition_through_separate_port)
    {
        size_t prefix_size = input_order_info->used_prefix_of_sorting_key_size;
        auto order_key_prefix_ast = storage_snapshot->metadata->getSortingKey().expression_list_ast->clone();
        order_key_prefix_ast->children.resize(prefix_size);

        auto syntax_result = TreeRewriter(context).analyze(order_key_prefix_ast, storage_snapshot->metadata->getColumns().get(GetColumnsOptions(GetColumnsOptions::AllPhysical).withSubcolumns()));
        auto sorting_key_prefix_expr = ExpressionAnalyzer(order_key_prefix_ast, syntax_result, context).getActionsDAG(false);
        const auto & sorting_columns = storage_snapshot->metadata->getSortingKey().column_names;
        std::vector<bool> reverse_flags = storage_snapshot->metadata->getSortingKeyReverseFlags();

        SortDescription sort_description;
        sort_description.compile_sort_description = settings[Setting::compile_sort_description];
        sort_description.min_count_to_compile_sort_description = settings[Setting::min_count_to_compile_sort_description];

        sort_description.reserve(prefix_size);
        for (size_t i = 0; i < prefix_size; ++i)
        {
            if (!reverse_flags.empty() && reverse_flags[i])
                sort_description.emplace_back(sorting_columns[i], input_order_info->direction * -1);
            else
                sort_description.emplace_back(sorting_columns[i], input_order_info->direction);
        }

        auto sorting_key_expr = std::make_shared<ExpressionActions>(std::move(sorting_key_prefix_expr));

        auto merge_streams = [&](Pipe & pipe)
        {
            pipe.addSimpleTransform([sorting_key_expr](const SharedHeader & header)
                                    { return std::make_shared<ExpressionTransform>(header, sorting_key_expr); });

            if (pipe.numOutputPorts() > 1)
            {
                auto transform = std::make_shared<MergingSortedTransform>(
                    pipe.getSharedHeader(),
                    pipe.numOutputPorts(),
                    sort_description,
                    block_size.max_block_size_rows,
                    /*max_block_size_bytes=*/0,
                    /*max_dynamic_subcolumns=*/ std::nullopt,
                    SortingQueueStrategy::Batch,
                    /*limit=*/ 0,
                    /*always_read_till_end=*/ false,
                    /*out_row_sources_buf=*/ nullptr,
                    /*filter_column_name=*/ std::nullopt,
                    /*use_average_block_sizes=*/ false,
                    /*apply_virtual_row_conversions*/ false);

                pipe.addTransform(std::move(transform));
            }
        };

        if (!pipes.empty() && output_each_partition_through_separate_port)
        {
            /// In contrast with usual aggregation in order that allocates separate AggregatingTransform for each data part,
            /// aggregation of partitioned data uses the same AggregatingTransform for all parts of the same partition.
            /// Thus we need to merge all partition parts into a single sorted stream.
            Pipe pipe = Pipe::unitePipes(std::move(pipes));
            merge_streams(pipe);
            return pipe;
        }

        for (auto & pipe : pipes)
            merge_streams(pipe);
    }

    if (!pipes.empty() && (need_preliminary_merge || have_input_columns_removed_after_prewhere))
        /// Drop temporary columns, added by 'sorting_key_prefix_expr'
        out_projection = createProjection(pipe_header);

    return Pipe::unitePipes(std::move(pipes));
}

static void addMergingFinal(
    Pipe & pipe,
    const SortDescription & sort_description,
    MergeTreeData::MergingParams merging_params,
    const StorageMetadataPtr & metadata_snapshot,
    size_t max_block_size_rows,
    bool enable_vertical_final)
{
    auto header = pipe.getSharedHeader();
    size_t num_outputs = pipe.numOutputPorts();

    auto now = time(nullptr);

    auto get_merging_processor = [&]() -> MergingTransformPtr
    {
        switch (merging_params.mode)
        {
            case MergeTreeData::MergingParams::Ordinary:
                return std::make_shared<MergingSortedTransform>(header, num_outputs,
                            sort_description, max_block_size_rows, /*max_block_size_bytes=*/0, /*max_dynamic_subcolumns*/std::nullopt, SortingQueueStrategy::Batch);

            case MergeTreeData::MergingParams::Collapsing:
                return std::make_shared<CollapsingSortedTransform>(header, num_outputs,
                            sort_description, merging_params.sign_column, true, max_block_size_rows, /*max_block_size_bytes=*/0, /*max_dynamic_subcolumns*/std::nullopt);

            case MergeTreeData::MergingParams::Summing: {
                auto required_columns = metadata_snapshot->getPartitionKey().expression->getRequiredColumns();
                required_columns.append_range(metadata_snapshot->getSortingKey().expression->getRequiredColumns());
                return std::make_shared<SummingSortedTransform>(header, num_outputs,
                            sort_description, merging_params.columns_to_sum, required_columns, max_block_size_rows, /*max_block_size_bytes=*/0, /*max_dynamic_subcolumns*/std::nullopt);
            }

            case MergeTreeData::MergingParams::Aggregating:
                return std::make_shared<AggregatingSortedTransform>(header, num_outputs,
                            sort_description, max_block_size_rows, /*max_block_size_bytes=*/0, /*max_dynamic_subcolumns*/std::nullopt);

            case MergeTreeData::MergingParams::Replacing:
                return std::make_shared<ReplacingSortedTransform>(header, num_outputs,
                            sort_description, merging_params.is_deleted_column, merging_params.version_column, max_block_size_rows, /*max_block_size_bytes=*/0, /*max_dynamic_subcolumns*/std::nullopt, /*out_row_sources_buf_*/ nullptr, /*use_average_block_sizes*/ false, /*cleanup*/ !merging_params.is_deleted_column.empty(), enable_vertical_final);


            case MergeTreeData::MergingParams::VersionedCollapsing:
                return std::make_shared<VersionedCollapsingTransform>(header, num_outputs,
                            sort_description, merging_params.sign_column, max_block_size_rows, /*max_block_size_bytes=*/0, /*max_dynamic_subcolumns*/std::nullopt);

            case MergeTreeData::MergingParams::Graphite:
                return std::make_shared<GraphiteRollupSortedTransform>(header, num_outputs,
                            sort_description, max_block_size_rows, /*max_block_size_bytes=*/0, /*max_dynamic_subcolumns*/std::nullopt, merging_params.graphite_params, now);

            case MergeTreeData::MergingParams::Coalescing:
            {
                auto required_columns = metadata_snapshot->getPartitionKey().expression->getRequiredColumns();
                required_columns.append_range(metadata_snapshot->getSortingKey().expression->getRequiredColumns());
                return std::make_shared<CoalescingSortedTransform>(header, num_outputs,
                            sort_description, merging_params.columns_to_sum, required_columns, max_block_size_rows, /*max_block_size_bytes=*/0, /*max_dynamic_subcolumns*/std::nullopt);
            }
        }
    };

    pipe.addTransform(get_merging_processor());
    if (enable_vertical_final)
        pipe.addSimpleTransform([](const SharedHeader & header_)
                                { return std::make_shared<SelectByIndicesTransform>(header_); });
}

static std::pair<std::shared_ptr<ExpressionActions>, String> createExpressionForPositiveSign(const String & sign_column_name, const Block & header, const ContextPtr & context)
{
    ASTPtr sign_indentifier = std::make_shared<ASTIdentifier>(sign_column_name);
    ASTPtr sign_filter = makeASTOperator("equals", sign_indentifier, std::make_shared<ASTLiteral>(Field(static_cast<Int8>(1))));
    const auto & sign_column = header.getByName(sign_column_name);

    auto syntax_result = TreeRewriter(context).analyze(sign_filter, {{sign_column.name, sign_column.type}});
    auto actions = ExpressionAnalyzer(sign_filter, syntax_result, context).getActionsDAG(false);
    return {std::make_shared<ExpressionActions>(std::move(actions)), sign_filter->getColumnName()};
}

static std::pair<std::shared_ptr<ExpressionActions>, String> createExpressionForIsDeleted(const String & is_deleted_column_name, const Block & header, const ContextPtr & context)
{
    ASTPtr is_deleted_identifier = std::make_shared<ASTIdentifier>(is_deleted_column_name);
    ASTPtr is_deleted_filter = makeASTFunction("equals", is_deleted_identifier, std::make_shared<ASTLiteral>(Field(static_cast<Int8>(0))));

    const auto & is_deleted_column = header.getByName(is_deleted_column_name);

    auto syntax_result = TreeRewriter(context).analyze(is_deleted_filter, {{is_deleted_column.name, is_deleted_column.type}});
    auto actions = ExpressionAnalyzer(is_deleted_filter, syntax_result, context).getActionsDAG(false);
    return {std::make_shared<ExpressionActions>(std::move(actions)), is_deleted_filter->getColumnName()};
}

bool ReadFromMergeTree::doNotMergePartsAcrossPartitionsFinal() const
{
    const auto & settings = context->getSettingsRef();

    /// If setting do_not_merge_across_partitions_select_final is set always prefer it
    if (settings[Setting::do_not_merge_across_partitions_select_final].changed)
        return settings[Setting::do_not_merge_across_partitions_select_final];

    if (!storage_snapshot->metadata->hasPrimaryKey() || !storage_snapshot->metadata->hasPartitionKey())
        return false;

    /** To avoid merging parts across partitions we want result of partition key expression for
      * rows with same primary key to be the same.
      *
      * If partition key expression is deterministic, and contains only columns that are included
      * in primary key, then for same primary key column values, result of partition key expression
      * will be the same.
      */
    const auto & partition_key_expression = storage_snapshot->metadata->getPartitionKey().expression;
    if (partition_key_expression->getActionsDAG().hasNonDeterministic())
        return false;

    const auto & primary_key_columns = storage_snapshot->metadata->getPrimaryKey().column_names;
    NameSet primary_key_columns_set(primary_key_columns.begin(), primary_key_columns.end());

    const auto & partition_key_required_columns = partition_key_expression->getRequiredColumns();
    for (const auto & partition_key_required_column : partition_key_required_columns)
        if (!primary_key_columns_set.contains(partition_key_required_column))
            return false;

    return true;
}

Pipe ReadFromMergeTree::spreadMarkRangesAmongStreamsFinal(
    RangesInDataParts && parts_with_ranges,
    const MergeTreeIndexBuildContextPtr & index_build_context,
    size_t num_streams,
    const Names & origin_column_names,
    const Names & column_names,
    std::optional<ActionsDAG> & out_projection)
{
    const auto & settings = context->getSettingsRef();
    PartRangesReadInfo info(parts_with_ranges, settings, *data_settings);

    assert(num_streams == requested_num_streams);
    num_streams = std::min<size_t>(num_streams, settings[Setting::max_final_threads]);

    /// If setting do_not_merge_across_partitions_select_final is true than we won't merge parts from different partitions.
    /// We have all parts in parts vector, where parts with same partition are nearby.
    /// So we will store iterators pointed to the beginning of each partition range (and parts.end()),
    /// then we will create a pipe for each partition that will run selecting processor and merging processor
    /// for the parts with this partition. In the end we will unite all the pipes.
    std::vector<RangesInDataParts::iterator> parts_to_merge_ranges;
    auto it = parts_with_ranges.begin();
    parts_to_merge_ranges.push_back(it);

    bool do_not_merge_across_partitions_select_final = doNotMergePartsAcrossPartitionsFinal();
    if (do_not_merge_across_partitions_select_final)
    {
        while (it != parts_with_ranges.end())
        {
            it = std::find_if(
                it, parts_with_ranges.end(), [&it](auto & part) { return it->data_part->info.getPartitionId() != part.data_part->info.getPartitionId(); });
            parts_to_merge_ranges.push_back(it);
        }
    }
    else
    {
        /// If do_not_merge_across_partitions_select_final is false we just merge all the parts.
        parts_to_merge_ranges.push_back(parts_with_ranges.end());
    }

    Pipes merging_pipes;
    Pipes no_merging_pipes;

    /// If do_not_merge_across_partitions_select_final is true and num_streams > 1
    /// we will store lonely parts with level > 0 to use parallel select on them.
    RangesInDataParts non_intersecting_parts_by_primary_key;

    auto sorting_expr = storage_snapshot->metadata->getSortingKey().expression;

    if (query_info.prewhere_info || query_info.row_level_filter)
    {
        NameSet sorting_columns;
        for (const auto & column : storage_snapshot->metadata->getSortingKey().expression->getRequiredColumnsWithTypes())
            sorting_columns.insert(column.name);
        restorePrewhereInputs(query_info.row_level_filter.get(), query_info.prewhere_info.get(), sorting_columns);
    }

    for (size_t range_index = 0; range_index < parts_to_merge_ranges.size() - 1; ++range_index)
    {
        /// If do_not_merge_across_partitions_select_final is true and there is only one part in partition
        /// with level > 0 then we won't post-process this part, and if num_streams > 1 we
        /// can use parallel select on such parts.
        bool no_merging_final = do_not_merge_across_partitions_select_final &&
            std::distance(parts_to_merge_ranges[range_index], parts_to_merge_ranges[range_index + 1]) == 1 &&
            parts_to_merge_ranges[range_index]->data_part->info.level > 0 &&
            !reader_settings.read_in_order;

        if (no_merging_final)
        {
            non_intersecting_parts_by_primary_key.push_back(std::move(*parts_to_merge_ranges[range_index]));
            continue;
        }

        Pipes pipes;
        {
            RangesInDataParts new_parts;

            for (auto part_it = parts_to_merge_ranges[range_index]; part_it != parts_to_merge_ranges[range_index + 1]; ++part_it)
            {
                new_parts.emplace_back(
                    part_it->data_part,
                    part_it->parent_part,
                    part_it->part_index_in_query,
                    part_it->part_starting_offset_in_query,
                    part_it->ranges);
            }

            if (new_parts.empty())
                continue;

            if (num_streams > 1 && storage_snapshot->metadata->hasPrimaryKey())
            {
                // Let's split parts into non intersecting parts ranges and layers to ensure data parallelism of FINAL.
                auto in_order_reading_step_getter = [this, &index_build_context, &column_names, &info](auto parts)
                {
                    return this->read(
                        std::move(parts),
                        index_build_context,
                        column_names,
                        ReadType::InOrder,
                        1 /* num_streams */,
                        0 /* min_marks_for_concurrent_read */,
                        info.use_uncompressed_cache);
                };

                /// Parts of non-zero level still may contain duplicate PK values to merge on FINAL if there's is_deleted column.
                /// Non-intersecting ranges will just go through extra filter added by createExpressionForIsDeleted() to filter
                /// deleted rows.
                bool split_parts_ranges_into_intersecting_and_non_intersecting_final
                    = settings[Setting::split_parts_ranges_into_intersecting_and_non_intersecting_final] &&
                          !reader_settings.read_in_order;

                SplitPartsWithRangesByPrimaryKeyResult split_ranges_result = splitPartsWithRangesByPrimaryKey(
                    storage_snapshot->metadata->getPrimaryKey(),
                    storage_snapshot->metadata->getSortingKey(),
                    sorting_expr,
                    std::move(new_parts),
                    num_streams,
                    context,
                    std::move(in_order_reading_step_getter),
                    split_parts_ranges_into_intersecting_and_non_intersecting_final,
                    settings[Setting::split_intersecting_parts_ranges_into_layers_final]);

                for (auto && non_intersecting_parts_range : split_ranges_result.non_intersecting_parts_ranges)
                    non_intersecting_parts_by_primary_key.push_back(std::move(non_intersecting_parts_range));

                for (auto && merging_pipe : split_ranges_result.merging_pipes)
                    pipes.push_back(std::move(merging_pipe));
            }
            else
            {
                pipes.emplace_back(read(
                    std::move(new_parts),
                    index_build_context,
                    column_names,
                    ReadType::InOrder,
                    num_streams,
                    0,
                    info.use_uncompressed_cache));

                pipes.back().addSimpleTransform([sorting_expr](const SharedHeader & header)
                                                { return std::make_shared<ExpressionTransform>(header, sorting_expr); });
            }

            /// Drop temporary columns, added by 'sorting_key_expr'
            if (!out_projection && !pipes.empty())
                out_projection = createProjection(pipes.front().getHeader());
        }

        if (pipes.empty())
            continue;

        Names sort_columns = storage_snapshot->metadata->getSortingKeyColumns();
        std::vector<bool> reverse_flags = storage_snapshot->metadata->getSortingKeyReverseFlags();
        SortDescription sort_description;
        sort_description.compile_sort_description = settings[Setting::compile_sort_description];
        sort_description.min_count_to_compile_sort_description = settings[Setting::min_count_to_compile_sort_description];

        size_t sort_columns_size = sort_columns.size();
        sort_description.reserve(sort_columns_size);

        for (size_t i = 0; i < sort_columns_size; ++i)
        {
            if (!reverse_flags.empty() && reverse_flags[i])
                sort_description.emplace_back(sort_columns[i], -1);
            else
                sort_description.emplace_back(sort_columns[i], 1);
        }

        for (auto & pipe : pipes)
            addMergingFinal(
                pipe,
                sort_description,
                data.merging_params,
                storage_snapshot->metadata,
                block_size.max_block_size_rows,
                enable_vertical_final);

        merging_pipes.emplace_back(Pipe::unitePipes(std::move(pipes)));
    }

    if (!non_intersecting_parts_by_primary_key.empty())
    {
        Pipe pipe;

        /// Collapsing algorithm doesn't expose non-matched rows with a negative sign in queries with FINAL.
        /// To support this logic without merging data, add a filtering by sign column for non-intersecting ranges.
        if (data.merging_params.mode == MergeTreeData::MergingParams::Collapsing)
        {
            auto columns_with_sign = origin_column_names;
            if (std::ranges::find(columns_with_sign, data.merging_params.sign_column) == columns_with_sign.end())
                columns_with_sign.push_back(data.merging_params.sign_column);

            pipe = spreadMarkRangesAmongStreams(
                std::move(non_intersecting_parts_by_primary_key), index_build_context, num_streams, columns_with_sign);
            auto [expression, filter_name] = createExpressionForPositiveSign(data.merging_params.sign_column, pipe.getHeader(), context);

            pipe.addSimpleTransform([&](const SharedHeader & header)
            {
                return std::make_shared<FilterTransform>(header, expression, filter_name, true);
            });
        }
        else if (!data.merging_params.is_deleted_column.empty())
        {
            auto columns_with_is_deleted = origin_column_names;
            if (std::ranges::find(columns_with_is_deleted, data.merging_params.is_deleted_column) == columns_with_is_deleted.end())
                columns_with_is_deleted.push_back(data.merging_params.is_deleted_column);

            pipe = spreadMarkRangesAmongStreams(
                std::move(non_intersecting_parts_by_primary_key), index_build_context, num_streams, columns_with_is_deleted);
            auto [expression, filter_name] = createExpressionForIsDeleted(data.merging_params.is_deleted_column, pipe.getHeader(), context);

            pipe.addSimpleTransform([&](const SharedHeader & header)
            {
                return std::make_shared<FilterTransform>(header, expression, filter_name, true);
            });
        }
        else
        {
            pipe = spreadMarkRangesAmongStreams(
                std::move(non_intersecting_parts_by_primary_key), index_build_context, num_streams, origin_column_names);
        }

        no_merging_pipes.emplace_back(std::move(pipe));
    }

    if (!merging_pipes.empty() && !no_merging_pipes.empty())
    {
        out_projection = {}; /// We do projection here
        Pipes pipes;
        pipes.resize(2);
        pipes[0] = Pipe::unitePipes(std::move(merging_pipes));
        pipes[1] = Pipe::unitePipes(std::move(no_merging_pipes));
        auto conversion_action = ActionsDAG::makeConvertingActions(
            pipes[0].getHeader().getColumnsWithTypeAndName(),
            pipes[1].getHeader().getColumnsWithTypeAndName(),
            ActionsDAG::MatchColumnsMode::Name,
            context);
        auto converting_expr = std::make_shared<ExpressionActions>(std::move(conversion_action));
        pipes[0].addSimpleTransform(
            [converting_expr](const SharedHeader & header)
            {
                return std::make_shared<ExpressionTransform>(header, converting_expr);
            });
        return Pipe::unitePipes(std::move(pipes));
    }
    return merging_pipes.empty() ? Pipe::unitePipes(std::move(no_merging_pipes)) : Pipe::unitePipes(std::move(merging_pipes));
}

ReadFromMergeTree::AnalysisResultPtr ReadFromMergeTree::selectRangesToRead(bool find_exact_ranges) const
{
    analyzed_result_ptr = selectRangesToRead(
        getParts(),
        mutations_snapshot,
        vector_search_parameters,
        top_k_filter_info,
        storage_snapshot->metadata,
        query_info,
        context,
        requested_num_streams,
        max_block_numbers_to_read,
        data,
        data_settings,
        all_column_names,
        log,
        indexes,
        find_exact_ranges,
        is_parallel_reading_from_replicas,
        allow_query_condition_cache);

    return analyzed_result_ptr;
}

static void buildIndexes(
    std::optional<ReadFromMergeTree::Indexes> & indexes,
    const ActionsDAG * filter_actions_dag,
    const MergeTreeData & data,
    const RangesInDataParts & parts,
    [[maybe_unused]] const std::optional<VectorSearchParameters> & vector_search_parameters,
    [[maybe_unused]] const std::optional<TopKFilterInfo> top_k_filter_info,
    const ContextPtr & context,
    const SelectQueryInfo & query_info,
    const StorageMetadataPtr & metadata_snapshot)
{
    indexes.reset();

    // Build and check if primary key is used when necessary
    const auto & primary_key = metadata_snapshot->getPrimaryKey();
    const Names & primary_key_column_names = primary_key.column_names;

    const auto & settings = context->getSettingsRef();

    ActionsDAGWithInversionPushDown filter_dag((filter_actions_dag ? filter_actions_dag->getOutputs().front() : nullptr), context);

    indexes.emplace(
        ReadFromMergeTree::Indexes{KeyCondition{filter_dag, context, primary_key_column_names, primary_key.expression}});

    NamesAndTypesList dummy_names_and_types;
    indexes->key_condition_rpn_template = KeyCondition{filter_dag, context, {}, std::make_shared<ExpressionActions>(ActionsDAG(dummy_names_and_types))};

    if (metadata_snapshot->hasPartitionKey())
    {
        const auto & partition_key = metadata_snapshot->getPartitionKey();
        auto minmax_columns_names = MergeTreeData::getMinMaxColumnsNames(partition_key);
        auto minmax_expression_actions = MergeTreeData::getMinMaxExpr(partition_key, ExpressionActionsSettings(context));

        indexes->minmax_idx_condition.emplace(filter_dag, context, minmax_columns_names, minmax_expression_actions);
        indexes->partition_pruner.emplace(metadata_snapshot, filter_dag, context, false /* strict */);
    }

    indexes->part_values
        = MergeTreeDataSelectExecutor::filterPartsByVirtualColumns(metadata_snapshot, data, parts, filter_dag.predicate, context);

    /// Perform virtual column key analysis only when no corresponding physical columns exist.
    const auto & columns = metadata_snapshot->getColumns();
    if (!columns.has("_part_offset") && !columns.has("_part"))
        MergeTreeDataSelectExecutor::buildKeyConditionFromPartOffset(indexes->part_offset_condition, filter_dag.predicate, context);
    if (!columns.has("_part_offset") && !columns.has("_part_starting_offset"))
        MergeTreeDataSelectExecutor::buildKeyConditionFromTotalOffset(indexes->total_offset_condition, filter_dag.predicate, context);

    indexes->use_skip_indexes = settings[Setting::use_skip_indexes];
    if (query_info.isFinal() && !settings[Setting::use_skip_indexes_if_final])
        indexes->use_skip_indexes = false;

    if (!indexes->use_skip_indexes)
        return;

    const auto & all_indexes = metadata_snapshot->getSecondaryIndices();

    if (all_indexes.empty())
        return;

    std::unordered_set<std::string> ignored_index_names;

    if (settings[Setting::ignore_data_skipping_indices].changed)
    {
        const auto & indices = settings[Setting::ignore_data_skipping_indices].toString();
        ignored_index_names = parseIdentifiersOrStringLiteralsToSet(indices, settings);
    }

    UsefulSkipIndexes skip_indexes;
    using Key = std::pair<String, size_t>;
    std::map<Key, size_t> merged;

    for (const auto & index : all_indexes)
    {
        if (ignored_index_names.contains(index.name))
            continue;

        auto index_helper = MergeTreeIndexFactory::instance().get(index);

        if (index_helper->isMergeable())
        {
            auto [it, inserted]
                = merged.emplace(Key{index_helper->index.type, index_helper->getGranularity()}, skip_indexes.merged_indices.size());
            if (inserted)
            {
                skip_indexes.merged_indices.emplace_back();
                skip_indexes.merged_indices.back().condition = index_helper->createIndexMergedCondition(query_info, metadata_snapshot);
            }

            skip_indexes.merged_indices[it->second].addIndex(index_helper);
            continue;
        }

        MergeTreeIndexConditionPtr condition;
        if (index_helper->isVectorSimilarityIndex())
        {
#if USE_USEARCH
            if (const auto * vector_similarity_index = typeid_cast<const MergeTreeIndexVectorSimilarity *>(index_helper.get()))
                condition = vector_similarity_index->createIndexCondition(filter_dag.predicate, context, vector_search_parameters);
#endif
            if (!condition)
                throw Exception(ErrorCodes::LOGICAL_ERROR, "Unknown vector search index {}", index_helper->index.name);
        }
        else
        {
            if (filter_dag.predicate)
                condition = index_helper->createIndexCondition(filter_dag.predicate, context);
        }

        if (condition && !condition->alwaysUnknownOrTrue())
            skip_indexes.useful_indices.emplace_back(index_helper, condition);

        auto can_skip_index_be_used_for_top_k_filtering = [top_k_filter_info](const MergeTreeIndexPtr & skip_index)
        {
                return top_k_filter_info && skip_index->index.isSimpleSingleColumnIndex() &&
                       skip_index->index.type == "minmax" && skip_index->index.granularity == 1 &&
                       top_k_filter_info->column_name == skip_index->index.column_names[0];
        };

        if (settings[Setting::use_skip_indexes_for_top_k] && can_skip_index_be_used_for_top_k_filtering(index_helper))
        {
            skip_indexes.skip_index_for_top_k_filtering = index_helper;
            LOG_TRACE(getLogger("MergeTreeSkipIndexReader"), "Selected index {} on column {} for top-K optimization, k = {}",
                        index_helper->index.name, top_k_filter_info->column_name, top_k_filter_info->limit_n);
            if (settings[Setting::use_skip_indexes_on_data_read])
                skip_indexes.threshold_tracker = top_k_filter_info->threshold_tracker;
        }
    }

    indexes->use_skip_indexes_for_disjunctions = settings[Setting::use_skip_indexes_for_disjunctions]
                                                    && skip_indexes.useful_indices.size() > 1
                                                    && !indexes->key_condition_rpn_template->hasOnlyConjunctions();
    {
        std::vector<size_t> index_sizes;
        index_sizes.reserve(skip_indexes.useful_indices.size());

        for (const auto & part : parts)
        {
            auto & index_order = skip_indexes.per_part_index_orders.emplace_back();
            index_order.resize(skip_indexes.useful_indices.size());
            std::iota(index_order.begin(), index_order.end(), 0);

            index_sizes.clear();

            for (const auto & idx : skip_indexes.useful_indices)
            {
                size_t index_size = 0;
                auto format = idx.index->getDeserializedFormat(part.data_part->checksums, idx.index->getFileName());

                for (const auto & substream : format.substreams)
                    index_size += part.data_part->getFileSizeOrZero(idx.index->getFileName() + substream.suffix + substream.extension);

                index_sizes.emplace_back(index_size);
            }

            // Move minmax indices to first positions, so they will be applied first as cheapest ones
            std::stable_sort(index_order.begin(), index_order.end(), [ &idx_sizes = std::as_const(index_sizes), &useful_indices = std::as_const(skip_indexes.useful_indices)](const auto & l, const auto & r)
            {
                const auto l_index = useful_indices[l].index;
                const auto r_index = useful_indices[r].index;

                const bool l_is_minmax = typeid_cast<const MergeTreeIndexMinMax *>(l_index.get());
                const bool r_is_minmax = typeid_cast<const MergeTreeIndexMinMax *>(r_index.get());

                auto l_index_priority = l_is_minmax ? 1 : 2;
                auto r_index_priority = r_is_minmax ? 1 : 2;

#if USE_USEARCH
                // A vector similarity index (if present) is the most selective, hence move it to front
                bool l_is_vectorsimilarity = typeid_cast<const MergeTreeIndexVectorSimilarity *>(l_index.get());
                bool r_is_vectorsimilarity = typeid_cast<const MergeTreeIndexVectorSimilarity *>(r_index.get());
                if (l_is_vectorsimilarity)
                    l_index_priority = 0;
                if (r_is_vectorsimilarity)
                    r_index_priority = 0;
#endif
                // negated since we want to prioritize coarser indexes
                const auto neg_l_granularity = -l_index->getGranularity();
                const auto neg_r_granularity = -r_index->getGranularity();

                const auto l_size = idx_sizes[l];
                const auto r_size = idx_sizes[r];

                return std::tie(l_index_priority, neg_l_granularity, l_size) < std::tie(r_index_priority, neg_r_granularity, r_size);
            });
        }
    }

    indexes->skip_indexes = std::move(skip_indexes);
}

void ReadFromMergeTree::applyFilters(ActionDAGNodes added_filter_nodes)
{
    if (!indexes)
    {
        auto dag = ActionsDAG::buildFilterActionsDAG(added_filter_nodes.nodes, query_info.buildNodeNameToInputNodeColumn());
        filter_actions_dag = dag ? std::make_shared<const ActionsDAG>(std::move(*dag)) : nullptr;

        /// NOTE: Currently we store two DAGs for analysis:
        /// (1) SourceStepWithFilter::filter_nodes, (2) query_info.filter_actions_dag. Make sure they are consistent.
        /// TODO: Get rid of filter_actions_dag in query_info after we move analysis of
        /// parallel replicas and unused shards into optimization, similar to projection analysis.
        if (filter_actions_dag)
            query_info.filter_actions_dag = filter_actions_dag;

        buildIndexes(
            indexes,
            query_info.filter_actions_dag.get(),
            data,
            getParts(),
            vector_search_parameters,
            top_k_filter_info,
            context,
            query_info,
            storage_snapshot->metadata);
    }
}

ReadFromMergeTree::AnalysisResultPtr ReadFromMergeTree::selectRangesToRead(
    const RangesInDataParts & parts,
    MergeTreeData::MutationsSnapshotPtr mutations_snapshot,
    const std::optional<VectorSearchParameters> & vector_search_parameters,
    const std::optional<TopKFilterInfo> & top_k_filter_info,
    const StorageMetadataPtr & metadata_snapshot,
    const SelectQueryInfo & query_info_,
    ContextPtr context_,
    size_t num_streams,
    PartitionIdToMaxBlockPtr max_block_numbers_to_read,
    const MergeTreeData & data,
    const MergeTreeSettingsPtr & data_settings_,
    const Names & all_column_names,
    LoggerPtr log,
    std::optional<Indexes> & indexes,
    bool find_exact_ranges,
    bool is_parallel_reading_from_replicas_,
    bool allow_query_condition_cache_)
{
    AnalysisResult result;
    RangesInDataParts res_parts;
    const auto & settings = context_->getSettingsRef();

    size_t total_parts = parts.size();

    result.column_names_to_read = all_column_names;

    /// If there are only virtual columns in the query, you must request at least one non-virtual one.
    if (result.column_names_to_read.empty())
    {
        NamesAndTypesList available_real_columns = metadata_snapshot->getColumns().getAllPhysical();
        result.column_names_to_read.push_back(ExpressionActions::getSmallestColumn(available_real_columns).name);
    }

    // Build and check if primary key is used when necessary
    const auto & primary_key = metadata_snapshot->getPrimaryKey();
    const Names & primary_key_column_names = primary_key.column_names;

    if (!indexes)
        buildIndexes(
            indexes,
            query_info_.filter_actions_dag.get(),
            data,
            parts,
            vector_search_parameters,
            top_k_filter_info,
            context_,
            query_info_,
            metadata_snapshot);

    if (indexes->part_values && indexes->part_values->empty())
        return std::make_shared<AnalysisResult>(std::move(result));

    if (indexes->key_condition.alwaysUnknownOrTrue())
    {
        if (settings[Setting::force_primary_key])
        {
            throw Exception(ErrorCodes::INDEX_NOT_USED,
                "Primary key ({}) is not used and setting 'force_primary_key' is set",
                fmt::join(primary_key_column_names, ", "));
        }
    } else
    {
        ProfileEvents::increment(ProfileEvents::SelectQueriesWithPrimaryKeyUsage);
    }

    LOG_DEBUG(log, "Key condition: {}", indexes->key_condition.toString());

    if (indexes->part_offset_condition)
        LOG_DEBUG(log, "Part offset condition: {}", indexes->part_offset_condition->toString());

    if (indexes->total_offset_condition)
        LOG_DEBUG(log, "Total offset condition: {}", indexes->total_offset_condition->toString());

    if (indexes->key_condition.alwaysFalse())
        return std::make_shared<AnalysisResult>(std::move(result));

    size_t total_marks_pk = 0;
    size_t parts_before_pk = 0;
    bool add_index_stat_row_for_pk_expand = false;

    {
        res_parts = MergeTreeDataSelectExecutor::filterPartsByPartition(
            parts,
            indexes->partition_pruner,
            indexes->minmax_idx_condition,
            indexes->part_values,
            metadata_snapshot,
            data,
            context_,
            max_block_numbers_to_read.get(),
            log,
            result.index_stats);

        result.sampling = MergeTreeDataSelectExecutor::getSampling(
            query_info_,
            metadata_snapshot->getColumns().getAllPhysical(),
            res_parts,
            indexes->key_condition,
            data,
            metadata_snapshot,
            context_,
            log);

        if (result.sampling.read_nothing)
            return std::make_shared<AnalysisResult>(std::move(result));

        for (const auto & part : res_parts)
            total_marks_pk += part.data_part->index_granularity->getMarksCountWithoutFinal();
        parts_before_pk = res_parts.size();

        MergeTreeDataSelectExecutor::filterPartsByQueryConditionCache(res_parts, query_info_, vector_search_parameters, mutations_snapshot, context_, log);

<<<<<<< HEAD
        auto reader_settings = MergeTreeReaderSettings::createForQuery(context_, *data_settings_, query_info_);
=======
        auto reader_settings = MergeTreeReaderSettings::createForQuery(context_, *data.getSettings(), query_info_);
        if (!allow_query_condition_cache_)
            reader_settings.use_query_condition_cache = false;
>>>>>>> 500453b3
        result.parts_with_ranges = MergeTreeDataSelectExecutor::filterPartsByPrimaryKeyAndSkipIndexes(
            res_parts,
            metadata_snapshot,
            mutations_snapshot,
            query_info_,
            context_,
            indexes->key_condition,
            indexes->part_offset_condition,
            indexes->total_offset_condition,
            indexes->key_condition_rpn_template,
            indexes->skip_indexes,
            top_k_filter_info,
            reader_settings,
            log,
            num_streams,
            result.index_stats,
            indexes->use_skip_indexes,
            indexes->use_skip_indexes_for_disjunctions,
            find_exact_ranges,
            query_info_.isFinal(),
            is_parallel_reading_from_replicas_,
            result);

        if (indexes->use_skip_indexes && !indexes->skip_indexes.empty() && query_info_.isFinal()
            && settings[Setting::use_skip_indexes_if_final_exact_mode])
        {
            result.parts_with_ranges
                = findPKRangesForFinalAfterSkipIndex(primary_key, metadata_snapshot->getSortingKey(), result.parts_with_ranges, log);
            add_index_stat_row_for_pk_expand = true;
        }

        std::optional<size_t> condition_hash;
        if (reader_settings.use_query_condition_cache && query_info_.filter_actions_dag && !query_info_.isFinal())
        {
            const auto & outputs = query_info_.filter_actions_dag->getOutputs();
            if (outputs.size() == 1 && VirtualColumnUtils::isDeterministic(outputs.front()))
                condition_hash = outputs.front()->getHash();
        }

        /// Fill query condition cache with ranges excluded by index analysis.
        if (condition_hash)
        {
            RangesInDataParts remaining;

            auto it_parts = res_parts.begin();
            auto it_result = result.parts_with_ranges.begin();

            while (it_parts != res_parts.end())
            {
                if (it_result != result.parts_with_ranges.end() && it_parts->part_index_in_query == it_result->part_index_in_query)
                {
                    auto & full_ranges = it_parts->ranges;
                    const auto & kept_ranges = it_result->ranges;

                    MarkRanges diff_ranges;

                    auto * it_full = full_ranges.begin();
                    const auto * it_kept = kept_ranges.begin();

                    while (it_full != full_ranges.end())
                    {
                        if (it_kept == kept_ranges.end() || it_full->end <= it_kept->begin)
                        {
                            /// full range is completely before kept range, keep it
                            diff_ranges.push_back(*it_full);
                            ++it_full;
                        }
                        else if (it_full->begin >= it_kept->end)
                        {
                            /// full range is completely after kept range, move to next kept
                            ++it_kept;
                        }
                        else
                        {
                            /// overlap, need to slice
                            if (it_full->begin < it_kept->begin)
                                diff_ranges.push_back({it_full->begin, it_kept->begin});

                            if (it_full->end > it_kept->end)
                            {
                                /// adjust full range and check next kept range
                                *it_full = {it_kept->end, it_full->end};
                                ++it_kept;
                            }
                            else
                            {
                                /// fully covered or trimmed
                                ++it_full;
                            }
                        }
                    }

                    if (!diff_ranges.empty())
                    {
                        remaining.emplace_back(
                            it_parts->data_part,
                            it_parts->parent_part,
                            it_parts->part_index_in_query,
                            it_parts->part_starting_offset_in_query,
                            std::move(diff_ranges));
                    }

                    ++it_parts;
                    ++it_result;
                }
                else
                {
                    /// part was erased entirely, keep it whole
                    remaining.push_back(*it_parts);
                    ++it_parts;
                }
            }

            auto query_condition_cache = Context::getGlobalContextInstance()->getQueryConditionCache();
            const auto * output = query_info_.filter_actions_dag->getOutputs().front();
            for (const auto & remaining_ranges : remaining)
            {
                const auto & data_part = remaining_ranges.data_part;
                String part_name = data_part->isProjectionPart() ? fmt::format("{}:{}", data_part->getParentPartName(), data_part->name)
                                                                 : data_part->name;
                query_condition_cache->write(
                    data_part->storage.getStorageID().uuid,
                    part_name,
                    *condition_hash,
                    reader_settings.query_condition_cache_store_conditions_as_plaintext ? output->result_name : "",
                    remaining_ranges.ranges,
                    data_part->index_granularity->getMarksCount(),
                    data_part->index_granularity->hasFinalMark());
            }
        }
    }

    size_t sum_marks_pk = total_marks_pk;
    for (const auto & stat : result.index_stats)
        if (stat.type == IndexType::PrimaryKey)
            sum_marks_pk = stat.num_granules_after;

    size_t sum_marks = 0;
    size_t sum_ranges = 0;
    size_t sum_rows = 0;

    for (const auto & part : result.parts_with_ranges)
    {
        sum_ranges += part.ranges.size();
        sum_marks += part.getMarksCount();
        sum_rows += part.getRowsCount();
    }

    if (add_index_stat_row_for_pk_expand)
    {
        result.index_stats.emplace_back(ReadFromMergeTree::IndexStat{
            .type = ReadFromMergeTree::IndexType::PrimaryKeyExpand,
            .description = "Selects all granules that intersect by PK values with the previous skip indexes selection",
            .num_parts_after = result.parts_with_ranges.size(),
            .num_granules_after = sum_marks});
    }

    result.total_parts = total_parts;
    result.parts_before_pk = parts_before_pk;
    result.selected_parts = result.parts_with_ranges.size();
    result.selected_ranges = sum_ranges;
    result.selected_marks = sum_marks;
    result.selected_marks_pk = sum_marks_pk;
    result.total_marks_pk = total_marks_pk;
    result.selected_rows = sum_rows;
    result.has_exact_ranges = result.selected_parts == 0 || find_exact_ranges;

    if (query_info_.input_order_info)
        result.read_type = (query_info_.input_order_info->direction > 0)
            ? ReadType::InOrder
            : ReadType::InReverseOrder;

    return std::make_shared<AnalysisResult>(std::move(result));
}

int ReadFromMergeTree::getSortDirection() const
{
    if (query_info.input_order_info)
        return query_info.input_order_info->direction;

    return 1;
}

void ReadFromMergeTree::updateSortDescription()
{
    result_sort_description = getSortDescriptionForOutputHeader(
        output_header,
        storage_snapshot->metadata->getSortingKeyColumns(),
        storage_snapshot->metadata->getSortingKeyReverseFlags(),
        getSortDirection(),
        query_info.input_order_info,
        query_info.row_level_filter,
        query_info.prewhere_info,
        enable_vertical_final);
}

bool ReadFromMergeTree::isParallelReplicasLocalPlanForInitiator() const
{
    return is_parallel_reading_from_replicas && context->getSettingsRef()[Setting::parallel_replicas_local_plan]
        && context->canUseParallelReplicasOnInitiator();
}

bool ReadFromMergeTree::requestReadingInOrder(size_t prefix_size, int direction, size_t read_limit)
{
    /// if dirction is not set, use current one
    if (!direction)
        direction = getSortDirection();

    /// Disable read-in-order optimization for reverse order with final.
    /// Otherwise, it can lead to incorrect final behavior because the implementation may rely on the reading in direct order).
    if (direction != 1 && query_info.isFinal())
        return false;

    query_info.input_order_info = std::make_shared<InputOrderInfo>(SortDescription{}, prefix_size, direction, read_limit);
    reader_settings.read_in_order = true;

    /// In case or read-in-order, don't create too many reading streams.
    /// Almost always we are reading from a single stream at a time because of merge sort.
    if (output_streams_limit)
        requested_num_streams = output_streams_limit;

    /// All *InOrder optimization rely on an assumption that output stream is sorted, but vertical FINAL breaks this rule
    /// Let prefer in-order optimization over vertical FINAL for now
    enable_vertical_final = false;

    updateSortDescription();

    /// Re-calculate analysis result to have correct read_type
    /// For some reason for projection it breaks aggregation in order, so skip it
    if (analyzed_result_ptr && !analyzed_result_ptr->readFromProjection())
        selectRangesToRead();

    return true;
}

bool ReadFromMergeTree::setVirtualRowConversions(ActionsDAG virtual_row_conversion_)
{
    /// Disable virtual row for FINAL.
    if (isQueryWithFinal() || !context->getSettingsRef()[Setting::read_in_order_use_virtual_row])
        return false;

    virtual_row_conversion = std::make_shared<ExpressionActions>(std::move(virtual_row_conversion_));
    return true;
}


bool ReadFromMergeTree::readsInOrder() const
{
    return reader_settings.read_in_order;
}

void ReadFromMergeTree::updatePrewhereInfo(const PrewhereInfoPtr & prewhere_info_value)
{
    query_info.prewhere_info = prewhere_info_value;

    output_header = std::make_shared<const Block>(MergeTreeSelectProcessor::transformHeader(
        storage_snapshot->getSampleBlockForColumns(all_column_names),
        lazily_read_info,
        query_info.row_level_filter,
        prewhere_info_value));

    updateSortDescription();
}

void ReadFromMergeTree::updateLazilyReadInfo(const LazilyReadInfoPtr & lazily_read_info_value)
{
    lazily_read_info = lazily_read_info_value;

    NameSet names_set;

    for (const auto & column : lazily_read_info->lazily_read_columns)
    {
        names_set.insert(column.name);
    }
    std::erase_if(all_column_names, [&names_set] (const String & column_name)
    {
        return names_set.contains(column_name);
    });

    if (std::find_if(all_column_names.begin(), all_column_names.end(), [] (const String & column_name)
        { return column_name == "_part_offset"; }) == all_column_names.end())
    {
        lazily_read_info->remove_part_offset_column = true;
        all_column_names.emplace_back("_part_offset");
    }

    output_header = std::make_shared<const Block>(MergeTreeSelectProcessor::transformHeader(
        storage_snapshot->getSampleBlockForColumns(all_column_names),
        lazily_read_info,
        query_info.row_level_filter,
        query_info.prewhere_info));

    /// if analysis has already been done (like in optimization for projections),
    /// then update columns to read in analysis result
    if (analyzed_result_ptr)
        analyzed_result_ptr->column_names_to_read = all_column_names;
}

void ReadFromMergeTree::replaceVectorColumnWithDistanceColumn(const String & vector_column)
{
    if (isVectorColumnReplaced())
        throw Exception(ErrorCodes::LOGICAL_ERROR, "Vector column unexpectedly already replaced.");
    std::erase(all_column_names, vector_column);
    all_column_names.emplace_back("_distance");
    output_header = std::make_shared<const Block>(MergeTreeSelectProcessor::transformHeader(
        storage_snapshot->getSampleBlockForColumns(all_column_names),
        lazily_read_info,
        query_info.row_level_filter,
        query_info.prewhere_info));

    /// if analysis has already been done (like in optimization for projections),
    /// then update columns to read in analysis result
    if (analyzed_result_ptr)
        analyzed_result_ptr->column_names_to_read = all_column_names;
}

bool ReadFromMergeTree::isVectorColumnReplaced() const
{
    return std::ranges::find(all_column_names, "_distance") != all_column_names.end();
}

bool ReadFromMergeTree::requestOutputEachPartitionThroughSeparatePort()
{
    if (isQueryWithFinal())
        return false;

    /// With parallel replicas we have to have only a single instance of `MergeTreeReadPoolParallelReplicas` per replica.
    /// With aggregation-by-partitions optimisation we might create a separate pool for each partition.
    if (is_parallel_reading_from_replicas)
        return false;

    const auto & settings = context->getSettingsRef();

    const auto partitions_cnt = countPartitions(getParts());
    if (!settings[Setting::force_aggregate_partitions_independently]
        && (partitions_cnt == 1 || partitions_cnt < settings[Setting::max_threads] / 2))
    {
        LOG_TRACE(
            log,
            "Independent aggregation by partitions won't be used because there are too few of them: {}. You can set "
            "force_aggregate_partitions_independently to suppress this check",
            partitions_cnt);
        return false;
    }

    if (!settings[Setting::force_aggregate_partitions_independently]
        && (partitions_cnt > settings[Setting::max_number_of_partitions_for_independent_aggregation]))
    {
        LOG_TRACE(
            log,
            "Independent aggregation by partitions won't be used because there are too many of them: {}. You can increase "
            "max_number_of_partitions_for_independent_aggregation (current value is {}) or set "
            "force_aggregate_partitions_independently to suppress this check",
            partitions_cnt,
            settings[Setting::max_number_of_partitions_for_independent_aggregation].value);
        return false;
    }

    if (!settings[Setting::force_aggregate_partitions_independently])
    {
        std::unordered_map<String, size_t> partition_rows;
        for (const auto & part : getParts())
            partition_rows[part.data_part->info.getPartitionId()] += part.data_part->rows_count;
        size_t sum_rows = 0;
        size_t max_rows = 0;
        for (const auto & [_, rows] : partition_rows)
        {
            sum_rows += rows;
            max_rows = std::max(max_rows, rows);
        }

        /// Merging shouldn't take more time than preaggregation in normal cases. And exec time is proportional to the amount of data.
        /// We assume that exec time of independent aggr is proportional to the maximum of sizes and
        /// exec time of ordinary aggr is proportional to sum of sizes divided by number of threads and multiplied by two (preaggregation + merging).
        const size_t avg_rows_in_partition = sum_rows / settings[Setting::max_threads];
        if (max_rows > avg_rows_in_partition * 2)
        {
            LOG_TRACE(
                log,
                "Independent aggregation by partitions won't be used because there are too big skew in the number of rows between "
                "partitions. You can set force_aggregate_partitions_independently to suppress this check");
            return false;
        }
    }

    return output_each_partition_through_separate_port = true;
}

ReadFromMergeTree::AnalysisResult & ReadFromMergeTree::getAnalysisResultImpl() const
{
    if (!analyzed_result_ptr)
        analyzed_result_ptr = selectRangesToRead();

    return *analyzed_result_ptr;
}

bool ReadFromMergeTree::isQueryWithSampling() const
{
    if (context->getSettingsRef()[Setting::parallel_replicas_count] > 1 && data.supportsSampling())
        return true;

    if (query_info.table_expression_modifiers)
        return query_info.table_expression_modifiers->getSampleSizeRatio() != std::nullopt;

    const auto & select = query_info.query->as<ASTSelectQuery &>();
    return select.sampleSize() != nullptr;
}

Pipe ReadFromMergeTree::spreadMarkRanges(
    RangesInDataParts && parts_with_ranges,
    const MergeTreeIndexBuildContextPtr & index_build_context,
    size_t num_streams,
    AnalysisResult & result,
    std::optional<ActionsDAG> & result_projection)
{
    const bool final = isQueryWithFinal();
    Names column_names_to_read = result.column_names_to_read;
    NameSet names(column_names_to_read.begin(), column_names_to_read.end());

    if (result.sampling.use_sampling)
    {
        NameSet sampling_columns;

        /// Add columns needed for `sample_by_ast` to `column_names_to_read`.
        for (const auto & column : result.sampling.filter_expression->getRequiredColumns().getNames())
        {
            if (names.emplace(column).second)
                column_names_to_read.push_back(column);

            sampling_columns.insert(column);
        }

        if (query_info.prewhere_info || query_info.row_level_filter)
            restorePrewhereInputs(query_info.row_level_filter.get(), query_info.prewhere_info.get(), sampling_columns);
    }

    if (final)
    {
        chassert(!is_parallel_reading_from_replicas);

        if (output_each_partition_through_separate_port)
            throw Exception(ErrorCodes::LOGICAL_ERROR, "Optimization isn't supposed to be used for queries with final");

        auto original_column_names = column_names_to_read;

        /// Add columns needed to calculate the sorting expression and the sign.
        for (const auto & column : storage_snapshot->metadata->getColumnsRequiredForSortingKey())
        {
            if (names.emplace(column).second)
                column_names_to_read.push_back(column);
        }

        if (!data.merging_params.is_deleted_column.empty() && names.emplace(data.merging_params.is_deleted_column).second)
            column_names_to_read.push_back(data.merging_params.is_deleted_column);
        if (!data.merging_params.sign_column.empty() && names.emplace(data.merging_params.sign_column).second)
            column_names_to_read.push_back(data.merging_params.sign_column);
        if (!data.merging_params.version_column.empty() && names.emplace(data.merging_params.version_column).second)
            column_names_to_read.push_back(data.merging_params.version_column);

        return spreadMarkRangesAmongStreamsFinal(
            std::move(parts_with_ranges),
            index_build_context,
            num_streams,
            original_column_names,
            column_names_to_read,
            result_projection);
    }

    if (!result.split_parts.layers.empty())
        return readByLayers(
            result.parts_with_ranges,
            std::move(result.split_parts),
            index_build_context,
            column_names_to_read,
            query_info.input_order_info);

    if (query_info.input_order_info)
    {
        return spreadMarkRangesAmongStreamsWithOrder(
            std::move(parts_with_ranges),
            index_build_context,
            num_streams,
            column_names_to_read,
            result_projection,
            query_info.input_order_info);
    }

    return spreadMarkRangesAmongStreams(std::move(parts_with_ranges), index_build_context, num_streams, column_names_to_read);
}

Pipe ReadFromMergeTree::groupStreamsByPartition(
    AnalysisResult & result,
    const MergeTreeIndexBuildContextPtr & index_build_context,
    std::optional<ActionsDAG> & result_projection)
{
    auto && parts_with_ranges = std::move(result.parts_with_ranges);

    if (parts_with_ranges.empty())
        return {};

    const size_t partitions_cnt = std::max<size_t>(countPartitions(parts_with_ranges), 1);
    const size_t partitions_per_stream = std::max<size_t>(1, partitions_cnt / requested_num_streams);
    const size_t num_streams = std::max<size_t>(1, requested_num_streams / partitions_cnt);

    Pipes pipes;
    for (auto begin = parts_with_ranges.begin(), end = begin; end != parts_with_ranges.end(); begin = end)
    {
        for (size_t i = 0; i < partitions_per_stream; ++i)
            end = std::find_if(
                end,
                parts_with_ranges.end(),
                [&end](const auto & part) { return end->data_part->info.getPartitionId() != part.data_part->info.getPartitionId(); });

        RangesInDataParts partition_parts{std::make_move_iterator(begin), std::make_move_iterator(end)};

        pipes.emplace_back(
            spreadMarkRanges(std::move(partition_parts), index_build_context, num_streams, result, result_projection));
        if (!pipes.back().empty())
            pipes.back().resize(1);
    }

    return Pipe::unitePipes(std::move(pipes));
}

QueryPlanStepPtr ReadFromMergeTree::clone() const
{
    AnalysisResultPtr analysis_result_copy;
    if (analyzed_result_ptr)
        analysis_result_copy = std::make_shared<AnalysisResult>(*analyzed_result_ptr);

    auto cloned_step = std::make_unique<ReadFromMergeTree>(
        prepared_parts,
        mutations_snapshot,
        all_column_names,
        data,
        data_settings,
        query_info,
        storage_snapshot,
        context,
        block_size.max_block_size_rows,
        requested_num_streams,
        max_block_numbers_to_read,
        log,
        std::move(analysis_result_copy),
        is_parallel_reading_from_replicas,
        all_ranges_callback,
        read_task_callback,
        number_of_current_replica);
    cloned_step->allow_query_condition_cache = allow_query_condition_cache;
    cloned_step->enable_remove_parts_from_snapshot_optimization = enable_remove_parts_from_snapshot_optimization;
    return cloned_step;
}

bool ReadFromMergeTree::supportsSkipIndexesOnDataRead() const
{
    if (!indexes || !indexes->use_skip_indexes || indexes->skip_indexes.empty())
        return false;

    const auto & settings = context->getSettingsRef();
    if (!settings[Setting::use_skip_indexes_on_data_read])
        return false;

    if (query_info.isFinal() && settings[Setting::use_skip_indexes_if_final_exact_mode])
        return false;

    if (is_parallel_reading_from_replicas)
        return false;

    /// Settings `read_overflow_mode = 'throw'` and `max_rows_to_read` are evaluated early during execution,
    /// during initialization of the pipeline based on estimated row counts. Estimation doesn't work properly
    /// if the skip index is evaluated during data read (scan).
    if (settings[Setting::read_overflow_mode] == OverflowMode::THROW && settings[Setting::max_rows_to_read])
        return false;

    return true;
}

void ReadFromMergeTree::initializePipeline(QueryPipelineBuilder & pipeline, const BuildQueryPipelineSettings &)
{
    auto & result = getAnalysisResult();

    if (enable_remove_parts_from_snapshot_optimization)
    {
        /// Do not keep data parts in snapshot.
        /// They are stored separately, and some could be released after PK analysis.
        storage_snapshot->data = std::make_unique<MergeTreeData::SnapshotData>();
    }

<<<<<<< HEAD
=======
    const auto & local_settings = context->getSettingsRef();

    /// Check if we should apply row policy and prewhere after FINAL instead of during reading
    /// (for correct behavior with ReplacingMergeTree where row policy should not affect which row "wins" during deduplication)
    /// also PREWHERE must always be executed after row policy, so if row policy is deferred, prewhere must be too
    FilterDAGInfoPtr deferred_row_level_filter;
    PrewhereInfoPtr deferred_prewhere_info;

    if (isQueryWithFinal())
    {
        bool defer_row_policy = local_settings[Setting::apply_row_policy_after_final] && query_info.row_level_filter;
        bool defer_prewhere = local_settings[Setting::apply_prewhere_after_final] && query_info.prewhere_info;

        /// If row policy is deferred and uses non-sorting-key columns, prewhere must also be deferred
        /// to maintain correct execution order (row policy before prewhere).
        if (defer_row_policy && query_info.prewhere_info)
        {
            const auto & sorting_key_columns = storage_snapshot->metadata->getSortingKeyColumns();
            NameSet sorting_key_columns_set(sorting_key_columns.begin(), sorting_key_columns.end());

            auto filter_required_columns = query_info.row_level_filter->actions.getRequiredColumnsNames();
            bool all_columns_in_sorting_key = true;
            for (const auto & col : filter_required_columns)
            {
                if (!sorting_key_columns_set.contains(col))
                {
                    all_columns_in_sorting_key = false;
                    break;
                }
            }

            /// If row policy uses non-sorting-key columns, we must defer prewhere too
            if (!all_columns_in_sorting_key)
                defer_prewhere = true;
        }

        if (defer_row_policy || defer_prewhere)
        {
            /// Save the filters and clear them from query_info so they won't be applied during reading
            if (defer_row_policy)
            {
                deferred_row_level_filter = query_info.row_level_filter;
                query_info.row_level_filter = nullptr;
            }

            if (defer_prewhere)
            {
                deferred_prewhere_info = query_info.prewhere_info;
                query_info.prewhere_info = nullptr;
            }

            /// Ensure columns required by deferred filters are included in the columns to read.
            /// Without this, SELECT x would fail if row policy uses column y.
            NameSet columns_to_read_set(result.column_names_to_read.begin(), result.column_names_to_read.end());
            NameSet all_columns_set(all_column_names.begin(), all_column_names.end());

            auto add_required_columns = [&](const Names & required_columns)
            {
                for (const auto & col : required_columns)
                {
                    if (!columns_to_read_set.contains(col))
                    {
                        result.column_names_to_read.push_back(col);
                        columns_to_read_set.insert(col);
                    }
                    if (!all_columns_set.contains(col))
                    {
                        all_column_names.push_back(col);
                        all_columns_set.insert(col);
                    }
                }
            };

            if (deferred_row_level_filter)
                add_required_columns(deferred_row_level_filter->actions.getRequiredColumnsNames());

            if (deferred_prewhere_info)
                add_required_columns(deferred_prewhere_info->prewhere_actions.getRequiredColumnsNames());

            /// Recreate output_header without the deferred filters since they will be applied after FINAL
            output_header = std::make_shared<const Block>(MergeTreeSelectProcessor::transformHeader(
                storage_snapshot->getSampleBlockForColumns(all_column_names),
                lazily_read_info,
                defer_row_policy ? nullptr : query_info.row_level_filter,
                defer_prewhere ? nullptr : query_info.prewhere_info));

            LOG_DEBUG(
                log,
                "Deferring filters to after FINAL: row_policy={}, prewhere={}. columns_to_read={}",
                defer_row_policy,
                defer_prewhere,
                fmt::join(result.column_names_to_read, ","));
        }
    }

>>>>>>> 500453b3
    shared_virtual_fields.emplace("_sample_factor", result.sampling.used_sample_factor);

    LOG_DEBUG(
        log,
        "Selected {}/{} parts by partition key, {} parts by primary key, {}/{} marks by primary key, {} marks to read from {} ranges",
        result.parts_before_pk,
        result.total_parts,
        result.selected_parts,
        result.selected_marks_pk,
        result.total_marks_pk,
        result.selected_marks,
        result.selected_ranges);

    // Adding partition info to QueryAccessInfo.
    if (context->hasQueryContext() && !query_info.is_internal)
    {
        Names partition_names;
        for (const auto & part : result.parts_with_ranges)
        {
            partition_names.emplace_back(
                fmt::format("{}.{}", data.getStorageID().getFullNameNotQuoted(), part.data_part->info.getPartitionId()));
        }
        context->getQueryContext()->addQueryAccessInfo(partition_names);
    }

    ProfileEvents::increment(ProfileEvents::SelectedParts, result.selected_parts);
    ProfileEvents::increment(ProfileEvents::SelectedPartsTotal, result.total_parts);
    ProfileEvents::increment(ProfileEvents::SelectedRanges, result.selected_ranges);
    ProfileEvents::increment(ProfileEvents::SelectedMarks, result.selected_marks);
    ProfileEvents::increment(ProfileEvents::SelectedMarksTotal, result.total_marks_pk);

    auto query_id_holder = result.checkLimits(*context, data, *data_settings);

    /// If we have neither a WHERE nor a PREWHERE condition, the query condition cache doesn't save anything --> disable it.
    bool has_where_or_prewhere = query_info.prewhere_info || query_info.filter_actions_dag;
    if (!allow_query_condition_cache || !has_where_or_prewhere)
        reader_settings.use_query_condition_cache = false;

    /// Initializing parallel replicas coordinator with empty ranges to read in case of
    /// local plan for initiator to prevent coordinator initialization by other replicas
    /// (which may skip index analysis).
    if (result.parts_with_ranges.empty() && isParallelReplicasLocalPlanForInitiator())
    {
        const auto & client_info = context->getClientInfo();

        auto extension = ParallelReadingExtension{
            all_ranges_callback.value(),
            read_task_callback.value(),
            number_of_current_replica.value_or(client_info.number_of_current_replica),
            context->getClusterForParallelReplicas()->getShardsInfo().at(0).getAllNodeCount()};

        auto get_coordination_mode = [&]
        {
            if (!query_info.input_order_info)
                return CoordinationMode::Default;

            return result.read_type == ReadType::InOrder
                ? CoordinationMode::WithOrder
                : CoordinationMode::ReverseOrder;
        };
        extension.sendInitialRequest(get_coordination_mode(), result.parts_with_ranges, /*mark_segment_size=*/1);
    }

    if (result.parts_with_ranges.empty())
    {
        pipeline.init(Pipe(std::make_shared<NullSource>(getOutputHeader())));
        return;
    }

    selected_marks = result.selected_marks;
    selected_rows = result.selected_rows;
    selected_parts = result.selected_parts;
    /// Projection, that needed to drop columns, which have appeared by execution
    /// of some extra expressions, and to allow execute the same expressions later.
    /// NOTE: It may lead to double computation of expressions.
    std::optional<ActionsDAG> result_projection;

    if (lazily_read_info)
    {
        for (const auto & ranges_in_data_part : result.parts_with_ranges)
        {
            auto alter_conversions = MergeTreeData::getAlterConversionsForPart(ranges_in_data_part.data_part, mutations_snapshot, getContext());
            auto part_info = std::make_shared<LoadedMergeTreeDataPartInfoForReader>(ranges_in_data_part.data_part, std::move(alter_conversions));
            lazily_read_info->data_part_infos->emplace(ranges_in_data_part.part_index_in_query, std::move(part_info));
        }
    }

    /// Optionally initializes index build context to filter on data reading. This context is shared across multiple
    /// MergeTreeSelectProcessor instances, and is used to construct and apply index filters in a thread-safe manner.
    MergeTreeIndexBuildContextPtr index_build_context;
    MergeTreeSkipIndexReaderPtr skip_index_reader;
    MergeTreeProjectionIndexReaderPtr projection_index_reader;
    if (supportsSkipIndexesOnDataRead())
    {
        UsefulSkipIndexes applicable_skip_indexes = indexes->skip_indexes;

        std::erase_if(applicable_skip_indexes.useful_indices, [this](const auto & idx)
        {
            /// Vector similarity indexes are not applicable on data reads.
            /// Indexes for which index read task is created use another mechanism to read index data.
            return idx.index->isVectorSimilarityIndex() || index_read_tasks.contains(idx.index->index.name);
        });

        if (!applicable_skip_indexes.empty())
        {
            skip_index_reader = std::make_shared<MergeTreeSkipIndexReader>(
                applicable_skip_indexes,
                indexes->key_condition_rpn_template,
                indexes->use_skip_indexes_for_disjunctions,
                context->getIndexMarkCache(),
                context->getIndexUncompressedCache(),
                context->getVectorSimilarityIndexCache(),
                reader_settings,
                getLogger("MergeTreeSkipIndexReader"));
        }
    }

    if (!projection_index_read_desc.read_ranges.empty())
    {
        auto empty_mutations_snapshot = mutations_snapshot->cloneEmpty();
        const auto & settings = context->getSettingsRef();
        PartRangesReadInfo info(result.parts_with_ranges, settings, *data_settings);
        PoolSettings pool_settings{
            .threads = 1,
            .sum_marks = info.sum_marks,
            .min_marks_for_concurrent_read = info.min_marks_for_concurrent_read,
            .preferred_block_size_bytes = settings[Setting::preferred_block_size_bytes],
            .use_uncompressed_cache = info.use_uncompressed_cache,
            .use_const_size_tasks_for_remote_reading = settings[Setting::merge_tree_use_const_size_tasks_for_remote_reading],
            .total_query_nodes = 1,
        };

        ProjectionIndexReaderByName readers;

        /// Create a reader for each projection index based on its metadata and prewhere info.
        for (const auto & read_info : projection_index_read_desc.read_infos)
        {
            readers.emplace(
                read_info.projection->name,
                SingleProjectionIndexReader(
                    std::make_shared<MergeTreeReadPoolProjectionIndex>(
                        empty_mutations_snapshot,
                        std::make_shared<StorageSnapshot>(storage_snapshot->storage, read_info.projection->metadata),
                        read_info.prewhere_info,
                        actions_settings,
                        reader_settings,
                        read_info.prewhere_info->prewhere_actions.getRequiredColumnsNames(),
                        pool_settings,
                        block_size,
                        context),
                    read_info.prewhere_info,
                    actions_settings,
                    reader_settings));
        }

        projection_index_reader = std::make_shared<MergeTreeProjectionIndexReader>(std::move(readers));
    }

    if (skip_index_reader || projection_index_reader)
    {
        MergeTreeIndexReadResultPoolPtr index_read_result_pool
            = std::make_shared<MergeTreeIndexReadResultPool>(std::move(skip_index_reader), std::move(projection_index_reader));

        RangesByIndex read_ranges;
        PartRemainingMarks part_remaining_marks;

        for (const auto & ranges : result.parts_with_ranges)
        {
            read_ranges.emplace(ranges.part_index_in_query, ranges);
            part_remaining_marks.emplace(ranges.part_index_in_query, ranges.getMarksCount());
        }

        index_build_context = std::make_shared<MergeTreeIndexBuildContext>(
            std::move(read_ranges),
            std::move(projection_index_read_desc.read_ranges),
            std::move(index_read_result_pool),
            std::move(part_remaining_marks));
    }

    Pipe pipe = output_each_partition_through_separate_port
        ? groupStreamsByPartition(result, index_build_context, result_projection)
        : spreadMarkRanges(
              std::move(result.parts_with_ranges), index_build_context, requested_num_streams, result, result_projection);

    for (const auto & processor : pipe.getProcessors())
        processor->setStorageLimits(query_info.storage_limits);

    if (pipe.empty())
    {
        pipeline.init(Pipe(std::make_shared<NullSource>(getOutputHeader())));
        return;
    }

    if (result.sampling.use_sampling)
    {
        auto sampling_actions = std::make_shared<ExpressionActions>(result.sampling.filter_expression->clone());
        pipe.addSimpleTransform([&](const SharedHeader & header)
        {
            return std::make_shared<FilterTransform>(
                header,
                sampling_actions,
                result.sampling.filter_function->getColumnName(),
                false);
        });
    }

    /// apply row policy after FINAL if needed (must be applied before prewhere)
    if (deferred_row_level_filter)
    {
        /// Clone the filter DAG and add all inputs to outputs to preserve them
        auto filter_dag = deferred_row_level_filter->actions.clone();

        /// Get all input column names and add them to outputs
        NameSet input_names;
        for (const auto * input : filter_dag.getInputs())
            input_names.insert(input->result_name);
        restoreDAGInputs(filter_dag, input_names);

        auto row_level_filter_actions = std::make_shared<ExpressionActions>(std::move(filter_dag));
        pipe.addSimpleTransform([&](const SharedHeader & header)
        {
            return std::make_shared<FilterTransform>(
                header,
                row_level_filter_actions,
                deferred_row_level_filter->column_name,
                deferred_row_level_filter->do_remove_column);
        });
    }

    /// apply deferred PREWHERE after row policy
    if (deferred_prewhere_info)
    {
        /// Clone the prewhere DAG and add all inputs to outputs to preserve them
        auto prewhere_dag = deferred_prewhere_info->prewhere_actions.clone();

        NameSet input_names;
        for (const auto * input : prewhere_dag.getInputs())
            input_names.insert(input->result_name);
        restoreDAGInputs(prewhere_dag, input_names);

        auto prewhere_actions = std::make_shared<ExpressionActions>(std::move(prewhere_dag));
        pipe.addSimpleTransform([&](const SharedHeader & header)
        {
            return std::make_shared<FilterTransform>(
                header,
                prewhere_actions,
                deferred_prewhere_info->prewhere_column_name,
                deferred_prewhere_info->remove_prewhere_column);
        });
    }

    Block cur_header = pipe.getHeader();

    auto append_actions = [&result_projection](ActionsDAG actions)
    {
        if (!result_projection)
            result_projection = std::move(actions);
        else
            result_projection = ActionsDAG::merge(std::move(*result_projection), std::move(actions));
    };

    if (result_projection)
        cur_header = result_projection->updateHeader(cur_header);

    /// Extra columns may be returned (for example, if sampling is used).
    /// Convert pipe to step header structure.
    if (!isCompatibleHeader(cur_header, *getOutputHeader()))
    {
        auto converting = ActionsDAG::makeConvertingActions(
            cur_header.getColumnsWithTypeAndName(),
            getOutputHeader()->getColumnsWithTypeAndName(),
            ActionsDAG::MatchColumnsMode::Name,
            context);

        append_actions(std::move(converting));
    }

    if (result_projection)
    {
        auto projection_actions = std::make_shared<ExpressionActions>(std::move(*result_projection));
        pipe.addSimpleTransform([&](const SharedHeader & header)
        {
            return std::make_shared<ExpressionTransform>(header, projection_actions);
        });
    }

    /// Some extra columns could be added by sample/final/in-order/etc
    /// Remove them from header if not needed.
    if (!blocksHaveEqualStructure(pipe.getHeader(), *getOutputHeader()))
    {
        auto convert_actions_dag = ActionsDAG::makeConvertingActions(
            pipe.getHeader().getColumnsWithTypeAndName(),
            getOutputHeader()->getColumnsWithTypeAndName(),
            ActionsDAG::MatchColumnsMode::Name,
            context,
            true);

        auto converting_dag_expr = std::make_shared<ExpressionActions>(std::move(convert_actions_dag));

        pipe.addSimpleTransform([&](const SharedHeader & header)
        {
            return std::make_shared<ExpressionTransform>(header, converting_dag_expr);
        });
    }

    for (const auto & processor : pipe.getProcessors())
        processors.emplace_back(processor);

    pipeline.init(std::move(pipe));
    pipeline.addContext(context);
    // Attach QueryIdHolder if needed
    if (query_id_holder)
        pipeline.setQueryIdHolder(std::move(query_id_holder));
}

static const char * indexTypeToString(ReadFromMergeTree::IndexType type)
{
    switch (type)
    {
        case ReadFromMergeTree::IndexType::None:
            return "None";
        case ReadFromMergeTree::IndexType::MinMax:
            return "MinMax";
        case ReadFromMergeTree::IndexType::Partition:
            return "Partition";
        case ReadFromMergeTree::IndexType::PrimaryKey:
            return "PrimaryKey";
        case ReadFromMergeTree::IndexType::Skip:
            return "Skip";
        case ReadFromMergeTree::IndexType::PrimaryKeyExpand:
            return "PrimaryKeyExpand";
    }
}

static const char * readTypeToString(ReadFromMergeTree::ReadType type)
{
    switch (type)
    {
        case ReadFromMergeTree::ReadType::Default:
            return "Default";
        case ReadFromMergeTree::ReadType::InOrder:
            return "InOrder";
        case ReadFromMergeTree::ReadType::InReverseOrder:
            return "InReverseOrder";
        case ReadFromMergeTree::ReadType::ParallelReplicas:
            return "Parallel";
    }
}

void ReadFromMergeTree::describeActions(FormatSettings & format_settings) const
{
    const auto & result = getAnalysisResult();
    std::string prefix(format_settings.offset, format_settings.indent_char);
    format_settings.out << prefix << "ReadType: " << readTypeToString(result.read_type) << '\n';

    if (!result.index_stats.empty())
    {
        format_settings.out << prefix << "Parts: " << result.index_stats.back().num_parts_after << '\n';
        format_settings.out << prefix << "Granules: " << result.index_stats.back().num_granules_after << '\n';
    }

    if (query_info.prewhere_info || query_info.row_level_filter)
    {
        format_settings.out << prefix << "Prewhere info" << '\n';
        if (query_info.prewhere_info)
            format_settings.out << prefix << "Need filter: " << query_info.prewhere_info->need_filter << '\n';

        prefix.push_back(format_settings.indent_char);
        prefix.push_back(format_settings.indent_char);
    }

    if (query_info.prewhere_info)
    {
        format_settings.out << prefix << "Prewhere filter" << '\n';
        format_settings.out << prefix << "Prewhere filter column: " << query_info.prewhere_info->prewhere_column_name;
        if (query_info.prewhere_info->remove_prewhere_column)
            format_settings.out << " (removed)";
        format_settings.out << '\n';

        auto expression = std::make_shared<ExpressionActions>(query_info.prewhere_info->prewhere_actions.clone());
        expression->describeActions(format_settings.out, prefix);
    }

    if (query_info.row_level_filter)
    {
        format_settings.out << prefix << "Row level filter" << '\n';
        format_settings.out << prefix << "Row level filter column: " << query_info.row_level_filter->column_name;
        if (query_info.row_level_filter->do_remove_column)
            format_settings.out << " (removed)";
        format_settings.out << '\n';

        auto expression = std::make_shared<ExpressionActions>(query_info.row_level_filter->actions.clone());
        expression->describeActions(format_settings.out, prefix);
    }

    if (virtual_row_conversion)
    {
        format_settings.out << prefix << "Virtual row conversions" << '\n';
        virtual_row_conversion->describeActions(format_settings.out, prefix);
    }
}

void ReadFromMergeTree::describeActions(JSONBuilder::JSONMap & map) const
{
    const auto & result = getAnalysisResult();
    map.add("Read Type", readTypeToString(result.read_type));
    if (!result.index_stats.empty())
    {
        map.add("Parts", result.index_stats.back().num_parts_after);
        map.add("Granules", result.index_stats.back().num_granules_after);
    }
    std::unique_ptr<JSONBuilder::JSONMap> prewhere_info_map;
    if (query_info.prewhere_info || query_info.row_level_filter)
    {
        prewhere_info_map = std::make_unique<JSONBuilder::JSONMap>();
        if (query_info.prewhere_info)
            prewhere_info_map->add("Need filter", query_info.prewhere_info->need_filter);
    }

    if (query_info.prewhere_info)
    {
        std::unique_ptr<JSONBuilder::JSONMap> prewhere_filter_map = std::make_unique<JSONBuilder::JSONMap>();
        prewhere_filter_map->add("Prewhere filter column", query_info.prewhere_info->prewhere_column_name);
        prewhere_filter_map->add("Prewhere filter remove filter column", query_info.prewhere_info->remove_prewhere_column);
        auto expression = std::make_shared<ExpressionActions>(query_info.prewhere_info->prewhere_actions.clone());
        prewhere_filter_map->add("Prewhere filter expression", expression->toTree());

        prewhere_info_map->add("Prewhere filter", std::move(prewhere_filter_map));
    }

    if (query_info.row_level_filter)
    {
        std::unique_ptr<JSONBuilder::JSONMap> row_level_filter_map = std::make_unique<JSONBuilder::JSONMap>();
        row_level_filter_map->add("Row level filter column", query_info.row_level_filter->column_name);
        auto expression = std::make_shared<ExpressionActions>(query_info.row_level_filter->actions.clone());
        row_level_filter_map->add("Row level filter expression", expression->toTree());

        prewhere_info_map->add("Row level filter", std::move(row_level_filter_map));
    }

    if (prewhere_info_map)
        map.add("Prewhere info", std::move(prewhere_info_map));

    if (virtual_row_conversion)
        map.add("Virtual row conversions", virtual_row_conversion->toTree());
}

namespace
{
    std::string_view searchAlgorithmToString(const MarkRanges::SearchAlgorithm search_algorithm)
    {
        switch (search_algorithm)
        {
        case MarkRanges::SearchAlgorithm::BinarySearch:
            return "binary search";
        case MarkRanges::SearchAlgorithm::GenericExclusionSearch:
            return "generic exclusion search";
        default:
            return "";
        }
    };
}

void ReadFromMergeTree::describeIndexes(FormatSettings & format_settings) const
{
    const auto & result = getAnalysisResult();
    const auto & index_stats = result.index_stats;

    std::string prefix(format_settings.offset, format_settings.indent_char);
    if (!index_stats.empty())
    {
        /// Do not print anything if no indexes is applied.
        if (index_stats.size() == 1 && index_stats.front().type == IndexType::None)
            return;

        std::string indent(format_settings.indent, format_settings.indent_char);
        format_settings.out << prefix << "Indexes:\n";

        for (size_t i = 0; i < index_stats.size(); ++i)
        {
            const auto & stat = index_stats[i];
            if (stat.type == IndexType::None)
                continue;

            format_settings.out << prefix << indent << indexTypeToString(stat.type) << '\n';

            if (!stat.name.empty())
                format_settings.out << prefix << indent << indent << "Name: " << stat.name << '\n';

            if (!stat.description.empty())
                format_settings.out << prefix << indent << indent << "Description: " << stat.description << '\n';

            if (!stat.used_keys.empty())
            {
                format_settings.out << prefix << indent << indent << "Keys:" << '\n';
                for (const auto & used_key : stat.used_keys)
                    format_settings.out << prefix << indent << indent << indent << used_key << '\n';
            }

            if (!stat.condition.empty())
                format_settings.out << prefix << indent << indent << "Condition: " << stat.condition << '\n';

            format_settings.out << prefix << indent << indent << "Parts: " << stat.num_parts_after;
            if (i)
                format_settings.out << '/' << index_stats[i - 1].num_parts_after;
            format_settings.out << '\n';

            format_settings.out << prefix << indent << indent << "Granules: " << stat.num_granules_after;
            if (i)
                format_settings.out << '/' << index_stats[i - 1].num_granules_after;
            format_settings.out << '\n';

            auto search_algorithm = searchAlgorithmToString(stat.search_algorithm);
            if (!search_algorithm.empty())
                format_settings.out << prefix << indent << indent << "Search Algorithm: " << search_algorithm << "\n";
        }

        format_settings.out << prefix << indent << "Ranges: " << result.selected_ranges << '\n';
    }
}

void ReadFromMergeTree::describeIndexes(JSONBuilder::JSONMap & map) const
{
    const auto & result = getAnalysisResult();
    const auto & index_stats = result.index_stats;

    if (!index_stats.empty())
    {
        /// Do not print anything if no indexes is applied.
        if (index_stats.size() == 1 && index_stats.front().type == IndexType::None)
            return;

        auto indexes_array = std::make_unique<JSONBuilder::JSONArray>();

        for (size_t i = 0; i < index_stats.size(); ++i)
        {
            const auto & stat = index_stats[i];
            if (stat.type == IndexType::None)
                continue;

            auto index_map = std::make_unique<JSONBuilder::JSONMap>();

            index_map->add("Type", indexTypeToString(stat.type));

            if (!stat.name.empty())
                index_map->add("Name", stat.name);

            if (!stat.description.empty())
                index_map->add("Description", stat.description);

            if (!stat.used_keys.empty())
            {
                auto keys_array = std::make_unique<JSONBuilder::JSONArray>();

                for (const auto & used_key : stat.used_keys)
                    keys_array->add(used_key);

                index_map->add("Keys", std::move(keys_array));
            }

            if (!stat.condition.empty())
                index_map->add("Condition", stat.condition);

            auto search_algorithm = searchAlgorithmToString(stat.search_algorithm);
            if (!search_algorithm.empty())
                index_map->add("Search Algorithm", search_algorithm);

            if (i)
                index_map->add("Initial Parts", index_stats[i - 1].num_parts_after);
            index_map->add("Selected Parts", stat.num_parts_after);

            if (i)
                index_map->add("Initial Granules", index_stats[i - 1].num_granules_after);
            index_map->add("Selected Granules", stat.num_granules_after);

            indexes_array->add(std::move(index_map));
        }

        map.add("Indexes", std::move(indexes_array));
    }
}

void ReadFromMergeTree::describeProjections(FormatSettings & format_settings) const
{
    const auto & result = getAnalysisResult();
    const auto & projection_stats = result.projection_stats;

    std::string prefix(format_settings.offset, format_settings.indent_char);
    if (!projection_stats.empty())
    {
        std::string indent(format_settings.indent, format_settings.indent_char);
        format_settings.out << prefix << "Projections:\n";

        for (const auto & stat : projection_stats)
        {
            format_settings.out << prefix << indent << "Name: " << stat.name << '\n';

            if (!stat.description.empty())
                format_settings.out << prefix << indent << indent << "Description: " << stat.description << '\n';

            if (!stat.condition.empty())
                format_settings.out << prefix << indent << indent << "Condition: " << stat.condition << '\n';

            auto search_algorithm = searchAlgorithmToString(stat.search_algorithm);
            if (!search_algorithm.empty())
                format_settings.out << prefix << indent << indent << "Search Algorithm: " << search_algorithm << "\n";

            format_settings.out << prefix << indent << indent << "Parts: " << stat.selected_parts;
            format_settings.out << '\n';

            format_settings.out << prefix << indent << indent << "Marks: " << stat.selected_marks;
            format_settings.out << '\n';

            format_settings.out << prefix << indent << indent << "Ranges: " << stat.selected_ranges;
            format_settings.out << '\n';

            format_settings.out << prefix << indent << indent << "Rows: " << stat.selected_rows;
            format_settings.out << '\n';

            format_settings.out << prefix << indent << indent << "Filtered Parts: " << stat.filtered_parts;
            format_settings.out << '\n';
        }
    }
}

void ReadFromMergeTree::describeProjections(JSONBuilder::JSONMap & map) const
{
    const auto & result = getAnalysisResult();
    const auto & projection_stats = result.projection_stats;

    if (!projection_stats.empty())
    {
        auto projections_array = std::make_unique<JSONBuilder::JSONArray>();
        for (const auto & stat : projection_stats)
        {
             auto projection_map = std::make_unique<JSONBuilder::JSONMap>();
            projection_map->add("Name", stat.name);

            if (!stat.description.empty())
                projection_map->add("Description", stat.description);

            if (!stat.condition.empty())
                projection_map->add("Condition", stat.condition);

            auto search_algorithm = searchAlgorithmToString(stat.search_algorithm);
            if (!search_algorithm.empty())
                projection_map->add("Search Algorithm", search_algorithm);

            projection_map->add("Selected Parts", stat.selected_parts);
            projection_map->add("Selected Marks", stat.selected_marks);
            projection_map->add("Selected Ranges", stat.selected_ranges);
            projection_map->add("Selected Rows", stat.selected_rows);
            projection_map->add("Filtered Parts", stat.filtered_parts);

            projections_array->add(std::move(projection_map));
        }

        map.add("Projections", std::move(projections_array));
    }
}

void ReadFromMergeTree::clearParallelReadingExtension()
{
    if (!is_parallel_reading_from_replicas)
        return;

    is_parallel_reading_from_replicas = false;
    all_ranges_callback.reset();
    read_task_callback.reset();
}

std::shared_ptr<ParallelReadingExtension> ReadFromMergeTree::getParallelReadingExtension()
{
    if (!is_parallel_reading_from_replicas)
        return nullptr;

    chassert(all_ranges_callback.has_value() && read_task_callback.has_value());
    const auto & client_info = context->getClientInfo();
    return std::make_shared<ParallelReadingExtension>(
        all_ranges_callback.value(),
        read_task_callback.value(),
        number_of_current_replica.value_or(client_info.number_of_current_replica),
        context->getClusterForParallelReplicas()->getShardsInfo().at(0).getAllNodeCount());
}

void ReadFromMergeTree::createReadTasksForTextIndex(const UsefulSkipIndexes & skip_indexes, const IndexReadColumns & added_columns, const Names & removed_columns, bool is_final)
{
    index_read_tasks.clear();

    if (added_columns.empty())
        return;

    for (const auto & column_name : removed_columns)
    {
        auto it = std::ranges::find(all_column_names, column_name);
        all_column_names.erase(it);
    }

    /// We have to recreate virtual columns and storage snapshot to add new virtual columns for reading from text index.
    auto new_virtual_columns = std::make_shared<VirtualColumnsDescription>(*storage_snapshot->virtual_columns);

    for (const auto & [index_name, columns] : added_columns)
    {
        auto [task_it, inserted] = index_read_tasks.try_emplace(index_name);
        auto & index_task = task_it->second;

        if (inserted)
        {
            if (!indexes)
                throw Exception(ErrorCodes::LOGICAL_ERROR, "Index {} not found in analyzed indexes, indexes are not initialized", index_name);

            const auto & useful_indices = indexes->skip_indexes.useful_indices;
            auto index_it = std::ranges::find_if(useful_indices, [&](const auto & index) { return index.index->index.name == index_name; });

            if (index_it == useful_indices.end())
                throw Exception(ErrorCodes::LOGICAL_ERROR, "Index {} not found in analyzed indexes", index_name);

            index_task.index = *index_it;
        }

        for (const auto & [column_name, column_type] : columns)
        {
            auto it = std::ranges::find(all_column_names, column_name);
            if (it != all_column_names.end())
                throw Exception(ErrorCodes::LOGICAL_ERROR, "Column {} already added for reading", column_name);

            all_column_names.push_back(column_name);
            new_virtual_columns->addEphemeral(column_name, column_type, "");
            index_task.columns.emplace_back(column_name, column_type);
        }
    }

    for (const auto & index : skip_indexes.useful_indices)
    {
        if (dynamic_cast<const MergeTreeIndexText *>(index.index.get()))
        {
            /// Create tasks for text indexes which don't read virtual columns.
            /// It's required to always read text indexes on separate step on data read.
            if (!index_read_tasks.contains(index.index->index.name))
                index_read_tasks.emplace(index.index->index.name, IndexReadTask{.columns = {}, .index = index, .is_final = is_final});
        }
    }

    storage_snapshot = std::make_shared<StorageSnapshot>(
        storage_snapshot->storage,
        storage_snapshot->metadata,
        std::move(new_virtual_columns),
        std::move(storage_snapshot->data));

    if (output_header != nullptr)
    {
        output_header = std::make_shared<const Block>(MergeTreeSelectProcessor::transformHeader(
            storage_snapshot->getSampleBlockForColumns(all_column_names),
            lazily_read_info,
            query_info.row_level_filter,
            query_info.prewhere_info));
    }

    if (analyzed_result_ptr)
    {
        analyzed_result_ptr->column_names_to_read = all_column_names;
    }

    required_source_columns = all_column_names;
}

void ReadFromMergeTree::setTopKColumn(const TopKFilterInfo & top_k_filter_info_)
{
    top_k_filter_info = top_k_filter_info_;
    reader_settings.use_query_condition_cache = false;
}

bool ReadFromMergeTree::isSkipIndexAvailableForTopK(const String & sort_column) const
{
    const auto & all_indexes = storage_snapshot->metadata->getSecondaryIndices();

    if (all_indexes.empty())
        return false;

    for (const auto & index : all_indexes)
    {
        if (index.isSimpleSingleColumnIndex() && index.type == "minmax" && index.column_names[0] == sort_column)
            return true;
    }
    return false;
}

ConditionSelectivityEstimatorPtr ReadFromMergeTree::getConditionSelectivityEstimator() const
{
    return data.getConditionSelectivityEstimator(getParts(), getContext());
}

}<|MERGE_RESOLUTION|>--- conflicted
+++ resolved
@@ -2148,13 +2148,9 @@
 
         MergeTreeDataSelectExecutor::filterPartsByQueryConditionCache(res_parts, query_info_, vector_search_parameters, mutations_snapshot, context_, log);
 
-<<<<<<< HEAD
         auto reader_settings = MergeTreeReaderSettings::createForQuery(context_, *data_settings_, query_info_);
-=======
-        auto reader_settings = MergeTreeReaderSettings::createForQuery(context_, *data.getSettings(), query_info_);
         if (!allow_query_condition_cache_)
             reader_settings.use_query_condition_cache = false;
->>>>>>> 500453b3
         result.parts_with_ranges = MergeTreeDataSelectExecutor::filterPartsByPrimaryKeyAndSkipIndexes(
             res_parts,
             metadata_snapshot,
@@ -2743,8 +2739,6 @@
         storage_snapshot->data = std::make_unique<MergeTreeData::SnapshotData>();
     }
 
-<<<<<<< HEAD
-=======
     const auto & local_settings = context->getSettingsRef();
 
     /// Check if we should apply row policy and prewhere after FINAL instead of during reading
@@ -2840,7 +2834,6 @@
         }
     }
 
->>>>>>> 500453b3
     shared_virtual_fields.emplace("_sample_factor", result.sampling.used_sample_factor);
 
     LOG_DEBUG(
