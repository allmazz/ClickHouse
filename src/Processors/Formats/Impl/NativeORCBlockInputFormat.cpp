--- conflicted
+++ resolved
@@ -1,55 +1,6 @@
 #include "NativeORCBlockInputFormat.h"
 
 #if USE_ORC
-<<<<<<< HEAD
-#include <Columns/ColumnDecimal.h>
-#include <Columns/ColumnFixedString.h>
-#include <Columns/ColumnMap.h>
-#include <Columns/ColumnNullable.h>
-#include <Columns/ColumnString.h>
-#include <Columns/ColumnTuple.h>
-#include <Columns/ColumnsCommon.h>
-#include <Columns/ColumnsDateTime.h>
-#include <Columns/ColumnsNumber.h>
-#include <Common/DateLUTImpl.h>
-#include <DataTypes/DataTypeArray.h>
-#include <DataTypes/DataTypeDate32.h>
-#include <DataTypes/DataTypeDateTime64.h>
-#include <DataTypes/DataTypeFactory.h>
-#include <DataTypes/DataTypeFixedString.h>
-#include <DataTypes/DataTypeIPv4andIPv6.h>
-#include <DataTypes/DataTypeLowCardinality.h>
-#include <DataTypes/DataTypeMap.h>
-#include <DataTypes/DataTypeNested.h>
-#include <DataTypes/DataTypeNullable.h>
-#include <DataTypes/DataTypeString.h>
-#include <DataTypes/DataTypeTuple.h>
-#include <DataTypes/DataTypesDecimal.h>
-#include <DataTypes/DataTypesNumber.h>
-#include <DataTypes/NestedUtils.h>
-#include <Formats/FormatFactory.h>
-#include <Formats/SchemaInferenceUtils.h>
-#include <Formats/insertNullAsDefaultIfNeeded.h>
-#include <IO/ReadBufferFromMemory.h>
-#include <IO/SharedThreadPools.h>
-#include <IO/WriteHelpers.h>
-#include <IO/copyData.h>
-#include <Interpreters/Set.h>
-#include <Interpreters/castColumn.h>
-#include <Storages/MergeTree/KeyCondition.h>
-#include <Storages/ObjectStorage/HDFS/ReadBufferFromHDFS.h>
-#include <base/MemorySanitizer.h>
-#include <orc/MemoryPool.hh>
-#include <orc/Vector.hh>
-#include <Common/Allocator.h>
-#include <Common/logger_useful.h>
-#include <Common/quoteString.h>
-#include <Common/memory.h>
-
-#include "ArrowBufferedStreams.h"
-
-#include <boost/algorithm/string.hpp>
-=======
 #    include <Columns/ColumnDecimal.h>
 #    include <Columns/ColumnFixedString.h>
 #    include <Columns/ColumnMap.h>
@@ -97,7 +48,6 @@
 #    include "ArrowBufferedStreams.h"
 
 #    include <boost/algorithm/string.hpp>
->>>>>>> 2040e3f2
 
 
 namespace
@@ -1008,7 +958,7 @@
 }
 
 NativeORCBlockInputFormat::NativeORCBlockInputFormat(
-    ReadBuffer & in_, Block header_, const FormatSettings & format_settings_, bool use_prefetch_, size_t min_bytes_for_seek_, FormatParserGroupPtr parser_group_)
+    ReadBuffer & in_, Block header_, const FormatSettings & format_settings_, bool use_prefetch_, size_t min_bytes_for_seek_)
     : IInputFormat(std::move(header_), &in_)
     , memory_pool(std::make_unique<MemoryPool>())
     , block_missing_values(getPort().getHeader().columns())
@@ -1016,7 +966,6 @@
     , skip_stripes(format_settings.orc.skip_stripes)
     , use_prefetch(use_prefetch_)
     , min_bytes_for_seek(min_bytes_for_seek_)
-    , parser_group(std::move(parser_group_))
 {
 }
 
@@ -1025,11 +974,6 @@
     getFileReader(*in, file_reader, *memory_pool, format_settings, use_prefetch, min_bytes_for_seek, is_stopped);
     if (is_stopped)
         return;
-
-    std::call_once(parser_group->init_flag, [&]
-        {
-            parser_group->initKeyCondition(getPort().getHeader());
-        });
 
     std::unique_ptr<orc::StripeInformation> stripe_info;
     if (file_reader->getNumberOfStripes())
@@ -1055,8 +999,8 @@
     }
     include_indices.assign(include_typeids.begin(), include_typeids.end());
 
-    if (format_settings.orc.filter_push_down && parser_group->key_condition && !sargs)
-        sargs = buildORCSearchArgument(*parser_group->key_condition, getPort().getHeader(), file_reader->getType(), format_settings);
+    if (format_settings.orc.filter_push_down && key_condition && !sargs)
+        sargs = buildORCSearchArgument(*key_condition, getPort().getHeader(), file_reader->getType(), format_settings);
 
     selected_stripes = calculateSelectedStripes(static_cast<int>(file_reader->getNumberOfStripes()), skip_stripes);
     read_iterator = 0;
