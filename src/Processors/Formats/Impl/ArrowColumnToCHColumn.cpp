--- conflicted
+++ resolved
@@ -1260,10 +1260,6 @@
         case arrow::Type::DICTIONARY:
         {
             auto & dict_info = dictionary_infos[column_name];
-<<<<<<< HEAD
-            const bool is_lc_nullable = arrow_column->null_count() > 0 || (type_hint && type_hint->isLowCardinalityNullable());
-=======
->>>>>>> 29713a26
 
             /// Load dictionary values only once and reuse it.
             if (!dict_info.values)
@@ -1305,7 +1301,7 @@
                 auto tmp_lc_column = lc_type->createColumn();
                 auto tmp_dict_column = IColumn::mutate(assert_cast<ColumnLowCardinality *>(tmp_lc_column.get())->getDictionaryPtr());
                 dynamic_cast<IColumnUnique *>(tmp_dict_column.get())->uniqueInsertRangeFrom(*dict_column.column, 0, dict_column.column->size());
-                size_t expected_dictionary_size = dict_column.column->size() + (dict_info.default_value_index == -1) + (is_lc_nullable ? 1 : 0);
+                size_t expected_dictionary_size = dict_column.column->size() + (dict_info.default_value_index == -1) + make_nullable_if_low_cardinality;
                 if (tmp_dict_column->size() != expected_dictionary_size)
                 {
                     throw Exception(
