--- conflicted
+++ resolved
@@ -388,12 +388,8 @@
     {
         const parq::RowGroup * meta;
 
-<<<<<<< HEAD
-        //size_t row_group_idx; // in parquet file
-=======
         size_t row_group_idx; // in parquet file
         size_t start_global_row_idx = 0; // total number of rows in preceding row groups in the file
->>>>>>> 2dd4af2c
 
         bool need_to_process = false;
         /// Parallel to Reader::primitive_columns.
