#include <Functions/FunctionFactory.h>
#include <Functions/DateTimeTransforms.h>
#include <Functions/FunctionDateOrDateTimeToDateOrDate32.h>


namespace DB
{

using FunctionToStartOfQuarter = FunctionDateOrDateTimeToDateOrDate32<ToStartOfQuarterImpl>;

REGISTER_FUNCTION(ToStartOfQuarter)
{
    FunctionDocumentation::Description description = R"(
Rounds down a date or date with time to the first day of the quarter. The first day of the quarter is either 1 January, 1 April, 1 July, or 1 October.

:::note
The return type can be configured by setting [`enable_extended_results_for_datetime_functions`](/operations/settings/settings#enable_extended_results_for_datetime_functions).
:::
    )";
    FunctionDocumentation::Syntax syntax = R"(
toStartOfQuarter(value)
    )";
<<<<<<< HEAD
    FunctionDocumentation::Arguments arguments_to_start_of_quarter = {
        {"value", "The date or date with time to round down to the first day of the quarter.", {"Date", "Date32", "DateTime", "DateTime64"}}
    };
    FunctionDocumentation::ReturnedValue returned_value_to_start_of_quarter =
    {"Returns the first day of the quarter for the given date or date with time.", {"Date"}};
    FunctionDocumentation::Examples examples_to_start_of_quarter = {
=======
    FunctionDocumentation::Arguments arguments = {
        {"value", "The date or date with time to round down to the first day of the quarter. [`Date`](../data-types/date.md)/[`Date32`](../data-types/date32.md)/[`DateTime`](../data-types/datetime.md)/[`DateTime64`](../data-types/datetime64.md)."}
    };
    FunctionDocumentation::ReturnedValue returned_value =
"Returns the first day of the quarter for the given date or date with time. [`Date`](../data-types/date.md).";
    FunctionDocumentation::Examples examples = {
>>>>>>> bcfdc15b
        {"Round down to the first day of the quarter", R"(
SELECT toStartOfQuarter(toDateTime('2023-04-21 10:20:30'))
        )", R"(
┌─toStartOfQuarter(toDateTime('2023-04-21 10:20:30'))─┐
│                                          2023-04-01 │
└─────────────────────────────────────────────────────┘
        )"}
    };
    FunctionDocumentation::IntroducedIn introduced_in = {1, 1};
    FunctionDocumentation::Category category = FunctionDocumentation::Category::DateAndTime;
    FunctionDocumentation documentation = {description, syntax, arguments, returned_value, examples, introduced_in, category};

    factory.registerFunction<FunctionToStartOfQuarter>(documentation);
}

}

<|MERGE_RESOLUTION|>--- conflicted
+++ resolved
@@ -20,21 +20,12 @@
     FunctionDocumentation::Syntax syntax = R"(
 toStartOfQuarter(value)
     )";
-<<<<<<< HEAD
-    FunctionDocumentation::Arguments arguments_to_start_of_quarter = {
+    FunctionDocumentation::Arguments arguments = {
         {"value", "The date or date with time to round down to the first day of the quarter.", {"Date", "Date32", "DateTime", "DateTime64"}}
     };
-    FunctionDocumentation::ReturnedValue returned_value_to_start_of_quarter =
+    FunctionDocumentation::ReturnedValue returned_value =
     {"Returns the first day of the quarter for the given date or date with time.", {"Date"}};
-    FunctionDocumentation::Examples examples_to_start_of_quarter = {
-=======
-    FunctionDocumentation::Arguments arguments = {
-        {"value", "The date or date with time to round down to the first day of the quarter. [`Date`](../data-types/date.md)/[`Date32`](../data-types/date32.md)/[`DateTime`](../data-types/datetime.md)/[`DateTime64`](../data-types/datetime64.md)."}
-    };
-    FunctionDocumentation::ReturnedValue returned_value =
-"Returns the first day of the quarter for the given date or date with time. [`Date`](../data-types/date.md).";
     FunctionDocumentation::Examples examples = {
->>>>>>> bcfdc15b
         {"Round down to the first day of the quarter", R"(
 SELECT toStartOfQuarter(toDateTime('2023-04-21 10:20:30'))
         )", R"(
