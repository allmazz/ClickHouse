--- conflicted
+++ resolved
@@ -4901,342 +4901,7 @@
         }
     }
 
-<<<<<<< HEAD
     WrapperType createObjectWrapper(const DataTypePtr & from_type, const DataTypeObject * to_object) const
-=======
-    WrapperType createTupleToObjectDeprecatedWrapper(const DataTypeTuple & from_tuple, bool has_nullable_subcolumns) const
-    {
-        if (!from_tuple.hasExplicitNames())
-            throw Exception(ErrorCodes::TYPE_MISMATCH,
-            "Cast to Object can be performed only from flatten Named Tuple. Got: {}", from_tuple.getName());
-
-        PathsInData paths;
-        DataTypes from_types;
-
-        std::tie(paths, from_types) = flattenTuple(from_tuple.getPtr());
-        auto to_types = from_types;
-
-        for (auto & type : to_types)
-        {
-            if (isTuple(type) || isNested(type))
-                throw Exception(ErrorCodes::TYPE_MISMATCH,
-                    "Cast to Object can be performed only from flatten Named Tuple. Got: {}",
-                    from_tuple.getName());
-
-            type = recursiveRemoveLowCardinality(type);
-        }
-
-        return [element_wrappers = getElementWrappers(from_types, to_types),
-            has_nullable_subcolumns, from_types, to_types, paths]
-            (ColumnsWithTypeAndName & arguments, const DataTypePtr &, const ColumnNullable * nullable_source, size_t input_rows_count)
-        {
-            size_t tuple_size = to_types.size();
-            auto flattened_column = flattenTuple(arguments.front().column);
-            const auto & column_tuple = assert_cast<const ColumnTuple &>(*flattened_column);
-
-            if (tuple_size != column_tuple.getColumns().size())
-                throw Exception(ErrorCodes::TYPE_MISMATCH,
-                    "Expected tuple with {} subcolumn, but got {} subcolumns",
-                    tuple_size, column_tuple.getColumns().size());
-
-            auto res = ColumnObjectDeprecated::create(has_nullable_subcolumns);
-            for (size_t i = 0; i < tuple_size; ++i)
-            {
-                ColumnsWithTypeAndName element = {{column_tuple.getColumns()[i], from_types[i], "" }};
-                auto converted_column = element_wrappers[i](element, to_types[i], nullable_source, input_rows_count);
-                res->addSubcolumn(paths[i], converted_column->assumeMutable());
-            }
-
-            return res;
-        };
-    }
-
-    WrapperType createMapToObjectDeprecatedWrapper(const DataTypeMap & from_map, bool has_nullable_subcolumns) const
-    {
-        auto key_value_types = from_map.getKeyValueTypes();
-
-        if (!isStringOrFixedString(key_value_types[0]))
-            throw Exception(ErrorCodes::TYPE_MISMATCH,
-                "Cast to Object from Map can be performed only from Map "
-                "with String or FixedString key. Got: {}", from_map.getName());
-
-        const auto & value_type = key_value_types[1];
-        auto to_value_type = value_type;
-
-        if (!has_nullable_subcolumns && value_type->isNullable())
-            to_value_type = removeNullable(value_type);
-
-        if (has_nullable_subcolumns && !value_type->isNullable())
-            to_value_type = makeNullable(value_type);
-
-        DataTypes to_key_value_types{std::make_shared<DataTypeString>(), std::move(to_value_type)};
-        auto element_wrappers = getElementWrappers(key_value_types, to_key_value_types);
-
-        return [has_nullable_subcolumns, element_wrappers, key_value_types, to_key_value_types]
-            (ColumnsWithTypeAndName & arguments, const DataTypePtr &, const ColumnNullable * nullable_source, size_t) -> ColumnPtr
-        {
-            const auto & column_map = assert_cast<const ColumnMap &>(*arguments.front().column);
-            const auto & offsets = column_map.getNestedColumn().getOffsets();
-            auto key_value_columns = column_map.getNestedData().getColumnsCopy();
-
-            for (size_t i = 0; i < 2; ++i)
-            {
-                ColumnsWithTypeAndName element{{key_value_columns[i], key_value_types[i], ""}};
-                key_value_columns[i] = element_wrappers[i](element, to_key_value_types[i], nullable_source, key_value_columns[i]->size());
-            }
-
-            const auto & key_column_str = assert_cast<const ColumnString &>(*key_value_columns[0]);
-            const auto & value_column = *key_value_columns[1];
-
-            using SubcolumnsMap = HashMap<StringRef, MutableColumnPtr, StringRefHash>;
-            SubcolumnsMap subcolumns;
-
-            for (size_t row = 0; row < offsets.size(); ++row)
-            {
-                for (size_t i = offsets[static_cast<ssize_t>(row) - 1]; i < offsets[row]; ++i)
-                {
-                    auto ref = key_column_str.getDataAt(i);
-
-                    bool inserted;
-                    SubcolumnsMap::LookupResult it;
-                    subcolumns.emplace(ref, it, inserted);
-                    auto & subcolumn = it->getMapped();
-
-                    if (inserted)
-                        subcolumn = value_column.cloneEmpty()->cloneResized(row);
-
-                    /// Map can have duplicated keys. We insert only first one.
-                    if (subcolumn->size() == row)
-                        subcolumn->insertFrom(value_column, i);
-                }
-
-                /// Insert default values for keys missed in current row.
-                for (const auto & [_, subcolumn] : subcolumns)
-                    if (subcolumn->size() == row)
-                        subcolumn->insertDefault();
-            }
-
-            auto column_object = ColumnObjectDeprecated::create(has_nullable_subcolumns);
-            for (auto && [key, subcolumn] : subcolumns)
-            {
-                PathInData path(key.toView());
-                column_object->addSubcolumn(path, std::move(subcolumn));
-            }
-
-            return column_object;
-        };
-    }
-
-    WrapperType createObjectDeprecatedWrapper(const DataTypePtr & from_type, const DataTypeObjectDeprecated * to_type) const
-    {
-        if (const auto * from_tuple = checkAndGetDataType<DataTypeTuple>(from_type.get()))
-        {
-            return createTupleToObjectDeprecatedWrapper(*from_tuple, to_type->hasNullableSubcolumns());
-        }
-        else if (const auto * from_map = checkAndGetDataType<DataTypeMap>(from_type.get()))
-        {
-            return createMapToObjectDeprecatedWrapper(*from_map, to_type->hasNullableSubcolumns());
-        }
-        else if (checkAndGetDataType<DataTypeString>(from_type.get()))
-        {
-            return [this](ColumnsWithTypeAndName & arguments, const DataTypePtr & result_type, const ColumnNullable * nullable_source, size_t input_rows_count)
-            {
-                auto res = ConvertImplGenericFromString<true>::execute(arguments, result_type, nullable_source, input_rows_count, context)->assumeMutable();
-                res->finalize();
-                return res;
-            };
-        }
-        else if (checkAndGetDataType<DataTypeObjectDeprecated>(from_type.get()))
-        {
-            return [is_nullable = to_type->hasNullableSubcolumns()] (ColumnsWithTypeAndName & arguments, const DataTypePtr & , const ColumnNullable * , size_t) -> ColumnPtr
-            {
-                const auto & column_object = assert_cast<const ColumnObjectDeprecated &>(*arguments.front().column);
-                auto res = ColumnObjectDeprecated::create(is_nullable);
-                for (size_t i = 0; i < column_object.size(); i++)
-                    res->insert(column_object[i]);
-
-                res->finalize();
-                return res;
-            };
-        }
-
-        throw Exception(ErrorCodes::TYPE_MISMATCH,
-            "Cast to Object can be performed only from flatten named Tuple, Map or String. Got: {}", from_type->getName());
-    }
-
-    /// We support nested Objects types. For example, in JSON we can have paths with type Array(JSON).
-    /// The parameters max_dynamic_types/max_dynamic_paths of these nested Object types depend on the
-    /// parameters of the original Object type (they are reduced by constant factors to avoid subcolumns
-    /// explosion). And this logic is used to read typed subcolumns without knowing the reduced parameters
-    /// like this: "SELECT json.a.b.:`Array(JSON)`" (or simply "SELECT json.a.b[]"). In this case we substitute the
-    /// nested JSON type name to the JSON type name with reduced parameters (see replaceJSONTypeNameIfNeeded function in DataTypeObject.cpp).
-    /// It's done to allow the user to request nested JSON subcolumns without specifying these parameters.
-    /// All this means that during conversion from one Object type to another the max_dynamic_types/max_dynamic_paths
-    /// parameters may change and we should change the parameters of all nested Object types recursively.
-    /// The next few functions are needed to do this conversion of nested Object types.
-
-    /// Convert all nested object types to new provided object type. Go inside Array and Tuple types.
-    DataTypePtr convertNestedObjectType(const DataTypePtr & type, const DataTypePtr & new_object_type) const
-    {
-        if (isObject(type))
-            return new_object_type;
-
-        if (const auto * type_array = checkAndGetDataType<DataTypeArray>(type.get()))
-            return std::make_shared<DataTypeArray>(convertNestedObjectType(type_array->getNestedType(), new_object_type));
-
-        if (const auto * type_tuple = checkAndGetDataType<DataTypeTuple>(type.get()))
-        {
-            const auto & elements = type_tuple->getElements();
-            DataTypes new_elements;
-            new_elements.reserve(elements.size());
-            for (const auto & element : elements)
-                new_elements.push_back(convertNestedObjectType(element, new_object_type));
-            return type_tuple->hasExplicitNames() ? std::make_shared<DataTypeTuple>(new_elements, type_tuple->getElementNames())
-                                                  : std::make_shared<DataTypeTuple>(new_elements);
-        }
-
-        return type;
-    }
-
-    /// Copy the value in a form <binary_encoded_type><binary_value> with converted Object type.
-    /// Such values are used in shared variant inside Dynamic column and shared data inside Object column.
-    void copySharedValueWithConvertedNestedObjectType(const ColumnString & old_values, ColumnString & new_values, const DataTypePtr & new_object_type, size_t row, const FormatSettings & format_settings) const
-    {
-        auto value = old_values.getDataAt(row);
-        ReadBufferFromMemory value_buf(value.data, value.size);
-        auto type = decodeDataType(value_buf);
-        if (type->hasDynamicSubcolumns())
-        {
-            /// Deserialize value into temporary column.
-            auto tmp_column = type->createColumn();
-            type->getDefaultSerialization()->deserializeBinary(*tmp_column, value_buf, format_settings);
-            /// Create new type and cast temporary column to it.
-            auto new_type = convertNestedObjectType(type, new_object_type);
-            auto wrapper = prepareUnpackDictionaries(type, new_type);
-            ColumnsWithTypeAndName args = {{tmp_column->getPtr(), type, ""}};
-            auto new_column = wrapper(args, new_type, nullptr, tmp_column->size());
-            /// Encode new type and serialize new value.
-            WriteBufferFromVector<ColumnString::Chars> new_value_buf(new_values.getChars(), AppendModeTag());
-            encodeDataType(new_type, new_value_buf);
-            new_type->getDefaultSerialization()->serializeBinary(*new_column, 0, new_value_buf, format_settings);
-            new_value_buf.finalize();
-            new_values.getOffsets().push_back(new_values.getChars().size());
-        }
-        else
-        {
-            /// Just copy the value.
-            new_values.insertFrom(old_values, row);
-        }
-    }
-
-    /// Create new values of shared data/shared variant with all object types converted to new provided object type.
-    ColumnPtr getSharedValuesWithConvertedNestedObjectTypes(const ColumnString & old_values, const DataTypePtr & new_object_type) const
-    {
-        auto new_values = ColumnString::create();
-        new_values->reserve(old_values.size());
-        FormatSettings format_settings;
-        for (size_t i = 0; i != old_values.size(); ++i)
-            copySharedValueWithConvertedNestedObjectType(old_values, *new_values, new_object_type, i, format_settings);
-        return new_values;
-    }
-
-    bool checkIfSharedValuesContainNestedObjectsTypes(const ColumnString & values) const
-    {
-        for (size_t i = 0; i != values.size(); ++i)
-        {
-            auto value = values.getDataAt(i);
-            ReadBufferFromMemory buf(value.data, value.size);
-            auto type = decodeDataType(buf);
-            if (type->hasDynamicSubcolumns())
-                return true;
-        }
-
-        return false;
-    }
-
-    ColumnPtr getSharedDataWithConvertedNestedObjectTypes(const ColumnPtr & shared_data, const DataTypePtr & new_object_type) const
-    {
-        const auto & shared_data_array = assert_cast<const ColumnArray &>(*shared_data);
-        const auto & shared_data_offsets = shared_data_array.getOffsetsPtr();
-        const auto & shared_data_tuple = assert_cast<const ColumnTuple &>(shared_data_array.getData());
-        const auto & shared_data_paths = shared_data_tuple.getColumnPtr(0);
-        const auto & shared_data_values = shared_data_tuple.getColumnPtr(1);
-        const auto & shared_data_values_str = assert_cast<const ColumnString &>(*shared_data_values);
-
-        /// First check if we actually have any object type in the values.
-        /// If we don't have object types, just return the original shared data column.
-        if (!checkIfSharedValuesContainNestedObjectsTypes(shared_data_values_str))
-            return shared_data;
-
-        /// Otherwise we should create new shared data column with converted object types.
-        auto new_shared_data_values = getSharedValuesWithConvertedNestedObjectTypes(shared_data_values_str, new_object_type);
-        return ColumnArray::create(ColumnTuple::create(Columns{shared_data_paths, new_shared_data_values}), shared_data_offsets);
-    }
-
-    ColumnPtr getDynamicColumnWithConvertedNestedObjectTypes(const ColumnPtr & column, const DataTypePtr & new_object_type) const
-    {
-        const auto & dynamic_column = assert_cast<const ColumnDynamic &>(*column);
-        const auto & variant_info = dynamic_column.getVariantInfo();
-        const auto & variants_types = assert_cast<const DataTypeVariant &>(*variant_info.variant_type).getVariants();
-
-        /// First check if we have any nested object type inside this dynamic column.
-        bool has_nested_object_type = false;
-        for (const auto & variant_type : variants_types)
-        {
-            if (variant_type->hasDynamicSubcolumns())
-            {
-                has_nested_object_type = true;
-                break;
-            }
-        }
-
-        /// If there are no variants with object type, check shared variant
-        if (!has_nested_object_type)
-            has_nested_object_type = checkIfSharedValuesContainNestedObjectsTypes(dynamic_column.getSharedVariant());
-
-        /// If there are no nested objects, don't do anything.
-        if (!has_nested_object_type)
-            return column;
-
-        /// If there are nested objects, we need to convert them to new object type.
-        const auto & variant_column = dynamic_column.getVariantColumn();
-        const auto & variants_columns = variant_column.getVariants();
-        auto shared_variant_global_discriminator = dynamic_column.getSharedVariantDiscriminator();
-        DataTypes new_variants_types;
-        new_variants_types.reserve(variants_types.size());
-        Columns new_variants_columns;
-        new_variants_columns.resize(variants_columns.size());
-        for (size_t global_discr = 0; global_discr != variants_types.size(); ++global_discr)
-        {
-            auto local_discr = variant_column.localDiscriminatorByGlobal(global_discr);
-            if (global_discr == shared_variant_global_discriminator)
-            {
-                new_variants_columns[local_discr] = getSharedValuesWithConvertedNestedObjectTypes(dynamic_column.getSharedVariant(), new_object_type);
-                new_variants_types.push_back(variants_types[global_discr]);
-            }
-            else if (variants_types[global_discr]->hasDynamicSubcolumns())
-            {
-                /// Cast variant to new type with converted object type.
-                auto new_variant_type = convertNestedObjectType(variants_types[global_discr], new_object_type);
-                auto wrapper = prepareUnpackDictionaries(variants_types[global_discr], new_variant_type);
-                ColumnsWithTypeAndName args = {{variants_columns[local_discr], variants_types[global_discr], ""}};
-                new_variants_columns[local_discr] = wrapper(args, new_variant_type, nullptr, variants_columns[local_discr]->size());
-                new_variants_types.push_back(new_variant_type);
-            }
-            else
-            {
-                new_variants_columns[local_discr] = variants_columns[local_discr];
-                new_variants_types.push_back(variants_types[global_discr]);
-            }
-        }
-
-        auto new_variant_type = std::make_shared<DataTypeVariant>(new_variants_types);
-        auto new_variant_column = ColumnVariant::create(variant_column.getLocalDiscriminatorsPtr(), variant_column.getOffsetsPtr(), new_variants_columns, variant_column.getLocalToGlobalDiscriminatorsMapping());
-        return ColumnDynamic::create(std::move(new_variant_column), new_variant_type, dynamic_column.getMaxDynamicTypes(), dynamic_column.getGlobalMaxDynamicTypes());
-    }
-
-    WrapperType createObjectWrapper(const DataTypePtr & from_type, const DataTypeObject * to_object, bool requested_result_is_nullable) const
->>>>>>> 6b451c9b
     {
         if (checkAndGetDataType<DataTypeString>(from_type.get()))
         {
