#include <Functions/IFunction.h>
#include <Functions/FunctionFactory.h>
#include <Functions/FunctionHelpers.h>
#include <Interpreters/Context.h>
#include <Interpreters/DatabaseCatalog.h>
#include <DataTypes/DataTypesNumber.h>
#include <Columns/ColumnString.h>
#include <Columns/ColumnFixedString.h>
#include <Columns/ColumnConst.h>
#include <Core/Field.h>
#include <Common/computeMaxTableNameLength.h>

namespace DB
{

namespace ErrorCodes
{
    extern const int ILLEGAL_TYPE_OF_ARGUMENT;
    extern const int ILLEGAL_COLUMN;
    extern const int INCORRECT_DATA;
}

class FunctionGetMaxTableNameLengthForDatabase : public IFunction
{
public:
    static constexpr auto name = "getMaxTableNameLengthForDatabase";
    static FunctionPtr create(ContextPtr) { return std::make_shared<FunctionGetMaxTableNameLengthForDatabase>(); }
    String getName() const override { return name; }
    size_t getNumberOfArguments() const override { return 1; }
    bool isSuitableForShortCircuitArgumentsExecution(const DataTypesWithConstInfo & /*arguments*/) const override { return false; }

    DataTypePtr getReturnTypeImpl(const DataTypes & arguments) const override
    {
        if (arguments.size() != 1)
            throw Exception(ErrorCodes::ILLEGAL_TYPE_OF_ARGUMENT, "Number of arguments for function {} can't be {}, should be 1", getName(), arguments.size());

        WhichDataType which(arguments[0]);

        if (!which.isStringOrFixedString())
            throw Exception(ErrorCodes::ILLEGAL_TYPE_OF_ARGUMENT, "Illegal type {} of argument of function {}, expected String or FixedString",
                arguments[0]->getName(), getName());

        return std::make_shared<DataTypeUInt64>();
    }

    ColumnPtr executeImpl(const ColumnsWithTypeAndName & arguments, const DataTypePtr &, size_t input_rows_count) const override
    {
        size_t allowed_max_length;

        if (!isColumnConst(*arguments[0].column.get()))
            throw Exception(ErrorCodes::ILLEGAL_COLUMN, "The argument of function {} must be constant.", getName());

        const ColumnConst * col_const = checkAndGetColumnConstStringOrFixedString(arguments[0].column.get());
        if (!col_const)
            throw Exception(ErrorCodes::ILLEGAL_COLUMN, "Expected a constant string as argument for function {}", getName());

        String database_name = col_const->getValue<String>();

        if (database_name.empty())
            throw Exception(ErrorCodes::INCORRECT_DATA, "Incorrect name for a database. It shouldn't be empty");

<<<<<<< HEAD
        allowed_max_length = computeMaxTableNameLength(database_name, false, getContext()); // todo: temporaries?
=======
        allowed_max_length = computeMaxTableNameLength(database_name, Context::getGlobalContextInstance());
>>>>>>> 7fc0f64e
        return DataTypeUInt64().createColumnConst(input_rows_count, allowed_max_length);
    }

private:
    const ColumnConst * checkAndGetColumnConstStringOrFixedString(const IColumn * column) const
    {
        if (const auto * col = checkAndGetColumnConst<ColumnString>(column))
            return col;
        if (const auto * col = checkAndGetColumnConst<ColumnFixedString>(column))
            return col;
        return nullptr;
    }
};

REGISTER_FUNCTION(getMaxTableName)
{
    factory.registerFunction<FunctionGetMaxTableNameLengthForDatabase>(FunctionDocumentation{
        .description=R"(Returns the maximum table name length in a specified database.)",
        .syntax=R"(getMaxTableNameLengthForDatabase(database_name))",
        .arguments={{"database_name", "The name of the specified database.", {"String"}}},
        .returned_value={R"(Returns the length of the maximum table name, an Integer)"},
        .examples{
            {"typical",
            "SELECT getMaxTableNameLengthForDatabase('default');",
            R"(
            ┌─getMaxTableNameLengthForDatabase('default')─┐
            │                                         206 │
            └─────────────────────────────────────────────┘
            )"
        }},
        .category = FunctionDocumentation::Category::Other
    });
}

}<|MERGE_RESOLUTION|>--- conflicted
+++ resolved
@@ -59,11 +59,7 @@
         if (database_name.empty())
             throw Exception(ErrorCodes::INCORRECT_DATA, "Incorrect name for a database. It shouldn't be empty");
 
-<<<<<<< HEAD
-        allowed_max_length = computeMaxTableNameLength(database_name, false, getContext()); // todo: temporaries?
-=======
-        allowed_max_length = computeMaxTableNameLength(database_name, Context::getGlobalContextInstance());
->>>>>>> 7fc0f64e
+        allowed_max_length = computeMaxTableNameLength(database_name, false, Context::getGlobalContextInstance()); // todo: temporaries?
         return DataTypeUInt64().createColumnConst(input_rows_count, allowed_max_length);
     }
 
