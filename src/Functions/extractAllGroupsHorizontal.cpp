#include <Functions/FunctionFactory.h>
#include <Functions/extractAllGroups.h>

namespace
{

struct HorizontalImpl
{
    static constexpr auto Kind = DB::ExtractAllGroupsResultKind::HORIZONTAL;
    static constexpr auto Name = "extractAllGroupsHorizontal";
};

}

namespace DB
{

REGISTER_FUNCTION(ExtractAllGroupsHorizontal)
{
    FunctionDocumentation::Description description = R"(
Matches all groups of a string using the provided regular expression and returns an array of arrays, where each array contains all captures from the same capturing group, organized by group number.
)";
    FunctionDocumentation::Syntax syntax = "extractAllGroupsHorizontal(s, regexp)";
    FunctionDocumentation::Arguments arguments = {
        {"s", "Input string to extract from.", {"String", "FixedString"}},
        {"regexp", "Regular expression to match by.", {"const String", "const FixedString"}}
    };
    FunctionDocumentation::ReturnedValue returned_value = {"Returns an array of arrays, where each inner array contains all captures from one capturing group across all matches. The first inner array contains all captures from group 1, the second from group 2, etc. If no matches are found, returns an empty array.", {"Array(Array(String))"}};
    FunctionDocumentation::Examples examples = {
        {
            "Usage example",
            R"(
WITH '< Server: nginx
< Date: Tue, 22 Jan 2019 00:26:14 GMT
< Content-Type: text/html; charset=UTF-8
< Connection: keep-alive
' AS s
SELECT extractAllGroupsHorizontal(s, '< ([\\w\\-]+): ([^\\r\\n]+)');
)",
            R"(
[['Server','Date','Content-Type','Connection'],['nginx','Tue, 22 Jan 2019 00:26:14 GMT','text/html; charset=UTF-8','keep-alive']]
    )"
        }
    };
    FunctionDocumentation::IntroducedIn introduced_in = {20, 5};
<<<<<<< HEAD
    FunctionDocumentation::Category category = FunctionDocumentation::Category::StringSplitting;
    FunctionDocumentation documentation = {description, syntax, arguments, {}, returned_value, examples, introduced_in, category};
=======
    FunctionDocumentation::Category category = FunctionDocumentation::Category::StringSearch;
    FunctionDocumentation documentation = {description, syntax, arguments, returned_value, examples, introduced_in, category};
>>>>>>> be90faa4

    factory.registerFunction<FunctionExtractAllGroups<HorizontalImpl>>(documentation);
}

}<|MERGE_RESOLUTION|>--- conflicted
+++ resolved
@@ -43,13 +43,10 @@
         }
     };
     FunctionDocumentation::IntroducedIn introduced_in = {20, 5};
-<<<<<<< HEAD
+    FunctionDocumentation::Category category = FunctionDocumentation::Category::StringSearch;
+    FunctionDocumentation documentation = {description, syntax, arguments, returned_value, examples, introduced_in, category};
     FunctionDocumentation::Category category = FunctionDocumentation::Category::StringSplitting;
     FunctionDocumentation documentation = {description, syntax, arguments, {}, returned_value, examples, introduced_in, category};
-=======
-    FunctionDocumentation::Category category = FunctionDocumentation::Category::StringSearch;
-    FunctionDocumentation documentation = {description, syntax, arguments, returned_value, examples, introduced_in, category};
->>>>>>> be90faa4
 
     factory.registerFunction<FunctionExtractAllGroups<HorizontalImpl>>(documentation);
 }
