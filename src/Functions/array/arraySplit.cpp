#include <Columns/ColumnsNumber.h>
#include <DataTypes/DataTypesNumber.h>
#include <Functions/FunctionFactory.h>

#include <Functions/array/FunctionArrayMapped.h>


namespace DB
{
namespace ErrorCodes
{
    extern const int ILLEGAL_COLUMN;
}

template <bool reverse>
struct ArraySplitImpl
{
    static bool needBoolean() { return true; }
    static bool needExpression() { return true; }
    static bool needOneArray() { return false; }

    static DataTypePtr getReturnType(const DataTypePtr & /*expression_return*/, const DataTypePtr & array_element)
    {
        return std::make_shared<DataTypeArray>(
            std::make_shared<DataTypeArray>(array_element)
        );
    }

    static ColumnPtr execute(const ColumnArray & array, ColumnPtr mapped)
    {
        const ColumnUInt8 * column_cut = typeid_cast<const ColumnUInt8 *>(&*mapped);

        const IColumn::Offsets & in_offsets = array.getOffsets();
        auto column_offsets_2 = ColumnArray::ColumnOffsets::create();
        auto column_offsets_1 = ColumnArray::ColumnOffsets::create();
        IColumn::Offsets & out_offsets_2 = column_offsets_2->getData();
        IColumn::Offsets & out_offsets_1 = column_offsets_1->getData();

        if (column_cut)
        {
            const IColumn::Filter & cut = column_cut->getData();

            size_t pos = 0;

            out_offsets_2.reserve(in_offsets.size()); // assume the actual size to be equal or larger
            out_offsets_1.reserve(in_offsets.size());

            for (auto in_offset : in_offsets)
            {
                if (pos < in_offset)
                {
                    pos += !reverse;
                    for (; pos < in_offset - reverse; ++pos)
                        if (cut[pos])
                            out_offsets_2.push_back(pos + reverse);
                    pos += reverse;

                    out_offsets_2.push_back(pos);
                }

                out_offsets_1.push_back(out_offsets_2.size());
            }
        }
        else
        {
            const auto * column_cut_const = checkAndGetColumnConst<ColumnUInt8>(&*mapped);

            if (!column_cut_const)
                throw Exception(ErrorCodes::ILLEGAL_COLUMN, "Unexpected type of cut column");

            if (column_cut_const->getValue<UInt8>())
            {
                out_offsets_2.reserve(in_offsets.back());
                out_offsets_1.reserve(in_offsets.size());

                for (size_t i = 0; i < in_offsets.back(); ++i)
                    out_offsets_2.push_back(i + 1);
                for (auto in_offset : in_offsets)
                    out_offsets_1.push_back(in_offset);
            }
            else
            {
                size_t pos = 0;

                out_offsets_2.reserve(in_offsets.size());
                out_offsets_1.reserve(in_offsets.size());

                for (auto in_offset : in_offsets)
                {
                    if (pos < in_offset)
                    {
                        pos = in_offset;
                        out_offsets_2.push_back(pos);
                    }

                    out_offsets_1.push_back(out_offsets_2.size());
                }
            }
        }

        return ColumnArray::create(
            ColumnArray::create(
                array.getDataPtr(),
                std::move(column_offsets_2)
            ),
            std::move(column_offsets_1)
        );
    }
};

struct NameArraySplit { static constexpr auto name = "arraySplit"; };
struct NameArrayReverseSplit { static constexpr auto name = "arrayReverseSplit"; };
using FunctionArraySplit = FunctionArrayMapped<ArraySplitImpl<false>, NameArraySplit>;
using FunctionArrayReverseSplit = FunctionArrayMapped<ArraySplitImpl<true>, NameArrayReverseSplit>;

REGISTER_FUNCTION(ArraySplit)
{
    FunctionDocumentation::Description description = "Split a source array into multiple arrays. When `func(x [, y1, ..., yN])` returns something other than zero, the array will be split to the left of the element. The array will not be split before the first element.";
    FunctionDocumentation::Syntax syntax = "arraySplit(func(x[, y1, ..., yN]), source_arr[, cond1_arr, ... , condN_arr])";
    FunctionDocumentation::Arguments arguments = {
        {"func(x[, y1, ..., yN])", "A lambda function which operates on elements of the source array (`x`) and condition arrays (`y`).[Lambda function](/sql-reference/functions/overview#arrow-operator-and-lambda)."},
        {"source_arr", "The source array to split [`Array(T)`](/sql-reference/data-types/array)."},
        {"[, cond1_arr, ... , condN_arr]", "Optional. N condition arrays providing additional arguments to the lambda function. [`Array(T)`](/sql-reference/data-types/array)."}
    };
<<<<<<< HEAD
    FunctionDocumentation::ReturnedValue returned_value = "Returns an array of arrays. [`Array(Array(T))`](/sql-reference/data-types/array).";
=======
    FunctionDocumentation::ReturnedValue returned_value = {"Returns an array of arrays", {"Array(Array(T))"}};
>>>>>>> bdae49ab
    FunctionDocumentation::Examples examples = {{"Usage example", "SELECT arraySplit((x, y) -> y, [1, 2, 3, 4, 5], [1, 0, 0, 1, 0]) AS res", "[[1, 2, 3], [4, 5]]"}};
    FunctionDocumentation::IntroducedIn introduced_in = {20, 1};
    FunctionDocumentation::Category category = FunctionDocumentation::Category::Array;
    FunctionDocumentation documentation = {description, syntax, arguments, returned_value, examples, introduced_in, category};

    factory.registerFunction<FunctionArraySplit>(documentation);

    FunctionDocumentation::Description description_split = "Split a source array into multiple arrays. When `func(x[, y1, ..., yN])` returns something other than zero, the array will be split to the right of the element. The array will not be split after the last element.";
    FunctionDocumentation::Syntax syntax_split = "arrayReverseSplit(func(x[, y1, ..., yN]), source_arr[, cond1_arr, ... , condN_arr])";
    FunctionDocumentation::Arguments arguments_split = {
<<<<<<< HEAD
        {"func(x[, y1, ..., yN])", "A lambda function which operates on elements of the source array (`x`) and condition arrays (`y`). [Lambda function](/sql-reference/functions/overview#arrow-operator-and-lambda)."},
        {"source_arr", "The source array to process. [`Array(T)`](/sql-reference/data-types/array)."},
        {"[, cond1_arr, ... , condN_arr]", "Optional. N condition arrays providing additional arguments to the lambda function. [`Array(T)`](/sql-reference/data-types/array)."}
    };
    FunctionDocumentation::ReturnedValue returned_value_split = "Returns an array of arrays. [`Array(Array(T))`](/sql-reference/data-types/array).";
=======
        {"func(x[, y1, ..., yN])", "A lambda function which operates on elements of the source array (`x`) and condition arrays (`y`).", {"Lambda function"}},
        {"source_arr", "The source array to process.", {"Lambda function"}},
        {"[, cond1_arr, ... , condN_arr]", "Optional. N condition arrays providing additional arguments to the lambda function.", {"Array(T)"}}
    };
    FunctionDocumentation::ReturnedValue returned_value_split = {"Returns an array of arrays.", {"Array(Array(T))"}};
>>>>>>> bdae49ab
    FunctionDocumentation::Examples examples_split = {{"Usage example", "SELECT arrayReverseSplit((x, y) -> y, [1, 2, 3, 4, 5], [1, 0, 0, 1, 0]) AS res", "[[1], [2, 3, 4], [5]]"}};
    FunctionDocumentation::IntroducedIn introduced_in_split = {20, 1};
    FunctionDocumentation::Category category_split = FunctionDocumentation::Category::Array;
    FunctionDocumentation documentation_split = {description_split, syntax_split, arguments_split, returned_value_split, examples_split, introduced_in_split, category_split};

    factory.registerFunction<FunctionArrayReverseSplit>(documentation_split);
}

}<|MERGE_RESOLUTION|>--- conflicted
+++ resolved
@@ -122,11 +122,7 @@
         {"source_arr", "The source array to split [`Array(T)`](/sql-reference/data-types/array)."},
         {"[, cond1_arr, ... , condN_arr]", "Optional. N condition arrays providing additional arguments to the lambda function. [`Array(T)`](/sql-reference/data-types/array)."}
     };
-<<<<<<< HEAD
-    FunctionDocumentation::ReturnedValue returned_value = "Returns an array of arrays. [`Array(Array(T))`](/sql-reference/data-types/array).";
-=======
     FunctionDocumentation::ReturnedValue returned_value = {"Returns an array of arrays", {"Array(Array(T))"}};
->>>>>>> bdae49ab
     FunctionDocumentation::Examples examples = {{"Usage example", "SELECT arraySplit((x, y) -> y, [1, 2, 3, 4, 5], [1, 0, 0, 1, 0]) AS res", "[[1, 2, 3], [4, 5]]"}};
     FunctionDocumentation::IntroducedIn introduced_in = {20, 1};
     FunctionDocumentation::Category category = FunctionDocumentation::Category::Array;
@@ -137,19 +133,11 @@
     FunctionDocumentation::Description description_split = "Split a source array into multiple arrays. When `func(x[, y1, ..., yN])` returns something other than zero, the array will be split to the right of the element. The array will not be split after the last element.";
     FunctionDocumentation::Syntax syntax_split = "arrayReverseSplit(func(x[, y1, ..., yN]), source_arr[, cond1_arr, ... , condN_arr])";
     FunctionDocumentation::Arguments arguments_split = {
-<<<<<<< HEAD
-        {"func(x[, y1, ..., yN])", "A lambda function which operates on elements of the source array (`x`) and condition arrays (`y`). [Lambda function](/sql-reference/functions/overview#arrow-operator-and-lambda)."},
-        {"source_arr", "The source array to process. [`Array(T)`](/sql-reference/data-types/array)."},
-        {"[, cond1_arr, ... , condN_arr]", "Optional. N condition arrays providing additional arguments to the lambda function. [`Array(T)`](/sql-reference/data-types/array)."}
-    };
-    FunctionDocumentation::ReturnedValue returned_value_split = "Returns an array of arrays. [`Array(Array(T))`](/sql-reference/data-types/array).";
-=======
         {"func(x[, y1, ..., yN])", "A lambda function which operates on elements of the source array (`x`) and condition arrays (`y`).", {"Lambda function"}},
         {"source_arr", "The source array to process.", {"Lambda function"}},
         {"[, cond1_arr, ... , condN_arr]", "Optional. N condition arrays providing additional arguments to the lambda function.", {"Array(T)"}}
     };
     FunctionDocumentation::ReturnedValue returned_value_split = {"Returns an array of arrays.", {"Array(Array(T))"}};
->>>>>>> bdae49ab
     FunctionDocumentation::Examples examples_split = {{"Usage example", "SELECT arrayReverseSplit((x, y) -> y, [1, 2, 3, 4, 5], [1, 0, 0, 1, 0]) AS res", "[[1], [2, 3, 4], [5]]"}};
     FunctionDocumentation::IntroducedIn introduced_in_split = {20, 1};
     FunctionDocumentation::Category category_split = FunctionDocumentation::Category::Array;
