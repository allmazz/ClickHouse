--- conflicted
+++ resolved
@@ -92,13 +92,8 @@
         {"func", "Optional. Function to apply to each element of the array(s).", {"Lambda function"}},
         {"arr1, ..., arrN", "N arrays.", {"Array(T)"}},
     };
-<<<<<<< HEAD
-    FunctionDocumentation::ReturnedValue returned_value = "Returns the number of elements for which `func` returns true. Otherwise, returns the number of non-zero elements in the array.";
-    FunctionDocumentation::Examples example = {{"Usage example", "SELECT arrayCount(x -> (x % 2), groupArray(number) FROM numbers(10)", "5"}};
-=======
     FunctionDocumentation::ReturnedValue returned_value = {"Returns the number of elements for which `func` returns true. Otherwise, returns the number of non-zero elements in the array.", {"UInt32"}};
     FunctionDocumentation::Examples example = {{"Usage example", "SELECT arrayCount(x -> (x % 2), groupArray(number)) FROM numbers(10)", "5"}};
->>>>>>> bdae49ab
     FunctionDocumentation::IntroducedIn introduced_in = {1, 1};
     FunctionDocumentation::Category category = FunctionDocumentation::Category::Array;
     FunctionDocumentation documentation = {description, syntax, arguments, returned_value, example, introduced_in, category};
