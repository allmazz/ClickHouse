--- conflicted
+++ resolved
@@ -42,20 +42,12 @@
 └──────────┴──────────┴──────────┴──────────┘
         )"}
     };
-<<<<<<< HEAD
-    FunctionDocumentation::ReturnedValue returned_value = {"Returns `true` when `x` and `y` are both `NULL`, otherwise `false`.", {"Bool"}};
-    FunctionDocumentation::Examples examples = {};
-    FunctionDocumentation::IntroducedIn introduced_in = {23, 8};
-    FunctionDocumentation::Category category = FunctionDocumentation::Category::Null;
-    FunctionDocumentation documentation = {description, syntax, arguments, {}, returned_value, examples, introduced_in, category};
-=======
 
     FunctionDocumentation::IntroducedIn introduced_in = {25, 9};
 
     FunctionDocumentation::Category category = FunctionDocumentation::Category::Comparison;
 
-    FunctionDocumentation documentation = {description, syntax, arguments, returned_value, examples, introduced_in, category};
->>>>>>> be90faa4
+    FunctionDocumentation documentation = {description, syntax, arguments, {}, returned_value, examples, introduced_in, category};
 
     factory.registerFunction<FunctionIsNotDistinctFrom>(documentation);
 }
