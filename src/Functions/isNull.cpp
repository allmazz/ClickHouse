#include <Functions/IFunction.h>
#include <Functions/FunctionHelpers.h>
#include <Functions/FunctionFactory.h>
#include <DataTypes/DataTypesNumber.h>
#include <Core/ColumnNumbers.h>
#include <Columns/ColumnNullable.h>
#include <Columns/ColumnLowCardinality.h>
#include <Columns/ColumnVariant.h>
#include <Columns/ColumnDynamic.h>


namespace DB
{
namespace
{

/// Implements the function isNull which returns true if a value
/// is null, false otherwise.
class FunctionIsNull : public IFunction
{
public:
    static constexpr auto name = "isNull";

    static FunctionPtr create(ContextPtr)
    {
        return std::make_shared<FunctionIsNull>();
    }

    std::string getName() const override
    {
        return name;
    }

    size_t getNumberOfArguments() const override { return 1; }
    bool useDefaultImplementationForNulls() const override { return false; }
    bool useDefaultImplementationForLowCardinalityColumns() const override { return false; }
    bool useDefaultImplementationForConstants() const override { return true; }
    bool isSuitableForShortCircuitArgumentsExecution(const DataTypesWithConstInfo & /*arguments*/) const override { return false; }
    ColumnNumbers getArgumentsThatDontImplyNullableReturnType(size_t /*number_of_arguments*/) const override { return {0}; }

    DataTypePtr getReturnTypeImpl(const DataTypes &) const override
    {
        return std::make_shared<DataTypeUInt8>();
    }

    ColumnPtr executeImpl(const ColumnsWithTypeAndName & arguments, const DataTypePtr &, size_t) const override
    {
        const ColumnWithTypeAndName & elem = arguments[0];

        if (isVariant(elem.type) || isDynamic(elem.type))
        {
<<<<<<< HEAD
            const auto & column_variant = isVariant(elem.type) ? assert_cast<const ColumnVariant &>(*elem.column) : assert_cast<const ColumnDynamic &>(*elem.column).getVariantColumn();
            const auto & discriminators = column_variant.getLocalDiscriminators();
=======
            const auto & discriminators = checkAndGetColumn<ColumnVariant>(*elem.column).getLocalDiscriminators();
>>>>>>> e5e55ff9
            auto res = DataTypeUInt8().createColumn();
            auto & data = typeid_cast<ColumnUInt8 &>(*res).getData();
            data.reserve(discriminators.size());
            for (auto discr : discriminators)
                data.push_back(discr == ColumnVariant::NULL_DISCRIMINATOR);
            return res;
        }

        if (elem.type->isLowCardinalityNullable())
        {
            const auto & low_cardinality_column = checkAndGetColumn<ColumnLowCardinality>(*elem.column);
            size_t null_index = low_cardinality_column.getDictionary().getNullValueIndex();
            auto res = DataTypeUInt8().createColumn();
            auto & data = typeid_cast<ColumnUInt8 &>(*res).getData();
            data.reserve(low_cardinality_column.size());
            for (size_t i = 0; i != low_cardinality_column.size(); ++i)
                data.push_back(low_cardinality_column.getIndexAt(i) == null_index);
            return res;
        }

        if (const auto * nullable = checkAndGetColumn<ColumnNullable>(&*elem.column))
        {
            /// Merely return the embedded null map.
            return nullable->getNullMapColumnPtr();
        }
        else
        {
            /// Since no element is nullable, return a zero-constant column representing
            /// a zero-filled null map.
            return DataTypeUInt8().createColumnConst(elem.column->size(), 0u);
        }
    }
};

}

REGISTER_FUNCTION(IsNull)
{
    factory.registerFunction<FunctionIsNull>({}, FunctionFactory::CaseInsensitive);
}

}<|MERGE_RESOLUTION|>--- conflicted
+++ resolved
@@ -49,12 +49,8 @@
 
         if (isVariant(elem.type) || isDynamic(elem.type))
         {
-<<<<<<< HEAD
-            const auto & column_variant = isVariant(elem.type) ? assert_cast<const ColumnVariant &>(*elem.column) : assert_cast<const ColumnDynamic &>(*elem.column).getVariantColumn();
+            const auto & column_variant = isVariant(elem.type) ? checkAndGetColumn<ColumnVariant>(*elem.column) : checkAndGetColumn<ColumnDynamic>(*elem.column).getVariantColumn();
             const auto & discriminators = column_variant.getLocalDiscriminators();
-=======
-            const auto & discriminators = checkAndGetColumn<ColumnVariant>(*elem.column).getLocalDiscriminators();
->>>>>>> e5e55ff9
             auto res = DataTypeUInt8().createColumn();
             auto & data = typeid_cast<ColumnUInt8 &>(*res).getData();
             data.reserve(discriminators.size());
