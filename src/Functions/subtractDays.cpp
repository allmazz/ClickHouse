#include <Functions/IFunction.h>
#include <Functions/FunctionFactory.h>
#include <Functions/FunctionDateOrDateTimeAddInterval.h>


namespace DB
{

using FunctionSubtractDays = FunctionDateOrDateTimeAddInterval<SubtractDaysImpl>;

REGISTER_FUNCTION(SubtractDays)
{
    FunctionDocumentation::Description description = R"(
Subtracts a specified number of days from a date, a date with time or a string-encoded date or date with time.
    )";
    FunctionDocumentation::Syntax syntax = R"(
subtractDays(datetime, num)
    )";
<<<<<<< HEAD
    FunctionDocumentation::Arguments arguments_subtractDays =
    {
        {"datetime", "Date or date with time to subtract specified number of days from.", {"Date", "Date32", "DateTime", "DateTime64", "String"}},
        {"num", "Number of days to subtract.", {"(U)Int*", "Float*"}}
    };
    FunctionDocumentation::ReturnedValue returned_value_subtractDays = {"Returns `datetime` minus `num` days", {"Date"}};
    FunctionDocumentation::Examples examples_subtractDays = {
=======
    FunctionDocumentation::Arguments arguments = {
        {"datetime", "Date or date with time to subtract specified number of days from. [`Date`](../data-types/date.md)/[`Date32`](../data-types/date32.md)/[`DateTime`](../data-types/datetime.md)/[`DateTime64`](../data-types/datetime64.md)/[`String`](../data-types/string.md)."},
        {"num", "Number of days to subtract. [`(U)Int*`](../data-types/int-uint.md)/[`Float*`](../data-types/float.md)."}
    };
    FunctionDocumentation::ReturnedValue returned_value = "Returns `datetime` minus `num` days. [`Date`](../data-types/date.md)/[`Date32`](../data-types/date32.md)/[`DateTime`](../data-types/datetime.md)/[`DateTime64`](../data-types/datetime64.md).";
    FunctionDocumentation::Examples examples = {
>>>>>>> bcfdc15b
        {"Subtract days from different date types", R"(
WITH
    toDate('2024-01-01') AS date,
    toDateTime('2024-01-01 00:00:00') AS date_time,
    '2024-01-01 00:00:00' AS date_time_string
SELECT
    subtractDays(date, 31) AS subtract_days_with_date,
    subtractDays(date_time, 31) AS subtract_days_with_date_time,
    subtractDays(date_time_string, 31) AS subtract_days_with_date_time_string
        )",
        R"(
┌─subtract_days_with_date─┬─subtract_days_with_date_time─┬─subtract_days_with_date_time_string─┐
│              2023-12-01 │          2023-12-01 00:00:00 │             2023-12-01 00:00:00.000 │
└─────────────────────────┴──────────────────────────────┴─────────────────────────────────────┘
        )"},
        {"Using alternative INTERVAL syntax", R"(
SELECT dateSub('1998-06-16'::Date, INTERVAL 10 day)
        )",
        R"(
┌─minus(CAST('⋯valDay(10))─┐
│               1998-06-06 │
└──────────────────────────┘
        )"}
    };
    FunctionDocumentation::IntroducedIn introduced_in = {1, 1};
    FunctionDocumentation::Category category = FunctionDocumentation::Category::DateAndTime;
    FunctionDocumentation documentation = {description, syntax, arguments, returned_value, examples, introduced_in, category};

    factory.registerFunction<FunctionSubtractDays>(documentation);
}

}

<|MERGE_RESOLUTION|>--- conflicted
+++ resolved
@@ -16,22 +16,13 @@
     FunctionDocumentation::Syntax syntax = R"(
 subtractDays(datetime, num)
     )";
-<<<<<<< HEAD
-    FunctionDocumentation::Arguments arguments_subtractDays =
+    FunctionDocumentation::Arguments arguments =
     {
         {"datetime", "Date or date with time to subtract specified number of days from.", {"Date", "Date32", "DateTime", "DateTime64", "String"}},
         {"num", "Number of days to subtract.", {"(U)Int*", "Float*"}}
     };
-    FunctionDocumentation::ReturnedValue returned_value_subtractDays = {"Returns `datetime` minus `num` days", {"Date"}};
-    FunctionDocumentation::Examples examples_subtractDays = {
-=======
-    FunctionDocumentation::Arguments arguments = {
-        {"datetime", "Date or date with time to subtract specified number of days from. [`Date`](../data-types/date.md)/[`Date32`](../data-types/date32.md)/[`DateTime`](../data-types/datetime.md)/[`DateTime64`](../data-types/datetime64.md)/[`String`](../data-types/string.md)."},
-        {"num", "Number of days to subtract. [`(U)Int*`](../data-types/int-uint.md)/[`Float*`](../data-types/float.md)."}
-    };
-    FunctionDocumentation::ReturnedValue returned_value = "Returns `datetime` minus `num` days. [`Date`](../data-types/date.md)/[`Date32`](../data-types/date32.md)/[`DateTime`](../data-types/datetime.md)/[`DateTime64`](../data-types/datetime64.md).";
+    FunctionDocumentation::ReturnedValue returned_value = {"Returns `datetime` minus `num` days", {"Date"}};
     FunctionDocumentation::Examples examples = {
->>>>>>> bcfdc15b
         {"Subtract days from different date types", R"(
 WITH
     toDate('2024-01-01') AS date,
