--- conflicted
+++ resolved
@@ -97,15 +97,9 @@
     void insertData(const char *, size_t) override { throwMustBeDecompressed(); }
     void insertDefault() override { throwMustBeDecompressed(); }
     void popBack(size_t) override { throwMustBeDecompressed(); }
-<<<<<<< HEAD
-    StringRef serializeValueIntoArena(size_t, Arena &, char const *&, const IColumn::SerializationSettings *) const override { throwMustBeDecompressed(); }
+    std::string_view serializeValueIntoArena(size_t, Arena &, char const *&, const IColumn::SerializationSettings *) const override { throwMustBeDecompressed(); }
     char * serializeValueIntoMemory(size_t, char *, const IColumn::SerializationSettings *) const override { throwMustBeDecompressed(); }
     void deserializeAndInsertFromArena(ReadBuffer &, const IColumn::SerializationSettings *) override { throwMustBeDecompressed(); }
-=======
-    std::string_view serializeValueIntoArena(size_t, Arena &, char const *&) const override { throwMustBeDecompressed(); }
-    char * serializeValueIntoMemory(size_t, char *) const override { throwMustBeDecompressed(); }
-    void deserializeAndInsertFromArena(ReadBuffer &) override { throwMustBeDecompressed(); }
->>>>>>> fa876593
     void skipSerializedInArena(ReadBuffer &) const override { throwMustBeDecompressed(); }
     void updateHashWithValue(size_t, SipHash &) const override { throwMustBeDecompressed(); }
     WeakHash32 getWeakHash32() const override { throwMustBeDecompressed(); }
