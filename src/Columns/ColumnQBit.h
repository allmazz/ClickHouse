--- conflicted
+++ resolved
@@ -112,11 +112,7 @@
 
     void insertDefault() override { tuple->insertDefault(); }
     void popBack(size_t n) override { tuple->popBack(n); }
-<<<<<<< HEAD
-    StringRef serializeValueIntoArena(size_t n, Arena & arena, char const *& begin, const IColumn::SerializationSettings * settings) const override
-=======
-    std::string_view serializeValueIntoArena(size_t n, Arena & arena, char const *& begin) const override
->>>>>>> fa876593
+    std::string_view serializeValueIntoArena(size_t n, Arena & arena, char const *& begin, const IColumn::SerializationSettings * settings) const override
     {
         return tuple->serializeValueIntoArena(n, arena, begin, settings);
     }
