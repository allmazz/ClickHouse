--- conflicted
+++ resolved
@@ -276,11 +276,8 @@
     idx.insertIndex(getDictionary().uniqueInsertData(pos, length));
 }
 
-<<<<<<< HEAD
-StringRef ColumnLowCardinality::serializeValueIntoArena(size_t n, Arena & arena, char const *& begin, const IColumn::SerializationSettings * settings) const
-=======
-std::string_view ColumnLowCardinality::serializeValueIntoArena(size_t n, Arena & arena, char const *& begin) const
->>>>>>> fa876593
+std::string_view ColumnLowCardinality::serializeValueIntoArena(
+    size_t n, Arena & arena, char const *& begin, const IColumn::SerializationSettings * settings) const
 {
     return getDictionary().serializeValueIntoArena(getIndexes().getUInt(n), arena, begin, settings);
 }
