#pragma once

#include <Columns/IColumn.h>
#include <Columns/ColumnVector.h>
#include <Columns/ColumnArray.h>
#include <Columns/ColumnTuple.h>
#include <Columns/ColumnString.h>

#include <DataTypes/IDataType.h>
#include <DataTypes/Serializations/SerializationDynamic.h>
#include <Common/StringHashForHeterogeneousLookup.h>
#include <Common/WeakHash.h>

namespace DB
{

class ColumnObject final : public COWHelper<IColumnHelper<ColumnObject>, ColumnObject>
{
public:
    struct Statistics
    {
        enum class Source
        {
            READ,  /// Statistics were loaded into column during reading from MergeTree.
            MERGE, /// Statistics were calculated during merge of several MergeTree parts.
        };

        explicit Statistics(Source source_) : source(source_) {}

        /// Source of the statistics.
        Source source;
        /// Statistics for dynamic paths: (path) -> (total number of not-null values).
        std::unordered_map<String, size_t> dynamic_paths_statistics;
        /// Statistics for paths in shared data: (path) -> (total number of not-null values).
        /// We don't store statistics for all paths in shared data but only for some subset of them
        /// (is 10000 a good limit? It should not be expensive to store 10000 paths per part)
        static const size_t MAX_SHARED_DATA_STATISTICS_SIZE = 10000;
        std::unordered_map<String, size_t, StringHashForHeterogeneousLookup, StringHashForHeterogeneousLookup::transparent_key_equal> shared_data_paths_statistics;
    };

    using StatisticsPtr = std::shared_ptr<const Statistics>;

    struct ComparatorBase;

    using ComparatorAscendingUnstable = ComparatorAscendingUnstableImpl<ComparatorBase>;
    using ComparatorAscendingStable = ComparatorAscendingStableImpl<ComparatorBase>;
    using ComparatorDescendingUnstable = ComparatorDescendingUnstableImpl<ComparatorBase>;
    using ComparatorDescendingStable = ComparatorDescendingStableImpl<ComparatorBase>;
    using ComparatorEqual = ComparatorEqualImpl<ComparatorBase>;

    struct ComparatorCollationBase;

    using ComparatorCollationAscendingUnstable = ComparatorAscendingUnstableImpl<ComparatorCollationBase>;
    using ComparatorCollationAscendingStable = ComparatorAscendingStableImpl<ComparatorCollationBase>;
    using ComparatorCollationDescendingUnstable = ComparatorDescendingUnstableImpl<ComparatorCollationBase>;
    using ComparatorCollationDescendingStable = ComparatorDescendingStableImpl<ComparatorCollationBase>;
    using ComparatorCollationEqual = ComparatorEqualImpl<ComparatorCollationBase>;

private:
    friend class COWHelper<IColumnHelper<ColumnObject>, ColumnObject>;

    ColumnObject(std::unordered_map<String, MutableColumnPtr> typed_paths_, size_t max_dynamic_paths_, size_t max_dynamic_types_);
    ColumnObject(
        std::unordered_map<String, MutableColumnPtr> typed_paths_,
        std::unordered_map<String, MutableColumnPtr> dynamic_paths_,
        MutableColumnPtr shared_data_,
        size_t max_dynamic_paths_,
        size_t global_max_dynamic_paths_,
        size_t max_dynamic_types_,
        const StatisticsPtr & statistics_ = {});

    ColumnObject(const ColumnObject & other);

    /// Use StringHashForHeterogeneousLookup hash for hash maps to be able to use std::string_view in find() method.
    using PathToColumnMap = std::unordered_map<String, WrappedPtr, StringHashForHeterogeneousLookup, StringHashForHeterogeneousLookup::transparent_key_equal>;
    using PathToDynamicColumnPtrMap = std::unordered_map<String, ColumnDynamic *, StringHashForHeterogeneousLookup, StringHashForHeterogeneousLookup::transparent_key_equal>;
public:
    /** Create immutable column using immutable arguments. This arguments may be shared with other columns.
      * Use mutate in order to make mutable column and mutate shared nested columns.
      */
    using Base = COWHelper<IColumnHelper<ColumnObject>, ColumnObject>;

    static Ptr create(
        const std::unordered_map<String, ColumnPtr> & typed_paths_,
        const std::unordered_map<String, ColumnPtr> & dynamic_paths_,
        const ColumnPtr & shared_data_,
        size_t max_dynamic_paths_,
        size_t global_max_dynamic_paths_,
        size_t max_dynamic_types_,
        const StatisticsPtr & statistics_ = {});

    static MutablePtr create(
        std::unordered_map<String, MutableColumnPtr> typed_paths_,
        std::unordered_map<String, MutableColumnPtr> dynamic_paths_,
        MutableColumnPtr shared_data_,
        size_t max_dynamic_paths_,
        size_t global_max_dynamic_paths_,
        size_t max_dynamic_types_,
        const StatisticsPtr & statistics_ = {});

    static MutablePtr create(std::unordered_map<String, MutableColumnPtr> typed_paths_, size_t max_dynamic_paths_, size_t max_dynamic_types_);

    std::string getName() const override;

    const char * getFamilyName() const override
    {
        return "Object";
    }

    TypeIndex getDataType() const override
    {
        return TypeIndex::Object;
    }

    MutableColumnPtr cloneEmpty() const override;
    MutableColumnPtr cloneResized(size_t size) const override;

    size_t size() const override
    {
        return shared_data->size();
    }

    Field operator[](size_t n) const override;
    void get(size_t n, Field & res) const override;
    std::pair<String, DataTypePtr> getValueNameAndType(size_t n) const override;

    bool isDefaultAt(size_t n) const override;
    StringRef getDataAt(size_t n) const override;
    void insertData(const char * pos, size_t length) override;

    void insert(const Field & x) override;
    bool tryInsert(const Field & x) override;
#if !defined(DEBUG_OR_SANITIZER_BUILD)
    void insertFrom(const IColumn & src, size_t n) override;
    void insertRangeFrom(const IColumn & src, size_t start, size_t length) override;
#else
    void doInsertFrom(const IColumn & src, size_t n) override;
    void doInsertRangeFrom(const IColumn & src, size_t start, size_t length) override;
#endif
    /// TODO: implement more optimal insertManyFrom
    void insertDefault() override;
    void insertManyDefaults(size_t length) override;

    void popBack(size_t n) override;

    StringRef serializeValueIntoArena(size_t n, Arena & arena, char const *& begin) const override;
    StringRef serializeAggregationStateValueIntoArena(size_t n, Arena & arena, char const *& begin) const override;
    const char * deserializeAndInsertFromArena(const char * pos) override;
    const char * deserializeAndInsertAggregationStateValueFromArena(const char * pos) override;
    const char * skipSerializedInArena(const char * pos) const override;
    std::optional<size_t> getSerializedValueSize(size_t) const override { return std::nullopt; }

    void updateHashWithValue(size_t n, SipHash & hash) const override;
    WeakHash32 getWeakHash32() const override;
    void updateHashFast(SipHash & hash) const override;

    ColumnPtr filter(const Filter & filt, ssize_t result_size_hint) const override;
    void expand(const Filter & mask, bool inverted) override;
    ColumnPtr permute(const Permutation & perm, size_t limit) const override;
    ColumnPtr index(const IColumn & indexes, size_t limit) const override;
    ColumnPtr replicate(const Offsets & replicate_offsets) const override;
    MutableColumns scatter(ColumnIndex num_columns, const Selector & selector) const override;

    void getPermutation(PermutationSortDirection direction, PermutationSortStability stability,
                        size_t limit, int nan_direction_hint, Permutation & res) const override;
    void updatePermutation(PermutationSortDirection direction, PermutationSortStability stability,
                           size_t limit, int nan_direction_hint, Permutation & res, EqualRanges & equal_ranges) const override;

#if !defined(DEBUG_OR_SANITIZER_BUILD)
    int compareAt(size_t, size_t, const IColumn &, int nan_direction_hint) const override;
#else
    int doCompareAt(size_t, size_t, const IColumn &, int nan_direction_hint) const override;
#endif
    void getExtremes(Field & min, Field & max) const override;

    void reserve(size_t n) override;
    size_t capacity() const override;
    void prepareForSquashing(const std::vector<ColumnPtr> & source_columns, size_t factor) override;
    void ensureOwnership() override;
    size_t byteSize() const override;
    size_t byteSizeAt(size_t n) const override;
    size_t allocatedBytes() const override;
    void protect() override;
    ColumnCheckpointPtr getCheckpoint() const override;
    void updateCheckpoint(ColumnCheckpoint & checkpoint) const override;
    void rollback(const ColumnCheckpoint & checkpoint) override;

    void forEachMutableSubcolumn(MutableColumnCallback callback) override;

    void forEachMutableSubcolumnRecursively(RecursiveMutableColumnCallback callback) override;

    void forEachSubcolumn(ColumnCallback callback) const override;

    void forEachSubcolumnRecursively(RecursiveColumnCallback callback) const override;

    bool structureEquals(const IColumn & rhs) const override;

    ColumnPtr compress(bool force_compression) const override;

    void finalize() override;
    bool isFinalized() const override;
    bool canBeInsideNullable() const override { return true; }

    bool hasDynamicStructure() const override { return true; }
    bool dynamicStructureEquals(const IColumn & rhs) const override;
<<<<<<< HEAD
    void takeDynamicStructureFromSourceColumns(const Columns & source_columns, std::optional<size_t> max_dynamic_subcolumns) override;
=======
    void takeDynamicStructureFromSourceColumns(const Columns & source_columns) override;
    void takeDynamicStructureFromColumn(const ColumnPtr & source_column) override;
>>>>>>> 23bfe37b

    const PathToColumnMap & getTypedPaths() const { return typed_paths; }
    PathToColumnMap & getTypedPaths() { return typed_paths; }

    const PathToColumnMap & getDynamicPaths() const { return dynamic_paths; }
    PathToColumnMap & getDynamicPaths() { return dynamic_paths; }

    const PathToDynamicColumnPtrMap & getDynamicPathsPtrs() const { return dynamic_paths_ptrs; }
    PathToDynamicColumnPtrMap & getDynamicPathsPtrs() { return dynamic_paths_ptrs; }

    const StatisticsPtr & getStatistics() const { return statistics; }

    const ColumnPtr & getSharedDataPtr() const { return shared_data; }
    ColumnPtr & getSharedDataPtr() { return shared_data; }
    IColumn & getSharedDataColumn() { return *shared_data; }

    const ColumnArray & getSharedDataNestedColumn() const { return assert_cast<const ColumnArray &>(*shared_data); }
    ColumnArray & getSharedDataNestedColumn() { return assert_cast<ColumnArray &>(*shared_data); }

    ColumnArray::Offsets & getSharedDataOffsets() { return assert_cast<ColumnArray &>(*shared_data).getOffsets(); }
    const ColumnArray::Offsets & getSharedDataOffsets() const { return assert_cast<const ColumnArray &>(*shared_data).getOffsets(); }

    std::pair<ColumnString *, ColumnString *> getSharedDataPathsAndValues()
    {
        auto & column_array = assert_cast<ColumnArray &>(*shared_data);
        auto & column_tuple = assert_cast<ColumnTuple &>(column_array.getData());
        return {assert_cast<ColumnString *>(&column_tuple.getColumn(0)), assert_cast<ColumnString *>(&column_tuple.getColumn(1))};
    }

    static std::tuple<ColumnString *, ColumnString *, Offsets *> getSharedDataPathsValuesAndOffsets(IColumn & shared_data_column)
    {
        auto & column_array = assert_cast<ColumnArray &>(shared_data_column);
        auto & column_tuple = assert_cast<ColumnTuple &>(column_array.getData());
        return {assert_cast<ColumnString *>(&column_tuple.getColumn(0)), assert_cast<ColumnString *>(&column_tuple.getColumn(1)), &column_array.getOffsets()};
    }

    std::pair<const ColumnString *, const ColumnString *> getSharedDataPathsAndValues() const
    {
        const auto & column_array = assert_cast<const ColumnArray &>(*shared_data);
        const auto & column_tuple = assert_cast<const ColumnTuple &>(column_array.getData());
        return {assert_cast<const ColumnString *>(&column_tuple.getColumn(0)), assert_cast<const ColumnString *>(&column_tuple.getColumn(1))};
    }

    static std::tuple<const ColumnString *, const ColumnString *, const Offsets *> getSharedDataPathsValuesAndOffsets(const IColumn & shared_data_column)
    {
        const auto & column_array = assert_cast<const ColumnArray &>(shared_data_column);
        const auto & column_tuple = assert_cast<const ColumnTuple &>(column_array.getData());
        return {assert_cast<const ColumnString *>(&column_tuple.getColumn(0)), assert_cast<const ColumnString *>(&column_tuple.getColumn(1)), &column_array.getOffsets()};
    }

    size_t getMaxDynamicTypes() const { return max_dynamic_types; }
    size_t getMaxDynamicPaths() const { return max_dynamic_paths; }
    size_t getGlobalMaxDynamicPaths() const { return global_max_dynamic_paths; }
    DataTypePtr getDynamicType() const { return std::make_shared<DataTypeDynamic>(max_dynamic_types); }

    /// Try to add new dynamic path. Returns pointer to the new dynamic
    /// path column or nullptr if limit on dynamic paths is reached.
    ColumnDynamic * tryToAddNewDynamicPath(std::string_view path);
    /// Throws an exception if cannot add.
    void addNewDynamicPath(std::string_view path);
    void addNewDynamicPath(std::string_view path, MutableColumnPtr column);
    bool canAddNewDynamicPath() const { return dynamic_paths.size() < max_dynamic_paths; }

    void setDynamicPaths(const std::vector<String> & paths);
    void setDynamicPaths(const std::vector<std::pair<String, ColumnPtr>> & paths);
    void setMaxDynamicPaths(size_t max_dynamic_paths_);
    void setGlobalMaxDynamicPaths(size_t global_max_dynamic_paths_);
    void setStatistics(const StatisticsPtr & statistics_) { statistics = statistics_; }

    static void serializePathAndValueIntoSharedData(ColumnString * shared_data_paths, ColumnString * shared_data_values, std::string_view path, const ColumnDynamic & column, size_t n);
    static void deserializeValueFromSharedData(const ColumnString * shared_data_values, size_t n, IColumn & column);

    /// Paths in shared data are sorted in each row. Use this method to find the lower bound for specific path in the row.
    static size_t findPathLowerBoundInSharedData(StringRef path, const ColumnString & shared_data_paths, size_t start, size_t end);
    /// Insert all the data from shared data with specified path to dynamic column.
    static void fillPathColumnFromSharedData(IColumn & path_column, StringRef path, const ColumnPtr & shared_data_column, size_t start, size_t end);

    /// Validate that all dynamic paths have correct sizes.
    void validateDynamicPathsSizes() const;

private:
    class SortedPathsIterator;

    void insertFromSharedDataAndFillRemainingDynamicPaths(const ColumnObject & src_object_column, std::vector<std::string_view> && src_dynamic_paths_for_shared_data, size_t start, size_t length);
    void serializePathAndValueIntoArena(Arena & arena, const char *& begin, StringRef path, StringRef value, StringRef & res) const;
    void serializeDynamicPathsAndSharedDataIntoArena(size_t n, Arena & arena, const char *& begin, StringRef & res) const;
    const char * deserializeDynamicPathsAndSharedDataFromArena(const char * pos);

    /// Map path -> column for paths with explicitly specified types.
    /// This set of paths is constant and cannot be changed.
    PathToColumnMap typed_paths;
    /// Sorted list of typed paths. Used to avoid sorting paths every time in some methods.
    std::vector<std::string_view> sorted_typed_paths;
    /// Map path -> column for dynamically added paths. All columns
    /// here are Dynamic columns. This set of paths can be extended
    /// during inserts into the column.
    PathToColumnMap dynamic_paths;
    /// Sorted list of dynamic paths. Used to avoid sorting paths every time in some methods.
    std::set<std::string_view> sorted_dynamic_paths;

    /// Store and use pointers to ColumnDynamic to avoid virtual calls.
    /// With hundreds of dynamic paths these virtual calls are noticeable.
    PathToDynamicColumnPtrMap dynamic_paths_ptrs;
    /// Shared storage for all other paths and values. It's filled
    /// when the number of dynamic paths reaches the limit.
    /// It has type Array(Tuple(String, String)) and stores
    /// an array of pairs (path, binary serialized dynamic value) for each row.
    WrappedPtr shared_data;

    /// Maximum number of dynamic paths. If this limit is reached, all new paths will be inserted into shared data.
    /// This limit can be different for different instances of Object column. For example, we can decrease it
    /// in takeDynamicStructureFromSourceColumns before merge.
    size_t max_dynamic_paths;
    /// Global limit on number of dynamic paths for all column instances of this Object type. It's the limit specified
    /// in the type definition (for example 'JSON(max_dynamic_paths=N)'). max_dynamic_paths is always not greater than this limit.
    size_t global_max_dynamic_paths;
    /// Maximum number of dynamic types for each dynamic path. Used while creating Dynamic columns for new dynamic paths.
    size_t max_dynamic_types;
    /// Statistics on the number of non-null values for each dynamic path and for some shared data paths in the MergeTree data part.
    /// Calculated during serializing of data part in MergeTree. Used to determine the set of dynamic paths for the merged part.
    StatisticsPtr statistics;
};

}<|MERGE_RESOLUTION|>--- conflicted
+++ resolved
@@ -203,12 +203,8 @@
 
     bool hasDynamicStructure() const override { return true; }
     bool dynamicStructureEquals(const IColumn & rhs) const override;
-<<<<<<< HEAD
     void takeDynamicStructureFromSourceColumns(const Columns & source_columns, std::optional<size_t> max_dynamic_subcolumns) override;
-=======
-    void takeDynamicStructureFromSourceColumns(const Columns & source_columns) override;
     void takeDynamicStructureFromColumn(const ColumnPtr & source_column) override;
->>>>>>> 23bfe37b
 
     const PathToColumnMap & getTypedPaths() const { return typed_paths; }
     PathToColumnMap & getTypedPaths() { return typed_paths; }
