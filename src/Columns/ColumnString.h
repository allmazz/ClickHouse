#pragma once

#include <cstring>

#include <DataTypes/DataTypeString.h>
#include <IO/WriteHelpers.h>
#include <Columns/IColumn.h>
#include <Columns/IColumnImpl.h>
#include <Common/PODArray.h>
#include <Common/memcpySmall.h>
#include <base/memcmpSmall.h>
#include <Common/assert_cast.h>
#include <Core/Field.h>

#include <base/defines.h>


class Collator;
class SipHash;

namespace DB
{

class Arena;

/// Column for String values.
class ColumnString final : public COWHelper<IColumnHelper<ColumnString>, ColumnString>
{
public:
    using Char = UInt8;
    using Chars = PaddedPODArray<UInt8>;

    static constexpr size_t min_size_to_compress = 4096;

private:
    friend class COWHelper<IColumnHelper<ColumnString>, ColumnString>;

    /// Maps i'th position to offset to i+1'th element. Last offset maps to the end of all chars (is the size of all chars).
    Offsets offsets;

    /// Bytes of strings, placed contiguously. Note that strings are not zero-terminated and could contain zero bytes in the middle.
    Chars chars;

    size_t ALWAYS_INLINE offsetAt(ssize_t i) const { return offsets[i - 1]; }

    /// Size of i-th element
    size_t ALWAYS_INLINE sizeAt(ssize_t i) const
    {
        chassert(offsets[i] >= offsets[i - 1]);
        return offsets[i] - offsets[i - 1];
    }

    struct ComparatorBase;

    using ComparatorAscendingUnstable = ComparatorAscendingUnstableImpl<ComparatorBase>;
    using ComparatorAscendingStable = ComparatorAscendingStableImpl<ComparatorBase>;
    using ComparatorDescendingUnstable = ComparatorDescendingUnstableImpl<ComparatorBase>;
    using ComparatorDescendingStable = ComparatorDescendingStableImpl<ComparatorBase>;
    using ComparatorEqual = ComparatorEqualImpl<ComparatorBase>;

    struct ComparatorCollationBase;

    using ComparatorCollationAscendingUnstable = ComparatorAscendingUnstableImpl<ComparatorCollationBase>;
    using ComparatorCollationAscendingStable = ComparatorAscendingStableImpl<ComparatorCollationBase>;
    using ComparatorCollationDescendingUnstable = ComparatorDescendingUnstableImpl<ComparatorCollationBase>;
    using ComparatorCollationDescendingStable = ComparatorDescendingStableImpl<ComparatorCollationBase>;
    using ComparatorCollationEqual = ComparatorEqualImpl<ComparatorCollationBase>;

    ColumnString() = default;
    ColumnString(const ColumnString & src);

public:
    const char * getFamilyName() const override { return "String"; }
    TypeIndex getDataType() const override { return TypeIndex::String; }

    size_t size() const override
    {
        return offsets.size();
    }

    size_t byteSize() const override
    {
        return chars.size() + offsets.size() * sizeof(offsets[0]);
    }

    size_t byteSizeAt(size_t n) const override
    {
        chassert(n < size());
        return sizeAt(n) + sizeof(offsets[0]);
    }

    size_t allocatedBytes() const override
    {
        return chars.allocated_bytes() + offsets.allocated_bytes();
    }

    void protect() override;

    MutableColumnPtr cloneResized(size_t to_size) const override;

    Field operator[](size_t n) const override
    {
        chassert(n < size());
        return Field(&chars[offsetAt(n)], sizeAt(n));
    }

    void get(size_t n, Field & res) const override
    {
        chassert(n < size());
        res = std::string_view{reinterpret_cast<const char *>(&chars[offsetAt(n)]), sizeAt(n)};
    }

    DataTypePtr getValueNameAndTypeImpl(WriteBufferFromOwnString & name_buf, size_t n, const Options & options) const override
    {

        if (options.notFull(name_buf))
            writeQuoted(std::string_view{reinterpret_cast<const char *>(&chars[offsetAt(n)]), sizeAt(n)}, name_buf);
        return std::make_shared<DataTypeString>();
    }

    std::string_view getDataAt(size_t n) const override
    {
        chassert(n < size());
        return std::string_view(reinterpret_cast<const char *>(&chars[offsetAt(n)]), sizeAt(n));
    }

    bool isDefaultAt(size_t n) const override
    {
        chassert(n < size());
        return sizeAt(n) == 0;
    }

    void insert(const Field & x) override
    {
        const String & s = x.safeGet<String>();
        const size_t old_size = chars.size();
        const size_t size_to_append = s.size();
        const size_t new_size = old_size + size_to_append;

        chars.resize(new_size);
        memcpy(chars.data() + old_size, s.data(), size_to_append);
        offsets.push_back(new_size);
    }

    bool tryInsert(const Field & x) override
    {
        if (x.getType() != Field::Types::Which::String)
            return false;

        insert(x);
        return true;
    }

#if !defined(DEBUG_OR_SANITIZER_BUILD)
    void insertFrom(const IColumn & src_, size_t n) override
#else
    void doInsertFrom(const IColumn & src_, size_t n) override
#endif
    {
        const ColumnString & src = assert_cast<const ColumnString &>(src_);
        const size_t size_to_append = src.sizeAt(n);

        if (size_to_append == 0)
        {
            /// shortcut for empty string
            offsets.push_back(chars.size());
        }
        else
        {
            const size_t old_size = chars.size();
            const size_t offset = src.offsetAt(n);
            const size_t new_size = old_size + size_to_append;

            chars.resize(new_size);
            memcpySmallAllowReadWriteOverflow15(chars.data() + old_size, &src.chars[offset], size_to_append);
            offsets.push_back(new_size);
        }
    }

#if !defined(DEBUG_OR_SANITIZER_BUILD)
    void insertManyFrom(const IColumn & src, size_t position, size_t length) override;
#else
    void doInsertManyFrom(const IColumn & src, size_t position, size_t length) override;
#endif

    void insertData(const char * pos, size_t length) override
    {
        const size_t old_size = chars.size();
        const size_t new_size = old_size + length;

        chars.resize(new_size);
        if (length)
            memcpy(chars.data() + old_size, pos, length);
        offsets.push_back(new_size);
    }

    void popBack(size_t n) override
    {
        size_t nested_n = offsets.back() - offsetAt(offsets.size() - n);
        chars.resize(chars.size() - nested_n);
        offsets.resize_assume_reserved(offsets.size() - n);
    }

    ColumnCheckpointPtr getCheckpoint() const override;
    void updateCheckpoint(ColumnCheckpoint & checkpoint) const override;
    void rollback(const ColumnCheckpoint & checkpoint) override;

    void collectSerializedValueSizes(PaddedPODArray<UInt64> & sizes, const UInt8 * is_null, const IColumn::SerializationSettings * settings) const override;

<<<<<<< HEAD
    StringRef serializeValueIntoArena(size_t n, Arena & arena, char const *& begin, const IColumn::SerializationSettings * settings) const override;
    StringRef serializeAggregationStateValueIntoArena(size_t n, Arena & arena, char const *& begin) const override;
    ALWAYS_INLINE char * serializeValueIntoMemory(size_t n, char * memory, const IColumn::SerializationSettings * settings) const override;
=======
    std::string_view serializeValueIntoArena(size_t n, Arena & arena, char const *& begin) const override;
    std::string_view serializeAggregationStateValueIntoArena(size_t n, Arena & arena, char const *& begin) const override;
    ALWAYS_INLINE char * serializeValueIntoMemory(size_t n, char * memory) const override;
>>>>>>> fa876593

    void batchSerializeValueIntoMemory(std::vector<char *> & memories, const IColumn::SerializationSettings * settings) const override;

    void deserializeAndInsertFromArena(ReadBuffer & in, const IColumn::SerializationSettings * settings) override;
    void deserializeAndInsertAggregationStateValueFromArena(ReadBuffer & in) override;

    void skipSerializedInArena(ReadBuffer & in) const override;

    void updateHashWithValue(size_t n, SipHash & hash) const override;

    WeakHash32 getWeakHash32() const override;

    void updateHashFast(SipHash & hash) const override;

#if !defined(DEBUG_OR_SANITIZER_BUILD)
    void insertRangeFrom(const IColumn & src, size_t start, size_t length) override;
#else
    void doInsertRangeFrom(const IColumn & src, size_t start, size_t length) override;
#endif

    ColumnPtr filter(const Filter & filt, ssize_t result_size_hint) const override;

    void expand(const Filter & mask, bool inverted) override;

    ColumnPtr permute(const Permutation & perm, size_t limit) const override;

    ColumnPtr index(const IColumn & indexes, size_t limit) const override;

    template <typename Type>
    ColumnPtr indexImpl(const PaddedPODArray<Type> & indexes, size_t limit) const;

    void insertDefault() override
    {
        auto last = offsets.back();
        offsets.push_back(last);
    }

    void insertManyDefaults(size_t length) override
    {
        auto last = offsets.back();
        for (size_t i = 0; i < length; ++i)
            offsets.push_back(last);
    }

#if !defined(DEBUG_OR_SANITIZER_BUILD)
    int compareAt(size_t n, size_t m, const IColumn & rhs_, int /*nan_direction_hint*/) const override
#else
    int doCompareAt(size_t n, size_t m, const IColumn & rhs_, int /*nan_direction_hint*/) const override
#endif
    {
        const ColumnString & rhs = assert_cast<const ColumnString &>(rhs_);
        return memcmpSmallAllowOverflow15(chars.data() + offsetAt(n), sizeAt(n), rhs.chars.data() + rhs.offsetAt(m), rhs.sizeAt(m));
    }

    /// Variant of compareAt for string comparison with respect of collation.
    int compareAtWithCollation(size_t n, size_t m, const IColumn & rhs_, int, const Collator & collator) const override;

    void getPermutation(IColumn::PermutationSortDirection direction, IColumn::PermutationSortStability stability,
                    size_t limit, int nan_direction_hint, Permutation & res) const override;

    void updatePermutation(IColumn::PermutationSortDirection direction, IColumn::PermutationSortStability stability,
                    size_t limit, int, Permutation & res, EqualRanges & equal_ranges) const override;

    /// Sorting with respect of collation.
    void getPermutationWithCollation(const Collator & collator, IColumn::PermutationSortDirection direction, IColumn::PermutationSortStability stability,
                    size_t limit, int, Permutation & res) const override;

    void updatePermutationWithCollation(const Collator & collator, IColumn::PermutationSortDirection direction, IColumn::PermutationSortStability stability,
                    size_t limit, int, Permutation & res, EqualRanges & equal_ranges) const override;

    size_t estimateCardinalityInPermutedRange(const Permutation & permutation, const EqualRange & equal_range) const override;

    ColumnPtr replicate(const Offsets & replicate_offsets) const override;

    ColumnPtr compress(bool force_compression) const override;

    void reserve(size_t n) override;
    size_t capacity() const override;
    void prepareForSquashing(const Columns & source_columns, size_t factor) override;
    void shrinkToFit() override;

    void getExtremes(Field & min, Field & max) const override;

    bool canBeInsideNullable() const override { return true; }

    bool structureEquals(const IColumn & rhs) const override
    {
        return typeid(rhs) == typeid(ColumnString);
    }

    Chars & getChars() { return chars; }
    const Chars & getChars() const { return chars; }

    Offsets & getOffsets() { return offsets; }
    const Offsets & getOffsets() const { return offsets; }

    // Throws an exception if offsets/chars are messed up
    void validate() const;

    bool isCollationSupported() const override { return true; }

    /// Constructs a ColumnUInt64 representing the `.size` subcolumn, derived from the string offsets.
    ColumnPtr createSizeSubcolumn() const;
};


}<|MERGE_RESOLUTION|>--- conflicted
+++ resolved
@@ -207,15 +207,9 @@
 
     void collectSerializedValueSizes(PaddedPODArray<UInt64> & sizes, const UInt8 * is_null, const IColumn::SerializationSettings * settings) const override;
 
-<<<<<<< HEAD
-    StringRef serializeValueIntoArena(size_t n, Arena & arena, char const *& begin, const IColumn::SerializationSettings * settings) const override;
-    StringRef serializeAggregationStateValueIntoArena(size_t n, Arena & arena, char const *& begin) const override;
+    std::string_view serializeValueIntoArena(size_t n, Arena & arena, char const *& begin, const IColumn::SerializationSettings * settings) const override;
+    std::string_view serializeAggregationStateValueIntoArena(size_t n, Arena & arena, char const *& begin) const override;
     ALWAYS_INLINE char * serializeValueIntoMemory(size_t n, char * memory, const IColumn::SerializationSettings * settings) const override;
-=======
-    std::string_view serializeValueIntoArena(size_t n, Arena & arena, char const *& begin) const override;
-    std::string_view serializeAggregationStateValueIntoArena(size_t n, Arena & arena, char const *& begin) const override;
-    ALWAYS_INLINE char * serializeValueIntoMemory(size_t n, char * memory) const override;
->>>>>>> fa876593
 
     void batchSerializeValueIntoMemory(std::vector<char *> & memories, const IColumn::SerializationSettings * settings) const override;
 
