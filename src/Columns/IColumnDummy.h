#pragma once

#include <Columns/IColumn.h>
#include <Common/WeakHash.h>


namespace DB
{

class Arena;

/** Base class for columns-constants that contain a value that is not in the `Field`.
  * Not a full-fledged column and is used in a special way.
  */
class IColumnDummy : public IColumnHelper<IColumnDummy>
{
public:
    IColumnDummy() : s(0) {}
    explicit IColumnDummy(size_t s_) : s(s_) {}

    virtual MutableColumnPtr cloneDummy(size_t s_) const = 0;

    MutableColumnPtr cloneResized(size_t s_) const override { return cloneDummy(s_); }
    size_t size() const override { return s; }
    void insertDefault() override { ++s; }
    void popBack(size_t n) override { s -= n; }
    size_t byteSize() const override { return 0; }
    size_t byteSizeAt(size_t) const override { return 0; }
    size_t allocatedBytes() const override { return 0; }
#if !defined(DEBUG_OR_SANITIZER_BUILD)
    int compareAt(size_t, size_t, const IColumn &, int) const override { return 0; }
#else
    int doCompareAt(size_t, size_t, const IColumn &, int) const override { return 0; }
#endif
    void compareColumn(const IColumn &, size_t, PaddedPODArray<UInt64> *, PaddedPODArray<Int8> &, int, int) const override
    {
    }

    bool hasEqualValues() const override { return true; }

    Field operator[](size_t) const override;
    void get(size_t, Field &) const override;
    DataTypePtr getValueNameAndTypeImpl(WriteBufferFromOwnString &, size_t n, const Options &) const override;
    void insert(const Field &) override;
    bool tryInsert(const Field &) override { return false; }
    bool isDefaultAt(size_t) const override;

    std::string_view getDataAt(size_t) const override
    {
        return {};
    }

    void insertData(const char *, size_t) override
    {
        ++s;
    }

<<<<<<< HEAD
    StringRef serializeValueIntoArena(size_t /*n*/, Arena & arena, char const *& begin, const IColumn::SerializationSettings * settings) const override;
=======
    std::string_view serializeValueIntoArena(size_t /*n*/, Arena & arena, char const *& begin) const override;
>>>>>>> fa876593

    void deserializeAndInsertFromArena(ReadBuffer & in, const IColumn::SerializationSettings * settings) override;

    void skipSerializedInArena(ReadBuffer & in) const override;

    void updateHashWithValue(size_t /*n*/, SipHash & /*hash*/) const override
    {
    }

    WeakHash32 getWeakHash32() const override
    {
        return WeakHash32(s);
    }

    void updateHashFast(SipHash & /*hash*/) const override
    {
    }

#if !defined(DEBUG_OR_SANITIZER_BUILD)
    void insertFrom(const IColumn &, size_t) override
#else
    void doInsertFrom(const IColumn &, size_t) override
#endif
    {
        ++s;
    }

#if !defined(DEBUG_OR_SANITIZER_BUILD)
    void insertRangeFrom(const IColumn & /*src*/, size_t /*start*/, size_t length) override
#else
    void doInsertRangeFrom(const IColumn & /*src*/, size_t /*start*/, size_t length) override
#endif
    {
        s += length;
    }

    ColumnPtr filter(const Filter & filt, ssize_t /*result_size_hint*/) const override;

    void expand(const IColumn::Filter & mask, bool inverted) override;

    ColumnPtr permute(const Permutation & perm, size_t limit) const override;

    ColumnPtr index(const IColumn & indexes, size_t limit) const override;

    void getPermutation(IColumn::PermutationSortDirection /*direction*/, IColumn::PermutationSortStability /*stability*/,
                    size_t /*limit*/, int /*nan_direction_hint*/, Permutation & res) const override;

    void updatePermutation(IColumn::PermutationSortDirection /*direction*/, IColumn::PermutationSortStability /*stability*/,
                    size_t, int, Permutation &, EqualRanges&) const override
    {
    }

    ColumnPtr replicate(const Offsets & offsets) const override;

    MutableColumns scatter(size_t num_columns, const Selector & selector) const override;

    double getRatioOfDefaultRows(double) const override;
    UInt64 getNumberOfDefaultRows() const override;
    void getIndicesOfNonDefaultRows(Offsets &, size_t, size_t) const override;
    void gather(ColumnGathererStream &) override;

    void getExtremes(Field &, Field &) const override
    {
    }

    void addSize(size_t delta)
    {
        s += delta;
    }

    bool isDummy() const override
    {
        return true;
    }

protected:
    size_t s;
};

}<|MERGE_RESOLUTION|>--- conflicted
+++ resolved
@@ -55,11 +55,7 @@
         ++s;
     }
 
-<<<<<<< HEAD
-    StringRef serializeValueIntoArena(size_t /*n*/, Arena & arena, char const *& begin, const IColumn::SerializationSettings * settings) const override;
-=======
-    std::string_view serializeValueIntoArena(size_t /*n*/, Arena & arena, char const *& begin) const override;
->>>>>>> fa876593
+    std::string_view serializeValueIntoArena(size_t /*n*/, Arena & arena, char const *& begin, const IColumn::SerializationSettings * settings) const override;
 
     void deserializeAndInsertFromArena(ReadBuffer & in, const IColumn::SerializationSettings * settings) override;
 
