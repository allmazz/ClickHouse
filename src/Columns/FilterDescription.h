--- conflicted
+++ resolved
@@ -10,11 +10,7 @@
 using ColumnUInt64 = ColumnVector<UInt64>;
 
 using IColumnFilter = PaddedPODArray<UInt8>;
-<<<<<<< HEAD
-void convertAnyColumnToBool(const IColumn * column, IColumnFilter & res, int error_code);
-=======
 bool tryConvertAnyColumnToBool(const IColumn & column, IColumnFilter & res);
->>>>>>> 951941b0
 
 /// Support methods for implementation of WHERE, PREWHERE and HAVING.
 
