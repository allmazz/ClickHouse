--- conflicted
+++ resolved
@@ -125,11 +125,8 @@
                         size_t limit, int null_direction_hint, Permutation & res, EqualRanges& equal_ranges) const override;
     size_t estimateCardinalityInPermutedRange(const Permutation & permutation, const EqualRange & equal_range) const override;
     void reserve(size_t n) override;
-<<<<<<< HEAD
     size_t capacity() const override;
-=======
     void prepareForSquashing(const Columns & source_columns) override;
->>>>>>> eaa5715a
     void shrinkToFit() override;
     void ensureOwnership() override;
     size_t byteSize() const override;
