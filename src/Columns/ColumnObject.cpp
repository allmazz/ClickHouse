--- conflicted
+++ resolved
@@ -740,7 +740,6 @@
                 /// Deserialize binary value into dynamic column from shared data.
                 if (it->second->size() != current_size)
                 {
-<<<<<<< HEAD
                     if (src_object_column.getDynamicPaths().contains(path))
                         throw Exception(
                             ErrorCodes::LOGICAL_ERROR,
@@ -763,9 +762,6 @@
                             decodeDataType(src_shared_data_values->getDataAt(j))->getName());
                     }
 
-=======
-                    src_object_column.validateDynamicPathsAndSharedData();
->>>>>>> 54b6e06e
                     throw Exception(ErrorCodes::LOGICAL_ERROR, "Unexpected size of dynamic path {}: {} != {}", path, it->second->size(), current_size);
                 }
                 deserializeValueFromSharedData(src_shared_data_values, i, *it->second);
