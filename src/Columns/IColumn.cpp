--- conflicted
+++ resolved
@@ -154,11 +154,7 @@
     throw Exception(ErrorCodes::NOT_IMPLEMENTED, "Method getBool is not supported for {}", getName());
 }
 
-<<<<<<< HEAD
-StringRef IColumn::serializeValueIntoArena(size_t /* n */, Arena & /* arena */, char const *& /* begin */, const IColumn::SerializationSettings * /* settings */) const
-=======
-std::string_view IColumn::serializeValueIntoArena(size_t /* n */, Arena & /* arena */, char const *& /* begin */) const
->>>>>>> fa876593
+std::string_view IColumn::serializeValueIntoArena(size_t /* n */, Arena & /* arena */, char const *& /* begin */, const IColumn::SerializationSettings * /* settings */) const
 {
     throw Exception(ErrorCodes::NOT_IMPLEMENTED, "Method serializeValueIntoArena is not supported for {}", getName());
 }
@@ -173,17 +169,12 @@
     throw Exception(ErrorCodes::NOT_IMPLEMENTED, "Method batchSerializeValueIntoMemory is not supported for {}", getName());
 }
 
-<<<<<<< HEAD
-StringRef IColumn::serializeValueIntoArenaWithNull(
+std::string_view IColumn::serializeValueIntoArenaWithNull(
     size_t /* n */,
     Arena & /* arena */,
     char const *& /* begin */,
     const UInt8 * /* is_null */,
     const IColumn::SerializationSettings * /* settings */) const
-=======
-std::string_view
-IColumn::serializeValueIntoArenaWithNull(size_t /* n */, Arena & /* arena */, char const *& /* begin */, const UInt8 * /* is_null */) const
->>>>>>> fa876593
 {
     throw Exception(ErrorCodes::NOT_IMPLEMENTED, "Method serializeValueIntoArenaWithNull is not supported for {}", getName());
 }
@@ -620,13 +611,8 @@
 }
 
 template <typename Derived, typename Parent>
-<<<<<<< HEAD
-StringRef
-IColumnHelper<Derived, Parent>::serializeValueIntoArenaWithNull(size_t n, Arena & arena, char const *& begin, const UInt8 * is_null, const IColumn::SerializationSettings * settings) const
-=======
-std::string_view
-IColumnHelper<Derived, Parent>::serializeValueIntoArenaWithNull(size_t n, Arena & arena, char const *& begin, const UInt8 * is_null) const
->>>>>>> fa876593
+std::string_view IColumnHelper<Derived, Parent>::serializeValueIntoArenaWithNull(
+    size_t n, Arena & arena, char const *& begin, const UInt8 * is_null, const IColumn::SerializationSettings * settings) const
 {
     const auto & self = static_cast<const Derived &>(*this);
     if (is_null)
@@ -651,24 +637,15 @@
 
         memory = arena.allocContinue(1, begin);
         *memory = 0;
-<<<<<<< HEAD
         auto res = self.serializeValueIntoArena(n, arena, begin, settings);
-        return StringRef(res.data - 1, res.size + 1);
-=======
-        auto res = self.serializeValueIntoArena(n, arena, begin);
         return std::string_view(res.data() - 1, res.size() + 1);
->>>>>>> fa876593
     }
 
     return self.serializeValueIntoArena(n, arena, begin, settings);
 }
 
 template <typename Derived, typename Parent>
-<<<<<<< HEAD
-StringRef IColumnHelper<Derived, Parent>::serializeValueIntoArena(size_t n, Arena & arena, char const *& begin, const IColumn::SerializationSettings * settings) const
-=======
-std::string_view IColumnHelper<Derived, Parent>::serializeValueIntoArena(size_t n, Arena & arena, char const *& begin) const
->>>>>>> fa876593
+std::string_view IColumnHelper<Derived, Parent>::serializeValueIntoArena(size_t n, Arena & arena, char const *& begin, const IColumn::SerializationSettings * settings) const
 {
     if constexpr (!std::is_base_of_v<ColumnFixedSizeHelper, Derived>)
         return IColumn::serializeValueIntoArena(n, arena, begin, settings);
