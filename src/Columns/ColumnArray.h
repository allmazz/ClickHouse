--- conflicted
+++ resolved
@@ -118,11 +118,8 @@
     void updatePermutationWithCollation(const Collator & collator, PermutationSortDirection direction, PermutationSortStability stability,
                                     size_t limit, int nan_direction_hint, Permutation & res, EqualRanges& equal_ranges) const override;
     void reserve(size_t n) override;
-<<<<<<< HEAD
     size_t capacity() const override;
-=======
     void prepareForSquashing(const Columns & source_columns) override;
->>>>>>> eaa5715a
     void shrinkToFit() override;
     void ensureOwnership() override;
     size_t byteSize() const override;
