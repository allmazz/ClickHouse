#pragma once

#include <Columns/IColumn.h>
#include <Columns/IColumnImpl.h>
#include <Columns/ColumnVector.h>
#include <Core/Defines.h>
#include <Common/typeid_cast.h>
#include <Common/assert_cast.h>


namespace DB
{

/** A column of array values.
  * In memory, it is represented as one column of a nested type, whose size is equal to the sum of the sizes of all arrays,
  *  and as an array of offsets in it, which allows you to get each element.
  */
class ColumnArray final : public COWHelper<IColumnHelper<ColumnArray>, ColumnArray>
{
private:
    friend class COWHelper<IColumnHelper<ColumnArray>, ColumnArray>;

    /** Create an array column with specified values and offsets. */
    ColumnArray(MutableColumnPtr && nested_column, MutableColumnPtr && offsets_column);

    /** Create an empty column of arrays with the type of values as in the column `nested_column` */
    explicit ColumnArray(MutableColumnPtr && nested_column);

    ColumnArray(const ColumnArray &) = default;

    struct ComparatorBase;

    using ComparatorAscendingUnstable = ComparatorAscendingUnstableImpl<ComparatorBase>;
    using ComparatorAscendingStable = ComparatorAscendingStableImpl<ComparatorBase>;
    using ComparatorDescendingUnstable = ComparatorDescendingUnstableImpl<ComparatorBase>;
    using ComparatorDescendingStable = ComparatorDescendingStableImpl<ComparatorBase>;
    using ComparatorEqual = ComparatorEqualImpl<ComparatorBase>;

    struct ComparatorCollationBase;

    using ComparatorCollationAscendingUnstable = ComparatorAscendingUnstableImpl<ComparatorCollationBase>;
    using ComparatorCollationAscendingStable = ComparatorAscendingStableImpl<ComparatorCollationBase>;
    using ComparatorCollationDescendingUnstable = ComparatorDescendingUnstableImpl<ComparatorCollationBase>;
    using ComparatorCollationDescendingStable = ComparatorDescendingStableImpl<ComparatorCollationBase>;
    using ComparatorCollationEqual = ComparatorEqualImpl<ComparatorCollationBase>;

public:
    using Base = COWHelper<IColumnHelper<ColumnArray>, ColumnArray>;

    /** Create immutable column using immutable arguments. This arguments may be shared with other columns.
      * Use IColumn::mutate in order to make mutable column and mutate shared nested columns.
      */
    static Ptr create(const ColumnPtr & nested_column, const ColumnPtr & offsets_column)
    {
        return ColumnArray::create(nested_column->assumeMutable(), offsets_column->assumeMutable());
    }

    static Ptr create(const ColumnPtr & nested_column)
    {
        return ColumnArray::create(nested_column->assumeMutable());
    }

    template <typename ... Args>
    requires (IsMutableColumns<Args ...>::value)
    static MutablePtr create(Args &&... args) { return Base::create(std::forward<Args>(args)...); }

    /** On the index i there is an offset to the beginning of the i + 1 -th element. */
    using ColumnOffsets = ColumnVector<Offset>;

    std::string getName() const override;
    const char * getFamilyName() const override { return "Array"; }
    TypeIndex getDataType() const override { return TypeIndex::Array; }
    MutableColumnPtr cloneResized(size_t size) const override;
    size_t size() const override;
    Field operator[](size_t n) const override;
    void get(size_t n, Field & res) const override;
    DataTypePtr getValueNameAndTypeImpl(WriteBufferFromOwnString &, size_t n, const Options &) const override;
    std::string_view getDataAt(size_t n) const override;
    bool isDefaultAt(size_t n) const override;
    void insertData(const char * pos, size_t length) override;
<<<<<<< HEAD
    StringRef serializeValueIntoArena(size_t n, Arena & arena, char const *& begin, const IColumn::SerializationSettings * settings) const override;
    StringRef serializeAggregationStateValueIntoArena(size_t n, Arena & arena, char const *& begin) const override;
    char * serializeValueIntoMemory(size_t, char * memory, const IColumn::SerializationSettings * settings) const override;
=======
    std::string_view serializeValueIntoArena(size_t n, Arena & arena, char const *& begin) const override;
    std::string_view serializeAggregationStateValueIntoArena(size_t n, Arena & arena, char const *& begin) const override;
    char * serializeValueIntoMemory(size_t, char * memory) const override;
>>>>>>> fa876593
    std::optional<size_t> getSerializedValueSize(size_t n) const override;
    void deserializeAndInsertFromArena(ReadBuffer & in, const IColumn::SerializationSettings * settings) override;
    void deserializeAndInsertAggregationStateValueFromArena(ReadBuffer & in) override;
    void skipSerializedInArena(ReadBuffer & in) const override;
    void updateHashWithValue(size_t n, SipHash & hash) const override;
    WeakHash32 getWeakHash32() const override;
    void updateHashFast(SipHash & hash) const override;
#if !defined(DEBUG_OR_SANITIZER_BUILD)
    void insertRangeFrom(const IColumn & src, size_t start, size_t length) override;
#else
    void doInsertRangeFrom(const IColumn & src, size_t start, size_t length) override;
#endif
    void insert(const Field & x) override;
    bool tryInsert(const Field & x) override;
#if !defined(DEBUG_OR_SANITIZER_BUILD)
    void insertFrom(const IColumn & src_, size_t n) override;
#else
    void doInsertFrom(const IColumn & src_, size_t n) override;
#endif
    void insertDefault() override;
    void popBack(size_t n) override;
    ColumnPtr filter(const Filter & filt, ssize_t result_size_hint) const override;
    void expand(const Filter & mask, bool inverted) override;
    ColumnPtr permute(const Permutation & perm, size_t limit) const override;
    ColumnPtr index(const IColumn & indexes, size_t limit) const override;
    template <typename Type> ColumnPtr indexImpl(const PaddedPODArray<Type> & indexes, size_t limit) const;
#if !defined(DEBUG_OR_SANITIZER_BUILD)
    int compareAt(size_t n, size_t m, const IColumn & rhs_, int nan_direction_hint) const override;
#else
    int doCompareAt(size_t n, size_t m, const IColumn & rhs_, int nan_direction_hint) const override;
#endif
    int compareAtWithCollation(size_t n, size_t m, const IColumn & rhs_, int nan_direction_hint, const Collator & collator) const override;
    void getPermutation(PermutationSortDirection direction, PermutationSortStability stability,
                            size_t limit, int nan_direction_hint, Permutation & res) const override;
    void updatePermutation(PermutationSortDirection direction, PermutationSortStability stability,
                            size_t limit, int nan_direction_hint, Permutation & res, EqualRanges & equal_ranges) const override;
    void getPermutationWithCollation(const Collator & collator, PermutationSortDirection direction, PermutationSortStability stability,
                                    size_t limit, int nan_direction_hint, Permutation & res) const override;
    void updatePermutationWithCollation(const Collator & collator, PermutationSortDirection direction, PermutationSortStability stability,
                                    size_t limit, int nan_direction_hint, Permutation & res, EqualRanges& equal_ranges) const override;
    void reserve(size_t n) override;
    size_t capacity() const override;
    void prepareForSquashing(const Columns & source_columns, size_t factor) override;
    void shrinkToFit() override;
    void ensureOwnership() override;
    size_t byteSize() const override;
    size_t byteSizeAt(size_t n) const override;
    size_t allocatedBytes() const override;
    void protect() override;
    ColumnPtr replicate(const Offsets & replicate_offsets) const override;
    ColumnPtr convertToFullColumnIfConst() const override;
    void getExtremes(Field & min, Field & max) const override;

    bool hasEqualOffsets(const ColumnArray & other) const;

    /** More efficient methods of manipulation */
    IColumn & getData() { return *data; }
    const IColumn & getData() const { return *data; }

    size_t getSize(size_t n) const { return sizeAt(n); }

    IColumn & getOffsetsColumn() { return *offsets; }
    const IColumn & getOffsetsColumn() const { return *offsets; }

    Offsets & ALWAYS_INLINE getOffsets()
    {
        return assert_cast<ColumnOffsets &>(*offsets).getData();
    }

    const Offsets & ALWAYS_INLINE getOffsets() const
    {
        return assert_cast<const ColumnOffsets &>(*offsets).getData();
    }

    const ColumnPtr & getDataPtr() const { return data; }
    ColumnPtr & getDataPtr() { return data; }

    const ColumnPtr & getOffsetsPtr() const { return offsets; }
    ColumnPtr & getOffsetsPtr() { return offsets; }

    /// Returns a copy of the data column's part corresponding to a specified range of rows.
    /// For example, `getDataInRange(0, size())` is the same as `getDataPtr()->clone()`.
    MutableColumnPtr getDataInRange(size_t start, size_t length) const;

    ColumnPtr compress(bool force_compression) const override;

    ColumnCheckpointPtr getCheckpoint() const override;
    void updateCheckpoint(ColumnCheckpoint & checkpoint) const override;
    void rollback(const ColumnCheckpoint & checkpoint) override;

    void forEachMutableSubcolumn(MutableColumnCallback callback) override
    {
        callback(offsets);
        callback(data);
    }

    void forEachMutableSubcolumnRecursively(RecursiveMutableColumnCallback callback) override
    {
        callback(*offsets);
        offsets->forEachMutableSubcolumnRecursively(callback);
        callback(*data);
        data->forEachMutableSubcolumnRecursively(callback);
    }

    void forEachSubcolumn(ColumnCallback callback) const override
    {
        callback(offsets);
        callback(data);
    }

    void forEachSubcolumnRecursively(RecursiveColumnCallback callback) const override
    {
        callback(*offsets);
        offsets->forEachSubcolumnRecursively(callback);
        callback(*data);
        data->forEachSubcolumnRecursively(callback);
    }

    bool structureEquals(const IColumn & rhs) const override
    {
        if (const auto * rhs_concrete = typeid_cast<const ColumnArray *>(&rhs))
            return data->structureEquals(*rhs_concrete->data);
        return false;
    }

    void finalize() override { data->finalize(); }
    bool isFinalized() const override { return data->isFinalized(); }

    bool isCollationSupported() const override { return getData().isCollationSupported(); }

    size_t getNumberOfDimensions() const;

    bool hasDynamicStructure() const override { return getData().hasDynamicStructure(); }
    void takeDynamicStructureFromSourceColumns(const Columns & source_columns, std::optional<size_t> max_dynamic_subcolumns) override;
    void takeDynamicStructureFromColumn(const ColumnPtr & source_column) override;

    bool dynamicStructureEquals(const IColumn & rhs) const override
    {
        if (const auto * rhs_concrete = typeid_cast<const ColumnArray *>(&rhs))
            return data->dynamicStructureEquals(*rhs_concrete->data);
        return false;
    }

private:
    WrappedPtr data;
    WrappedPtr offsets;

    size_t ALWAYS_INLINE offsetAt(ssize_t i) const { return getOffsets()[i - 1]; }
    size_t ALWAYS_INLINE sizeAt(ssize_t i) const { return getOffsets()[i] - getOffsets()[i - 1]; }


    /// Multiply values if the nested column is ColumnVector<T>.
    template <typename T>
    ColumnPtr replicateNumber(const Offsets & replicate_offsets) const;

    /// Multiply the values if the nested column is ColumnString. The code is too complicated.
    ColumnPtr replicateString(const Offsets & replicate_offsets) const;

    /** Non-constant arrays of constant values are quite rare.
      * Most functions can not work with them, and does not create such columns as a result.
      * An exception is the function `replicate` (see FunctionsMiscellaneous.h), which has service meaning for the implementation of lambda functions.
      * Only for its sake is the implementation of the `replicate` method for ColumnArray(ColumnConst).
      */
    ColumnPtr replicateConst(const Offsets & replicate_offsets) const;

    /** The following is done by simply replicating of nested columns.
      */
    ColumnPtr replicateTuple(const Offsets & replicate_offsets) const;
    ColumnPtr replicateNullable(const Offsets & replicate_offsets) const;
    ColumnPtr replicateGeneric(const Offsets & replicate_offsets) const;


    /// Specializations for the filter function.
    template <typename T>
    ColumnPtr filterNumber(const Filter & filt, ssize_t result_size_hint) const;

    ColumnPtr filterString(const Filter & filt, ssize_t result_size_hint) const;
    ColumnPtr filterTuple(const Filter & filt, ssize_t result_size_hint) const;
    ColumnPtr filterNullable(const Filter & filt, ssize_t result_size_hint) const;
    ColumnPtr filterGeneric(const Filter & filt, ssize_t result_size_hint) const;

    int compareAtImpl(size_t n, size_t m, const IColumn & rhs_, int nan_direction_hint, const Collator * collator=nullptr) const;
};


}<|MERGE_RESOLUTION|>--- conflicted
+++ resolved
@@ -78,15 +78,9 @@
     std::string_view getDataAt(size_t n) const override;
     bool isDefaultAt(size_t n) const override;
     void insertData(const char * pos, size_t length) override;
-<<<<<<< HEAD
-    StringRef serializeValueIntoArena(size_t n, Arena & arena, char const *& begin, const IColumn::SerializationSettings * settings) const override;
-    StringRef serializeAggregationStateValueIntoArena(size_t n, Arena & arena, char const *& begin) const override;
+    std::string_view serializeValueIntoArena(size_t n, Arena & arena, char const *& begin, const IColumn::SerializationSettings * settings) const override;
+    std::string_view serializeAggregationStateValueIntoArena(size_t n, Arena & arena, char const *& begin) const override;
     char * serializeValueIntoMemory(size_t, char * memory, const IColumn::SerializationSettings * settings) const override;
-=======
-    std::string_view serializeValueIntoArena(size_t n, Arena & arena, char const *& begin) const override;
-    std::string_view serializeAggregationStateValueIntoArena(size_t n, Arena & arena, char const *& begin) const override;
-    char * serializeValueIntoMemory(size_t, char * memory) const override;
->>>>>>> fa876593
     std::optional<size_t> getSerializedValueSize(size_t n) const override;
     void deserializeAndInsertFromArena(ReadBuffer & in, const IColumn::SerializationSettings * settings) override;
     void deserializeAndInsertAggregationStateValueFromArena(ReadBuffer & in) override;
