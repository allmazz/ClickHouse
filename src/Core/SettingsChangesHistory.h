--- conflicted
+++ resolved
@@ -96,13 +96,9 @@
               {"hdfs_ignore_file_doesnt_exist", false, false, "Allow to return 0 rows when the requested files don't exist instead of throwing an exception in HDFS table engine"},
               {"azure_ignore_file_doesnt_exist", false, false, "Allow to return 0 rows when the requested files don't exist instead of throwing an exception in AzureBlobStorage table engine"},
               {"s3_ignore_file_doesnt_exist", false, false, "Allow to return 0 rows when the requested files don't exist instead of throwing an exception in S3 table engine"},
-<<<<<<< HEAD
               {"read_in_order_max_bytes_to_buffer", 0, 128 * 1024 * 1024, "Max bytes to buffer before merging while reading in order of primary key"},
-              {"min_untracked_memory", 4_MiB, 4_KiB, "A new setting to enable more accurate memory tracking."},
-=======
               {"input_format_parquet_max_block_size", 8192, DEFAULT_BLOCK_SIZE, "Increase block size for parquet reader."},
               {"input_format_parquet_prefer_block_bytes", 0, DEFAULT_BLOCK_SIZE * 256, "Average block bytes output by parquet reader."},
->>>>>>> 02f8b323
               {"enable_blob_storage_log", true, true, "Write information about blob storage operations to system.blob_storage_log table"},
               {"allow_statistic_optimize", false, false, "Old setting which popped up here being renamed."},
               {"allow_experimental_statistic", false, false, "Old setting which popped up here being renamed."},
