--- conflicted
+++ resolved
@@ -41,6 +41,7 @@
         /// Note: please check if the key already exists to prevent duplicate entries.
         addSettingsChanges(settings_changes_history, "25.10",
         {
+            {"allow_dynamic_type_in_join_keys", true, false, "Disallow using Dynamic type in JOIN keys by default"},
             {"use_skip_indexes_on_data_read", false, true, "Enabled skip index usage in read phase by default"},
             {"enable_join_runtime_filters", false, false, "New setting"},
             {"join_runtime_bloom_filter_bytes", 512_KiB, 512_KiB, "New setting"},
@@ -54,11 +55,6 @@
         });
         addSettingsChanges(settings_changes_history, "25.9",
         {
-<<<<<<< HEAD
-            {"allow_dynamic_type_in_join_keys", true, false, "Disallow using Dynamic type in JOIN keys by default"},
-            {"datalake_disk_name", "", "", "New setting."},
-=======
->>>>>>> 41062bfc
             {"input_format_protobuf_oneof_presence", false, false, "New setting"},
             {"iceberg_delete_data_on_drop", false, false, "New setting"},
             {"use_skip_indexes_on_data_read", false, false, "New setting"},
