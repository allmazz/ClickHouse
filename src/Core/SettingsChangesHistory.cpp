--- conflicted
+++ resolved
@@ -41,11 +41,8 @@
         /// Note: please check if the key already exists to prevent duplicate entries.
         addSettingsChanges(settings_changes_history, "25.12",
         {
-<<<<<<< HEAD
             {"format_binary_max_object_size", 100000, 100000, "New setting that limits the maximum size of object during JSON type binary deserialization"},
-=======
             {"max_streams_for_files_processing_in_cluster_functions", 0, 0, "Add a new setting that allows to limit number of streams for files processing in *Cluster table functions"},
->>>>>>> 80ccb4bf
             {"max_reverse_dictionary_lookup_cache_size_bytes", 100 * 1024 * 1024, 100 * 1024 * 1024, "New setting. Maximum size in bytes of the per-query reverse dictionary lookup cache used by the function `dictGetKeys`. The cache stores serialized key tuples per attribute value to avoid re-scanning the dictionary within the same query."},
             {"query_plan_remove_unused_columns", false, true, "New setting. Add optimization to remove unused columns in query plan."},
             {"query_plan_optimize_join_order_limit", 1, 10, "Allow JOIN reordering with more tables by default"},
