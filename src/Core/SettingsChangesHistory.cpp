#include <Core/SettingsChangesHistory.h>

#include <Core/SettingsEnums.h>

#include <Common/Exception.h>

namespace DB
{

namespace ErrorCodes
{
    extern const int LOGICAL_ERROR;
}

static void addSettingsChanges(
    VersionToSettingsChangesMap & settings_changes_history,
    std::string_view version,
    SettingsChangesHistory::SettingsChanges && changes)
{
    /// Forbid duplicate versions
    auto [_, inserted] = settings_changes_history.emplace(ClickHouseVersion(version), std::move(changes));
    if (!inserted)
        throw Exception{ErrorCodes::LOGICAL_ERROR, "Detected duplicate version '{}'", ClickHouseVersion(version).toString()};
}

const VersionToSettingsChangesMap & getSettingsChangesHistory()
{
    static VersionToSettingsChangesMap settings_changes_history;
    static std::once_flag initialized_flag;
    std::call_once(initialized_flag, [&]
    {
        // clang-format off
        /// History of settings changes that controls some backward incompatible changes
        /// across all ClickHouse versions. It maps ClickHouse version to settings changes that were done
        /// in this version. This history contains both changes to existing settings and newly added settings.
        /// Settings changes is a vector of structs
        ///     {setting_name, previous_value, new_value, reason}.
        /// For newly added setting choose the most appropriate previous_value (for example, if new setting
        /// controls new feature and it's 'true' by default, use 'false' as previous_value).
        /// It's used to implement `compatibility` setting (see https://github.com/ClickHouse/ClickHouse/issues/35972)
        /// Note: please check if the key already exists to prevent duplicate entries.
        addSettingsChanges(settings_changes_history, "25.9",
        {
            {"iceberg_delete_data_on_drop", false, false, "New setting"},
            {"use_skip_indexes_on_data_read", false, false, "New setting"},
            {"s3_slow_all_threads_after_retryable_error", true, true, "Added an alias for setting `backup_slow_all_threads_after_retryable_s3_error`"},
            {"iceberg_metadata_log_level", "none", "none", "New setting."},
            {"max_iceberg_data_file_rows", 100000, 100000, "New setting."},
            {"max_iceberg_data_file_bytes", 100000000, 100000000, "New setting."},
            {"query_plan_optimize_join_order_limit", 1, 1, "New setting"},
            {"query_plan_display_internal_aliases", false, false, "New setting"},
            {"allow_experimental_delta_lake_writes", false, false, "New setting."},
            {"jemalloc_enable_profiler", false, false, "New setting"},
            {"jemalloc_collect_profile_samples_in_trace_log", false, false, "New setting"},
            {"delta_lake_insert_max_bytes_in_data_file", 1_GiB, 1_GiB, "New setting."},
            {"delta_lake_insert_max_rows_in_data_file", 100000, 100000, "New setting."},
            {"promql_evaluation_time", Field{"auto"}, Field{"auto"}, "The setting was renamed. The previous name is `evaluation_time`."},
            {"evaluation_time", 0, 0, "Old setting which popped up here being renamed."},
        });
        addSettingsChanges(settings_changes_history, "25.8",
        {
            {"output_format_json_quote_64bit_integers", true, false, "Disable quoting of the 64 bit integers in JSON by default"},
            {"show_data_lake_catalogs_in_system_tables", true, true, "New setting"},
            {"optimize_rewrite_regexp_functions", false, true, "A new setting"},
            {"max_joined_block_size_bytes", 0, 4 * 1024 * 1024, "New setting"},
            {"azure_max_single_part_upload_size", 100 * 1024 * 1024, 32 * 1024 * 1024, "Align with S3"},
            {"azure_max_redirects", 10, 10, "New setting"},
            {"azure_max_get_rps", 0, 0, "New setting"},
            {"azure_max_get_burst", 0, 0, "New setting"},
            {"azure_max_put_rps", 0, 0, "New setting"},
            {"azure_max_put_burst", 0, 0, "New setting"},
            {"azure_use_adaptive_timeouts", true, true, "New setting"},
            {"azure_request_timeout_ms", 30000, 30000, "New setting"},
            {"azure_connect_timeout_ms", 1000, 1000, "New setting"},
            {"azure_sdk_use_native_client", false, true, "New setting"},
            {"analyzer_compatibility_allow_compound_identifiers_in_unflatten_nested", false, true, "New setting."},
            {"distributed_cache_connect_backoff_min_ms", 0, 0, "New setting"},
            {"distributed_cache_connect_backoff_max_ms", 50, 50, "New setting"},
            {"distributed_cache_read_request_max_tries", 20, 10, "Changed setting value"},
            {"distributed_cache_connect_max_tries", 20, 5, "Changed setting value"},
            {"opentelemetry_trace_cpu_scheduling", false, false, "New setting to trace `cpu_slot_preemption` feature."},
            {"output_format_parquet_max_dictionary_size", 1024 * 1024, 1024 * 1024, "New setting"},
            {"input_format_parquet_use_native_reader_v3", false, true, "New setting"},
            {"input_format_parquet_memory_low_watermark", 2ul << 20, 2ul << 20, "New setting"},
            {"input_format_parquet_memory_high_watermark", 4ul << 30, 4ul << 30, "New setting"},
            {"input_format_parquet_page_filter_push_down", true, true, "New setting (no effect when input_format_parquet_use_native_reader_v3 is disabled)"},
            {"input_format_parquet_use_offset_index", true, true, "New setting (no effect when input_format_parquet_use_native_reader_v3 is disabled)"},
            {"output_format_parquet_enum_as_byte_array", false, true, "Enable writing Enum as byte array in Parquet by default"},
            {"json_type_escape_dots_in_keys", false, false, "Add new setting that allows to escape dots in JSON keys during JSON type parsing"},
            {"parallel_replicas_support_projection", false, true, "New setting. Optimization of projections can be applied in parallel replicas. Effective only with enabled parallel_replicas_local_plan and aggregation_in_order is inactive."},
            {"input_format_json_infer_array_of_dynamic_from_array_of_different_types", false, true, "Infer Array(Dynamic) for JSON arrays with different values types by default"},
            {"enable_add_distinct_to_in_subqueries", false, false, "New setting to reduce the size of temporary tables transferred for distributed IN subqueries."},
            {"enable_vector_similarity_index", false, true, "Vector similarity indexes are GA."},
            {"execute_exists_as_scalar_subquery", false, true, "New setting"},
            {"allow_experimental_vector_similarity_index", false, true, "Vector similarity indexes are GA."},
            {"vector_search_with_rescoring", true, false, "New setting."},
            {"delta_lake_enable_expression_visitor_logging", false, false, "New setting"},
            {"write_full_path_in_iceberg_metadata", false, false, "New setting."},
            {"output_format_orc_compression_block_size", 65536, 262144, "New setting"},
            {"allow_database_iceberg", false, false, "Added an alias for setting `allow_experimental_database_iceberg`"},
            {"allow_database_unity_catalog", false, false, "Added an alias for setting `allow_experimental_database_unity_catalog`"},
            {"allow_database_glue_catalog", false, false, "Added an alias for setting `allow_experimental_database_glue_catalog`"},
            {"apply_patch_parts_join_cache_buckets", 8, 8, "New setting"},
            {"delta_lake_throw_on_engine_predicate_error", false, false, "New setting"},
            {"delta_lake_enable_engine_predicate", true, true, "New setting"},
            {"backup_restore_s3_retry_initial_backoff_ms", 25, 25, "New setting"},
            {"backup_restore_s3_retry_max_backoff_ms", 5000, 5000, "New setting"},
            {"backup_restore_s3_retry_jitter_factor", 0.0, 0.1, "New setting"},
            {"vector_search_index_fetch_multiplier", 1.0, 1.0, "Alias for setting 'vector_search_postfilter_multiplier'"},
            {"backup_slow_all_threads_after_retryable_s3_error", true, true, "New setting"},
            {"allow_experimental_ytsaurus_table_engine", false, false, "New setting."},
            {"allow_experimental_ytsaurus_table_function", false, false, "New setting."},
            {"allow_experimental_ytsaurus_dictionary_source", false, false, "New setting."},
            {"per_part_index_stats", false, false, "New setting."},
            {"allow_experimental_iceberg_compaction", 0, 0, "New setting "},
            {"delta_lake_snapshot_version", -1, -1, "New setting"},
            {"use_roaring_bitmap_iceberg_positional_deletes", false, false, "New setting"},
            {"iceberg_metadata_compression_method", "", "", "New setting"},
            {"allow_experimental_correlated_subqueries", false, true, "Mark correlated subqueries support as Beta."},
            {"promql_database", "", "", "New experimental setting"},
            {"promql_table", "", "", "New experimental setting"},
            {"evaluation_time", 0, 0, "New experimental setting"},
            {"output_format_parquet_date_as_uint16", false, false, "Added a compatibility setting for a minor compatibility-breaking change introduced back in 24.12."},
<<<<<<< HEAD
            {"schema_inference_make_columns_nullable", 1, 3, "Take nullability information from Parquet/ORC/Arrow metadata by default, instead of making everything nullable."},
=======
            {"allow_experimental_delta_lake_writes", false, false, "New setting."},
            {"enable_lightweight_update", false, true, "Lightweight updates were moved to Beta. Added an alias for setting 'allow_experimental_lightweight_update'."},
            {"allow_experimental_lightweight_update", false, true, "Lightweight updates were moved to Beta."},
            {"s3_slow_all_threads_after_retryable_error", true, true, "Added an alias for setting `backup_slow_all_threads_after_retryable_s3_error`"},
>>>>>>> 48fd9f20
        });
        addSettingsChanges(settings_changes_history, "25.7",
        {
            /// RELEASE CLOSED
            {"correlated_subqueries_substitute_equivalent_expressions", false, true, "New setting to correlated subquery planning optimization."},
            {"function_date_trunc_return_type_behavior", 0, 0, "Add new setting to preserve old behaviour of dateTrunc function"},
            {"output_format_parquet_geometadata", false, true, "A new setting to allow to write information about geo columns in parquet metadata and encode columns in WKB format."},
            {"cluster_function_process_archive_on_multiple_nodes", false, true, "New setting"},
            {"enable_vector_similarity_index", false, false, "Added an alias for setting `allow_experimental_vector_similarity_index`"},
            {"distributed_plan_max_rows_to_broadcast", 20000, 20000, "New experimental setting."},
            {"output_format_json_map_as_array_of_tuples", false, false, "New setting"},
            {"input_format_json_map_as_array_of_tuples", false, false, "New setting"},
            {"parallel_distributed_insert_select", 0, 2, "Enable parallel distributed insert select by default"},
            {"write_through_distributed_cache_buffer_size", 0, 0, "New cloud setting"},
            {"min_joined_block_size_rows", 0, DEFAULT_BLOCK_SIZE, "New setting."},
            {"table_engine_read_through_distributed_cache", false, false, "New setting"},
            {"distributed_cache_alignment", 0, 0, "Rename of distributed_cache_read_alignment"},
            {"enable_scopes_for_with_statement", true, true, "New setting for backward compatibility with the old analyzer."},
            {"output_format_parquet_enum_as_byte_array", false, false, "Write enum using parquet physical type: BYTE_ARRAY and logical type: ENUM"},
            {"distributed_plan_force_shuffle_aggregation", 0, 0, "New experimental setting"},
            {"allow_experimental_insert_into_iceberg", false, false, "New setting."},
            /// RELEASE CLOSED
        });
        addSettingsChanges(settings_changes_history, "25.6",
        {
            /// RELEASE CLOSED
            {"output_format_native_use_flattened_dynamic_and_json_serialization", false, false, "Add flattened Dynamic/JSON serializations to Native format"},
            {"cast_string_to_date_time_mode", "basic", "basic", "Allow to use different DateTime parsing mode in String to DateTime cast"},
            {"parallel_replicas_connect_timeout_ms", 1000, 300, "Separate connection timeout for parallel replicas queries"},
            {"use_iceberg_partition_pruning", false, true, "Enable Iceberg partition pruning by default."},
            {"distributed_cache_credentials_refresh_period_seconds", 5, 5, "New private setting"},
            {"enable_shared_storage_snapshot_in_query", false, false, "A new setting to share storage snapshot in query"},
            {"merge_tree_storage_snapshot_sleep_ms", 0, 0, "A new setting to debug storage snapshot consistency in query"},
            {"enable_job_stack_trace", false, false, "The setting was disabled by default to avoid performance overhead."},
            {"use_legacy_to_time", true, true, "New setting. Allows for user to use the old function logic for toTime, which works as toTimeWithFixedDate."},
            {"allow_experimental_time_time64_type", false, false, "New settings. Allows to use a new experimental Time and Time64 data types."},
            {"enable_time_time64_type", false, false, "New settings. Allows to use a new experimental Time and Time64 data types."},
            {"optimize_use_projection_filtering", false, true, "New setting"},
            {"input_format_parquet_enable_json_parsing", false, true, "When reading Parquet files, parse JSON columns as ClickHouse JSON Column."},
            {"use_skip_indexes_if_final", 0, 1, "Change in default value of setting"},
            {"use_skip_indexes_if_final_exact_mode", 0, 1, "Change in default value of setting"},
            {"allow_experimental_time_series_aggregate_functions", false, false, "New setting to enable experimental timeSeries* aggregate functions."},
            {"min_outstreams_per_resize_after_split", 0, 24, "New setting."},
            {"count_matches_stop_at_empty_match", true, false, "New setting."},
            {"enable_parallel_blocks_marshalling", "false", "true", "A new setting"},
            {"format_schema_source", "file", "file", "New setting"},
            {"format_schema_message_name", "", "", "New setting"},
            {"enable_scopes_for_with_statement", true, true, "New setting for backward compatibility with the old analyzer."},
            {"backup_slow_all_threads_after_retryable_s3_error", true, true, "New setting"},
            {"s3_slow_all_threads_after_retryable_error", true, true, "Added an alias for setting `backup_slow_all_threads_after_retryable_s3_error`"},
            /// RELEASE CLOSED
        });
        addSettingsChanges(settings_changes_history, "25.5",
        {
            /// Release closed. Please use 25.6
            {"geotoh3_argument_order", "lon_lat", "lat_lon", "A new setting for legacy behaviour to set lon and lat argument order"},
            {"secondary_indices_enable_bulk_filtering", false, true, "A new algorithm for filtering by data skipping indices"},
            {"implicit_table_at_top_level", "", "", "A new setting, used in clickhouse-local"},
            {"use_skip_indexes_if_final_exact_mode", 0, 0, "This setting was introduced to help FINAL query return correct results with skip indexes"},
            {"parsedatetime_e_requires_space_padding", true, false, "Improved compatibility with MySQL DATE_FORMAT/STR_TO_DATE"},
            {"formatdatetime_e_with_space_padding", true, false, "Improved compatibility with MySQL DATE_FORMAT/STR_TO_DATE"},
            {"input_format_max_block_size_bytes", 0, 0, "New setting to limit bytes size if blocks created by input format"},
            {"parallel_replicas_insert_select_local_pipeline", false, true, "Use local pipeline during distributed INSERT SELECT with parallel replicas. Currently disabled due to performance issues"},
            {"page_cache_block_size", 1048576, 1048576, "Made this setting adjustable on a per-query level."},
            {"page_cache_lookahead_blocks", 16, 16, "Made this setting adjustable on a per-query level."},
            {"output_format_pretty_glue_chunks", "0", "auto", "A new setting to make Pretty formats prettier."},
            {"distributed_cache_read_only_from_current_az", true, true, "New setting"},
            {"parallel_hash_join_threshold", 0, 100'000, "New setting"},
            {"max_limit_for_ann_queries", 1'000, 0, "Obsolete setting"},
            {"max_limit_for_vector_search_queries", 1'000, 1'000, "New setting"},
            {"min_os_cpu_wait_time_ratio_to_throw", 0, 0, "Setting values were changed and backported to 25.4"},
            {"max_os_cpu_wait_time_ratio_to_throw", 0, 0, "Setting values were changed and backported to 25.4"},
            {"make_distributed_plan", 0, 0, "New experimental setting."},
            {"distributed_plan_execute_locally", 0, 0, "New experimental setting."},
            {"distributed_plan_default_shuffle_join_bucket_count", 8, 8, "New experimental setting."},
            {"distributed_plan_default_reader_bucket_count", 8, 8, "New experimental setting."},
            {"distributed_plan_optimize_exchanges", true, true, "New experimental setting."},
            {"distributed_plan_force_exchange_kind", "", "", "New experimental setting."},
            {"update_sequential_consistency", true, true, "A new setting"},
            {"update_parallel_mode", "auto", "auto", "A new setting"},
            {"lightweight_delete_mode", "alter_update", "alter_update", "A new setting"},
            {"alter_update_mode", "heavy", "heavy", "A new setting"},
            {"apply_patch_parts", true, true, "A new setting"},
            {"allow_experimental_lightweight_update", false, false, "A new setting"},
            {"allow_experimental_delta_kernel_rs", false, true, "New setting"},
            {"allow_experimental_database_hms_catalog", false, false, "Allow experimental database engine DataLakeCatalog with catalog_type = 'hive'"},
            {"vector_search_filter_strategy", "auto", "auto", "New setting"},
            {"vector_search_postfilter_multiplier", 1.0, 1.0, "New setting"},
            {"compile_expressions", false, true, "We believe that the LLVM infrastructure behind the JIT compiler is stable enough to enable this setting by default."},
            {"input_format_parquet_bloom_filter_push_down", false, true, "When reading Parquet files, skip whole row groups based on the WHERE/PREWHERE expressions and bloom filter in the Parquet metadata."},
            {"input_format_parquet_allow_geoparquet_parser", false, true, "A new setting to use geo columns in parquet file"},
            {"enable_url_encoding", true, false, "Changed existing setting's default value"},
            {"s3_slow_all_threads_after_network_error", false, true, "New setting"},
            {"enable_scopes_for_with_statement", true, true, "New setting for backward compatibility with the old analyzer."},
            /// Release closed. Please use 25.6
        });
        addSettingsChanges(settings_changes_history, "25.4",
        {
            /// Release closed. Please use 25.5
            {"use_query_condition_cache", false, true, "A new optimization"},
            {"allow_materialized_view_with_bad_select", true, false, "Don't allow creating MVs referencing nonexistent columns or tables"},
            {"query_plan_optimize_lazy_materialization", false, true, "Added new setting to use query plan for lazy materialization optimisation"},
            {"query_plan_max_limit_for_lazy_materialization", 10, 10, "Added new setting to control maximum limit value that allows to use query plan for lazy materialization optimisation. If zero, there is no limit"},
            {"query_plan_convert_join_to_in", false, false, "New setting"},
            {"enable_hdfs_pread", true, true, "New setting."},
            {"low_priority_query_wait_time_ms", 1000, 1000, "New setting."},
            {"allow_experimental_correlated_subqueries", false, false, "Added new setting to allow correlated subqueries execution."},
            {"serialize_query_plan", false, false, "NewSetting"},
            {"allow_experimental_shared_set_join", 0, 1, "A setting for ClickHouse Cloud to enable SharedSet and SharedJoin"},
            {"allow_special_bool_values_inside_variant", true, false, "Don't allow special bool values during Variant type parsing"},
            {"cast_string_to_variant_use_inference", true, true, "New setting to enable/disable types inference during CAST from String to Variant"},
            {"distributed_cache_read_request_max_tries", 20, 20, "New setting"},
            {"query_condition_cache_store_conditions_as_plaintext", false, false, "New setting"},
            {"min_os_cpu_wait_time_ratio_to_throw", 0, 0, "New setting"},
            {"max_os_cpu_wait_time_ratio_to_throw", 0, 0, "New setting"},
            {"query_plan_merge_filter_into_join_condition", false, true, "Added new setting to merge filter into join condition"},
            {"use_local_cache_for_remote_storage", true, false, "Obsolete setting."},
            {"iceberg_timestamp_ms", 0, 0, "New setting."},
            {"iceberg_snapshot_id", 0, 0, "New setting."},
            {"use_iceberg_metadata_files_cache", true, true, "New setting"},
            {"query_plan_join_shard_by_pk_ranges", false, false, "New setting"},
            {"parallel_replicas_insert_select_local_pipeline", false, false, "Use local pipeline during distributed INSERT SELECT with parallel replicas. Currently disabled due to performance issues"},
            {"parallel_hash_join_threshold", 0, 0, "New setting"},
            {"function_date_trunc_return_type_behavior", 1, 0, "Change the result type for dateTrunc function for DateTime64/Date32 arguments to DateTime64/Date32 regardless of time unit to get correct result for negative values"},
            {"enable_scopes_for_with_statement", true, true, "New setting for backward compatibility with the old analyzer."},
            /// Release closed. Please use 25.5
        });
        addSettingsChanges(settings_changes_history, "25.3",
        {
            /// Release closed. Please use 25.4
            {"enable_json_type", false, true, "JSON data type is production-ready"},
            {"enable_dynamic_type", false, true, "Dynamic data type is production-ready"},
            {"enable_variant_type", false, true, "Variant data type is production-ready"},
            {"allow_experimental_json_type", false, true, "JSON data type is production-ready"},
            {"allow_experimental_dynamic_type", false, true, "Dynamic data type is production-ready"},
            {"allow_experimental_variant_type", false, true, "Variant data type is production-ready"},
            {"allow_experimental_database_unity_catalog", false, false, "Allow experimental database engine DataLakeCatalog with catalog_type = 'unity'"},
            {"allow_experimental_database_glue_catalog", false, false, "Allow experimental database engine DataLakeCatalog with catalog_type = 'glue'"},
            {"use_page_cache_with_distributed_cache", false, false, "New setting"},
            {"use_query_condition_cache", false, false, "New setting."},
            {"parallel_replicas_for_cluster_engines", false, true, "New setting."},
            {"parallel_hash_join_threshold", 0, 0, "New setting"},
            /// Release closed. Please use 25.4
        });
        addSettingsChanges(settings_changes_history, "25.2",
        {
            /// Release closed. Please use 25.3
            {"schema_inference_make_json_columns_nullable", false, false, "Allow to infer Nullable(JSON) during schema inference"},
            {"query_plan_use_new_logical_join_step", false, true, "Enable new step"},
            {"postgresql_fault_injection_probability", 0., 0., "New setting"},
            {"apply_settings_from_server", false, true, "Client-side code (e.g. INSERT input parsing and query output formatting) will use the same settings as the server, including settings from server config."},
            {"merge_tree_use_deserialization_prefixes_cache", true, true, "A new setting to control the usage of deserialization prefixes cache in MergeTree"},
            {"merge_tree_use_prefixes_deserialization_thread_pool", true, true, "A new setting controlling the usage of the thread pool for parallel prefixes deserialization in MergeTree"},
            {"optimize_and_compare_chain", false, true, "A new setting"},
            {"enable_adaptive_memory_spill_scheduler", false, false, "New setting. Enable spill memory data into external storage adaptively."},
            {"output_format_parquet_write_bloom_filter", false, true, "Added support for writing Parquet bloom filters."},
            {"output_format_parquet_bloom_filter_bits_per_value", 10.5, 10.5, "New setting."},
            {"output_format_parquet_bloom_filter_flush_threshold_bytes", 128 * 1024 * 1024, 128 * 1024 * 1024, "New setting."},
            {"output_format_pretty_max_rows", 10000, 1000, "It is better for usability - less amount to scroll."},
            {"restore_replicated_merge_tree_to_shared_merge_tree", false, false, "New setting."},
            {"parallel_replicas_only_with_analyzer", true, true, "Parallel replicas is supported only with analyzer enabled"},
            {"s3_allow_multipart_copy", true, true, "New setting."},
        });
        addSettingsChanges(settings_changes_history, "25.1",
        {
            /// Release closed. Please use 25.2
            {"allow_not_comparable_types_in_order_by", true, false, "Don't allow not comparable types in order by by default"},
            {"allow_not_comparable_types_in_comparison_functions", true, false, "Don't allow not comparable types in comparison functions by default"},
            {"output_format_json_pretty_print", false, true, "Print values in a pretty format in JSON output format by default"},
            {"allow_experimental_ts_to_grid_aggregate_function", false, false, "Cloud only"},
            {"formatdatetime_f_prints_scale_number_of_digits", true, false, "New setting."},
            {"distributed_cache_connect_max_tries", 20, 20, "Cloud only"},
            {"query_plan_use_new_logical_join_step", false, false, "New join step, internal change"},
            {"distributed_cache_min_bytes_for_seek", 0, 0, "New private setting."},
            {"use_iceberg_partition_pruning", false, false, "New setting for Iceberg partition pruning."},
            {"max_bytes_ratio_before_external_group_by", 0.0, 0.5, "Enable automatic spilling to disk by default."},
            {"max_bytes_ratio_before_external_sort", 0.0, 0.5, "Enable automatic spilling to disk by default."},
            {"min_external_sort_block_bytes", 0., 100_MiB, "New setting."},
            {"s3queue_migrate_old_metadata_to_buckets", false, false, "New setting."},
            {"distributed_cache_pool_behaviour_on_limit", "allocate_bypassing_pool", "wait", "Cloud only"},
            {"use_hive_partitioning", false, true, "Enabled the setting by default."},
            {"query_plan_try_use_vector_search", false, true, "New setting."},
            {"short_circuit_function_evaluation_for_nulls", false, true, "Allow to execute functions with Nullable arguments only on rows with non-NULL values in all arguments"},
            {"short_circuit_function_evaluation_for_nulls_threshold", 1.0, 1.0, "Ratio threshold of NULL values to execute functions with Nullable arguments only on rows with non-NULL values in all arguments. Applies when setting short_circuit_function_evaluation_for_nulls is enabled."},
            {"output_format_orc_writer_time_zone_name", "GMT", "GMT", "The time zone name for ORC writer, the default ORC writer's time zone is GMT."},
            {"output_format_pretty_highlight_trailing_spaces", false, true, "A new setting."},
            {"allow_experimental_bfloat16_type", false, true, "Add new BFloat16 type"},
            {"allow_push_predicate_ast_for_distributed_subqueries", false, true, "A new setting"},
            {"output_format_pretty_squash_consecutive_ms", 0, 50, "Add new setting"},
            {"output_format_pretty_squash_max_wait_ms", 0, 1000, "Add new setting"},
            {"output_format_pretty_max_column_name_width_cut_to", 0, 24, "A new setting"},
            {"output_format_pretty_max_column_name_width_min_chars_to_cut", 0, 4, "A new setting"},
            {"output_format_pretty_multiline_fields", false, true, "A new setting"},
            {"output_format_pretty_fallback_to_vertical", false, true, "A new setting"},
            {"output_format_pretty_fallback_to_vertical_max_rows_per_chunk", 0, 100, "A new setting"},
            {"output_format_pretty_fallback_to_vertical_min_columns", 0, 5, "A new setting"},
            {"output_format_pretty_fallback_to_vertical_min_table_width", 0, 250, "A new setting"},
            {"merge_table_max_tables_to_look_for_schema_inference", 1, 1000, "A new setting"},
            {"max_autoincrement_series", 1000, 1000, "A new setting"},
            {"validate_enum_literals_in_operators", false, false, "A new setting"},
            {"allow_experimental_kusto_dialect", true, false, "A new setting"},
            {"allow_experimental_prql_dialect", true, false, "A new setting"},
            {"h3togeo_lon_lat_result_order", true, false, "A new setting"},
            {"max_parallel_replicas", 1, 1000, "Use up to 1000 parallel replicas by default."},
            {"allow_general_join_planning", false, true, "Allow more general join planning algorithm when hash join algorithm is enabled."},
            {"optimize_extract_common_expressions", false, true, "Optimize WHERE, PREWHERE, ON, HAVING and QUALIFY expressions by extracting common expressions out from disjunction of conjunctions."},
            /// Release closed. Please use 25.2
        });
        addSettingsChanges(settings_changes_history, "24.12",
        {
            /// Release closed. Please use 25.1
            {"allow_experimental_database_iceberg", false, false, "New setting."},
            {"shared_merge_tree_sync_parts_on_partition_operations", 1, 1, "New setting. By default parts are always synchronized"},
            {"query_plan_join_swap_table", "false", "auto", "New setting. Right table was always chosen before."},
            {"max_size_to_preallocate_for_aggregation", 100'000'000, 1'000'000'000'000, "Enable optimisation for bigger tables."},
            {"max_size_to_preallocate_for_joins", 100'000'000, 1'000'000'000'000, "Enable optimisation for bigger tables."},
            {"max_bytes_ratio_before_external_group_by", 0., 0., "New setting."},
            {"optimize_extract_common_expressions", false, false, "Introduce setting to optimize WHERE, PREWHERE, ON, HAVING and QUALIFY expressions by extracting common expressions out from disjunction of conjunctions."},
            {"max_bytes_ratio_before_external_sort", 0., 0., "New setting."},
            {"use_async_executor_for_materialized_views", false, false, "New setting."},
            {"http_response_headers", "", "", "New setting."},
            {"output_format_parquet_datetime_as_uint32", true, false, "Write DateTime as DateTime64(3) instead of UInt32 (these are the two Parquet types closest to DateTime)."},
            {"output_format_parquet_date_as_uint16", true, false, "Write Date as Date32 instead of plain UInt16 (these are the two Parquet types closest to Date)."},
            {"skip_redundant_aliases_in_udf", false, false, "When enabled, this allows you to use the same user defined function several times for several materialized columns in the same table."},
            {"parallel_replicas_index_analysis_only_on_coordinator", true, true, "Index analysis done only on replica-coordinator and skipped on other replicas. Effective only with enabled parallel_replicas_local_plan"}, // enabling it was moved to 24.10
            {"least_greatest_legacy_null_behavior", true, false, "New setting"},
            {"use_concurrency_control", false, true, "Enable concurrency control by default"},
            {"join_algorithm", "default", "direct,parallel_hash,hash", "'default' was deprecated in favor of explicitly specified join algorithms, also parallel_hash is now preferred over hash"},
            /// Release closed. Please use 25.1
        });
        addSettingsChanges(settings_changes_history, "24.11",
        {
            {"validate_mutation_query", false, true, "New setting to validate mutation queries by default."},
            {"enable_job_stack_trace", false, false, "Enables collecting stack traces from job's scheduling. Disabled by default to avoid performance overhead."},
            {"allow_suspicious_types_in_group_by", true, false, "Don't allow Variant/Dynamic types in GROUP BY by default"},
            {"allow_suspicious_types_in_order_by", true, false, "Don't allow Variant/Dynamic types in ORDER BY by default"},
            {"distributed_cache_discard_connection_if_unread_data", true, true, "New setting"},
            {"filesystem_cache_enable_background_download_for_metadata_files_in_packed_storage", true, true, "New setting"},
            {"filesystem_cache_enable_background_download_during_fetch", true, true, "New setting"},
            {"azure_check_objects_after_upload", false, false, "Check each uploaded object in azure blob storage to be sure that upload was successful"},
            {"backup_restore_keeper_max_retries", 20, 1000, "Should be big enough so the whole operation BACKUP or RESTORE operation won't fail because of a temporary [Zoo]Keeper failure in the middle of it."},
            {"backup_restore_failure_after_host_disconnected_for_seconds", 0, 3600, "New setting."},
            {"backup_restore_keeper_max_retries_while_initializing", 0, 20, "New setting."},
            {"backup_restore_keeper_max_retries_while_handling_error", 0, 20, "New setting."},
            {"backup_restore_finish_timeout_after_error_sec", 0, 180, "New setting."},
            {"query_plan_merge_filters", false, true, "Allow to merge filters in the query plan. This is required to properly support filter-push-down with a new analyzer."},
            {"parallel_replicas_local_plan", false, true, "Use local plan for local replica in a query with parallel replicas"},
            {"merge_tree_use_v1_object_and_dynamic_serialization", true, false, "Add new serialization V2 version for JSON and Dynamic types"},
            {"min_joined_block_size_bytes", 524288, 524288, "New setting."},
            {"allow_experimental_bfloat16_type", false, false, "Add new experimental BFloat16 type"},
            {"filesystem_cache_skip_download_if_exceeds_per_query_cache_write_limit", 1, 1, "Rename of setting skip_download_if_exceeds_query_cache_limit"},
            {"filesystem_cache_prefer_bigger_buffer_size", true, true, "New setting"},
            {"read_in_order_use_virtual_row", false, false, "Use virtual row while reading in order of primary key or its monotonic function fashion. It is useful when searching over multiple parts as only relevant ones are touched."},
            {"s3_skip_empty_files", false, true, "We hope it will provide better UX"},
            {"filesystem_cache_boundary_alignment", 0, 0, "New setting"},
            {"push_external_roles_in_interserver_queries", false, true, "New setting."},
            {"enable_variant_type", false, false, "Add alias to allow_experimental_variant_type"},
            {"enable_dynamic_type", false, false, "Add alias to allow_experimental_dynamic_type"},
            {"enable_json_type", false, false, "Add alias to allow_experimental_json_type"},
        });
        addSettingsChanges(settings_changes_history, "24.10",
        {
            {"query_metric_log_interval", 0, -1, "New setting."},
            {"enforce_strict_identifier_format", false, false, "New setting."},
            {"enable_parsing_to_custom_serialization", false, true, "New setting"},
            {"mongodb_throw_on_unsupported_query", false, true, "New setting."},
            {"enable_parallel_replicas", false, false, "Parallel replicas with read tasks became the Beta tier feature."},
            {"parallel_replicas_mode", "read_tasks", "read_tasks", "This setting was introduced as a part of making parallel replicas feature Beta"},
            {"filesystem_cache_name", "", "", "Filesystem cache name to use for stateless table engines or data lakes"},
            {"restore_replace_external_dictionary_source_to_null", false, false, "New setting."},
            {"show_create_query_identifier_quoting_rule", "when_necessary", "when_necessary", "New setting."},
            {"show_create_query_identifier_quoting_style", "Backticks", "Backticks", "New setting."},
            {"merge_tree_min_read_task_size", 8, 8, "New setting"},
            {"merge_tree_min_rows_for_concurrent_read_for_remote_filesystem", (20 * 8192), 0, "Setting is deprecated"},
            {"merge_tree_min_bytes_for_concurrent_read_for_remote_filesystem", (24 * 10 * 1024 * 1024), 0, "Setting is deprecated"},
            {"implicit_select", false, false, "A new setting."},
            {"output_format_native_write_json_as_string", false, false, "Add new setting to allow write JSON column as single String column in Native format"},
            {"output_format_binary_write_json_as_string", false, false, "Add new setting to write values of JSON type as JSON string in RowBinary output format"},
            {"input_format_binary_read_json_as_string", false, false, "Add new setting to read values of JSON type as JSON string in RowBinary input format"},
            {"min_free_disk_bytes_to_perform_insert", 0, 0, "New setting."},
            {"min_free_disk_ratio_to_perform_insert", 0.0, 0.0, "New setting."},
            {"parallel_replicas_local_plan", false, true, "Use local plan for local replica in a query with parallel replicas"},
            {"enable_named_columns_in_function_tuple", false, false, "Disabled pending usability improvements"},
            {"cloud_mode_database_engine", 1, 1, "A setting for ClickHouse Cloud"},
            {"allow_experimental_shared_set_join", 0, 0, "A setting for ClickHouse Cloud"},
            {"read_through_distributed_cache", 0, 0, "A setting for ClickHouse Cloud"},
            {"write_through_distributed_cache", 0, 0, "A setting for ClickHouse Cloud"},
            {"distributed_cache_throw_on_error", 0, 0, "A setting for ClickHouse Cloud"},
            {"distributed_cache_log_mode", "on_error", "on_error", "A setting for ClickHouse Cloud"},
            {"distributed_cache_fetch_metrics_only_from_current_az", 1, 1, "A setting for ClickHouse Cloud"},
            {"distributed_cache_connect_max_tries", 20, 20, "A setting for ClickHouse Cloud"},
            {"distributed_cache_receive_response_wait_milliseconds", 60000, 60000, "A setting for ClickHouse Cloud"},
            {"distributed_cache_receive_timeout_milliseconds", 10000, 10000, "A setting for ClickHouse Cloud"},
            {"distributed_cache_wait_connection_from_pool_milliseconds", 100, 100, "A setting for ClickHouse Cloud"},
            {"distributed_cache_bypass_connection_pool", 0, 0, "A setting for ClickHouse Cloud"},
            {"distributed_cache_pool_behaviour_on_limit", "allocate_bypassing_pool", "allocate_bypassing_pool", "A setting for ClickHouse Cloud"},
            {"distributed_cache_read_alignment", 0, 0, "A setting for ClickHouse Cloud"},
            {"distributed_cache_max_unacked_inflight_packets", 10, 10, "A setting for ClickHouse Cloud"},
            {"distributed_cache_data_packet_ack_window", 5, 5, "A setting for ClickHouse Cloud"},
            {"input_format_parquet_enable_row_group_prefetch", false, true, "Enable row group prefetching during parquet parsing. Currently, only single-threaded parsing can prefetch."},
            {"input_format_orc_dictionary_as_low_cardinality", false, true, "Treat ORC dictionary encoded columns as LowCardinality columns while reading ORC files"},
            {"allow_experimental_refreshable_materialized_view", false, true, "Not experimental anymore"},
            {"max_parts_to_move", 0, 1000, "New setting"},
            {"hnsw_candidate_list_size_for_search", 64, 256, "New setting. Previously, the value was optionally specified in CREATE INDEX and 64 by default."},
            {"allow_reorder_prewhere_conditions", true, true, "New setting"},
            {"input_format_parquet_bloom_filter_push_down", false, false, "When reading Parquet files, skip whole row groups based on the WHERE/PREWHERE expressions and bloom filter in the Parquet metadata."},
            {"date_time_64_output_format_cut_trailing_zeros_align_to_groups_of_thousands", false, false, "Dynamically trim the trailing zeros of datetime64 values to adjust the output scale to (0, 3, 6), corresponding to 'seconds', 'milliseconds', and 'microseconds'."},
            {"parallel_replicas_index_analysis_only_on_coordinator", false, true, "Index analysis done only on replica-coordinator and skipped on other replicas. Effective only with enabled parallel_replicas_local_plan"},
            {"distributed_cache_discard_connection_if_unread_data", true, true, "New setting"},
            {"azure_check_objects_after_upload", false, false, "Check each uploaded object in azure blob storage to be sure that upload was successful"},
            {"backup_restore_keeper_max_retries", 20, 1000, "Should be big enough so the whole operation BACKUP or RESTORE operation won't fail because of a temporary [Zoo]Keeper failure in the middle of it."},
            {"backup_restore_failure_after_host_disconnected_for_seconds", 0, 3600, "New setting."},
            {"backup_restore_keeper_max_retries_while_initializing", 0, 20, "New setting."},
            {"backup_restore_keeper_max_retries_while_handling_error", 0, 20, "New setting."},
            {"backup_restore_finish_timeout_after_error_sec", 0, 180, "New setting."},
        });
        addSettingsChanges(settings_changes_history, "24.9",
        {
            {"output_format_orc_dictionary_key_size_threshold", 0.0, 0.0, "For a string column in ORC output format, if the number of distinct values is greater than this fraction of the total number of non-null rows, turn off dictionary encoding. Otherwise dictionary encoding is enabled"},
            {"input_format_json_empty_as_default", false, false, "Added new setting to allow to treat empty fields in JSON input as default values."},
            {"input_format_try_infer_variants", false, false, "Try to infer Variant type in text formats when there is more than one possible type for column/array elements"},
            {"join_output_by_rowlist_perkey_rows_threshold", 0, 5, "The lower limit of per-key average rows in the right table to determine whether to output by row list in hash join."},
            {"create_if_not_exists", false, false, "New setting."},
            {"allow_materialized_view_with_bad_select", true, true, "Support (but not enable yet) stricter validation in CREATE MATERIALIZED VIEW"},
            {"parallel_replicas_mark_segment_size", 128, 0, "Value for this setting now determined automatically"},
            {"database_replicated_allow_replicated_engine_arguments", 1, 0, "Don't allow explicit arguments by default"},
            {"database_replicated_allow_explicit_uuid", 1, 0, "Added a new setting to disallow explicitly specifying table UUID"},
            {"parallel_replicas_local_plan", false, false, "Use local plan for local replica in a query with parallel replicas"},
            {"join_to_sort_minimum_perkey_rows", 0, 40, "The lower limit of per-key average rows in the right table to determine whether to rerange the right table by key in left or inner join. This setting ensures that the optimization is not applied for sparse table keys"},
            {"join_to_sort_maximum_table_rows", 0, 10000, "The maximum number of rows in the right table to determine whether to rerange the right table by key in left or inner join"},
            {"allow_experimental_join_right_table_sorting", false, false, "If it is set to true, and the conditions of `join_to_sort_minimum_perkey_rows` and `join_to_sort_maximum_table_rows` are met, rerange the right table by key to improve the performance in left or inner hash join"},
            {"mongodb_throw_on_unsupported_query", false, true, "New setting."},
            {"min_free_disk_bytes_to_perform_insert", 0, 0, "Maintain some free disk space bytes from inserts while still allowing for temporary writing."},
            {"min_free_disk_ratio_to_perform_insert", 0.0, 0.0, "Maintain some free disk space bytes expressed as ratio to total disk space from inserts while still allowing for temporary writing."},
        });
        addSettingsChanges(settings_changes_history, "24.8",
        {
            {"rows_before_aggregation", false, false, "Provide exact value for rows_before_aggregation statistic, represents the number of rows read before aggregation"},
            {"restore_replace_external_table_functions_to_null", false, false, "New setting."},
            {"restore_replace_external_engines_to_null", false, false, "New setting."},
            {"input_format_json_max_depth", 1000000, 1000, "It was unlimited in previous versions, but that was unsafe."},
            {"merge_tree_min_bytes_per_task_for_remote_reading", 4194304, 2097152, "Value is unified with `filesystem_prefetch_min_bytes_for_single_read_task`"},
            {"use_hive_partitioning", false, false, "Allows to use hive partitioning for File, URL, S3, AzureBlobStorage and HDFS engines."},
            {"allow_experimental_kafka_offsets_storage_in_keeper", false, false, "Allow the usage of experimental Kafka storage engine that stores the committed offsets in ClickHouse Keeper"},
            {"allow_archive_path_syntax", true, true, "Added new setting to allow disabling archive path syntax."},
            {"query_cache_tag", "", "", "New setting for labeling query cache settings."},
            {"allow_experimental_time_series_table", false, false, "Added new setting to allow the TimeSeries table engine"},
            {"enable_analyzer", 1, 1, "Added an alias to a setting `allow_experimental_analyzer`."},
            {"optimize_functions_to_subcolumns", false, true, "Enabled settings by default"},
            {"allow_experimental_json_type", false, false, "Add new experimental JSON type"},
            {"use_json_alias_for_old_object_type", true, false, "Use JSON type alias to create new JSON type"},
            {"type_json_skip_duplicated_paths", false, false, "Allow to skip duplicated paths during JSON parsing"},
            {"allow_experimental_vector_similarity_index", false, false, "Added new setting to allow experimental vector similarity indexes"},
            {"input_format_try_infer_datetimes_only_datetime64", true, false, "Allow to infer DateTime instead of DateTime64 in data formats"},
        });
        addSettingsChanges(settings_changes_history, "24.7",
        {
            {"output_format_parquet_write_page_index", false, true, "Add a possibility to write page index into parquet files."},
            {"output_format_binary_encode_types_in_binary_format", false, false, "Added new setting to allow to write type names in binary format in RowBinaryWithNamesAndTypes output format"},
            {"input_format_binary_decode_types_in_binary_format", false, false, "Added new setting to allow to read type names in binary format in RowBinaryWithNamesAndTypes input format"},
            {"output_format_native_encode_types_in_binary_format", false, false, "Added new setting to allow to write type names in binary format in Native output format"},
            {"input_format_native_decode_types_in_binary_format", false, false, "Added new setting to allow to read type names in binary format in Native output format"},
            {"read_in_order_use_buffering", false, true, "Use buffering before merging while reading in order of primary key"},
            {"enable_named_columns_in_function_tuple", false, false, "Generate named tuples in function tuple() when all names are unique and can be treated as unquoted identifiers."},
            {"optimize_trivial_insert_select", true, false, "The optimization does not make sense in many cases."},
            {"dictionary_validate_primary_key_type", false, false, "Validate primary key type for dictionaries. By default id type for simple layouts will be implicitly converted to UInt64."},
            {"collect_hash_table_stats_during_joins", false, true, "New setting."},
            {"max_size_to_preallocate_for_joins", 0, 100'000'000, "New setting."},
            {"input_format_orc_reader_time_zone_name", "GMT", "GMT", "The time zone name for ORC row reader, the default ORC row reader's time zone is GMT."},
            {"database_replicated_allow_heavy_create", true, false, "Long-running DDL queries (CREATE AS SELECT and POPULATE) for Replicated database engine was forbidden"},
            {"query_plan_merge_filters", false, false, "Allow to merge filters in the query plan"},
            {"azure_sdk_max_retries", 10, 10, "Maximum number of retries in azure sdk"},
            {"azure_sdk_retry_initial_backoff_ms", 10, 10, "Minimal backoff between retries in azure sdk"},
            {"azure_sdk_retry_max_backoff_ms", 1000, 1000, "Maximal backoff between retries in azure sdk"},
            {"ignore_on_cluster_for_replicated_named_collections_queries", false, false, "Ignore ON CLUSTER clause for replicated named collections management queries."},
            {"backup_restore_s3_retry_attempts", 1000,1000, "Setting for Aws::Client::RetryStrategy, Aws::Client does retries itself, 0 means no retries. It takes place only for backup/restore."},
            {"postgresql_connection_attempt_timeout", 2, 2, "Allow to control 'connect_timeout' parameter of PostgreSQL connection."},
            {"postgresql_connection_pool_retries", 2, 2, "Allow to control the number of retries in PostgreSQL connection pool."}
        });
        addSettingsChanges(settings_changes_history, "24.6",
        {
            {"materialize_skip_indexes_on_insert", true, true, "Added new setting to allow to disable materialization of skip indexes on insert"},
            {"materialize_statistics_on_insert", true, true, "Added new setting to allow to disable materialization of statistics on insert"},
            {"input_format_parquet_use_native_reader", false, false, "When reading Parquet files, to use native reader instead of arrow reader."},
            {"hdfs_throw_on_zero_files_match", false, false, "Allow to throw an error when ListObjects request cannot match any files in HDFS engine instead of empty query result"},
            {"azure_throw_on_zero_files_match", false, false, "Allow to throw an error when ListObjects request cannot match any files in AzureBlobStorage engine instead of empty query result"},
            {"s3_validate_request_settings", true, true, "Allow to disable S3 request settings validation"},
            {"allow_experimental_full_text_index", false, false, "Enable experimental text index"},
            {"azure_skip_empty_files", false, false, "Allow to skip empty files in azure table engine"},
            {"hdfs_ignore_file_doesnt_exist", false, false, "Allow to return 0 rows when the requested files don't exist instead of throwing an exception in HDFS table engine"},
            {"azure_ignore_file_doesnt_exist", false, false, "Allow to return 0 rows when the requested files don't exist instead of throwing an exception in AzureBlobStorage table engine"},
            {"s3_ignore_file_doesnt_exist", false, false, "Allow to return 0 rows when the requested files don't exist instead of throwing an exception in S3 table engine"},
            {"s3_max_part_number", 10000, 10000, "Maximum part number number for s3 upload part"},
            {"s3_max_single_operation_copy_size", 32 * 1024 * 1024, 32 * 1024 * 1024, "Maximum size for a single copy operation in s3"},
            {"input_format_parquet_max_block_size", 8192, DEFAULT_BLOCK_SIZE, "Increase block size for parquet reader."},
            {"input_format_parquet_prefer_block_bytes", 0, DEFAULT_BLOCK_SIZE * 256, "Average block bytes output by parquet reader."},
            {"enable_blob_storage_log", true, true, "Write information about blob storage operations to system.blob_storage_log table"},
            {"allow_deprecated_snowflake_conversion_functions", true, false, "Disabled deprecated functions snowflakeToDateTime[64] and dateTime[64]ToSnowflake."},
            {"allow_statistic_optimize", false, false, "Old setting which popped up here being renamed."},
            {"allow_experimental_statistic", false, false, "Old setting which popped up here being renamed."},
            {"allow_statistics_optimize", false, false, "The setting was renamed. The previous name is `allow_statistic_optimize`."},
            {"allow_experimental_statistics", false, false, "The setting was renamed. The previous name is `allow_experimental_statistic`."},
            {"enable_vertical_final", false, true, "Enable vertical final by default again after fixing bug"},
            {"parallel_replicas_custom_key_range_lower", 0, 0, "Add settings to control the range filter when using parallel replicas with dynamic shards"},
            {"parallel_replicas_custom_key_range_upper", 0, 0, "Add settings to control the range filter when using parallel replicas with dynamic shards. A value of 0 disables the upper limit"},
            {"output_format_pretty_display_footer_column_names", 0, 1, "Add a setting to display column names in the footer if there are many rows. Threshold value is controlled by output_format_pretty_display_footer_column_names_min_rows."},
            {"output_format_pretty_display_footer_column_names_min_rows", 0, 50, "Add a setting to control the threshold value for setting output_format_pretty_display_footer_column_names_min_rows. Default 50."},
            {"output_format_csv_serialize_tuple_into_separate_columns", true, true, "A new way of how interpret tuples in CSV format was added."},
            {"input_format_csv_deserialize_separate_columns_into_tuple", true, true, "A new way of how interpret tuples in CSV format was added."},
            {"input_format_csv_try_infer_strings_from_quoted_tuples", true, true, "A new way of how interpret tuples in CSV format was added."},
        });
        addSettingsChanges(settings_changes_history, "24.5",
        {
            {"allow_deprecated_error_prone_window_functions", true, false, "Allow usage of deprecated error prone window functions (neighbor, runningAccumulate, runningDifferenceStartingWithFirstValue, runningDifference)"},
            {"allow_experimental_join_condition", false, false, "Support join with inequal conditions which involve columns from both left and right table. e.g. t1.y < t2.y."},
            {"input_format_tsv_crlf_end_of_line", false, false, "Enables reading of CRLF line endings with TSV formats"},
            {"output_format_parquet_use_custom_encoder", false, true, "Enable custom Parquet encoder."},
            {"cross_join_min_rows_to_compress", 0, 10000000, "Minimal count of rows to compress block in CROSS JOIN. Zero value means - disable this threshold. This block is compressed when any of the two thresholds (by rows or by bytes) are reached."},
            {"cross_join_min_bytes_to_compress", 0, 1_GiB, "Minimal size of block to compress in CROSS JOIN. Zero value means - disable this threshold. This block is compressed when any of the two thresholds (by rows or by bytes) are reached."},
            {"http_max_chunk_size", 0, 0, "Internal limitation"},
            {"prefer_external_sort_block_bytes", 0, DEFAULT_BLOCK_SIZE * 256, "Prefer maximum block bytes for external sort, reduce the memory usage during merging."},
            {"input_format_force_null_for_omitted_fields", false, false, "Disable type-defaults for omitted fields when needed"},
            {"cast_string_to_dynamic_use_inference", false, false, "Add setting to allow converting String to Dynamic through parsing"},
            {"allow_experimental_dynamic_type", false, false, "Add new experimental Dynamic type"},
            {"azure_max_blocks_in_multipart_upload", 50000, 50000, "Maximum number of blocks in multipart upload for Azure."},
            {"allow_archive_path_syntax", false, true, "Added new setting to allow disabling archive path syntax."},
        });
        addSettingsChanges(settings_changes_history, "24.4",
        {
            {"input_format_json_throw_on_bad_escape_sequence", true, true, "Allow to save JSON strings with bad escape sequences"},
            {"max_parsing_threads", 0, 0, "Add a separate setting to control number of threads in parallel parsing from files"},
            {"ignore_drop_queries_probability", 0, 0, "Allow to ignore drop queries in server with specified probability for testing purposes"},
            {"lightweight_deletes_sync", 2, 2, "The same as 'mutation_sync', but controls only execution of lightweight deletes"},
            {"query_cache_system_table_handling", "save", "throw", "The query cache no longer caches results of queries against system tables"},
            {"input_format_json_ignore_unnecessary_fields", false, true, "Ignore unnecessary fields and not parse them. Enabling this may not throw exceptions on json strings of invalid format or with duplicated fields"},
            {"input_format_hive_text_allow_variable_number_of_columns", false, true, "Ignore extra columns in Hive Text input (if file has more columns than expected) and treat missing fields in Hive Text input as default values."},
            {"allow_experimental_database_replicated", false, true, "Database engine Replicated is now in Beta stage"},
            {"temporary_data_in_cache_reserve_space_wait_lock_timeout_milliseconds", (10 * 60 * 1000), (10 * 60 * 1000), "Wait time to lock cache for sapce reservation in temporary data in filesystem cache"},
            {"optimize_rewrite_sum_if_to_count_if", false, true, "Only available for the analyzer, where it works correctly"},
            {"azure_allow_parallel_part_upload", "true", "true", "Use multiple threads for azure multipart upload."},
            {"max_recursive_cte_evaluation_depth", DBMS_RECURSIVE_CTE_MAX_EVALUATION_DEPTH, DBMS_RECURSIVE_CTE_MAX_EVALUATION_DEPTH, "Maximum limit on recursive CTE evaluation depth"},
            {"query_plan_convert_outer_join_to_inner_join", false, true, "Allow to convert OUTER JOIN to INNER JOIN if filter after JOIN always filters default values"},
        });
        addSettingsChanges(settings_changes_history, "24.3",
        {
            {"s3_connect_timeout_ms", 1000, 1000, "Introduce new dedicated setting for s3 connection timeout"},
            {"allow_experimental_shared_merge_tree", false, true, "The setting is obsolete"},
            {"use_page_cache_for_disks_without_file_cache", false, false, "Added userspace page cache"},
            {"read_from_page_cache_if_exists_otherwise_bypass_cache", false, false, "Added userspace page cache"},
            {"page_cache_inject_eviction", false, false, "Added userspace page cache"},
            {"default_table_engine", "None", "MergeTree", "Set default table engine to MergeTree for better usability"},
            {"input_format_json_use_string_type_for_ambiguous_paths_in_named_tuples_inference_from_objects", false, false, "Allow to use String type for ambiguous paths during named tuple inference from JSON objects"},
            {"traverse_shadow_remote_data_paths", false, false, "Traverse shadow directory when query system.remote_data_paths."},
            {"throw_if_deduplication_in_dependent_materialized_views_enabled_with_async_insert", false, true, "Deduplication in dependent materialized view cannot work together with async inserts."},
            {"parallel_replicas_allow_in_with_subquery", false, true, "If true, subquery for IN will be executed on every follower replica"},
            {"log_processors_profiles", false, true, "Enable by default"},
            {"function_locate_has_mysql_compatible_argument_order", false, true, "Increase compatibility with MySQL's locate function."},
            {"allow_suspicious_primary_key", true, false, "Forbid suspicious PRIMARY KEY/ORDER BY for MergeTree (i.e. SimpleAggregateFunction)"},
            {"filesystem_cache_reserve_space_wait_lock_timeout_milliseconds", 1000, 1000, "Wait time to lock cache for sapce reservation in filesystem cache"},
            {"max_parser_backtracks", 0, 1000000, "Limiting the complexity of parsing"},
            {"analyzer_compatibility_join_using_top_level_identifier", false, false, "Force to resolve identifier in JOIN USING from projection"},
            {"distributed_insert_skip_read_only_replicas", false, false, "If true, INSERT into Distributed will skip read-only replicas"},
            {"keeper_max_retries", 10, 10, "Max retries for general keeper operations"},
            {"keeper_retry_initial_backoff_ms", 100, 100, "Initial backoff timeout for general keeper operations"},
            {"keeper_retry_max_backoff_ms", 5000, 5000, "Max backoff timeout for general keeper operations"},
            {"s3queue_allow_experimental_sharded_mode", false, false, "Enable experimental sharded mode of S3Queue table engine. It is experimental because it will be rewritten"},
            {"allow_experimental_analyzer", false, true, "Enable analyzer and planner by default."},
            {"merge_tree_read_split_ranges_into_intersecting_and_non_intersecting_injection_probability", 0.0, 0.0, "For testing of `PartsSplitter` - split read ranges into intersecting and non intersecting every time you read from MergeTree with the specified probability."},
            {"allow_get_client_http_header", false, false, "Introduced a new function."},
            {"output_format_pretty_row_numbers", false, true, "It is better for usability."},
            {"output_format_pretty_max_value_width_apply_for_single_value", true, false, "Single values in Pretty formats won't be cut."},
            {"output_format_parquet_string_as_string", false, true, "ClickHouse allows arbitrary binary data in the String data type, which is typically UTF-8. Parquet/ORC/Arrow Strings only support UTF-8. That's why you can choose which Arrow's data type to use for the ClickHouse String data type - String or Binary. While Binary would be more correct and compatible, using String by default will correspond to user expectations in most cases."},
            {"output_format_orc_string_as_string", false, true, "ClickHouse allows arbitrary binary data in the String data type, which is typically UTF-8. Parquet/ORC/Arrow Strings only support UTF-8. That's why you can choose which Arrow's data type to use for the ClickHouse String data type - String or Binary. While Binary would be more correct and compatible, using String by default will correspond to user expectations in most cases."},
            {"output_format_arrow_string_as_string", false, true, "ClickHouse allows arbitrary binary data in the String data type, which is typically UTF-8. Parquet/ORC/Arrow Strings only support UTF-8. That's why you can choose which Arrow's data type to use for the ClickHouse String data type - String or Binary. While Binary would be more correct and compatible, using String by default will correspond to user expectations in most cases."},
            {"output_format_parquet_compression_method", "lz4", "zstd", "Parquet/ORC/Arrow support many compression methods, including lz4 and zstd. ClickHouse supports each and every compression method. Some inferior tools, such as 'duckdb', lack support for the faster `lz4` compression method, that's why we set zstd by default."},
            {"output_format_orc_compression_method", "lz4", "zstd", "Parquet/ORC/Arrow support many compression methods, including lz4 and zstd. ClickHouse supports each and every compression method. Some inferior tools, such as 'duckdb', lack support for the faster `lz4` compression method, that's why we set zstd by default."},
            {"output_format_pretty_highlight_digit_groups", false, true, "If enabled and if output is a terminal, highlight every digit corresponding to the number of thousands, millions, etc. with underline."},
            {"geo_distance_returns_float64_on_float64_arguments", false, true, "Increase the default precision."},
            {"azure_max_inflight_parts_for_one_file", 20, 20, "The maximum number of a concurrent loaded parts in multipart upload request. 0 means unlimited."},
            {"azure_strict_upload_part_size", 0, 0, "The exact size of part to upload during multipart upload to Azure blob storage."},
            {"azure_min_upload_part_size", 16*1024*1024, 16*1024*1024, "The minimum size of part to upload during multipart upload to Azure blob storage."},
            {"azure_max_upload_part_size", 5ull*1024*1024*1024, 5ull*1024*1024*1024, "The maximum size of part to upload during multipart upload to Azure blob storage."},
            {"azure_upload_part_size_multiply_factor", 2, 2, "Multiply azure_min_upload_part_size by this factor each time azure_multiply_parts_count_threshold parts were uploaded from a single write to Azure blob storage."},
            {"azure_upload_part_size_multiply_parts_count_threshold", 500, 500, "Each time this number of parts was uploaded to Azure blob storage, azure_min_upload_part_size is multiplied by azure_upload_part_size_multiply_factor."},
            {"output_format_csv_serialize_tuple_into_separate_columns", true, true, "A new way of how interpret tuples in CSV format was added."},
            {"input_format_csv_deserialize_separate_columns_into_tuple", true, true, "A new way of how interpret tuples in CSV format was added."},
            {"input_format_csv_try_infer_strings_from_quoted_tuples", true, true, "A new way of how interpret tuples in CSV format was added."},
        });
        addSettingsChanges(settings_changes_history, "24.2",
        {
            {"allow_suspicious_variant_types", true, false, "Don't allow creating Variant type with suspicious variants by default"},
            {"validate_experimental_and_suspicious_types_inside_nested_types", false, true, "Validate usage of experimental and suspicious types inside nested types"},
            {"output_format_values_escape_quote_with_quote", false, false, "If true escape ' with '', otherwise quoted with \\'"},
            {"output_format_pretty_single_large_number_tip_threshold", 0, 1'000'000, "Print a readable number tip on the right side of the table if the block consists of a single number which exceeds this value (except 0)"},
            {"input_format_try_infer_exponent_floats", true, false, "Don't infer floats in exponential notation by default"},
            {"query_plan_optimize_prewhere", true, true, "Allow to push down filter to PREWHERE expression for supported storages"},
            {"async_insert_max_data_size", 1000000, 10485760, "The previous value appeared to be too small."},
            {"async_insert_poll_timeout_ms", 10, 10, "Timeout in milliseconds for polling data from asynchronous insert queue"},
            {"async_insert_use_adaptive_busy_timeout", false, true, "Use adaptive asynchronous insert timeout"},
            {"async_insert_busy_timeout_min_ms", 50, 50, "The minimum value of the asynchronous insert timeout in milliseconds; it also serves as the initial value, which may be increased later by the adaptive algorithm"},
            {"async_insert_busy_timeout_max_ms", 200, 200, "The minimum value of the asynchronous insert timeout in milliseconds; async_insert_busy_timeout_ms is aliased to async_insert_busy_timeout_max_ms"},
            {"async_insert_busy_timeout_increase_rate", 0.2, 0.2, "The exponential growth rate at which the adaptive asynchronous insert timeout increases"},
            {"async_insert_busy_timeout_decrease_rate", 0.2, 0.2, "The exponential growth rate at which the adaptive asynchronous insert timeout decreases"},
            {"format_template_row_format", "", "", "Template row format string can be set directly in query"},
            {"format_template_resultset_format", "", "", "Template result set format string can be set in query"},
            {"split_parts_ranges_into_intersecting_and_non_intersecting_final", true, true, "Allow to split parts ranges into intersecting and non intersecting during FINAL optimization"},
            {"split_intersecting_parts_ranges_into_layers_final", true, true, "Allow to split intersecting parts ranges into layers during FINAL optimization"},
            {"azure_max_single_part_copy_size", 256*1024*1024, 256*1024*1024, "The maximum size of object to copy using single part copy to Azure blob storage."},
            {"min_external_table_block_size_rows", DEFAULT_INSERT_BLOCK_SIZE, DEFAULT_INSERT_BLOCK_SIZE, "Squash blocks passed to external table to specified size in rows, if blocks are not big enough"},
            {"min_external_table_block_size_bytes", DEFAULT_INSERT_BLOCK_SIZE * 256, DEFAULT_INSERT_BLOCK_SIZE * 256, "Squash blocks passed to external table to specified size in bytes, if blocks are not big enough."},
            {"parallel_replicas_prefer_local_join", true, true, "If true, and JOIN can be executed with parallel replicas algorithm, and all storages of right JOIN part are *MergeTree, local JOIN will be used instead of GLOBAL JOIN."},
            {"optimize_time_filter_with_preimage", true, true, "Optimize Date and DateTime predicates by converting functions into equivalent comparisons without conversions (e.g. toYear(col) = 2023 -> col >= '2023-01-01' AND col <= '2023-12-31')"},
            {"extract_key_value_pairs_max_pairs_per_row", 0, 0, "Max number of pairs that can be produced by the `extractKeyValuePairs` function. Used as a safeguard against consuming too much memory."},
            {"default_view_definer", "CURRENT_USER", "CURRENT_USER", "Allows to set default `DEFINER` option while creating a view"},
            {"default_materialized_view_sql_security", "DEFINER", "DEFINER", "Allows to set a default value for SQL SECURITY option when creating a materialized view"},
            {"default_normal_view_sql_security", "INVOKER", "INVOKER", "Allows to set default `SQL SECURITY` option while creating a normal view"},
            {"mysql_map_string_to_text_in_show_columns", false, true, "Reduce the configuration effort to connect ClickHouse with BI tools."},
            {"mysql_map_fixed_string_to_text_in_show_columns", false, true, "Reduce the configuration effort to connect ClickHouse with BI tools."},
        });
        addSettingsChanges(settings_changes_history, "24.1",
        {
            {"print_pretty_type_names", false, true, "Better user experience."},
            {"input_format_json_read_bools_as_strings", false, true, "Allow to read bools as strings in JSON formats by default"},
            {"output_format_arrow_use_signed_indexes_for_dictionary", false, true, "Use signed indexes type for Arrow dictionaries by default as it's recommended"},
            {"allow_experimental_variant_type", false, false, "Add new experimental Variant type"},
            {"use_variant_as_common_type", false, false, "Allow to use Variant in if/multiIf if there is no common type"},
            {"output_format_arrow_use_64_bit_indexes_for_dictionary", false, false, "Allow to use 64 bit indexes type in Arrow dictionaries"},
            {"parallel_replicas_mark_segment_size", 128, 128, "Add new setting to control segment size in new parallel replicas coordinator implementation"},
            {"ignore_materialized_views_with_dropped_target_table", false, false, "Add new setting to allow to ignore materialized views with dropped target table"},
            {"output_format_compression_level", 3, 3, "Allow to change compression level in the query output"},
            {"output_format_compression_zstd_window_log", 0, 0, "Allow to change zstd window log in the query output when zstd compression is used"},
            {"enable_zstd_qat_codec", false, false, "Add new ZSTD_QAT codec"},
            {"enable_vertical_final", false, true, "Use vertical final by default"},
            {"output_format_arrow_use_64_bit_indexes_for_dictionary", false, false, "Allow to use 64 bit indexes type in Arrow dictionaries"},
            {"max_rows_in_set_to_optimize_join", 100000, 0, "Disable join optimization as it prevents from read in order optimization"},
            {"output_format_pretty_color", true, "auto", "Setting is changed to allow also for auto value, disabling ANSI escapes if output is not a tty"},
            {"function_visible_width_behavior", 0, 1, "We changed the default behavior of `visibleWidth` to be more precise"},
            {"max_estimated_execution_time", 0, 0, "Separate max_execution_time and max_estimated_execution_time"},
            {"iceberg_engine_ignore_schema_evolution", false, false, "Allow to ignore schema evolution in Iceberg table engine"},
            {"optimize_injective_functions_in_group_by", false, true, "Replace injective functions by it's arguments in GROUP BY section in analyzer"},
            {"update_insert_deduplication_token_in_dependent_materialized_views", false, false, "Allow to update insert deduplication token with table identifier during insert in dependent materialized views"},
            {"azure_max_unexpected_write_error_retries", 4, 4, "The maximum number of retries in case of unexpected errors during Azure blob storage write"},
            {"split_parts_ranges_into_intersecting_and_non_intersecting_final", false, true, "Allow to split parts ranges into intersecting and non intersecting during FINAL optimization"},
            {"split_intersecting_parts_ranges_into_layers_final", true, true, "Allow to split intersecting parts ranges into layers during FINAL optimization"}
        });
        addSettingsChanges(settings_changes_history, "23.12",
        {
            {"allow_suspicious_ttl_expressions", true, false, "It is a new setting, and in previous versions the behavior was equivalent to allowing."},
            {"input_format_parquet_allow_missing_columns", false, true, "Allow missing columns in Parquet files by default"},
            {"input_format_orc_allow_missing_columns", false, true, "Allow missing columns in ORC files by default"},
            {"input_format_arrow_allow_missing_columns", false, true, "Allow missing columns in Arrow files by default"}
        });
        addSettingsChanges(settings_changes_history, "23.11",
        {
            {"parsedatetime_parse_without_leading_zeros", false, true, "Improved compatibility with MySQL DATE_FORMAT/STR_TO_DATE"}
        });
        addSettingsChanges(settings_changes_history, "23.9",
        {
            {"optimize_group_by_constant_keys", false, true, "Optimize group by constant keys by default"},
            {"input_format_json_try_infer_named_tuples_from_objects", false, true, "Try to infer named Tuples from JSON objects by default"},
            {"input_format_json_read_numbers_as_strings", false, true, "Allow to read numbers as strings in JSON formats by default"},
            {"input_format_json_read_arrays_as_strings", false, true, "Allow to read arrays as strings in JSON formats by default"},
            {"input_format_json_infer_incomplete_types_as_strings", false, true, "Allow to infer incomplete types as Strings in JSON formats by default"},
            {"input_format_json_try_infer_numbers_from_strings", true, false, "Don't infer numbers from strings in JSON formats by default to prevent possible parsing errors"},
            {"http_write_exception_in_output_format", false, true, "Output valid JSON/XML on exception in HTTP streaming."}
        });
        addSettingsChanges(settings_changes_history, "23.8",
        {
            {"rewrite_count_distinct_if_with_count_distinct_implementation", false, true, "Rewrite countDistinctIf with count_distinct_implementation configuration"}
        });
        addSettingsChanges(settings_changes_history, "23.7",
        {
            {"function_sleep_max_microseconds_per_block", 0, 3000000, "In previous versions, the maximum sleep time of 3 seconds was applied only for `sleep`, but not for `sleepEachRow` function. In the new version, we introduce this setting. If you set compatibility with the previous versions, we will disable the limit altogether."}
        });
        addSettingsChanges(settings_changes_history, "23.6",
        {
            {"http_send_timeout", 180, 30, "3 minutes seems crazy long. Note that this is timeout for a single network write call, not for the whole upload operation."},
            {"http_receive_timeout", 180, 30, "See http_send_timeout."}
        });
        addSettingsChanges(settings_changes_history, "23.5",
        {
            {"input_format_parquet_preserve_order", true, false, "Allow Parquet reader to reorder rows for better parallelism."},
            {"parallelize_output_from_storages", false, true, "Allow parallelism when executing queries that read from file/url/s3/etc. This may reorder rows."},
            {"use_with_fill_by_sorting_prefix", false, true, "Columns preceding WITH FILL columns in ORDER BY clause form sorting prefix. Rows with different values in sorting prefix are filled independently"},
            {"output_format_parquet_compliant_nested_types", false, true, "Change an internal field name in output Parquet file schema."}
        });
        addSettingsChanges(settings_changes_history, "23.4",
        {
            {"allow_suspicious_indices", true, false, "If true, index can defined with identical expressions"},
            {"allow_nonconst_timezone_arguments", true, false, "Allow non-const timezone arguments in certain time-related functions like toTimeZone(), fromUnixTimestamp*(), snowflakeToDateTime*()."},
            {"connect_timeout_with_failover_ms", 50, 1000, "Increase default connect timeout because of async connect"},
            {"connect_timeout_with_failover_secure_ms", 100, 1000, "Increase default secure connect timeout because of async connect"},
            {"hedged_connection_timeout_ms", 100, 50, "Start new connection in hedged requests after 50 ms instead of 100 to correspond with previous connect timeout"},
            {"formatdatetime_f_prints_single_zero", true, false, "Improved compatibility with MySQL DATE_FORMAT()/STR_TO_DATE()"},
            {"formatdatetime_parsedatetime_m_is_month_name", false, true, "Improved compatibility with MySQL DATE_FORMAT/STR_TO_DATE"}
        });
        addSettingsChanges(settings_changes_history, "23.3",
        {
            {"output_format_parquet_version", "1.0", "2.latest", "Use latest Parquet format version for output format"},
            {"input_format_json_ignore_unknown_keys_in_named_tuple", false, true, "Improve parsing JSON objects as named tuples"},
            {"input_format_native_allow_types_conversion", false, true, "Allow types conversion in Native input forma"},
            {"output_format_arrow_compression_method", "none", "lz4_frame", "Use lz4 compression in Arrow output format by default"},
            {"output_format_parquet_compression_method", "snappy", "lz4", "Use lz4 compression in Parquet output format by default"},
            {"output_format_orc_compression_method", "none", "lz4_frame", "Use lz4 compression in ORC output format by default"},
            {"async_query_sending_for_remote", false, true, "Create connections and send query async across shards"}
        });
        addSettingsChanges(settings_changes_history, "23.2",
        {
            {"output_format_parquet_fixed_string_as_fixed_byte_array", false, true, "Use Parquet FIXED_LENGTH_BYTE_ARRAY type for FixedString by default"},
            {"output_format_arrow_fixed_string_as_fixed_byte_array", false, true, "Use Arrow FIXED_SIZE_BINARY type for FixedString by default"},
            {"query_plan_remove_redundant_distinct", false, true, "Remove redundant Distinct step in query plan"},
            {"optimize_duplicate_order_by_and_distinct", true, false, "Remove duplicate ORDER BY and DISTINCT if it's possible"},
            {"insert_keeper_max_retries", 0, 20, "Enable reconnections to Keeper on INSERT, improve reliability"}
        });
        addSettingsChanges(settings_changes_history, "23.1",
        {
            {"input_format_json_read_objects_as_strings", 0, 1, "Enable reading nested json objects as strings while object type is experimental"},
            {"input_format_json_defaults_for_missing_elements_in_named_tuple", false, true, "Allow missing elements in JSON objects while reading named tuples by default"},
            {"input_format_csv_detect_header", false, true, "Detect header in CSV format by default"},
            {"input_format_tsv_detect_header", false, true, "Detect header in TSV format by default"},
            {"input_format_custom_detect_header", false, true, "Detect header in CustomSeparated format by default"},
            {"query_plan_remove_redundant_sorting", false, true, "Remove redundant sorting in query plan. For example, sorting steps related to ORDER BY clauses in subqueries"}
        });
        addSettingsChanges(settings_changes_history, "22.12",
        {
            {"max_size_to_preallocate_for_aggregation", 10'000'000, 100'000'000, "This optimizes performance"},
            {"query_plan_aggregation_in_order", 0, 1, "Enable some refactoring around query plan"},
            {"format_binary_max_string_size", 0, 1_GiB, "Prevent allocating large amount of memory"}
        });
        addSettingsChanges(settings_changes_history, "22.11",
        {
            {"use_structure_from_insertion_table_in_table_functions", 0, 2, "Improve using structure from insertion table in table functions"}
        });
        addSettingsChanges(settings_changes_history, "22.9",
        {
            {"force_grouping_standard_compatibility", false, true, "Make GROUPING function output the same as in SQL standard and other DBMS"}
        });
        addSettingsChanges(settings_changes_history, "22.7",
        {
            {"cross_to_inner_join_rewrite", 1, 2, "Force rewrite comma join to inner"},
            {"enable_positional_arguments", false, true, "Enable positional arguments feature by default"},
            {"format_csv_allow_single_quotes", true, false, "Most tools don't treat single quote in CSV specially, don't do it by default too"}
        });
        addSettingsChanges(settings_changes_history, "22.6",
        {
            {"output_format_json_named_tuples_as_objects", false, true, "Allow to serialize named tuples as JSON objects in JSON formats by default"},
            {"input_format_skip_unknown_fields", false, true, "Optimize reading subset of columns for some input formats"}
        });
        addSettingsChanges(settings_changes_history, "22.5",
        {
            {"memory_overcommit_ratio_denominator", 0, 1073741824, "Enable memory overcommit feature by default"},
            {"memory_overcommit_ratio_denominator_for_user", 0, 1073741824, "Enable memory overcommit feature by default"}
        });
        addSettingsChanges(settings_changes_history, "22.4",
        {
            {"allow_settings_after_format_in_insert", true, false, "Do not allow SETTINGS after FORMAT for INSERT queries because ClickHouse interpret SETTINGS as some values, which is misleading"}
        });
        addSettingsChanges(settings_changes_history, "22.3",
        {
            {"cast_ipv4_ipv6_default_on_conversion_error", true, false, "Make functions cast(value, 'IPv4') and cast(value, 'IPv6') behave same as toIPv4 and toIPv6 functions"}
        });
        addSettingsChanges(settings_changes_history, "21.12",
        {
            {"stream_like_engine_allow_direct_select", true, false, "Do not allow direct select for Kafka/RabbitMQ/FileLog by default"}
        });
        addSettingsChanges(settings_changes_history, "21.9",
        {
            {"output_format_decimal_trailing_zeros", true, false, "Do not output trailing zeros in text representation of Decimal types by default for better looking output"},
            {"use_hedged_requests", false, true, "Enable Hedged Requests feature by default"}
        });
        addSettingsChanges(settings_changes_history, "21.7",
        {
            {"legacy_column_name_of_tuple_literal", true, false, "Add this setting only for compatibility reasons. It makes sense to set to 'true', while doing rolling update of cluster from version lower than 21.7 to higher"}
        });
        addSettingsChanges(settings_changes_history, "21.5",
        {
            {"async_socket_for_remote", false, true, "Fix all problems and turn on asynchronous reads from socket for remote queries by default again"}
        });
        addSettingsChanges(settings_changes_history, "21.3",
        {
            {"async_socket_for_remote", true, false, "Turn off asynchronous reads from socket for remote queries because of some problems"},
            {"optimize_normalize_count_variants", false, true, "Rewrite aggregate functions that semantically equals to count() as count() by default"},
            {"normalize_function_names", false, true, "Normalize function names to their canonical names, this was needed for projection query routing"}
        });
        addSettingsChanges(settings_changes_history, "21.2",
        {
            {"enable_global_with_statement", false, true, "Propagate WITH statements to UNION queries and all subqueries by default"}
        });
        addSettingsChanges(settings_changes_history, "21.1",
        {
            {"insert_quorum_parallel", false, true, "Use parallel quorum inserts by default. It is significantly more convenient to use than sequential quorum inserts"},
            {"input_format_null_as_default", false, true, "Allow to insert NULL as default for input formats by default"},
            {"optimize_on_insert", false, true, "Enable data optimization on INSERT by default for better user experience"},
            {"use_compact_format_in_distributed_parts_names", false, true, "Use compact format for async INSERT into Distributed tables by default"}
        });
        addSettingsChanges(settings_changes_history, "20.10",
        {
            {"format_regexp_escaping_rule", "Escaped", "Raw", "Use Raw as default escaping rule for Regexp format to male the behaviour more like to what users expect"}
        });
        addSettingsChanges(settings_changes_history, "20.7",
        {
            {"show_table_uuid_in_table_create_query_if_not_nil", true, false, "Stop showing  UID of the table in its CREATE query for Engine=Atomic"}
        });
        addSettingsChanges(settings_changes_history, "20.5",
        {
            {"input_format_with_names_use_header", false, true, "Enable using header with names for formats with WithNames/WithNamesAndTypes suffixes"},
            {"allow_suspicious_codecs", true, false, "Don't allow to specify meaningless compression codecs"}
        });
        addSettingsChanges(settings_changes_history, "20.4",
        {
            {"validate_polygons", false, true, "Throw exception if polygon is invalid in function pointInPolygon by default instead of returning possibly wrong results"}
        });
        addSettingsChanges(settings_changes_history, "19.18",
        {
            {"enable_scalar_subquery_optimization", false, true, "Prevent scalar subqueries from (de)serializing large scalar values and possibly avoid running the same subquery more than once"}
        });
        addSettingsChanges(settings_changes_history, "19.14",
        {
            {"any_join_distinct_right_table_keys", true, false, "Disable ANY RIGHT and ANY FULL JOINs by default to avoid inconsistency"}
        });
        addSettingsChanges(settings_changes_history, "19.12",
        {
            {"input_format_defaults_for_omitted_fields", false, true, "Enable calculation of complex default expressions for omitted fields for some input formats, because it should be the expected behaviour"}
        });
        addSettingsChanges(settings_changes_history, "19.5",
        {
            {"max_partitions_per_insert_block", 0, 100, "Add a limit for the number of partitions in one block"}
        });
        addSettingsChanges(settings_changes_history, "18.12.17",
        {
            {"enable_optimize_predicate_expression", 0, 1, "Optimize predicates to subqueries by default"}
        });
    });
    return settings_changes_history;
}

const VersionToSettingsChangesMap & getMergeTreeSettingsChangesHistory()
{
    static VersionToSettingsChangesMap merge_tree_settings_changes_history;
    static std::once_flag initialized_flag;
    std::call_once(initialized_flag, [&]
    {
        addSettingsChanges(merge_tree_settings_changes_history, "25.9",
        {
            {"shared_merge_tree_enable_automatic_empty_partitions_cleanup", false, false, "New setting"},
            {"shared_merge_tree_empty_partition_lifetime", 86400, 86400, "New setting"},
            {"shared_merge_tree_outdated_parts_group_size", 2, 2, "New setting"},
            {"shared_merge_tree_use_outdated_parts_compact_format", false, true, "Enable outdated parts v3 by default"},
        });
        addSettingsChanges(merge_tree_settings_changes_history, "25.8",
        {
            {"object_serialization_version", "v2", "v2", "Add a setting to control JSON serialization versions"},
            {"object_shared_data_serialization_version", "map", "map", "Add a setting to control JSON serialization versions"},
            {"object_shared_data_serialization_version_for_zero_level_parts", "map", "map", "Add a setting to control JSON serialization versions  for zero level parts"},
            {"object_shared_data_buckets_for_compact_part", 8, 8, "Add a setting to control number of buckets for shared data in JSON serialization in compact parts"},
            {"object_shared_data_buckets_for_wide_part", 32, 32, "Add a setting to control number of buckets for shared data in JSON serialization in wide parts"},
            {"dynamic_serialization_version", "v2", "v2", "Add a setting to control Dynamic serialization versions"},
            {"search_orphaned_parts_disks", "any", "any", "New setting"},
            {"shared_merge_tree_virtual_parts_discovery_batch", 1, 1, "New setting"},
            {"max_digestion_size_per_segment", 256_MiB, 256_MiB, "Obsolete setting"},
            {"shared_merge_tree_update_replica_flags_delay_ms", 30000, 30000, "New setting"},
            {"write_marks_for_substreams_in_compact_parts", false, true, "Enable writing marks for substreams in compact parts by default"},
            {"allow_part_offset_column_in_projections", false, true, "Now projections can use _part_offset column."},
            {"max_uncompressed_bytes_in_patches", 0, 30ULL * 1024 * 1024 * 1024, "New setting"},
        });
        addSettingsChanges(merge_tree_settings_changes_history, "25.7",
        {
            /// RELEASE CLOSED
        });
        addSettingsChanges(merge_tree_settings_changes_history, "25.6",
        {
            /// RELEASE CLOSED
            {"cache_populated_by_fetch_filename_regexp", "", "", "New setting"},
            {"allow_coalescing_columns_in_partition_or_order_key", false, false, "New setting to allow coalescing of partition or sorting key columns."},
            /// RELEASE CLOSED
        });
        addSettingsChanges(merge_tree_settings_changes_history, "25.5",
        {
            /// Release closed. Please use 25.6
            {"shared_merge_tree_enable_coordinated_merges", false, false, "New setting"},
            {"shared_merge_tree_merge_coordinator_merges_prepare_count", 100, 100, "New setting"},
            {"shared_merge_tree_merge_coordinator_fetch_fresh_metadata_period_ms", 10000, 10000, "New setting"},
            {"shared_merge_tree_merge_coordinator_max_merge_request_size", 20, 20, "New setting"},
            {"shared_merge_tree_merge_coordinator_election_check_period_ms", 30000, 30000, "New setting"},
            {"shared_merge_tree_merge_coordinator_min_period_ms", 1, 1, "New setting"},
            {"shared_merge_tree_merge_coordinator_max_period_ms", 10000, 10000, "New setting"},
            {"shared_merge_tree_merge_coordinator_factor", 2, 2, "New setting"},
            {"shared_merge_tree_merge_worker_fast_timeout_ms", 100, 100, "New setting"},
            {"shared_merge_tree_merge_worker_regular_timeout_ms", 10000, 10000, "New setting"},
            {"apply_patches_on_merge", true, true, "New setting"},
            {"remove_unused_patch_parts", true, true, "New setting"},
            {"write_marks_for_substreams_in_compact_parts", false, false, "New setting"},
            /// Release closed. Please use 25.6
            {"allow_part_offset_column_in_projections", false, false, "New setting, it protects from creating projections with parent part offset column until it is stabilized."},
        });
        addSettingsChanges(merge_tree_settings_changes_history, "25.4",
        {
            /// Release closed. Please use 25.5
            {"max_postpone_time_for_failed_replicated_fetches_ms", 0, 1ULL * 60 * 1000, "Added new setting to enable postponing fetch tasks in the replication queue."},
            {"max_postpone_time_for_failed_replicated_merges_ms", 0, 1ULL * 60 * 1000, "Added new setting to enable postponing merge tasks in the replication queue."},
            {"max_postpone_time_for_failed_replicated_tasks_ms", 0, 5ULL * 60 * 1000, "Added new setting to enable postponing tasks in the replication queue."},
            {"default_compression_codec", "", "", "New setting"},
            {"refresh_parts_interval", 0, 0, "A new setting"},
            {"max_merge_delayed_streams_for_parallel_write", 40, 40, "New setting"},
            {"allow_summing_columns_in_partition_or_order_key", true, false, "New setting to allow summing of partition or sorting key columns"},
            /// Release closed. Please use 25.5
        });
        addSettingsChanges(merge_tree_settings_changes_history, "25.3",
        {
            /// Release closed. Please use 25.4
            {"shared_merge_tree_enable_keeper_parts_extra_data", false, false, "New setting"},
            {"zero_copy_merge_mutation_min_parts_size_sleep_no_scale_before_lock", 0, 0, "New setting"},
            {"enable_replacing_merge_with_cleanup_for_min_age_to_force_merge", false, false, "New setting to allow automatic cleanup merges for ReplacingMergeTree"},
            /// Release closed. Please use 25.4
        });
        addSettingsChanges(merge_tree_settings_changes_history, "25.2",
        {
            /// Release closed. Please use 25.3
            {"shared_merge_tree_initial_parts_update_backoff_ms", 50, 50, "New setting"},
            {"shared_merge_tree_max_parts_update_backoff_ms", 5000, 5000, "New setting"},
            {"shared_merge_tree_interserver_http_connection_timeout_ms", 100, 100, "New setting"},
            {"columns_and_secondary_indices_sizes_lazy_calculation", true, true, "New setting to calculate columns and indices sizes lazily"},
            {"table_disk", false, false, "New setting"},
            {"allow_reduce_blocking_parts_task", false, true, "Now SMT will remove stale blocking parts from ZooKeeper by default"},
            {"shared_merge_tree_max_suspicious_broken_parts", 0, 0, "Max broken parts for SMT, if more - deny automatic detach"},
            {"shared_merge_tree_max_suspicious_broken_parts_bytes", 0, 0, "Max size of all broken parts for SMT, if more - deny automatic detach"},
            /// Release closed. Please use 25.3
        });
        addSettingsChanges(merge_tree_settings_changes_history, "25.1",
        {
            /// Release closed. Please use 25.2
            {"shared_merge_tree_try_fetch_part_in_memory_data_from_replicas", false, false, "New setting to fetch parts data from other replicas"},
            {"enable_max_bytes_limit_for_min_age_to_force_merge", false, false, "Added new setting to limit max bytes for min_age_to_force_merge."},
            {"enable_max_bytes_limit_for_min_age_to_force_merge", false, false, "New setting"},
            {"add_minmax_index_for_numeric_columns", false, false, "New setting"},
            {"add_minmax_index_for_string_columns", false, false, "New setting"},
            {"materialize_skip_indexes_on_merge", true, true, "New setting"},
            {"merge_max_bytes_to_prewarm_cache", 1ULL * 1024 * 1024 * 1024, 1ULL * 1024 * 1024 * 1024, "Cloud sync"},
            {"merge_total_max_bytes_to_prewarm_cache", 15ULL * 1024 * 1024 * 1024, 15ULL * 1024 * 1024 * 1024, "Cloud sync"},
            {"reduce_blocking_parts_sleep_ms", 5000, 5000, "Cloud sync"},
            {"number_of_partitions_to_consider_for_merge", 10, 10, "Cloud sync"},
            {"shared_merge_tree_enable_outdated_parts_check", true, true, "Cloud sync"},
            {"shared_merge_tree_max_parts_update_leaders_in_total", 6, 6, "Cloud sync"},
            {"shared_merge_tree_max_parts_update_leaders_per_az", 2, 2, "Cloud sync"},
            {"shared_merge_tree_leader_update_period_seconds", 30, 30, "Cloud sync"},
            {"shared_merge_tree_leader_update_period_random_add_seconds", 10, 10, "Cloud sync"},
            {"shared_merge_tree_read_virtual_parts_from_leader", true, true, "Cloud sync"},
            {"shared_merge_tree_interserver_http_timeout_ms", 10000, 10000, "Cloud sync"},
            {"shared_merge_tree_max_replicas_for_parts_deletion", 10, 10, "Cloud sync"},
            {"shared_merge_tree_max_replicas_to_merge_parts_for_each_parts_range", 5, 5, "Cloud sync"},
            {"shared_merge_tree_use_outdated_parts_compact_format", false, false, "Cloud sync"},
            {"shared_merge_tree_memo_ids_remove_timeout_seconds", 1800, 1800, "Cloud sync"},
            {"shared_merge_tree_idle_parts_update_seconds", 3600, 3600, "Cloud sync"},
            {"shared_merge_tree_max_outdated_parts_to_process_at_once", 1000, 1000, "Cloud sync"},
            {"shared_merge_tree_postpone_next_merge_for_locally_merged_parts_rows_threshold", 1000000, 1000000, "Cloud sync"},
            {"shared_merge_tree_postpone_next_merge_for_locally_merged_parts_ms", 0, 0, "Cloud sync"},
            {"shared_merge_tree_range_for_merge_window_size", 10, 10, "Cloud sync"},
            {"shared_merge_tree_use_too_many_parts_count_from_virtual_parts", 0, 0, "Cloud sync"},
            {"shared_merge_tree_create_per_replica_metadata_nodes", true, true, "Cloud sync"},
            {"shared_merge_tree_use_metadata_hints_cache", true, true, "Cloud sync"},
            {"notify_newest_block_number", false, false, "Cloud sync"},
            {"allow_reduce_blocking_parts_task", false, false, "Cloud sync"},
            /// Release closed. Please use 25.2
        });
        addSettingsChanges(merge_tree_settings_changes_history, "24.12",
        {
            /// Release closed. Please use 25.1
            {"enforce_index_structure_match_on_partition_manipulation", true, false, "New setting"},
            {"use_primary_key_cache", false, false, "New setting"},
            {"prewarm_primary_key_cache", false, false, "New setting"},
            {"min_bytes_to_prewarm_caches", 0, 0, "New setting"},
            {"allow_experimental_reverse_key", false, false, "New setting"},
            /// Release closed. Please use 25.1
        });
        addSettingsChanges(merge_tree_settings_changes_history, "24.11",
        {
        });
        addSettingsChanges(merge_tree_settings_changes_history, "24.10",
        {
        });
        addSettingsChanges(merge_tree_settings_changes_history, "24.9",
        {
        });
        addSettingsChanges(merge_tree_settings_changes_history, "24.8",
        {
            {"deduplicate_merge_projection_mode", "ignore", "throw", "Do not allow to create inconsistent projection"}
        });
    });

    return merge_tree_settings_changes_history;
}

}<|MERGE_RESOLUTION|>--- conflicted
+++ resolved
@@ -121,14 +121,11 @@
             {"promql_table", "", "", "New experimental setting"},
             {"evaluation_time", 0, 0, "New experimental setting"},
             {"output_format_parquet_date_as_uint16", false, false, "Added a compatibility setting for a minor compatibility-breaking change introduced back in 24.12."},
-<<<<<<< HEAD
             {"schema_inference_make_columns_nullable", 1, 3, "Take nullability information from Parquet/ORC/Arrow metadata by default, instead of making everything nullable."},
-=======
             {"allow_experimental_delta_lake_writes", false, false, "New setting."},
             {"enable_lightweight_update", false, true, "Lightweight updates were moved to Beta. Added an alias for setting 'allow_experimental_lightweight_update'."},
             {"allow_experimental_lightweight_update", false, true, "Lightweight updates were moved to Beta."},
             {"s3_slow_all_threads_after_retryable_error", true, true, "Added an alias for setting `backup_slow_all_threads_after_retryable_s3_error`"},
->>>>>>> 48fd9f20
         });
         addSettingsChanges(settings_changes_history, "25.7",
         {
