#include <Core/Defines.h>
#include <Core/SettingsChangesHistory.h>
#include <IO/ReadBufferFromString.h>
#include <IO/ReadHelpers.h>
#include <boost/algorithm/string.hpp>
#include <Core/SettingsEnums.h>

#include <fmt/ranges.h>


namespace DB
{

namespace ErrorCodes
{
    extern const int BAD_ARGUMENTS;
    extern const int LOGICAL_ERROR;
}

ClickHouseVersion::ClickHouseVersion(std::string_view version)
{
    Strings split;
    boost::split(split, version, [](char c){ return c == '.'; });
    components.reserve(split.size());
    if (split.empty())
        throw Exception{ErrorCodes::BAD_ARGUMENTS, "Cannot parse ClickHouse version here: {}", version};

    for (const auto & split_element : split)
    {
        size_t component;
        ReadBufferFromString buf(split_element);
        if (!tryReadIntText(component, buf) || !buf.eof())
            throw Exception{ErrorCodes::BAD_ARGUMENTS, "Cannot parse ClickHouse version here: {}", version};
        components.push_back(component);
    }
}

String ClickHouseVersion::toString() const
{
    return fmt::format("{}", fmt::join(components, "."));
}

static void addSettingsChanges(
    VersionToSettingsChangesMap & settings_changes_history,
    std::string_view version,
    SettingsChangesHistory::SettingsChanges && changes)
{
    /// Forbid duplicate versions
    auto [_, inserted] = settings_changes_history.emplace(ClickHouseVersion(version), std::move(changes));
    if (!inserted)
        throw Exception{ErrorCodes::LOGICAL_ERROR, "Detected duplicate version '{}'", ClickHouseVersion(version).toString()};
}

const VersionToSettingsChangesMap & getSettingsChangesHistory()
{
    static VersionToSettingsChangesMap settings_changes_history;
    static std::once_flag initialized_flag;
    std::call_once(initialized_flag, [&]
    {
        // clang-format off
        /// History of settings changes that controls some backward incompatible changes
        /// across all ClickHouse versions. It maps ClickHouse version to settings changes that were done
        /// in this version. This history contains both changes to existing settings and newly added settings.
        /// Settings changes is a vector of structs
        ///     {setting_name, previous_value, new_value, reason}.
        /// For newly added setting choose the most appropriate previous_value (for example, if new setting
        /// controls new feature and it's 'true' by default, use 'false' as previous_value).
        /// It's used to implement `compatibility` setting (see https://github.com/ClickHouse/ClickHouse/issues/35972)
        /// Note: please check if the key already exists to prevent duplicate entries.
        addSettingsChanges(settings_changes_history, "25.7",
        {
            {"format_schema_source", "file", "file", "New setting"},
            {"format_schema_message_name", "", "", "New setting"},
            {"output_format_parquet_geometadata", false, true, "A new setting to allow to write information about geo columns in parquet metadata and encode columns in WKB format."},
        });
        addSettingsChanges(settings_changes_history, "25.6",
        {
<<<<<<< HEAD
            {"parallel_distributed_insert_select", 0, 2, "Enable parallel distributed insert select by default"},

=======
            /// RELEASE CLOSED
>>>>>>> b85643af
            {"output_format_native_use_flattened_dynamic_and_json_serialization", false, false, "Add flattened Dynamic/JSON serializations to Native format"},
            {"cast_string_to_date_time_mode", "basic", "basic", "Allow to use different DateTime parsing mode in String to DateTime cast"},
            {"parallel_replicas_connect_timeout_ms", 1000, 300, "Separate connection timeout for parallel replicas queries"},
            {"use_iceberg_partition_pruning", false, true, "Enable Iceberg partition pruning by default."},
            {"enable_shared_storage_snapshot_in_query", false, false, "A new setting to share storage snapshot in query"},
            {"merge_tree_storage_snapshot_sleep_ms", 0, 0, "A new setting to debug storage snapshot consistency in query"},
            {"enable_job_stack_trace", false, false, "The setting was disabled by default to avoid performance overhead."},
            {"use_legacy_to_time", false, false, "New setting. Allows for user to use the old function logic for toTime, which works as toTimeWithFixedDate."},
            {"allow_experimental_time_time64_type", false, false, "New settings. Allows to use a new experimental Time and Time64 data types."},
            {"enable_time_time64_type", false, false, "New settings. Allows to use a new experimental Time and Time64 data types."},
            {"optimize_use_projection_filtering", false, true, "New setting"},
            {"input_format_parquet_enable_json_parsing", false, true, "When reading Parquet files, parse JSON columns as ClickHouse JSON Column."},
            {"use_skip_indexes_if_final", 0, 1, "Change in default value of setting"},
            {"use_skip_indexes_if_final_exact_mode", 0, 1, "Change in default value of setting"},
            {"allow_experimental_time_series_aggregate_functions", false, false, "New setting to enable experimental timeSeries* aggregate functions."},
            {"min_outstreams_per_resize_after_split", 0, 24, "New setting."},
            {"count_matches_stop_at_empty_match", true, false, "New setting."},
            {"enable_parallel_blocks_marshalling", "false", "true", "A new setting"},
            /// RELEASE CLOSED
        });
        addSettingsChanges(settings_changes_history, "25.5",
        {
            /// Release closed. Please use 25.6
            {"geotoh3_argument_order", "lon_lat", "lat_lon", "A new setting for legacy behaviour to set lon and lat argument order"},
            {"secondary_indices_enable_bulk_filtering", false, true, "A new algorithm for filtering by data skipping indices"},
            {"implicit_table_at_top_level", "", "", "A new setting, used in clickhouse-local"},
            {"use_skip_indexes_if_final_exact_mode", 0, 0, "This setting was introduced to help FINAL query return correct results with skip indexes"},
            {"parsedatetime_e_requires_space_padding", true, false, "Improved compatibility with MySQL DATE_FORMAT/STR_TO_DATE"},
            {"formatdatetime_e_with_space_padding", true, false, "Improved compatibility with MySQL DATE_FORMAT/STR_TO_DATE"},
            {"input_format_max_block_size_bytes", 0, 0, "New setting to limit bytes size if blocks created by input format"},
            {"parallel_replicas_insert_select_local_pipeline", false, true, "Use local pipeline during distributed INSERT SELECT with parallel replicas. Currently disabled due to performance issues"},
            {"page_cache_block_size", 1048576, 1048576, "Made this setting adjustable on a per-query level."},
            {"page_cache_lookahead_blocks", 16, 16, "Made this setting adjustable on a per-query level."},
            {"output_format_pretty_glue_chunks", "0", "auto", "A new setting to make Pretty formats prettier."},
            {"distributed_cache_read_only_from_current_az", true, true, "New setting"},
            {"parallel_hash_join_threshold", 0, 100'000, "New setting"},
            {"max_limit_for_ann_queries", 1'000, 0, "Obsolete setting"},
            {"max_limit_for_vector_search_queries", 1'000, 1'000, "New setting"},
            {"min_os_cpu_wait_time_ratio_to_throw", 0, 0, "Setting values were changed and backported to 25.4"},
            {"max_os_cpu_wait_time_ratio_to_throw", 0, 0, "Setting values were changed and backported to 25.4"},
            {"make_distributed_plan", 0, 0, "New experimental setting."},
            {"distributed_plan_execute_locally", 0, 0, "New experimental setting."},
            {"distributed_plan_default_shuffle_join_bucket_count", 8, 8, "New experimental setting."},
            {"distributed_plan_default_reader_bucket_count", 8, 8, "New experimental setting."},
            {"distributed_plan_optimize_exchanges", true, true, "New experimental setting."},
            {"distributed_plan_force_exchange_kind", "", "", "New experimental setting."},
            {"update_sequential_consistency", true, true, "A new setting"},
            {"update_parallel_mode", "auto", "auto", "A new setting"},
            {"lightweight_delete_mode", "alter_update", "alter_update", "A new setting"},
            {"alter_update_mode", "heavy", "heavy", "A new setting"},
            {"apply_patch_parts", false, true, "A new setting"},
            {"allow_experimental_lightweight_update", false, false, "A new setting"},
            {"allow_experimental_delta_kernel_rs", true, true, "New setting"},
            {"allow_experimental_database_hms_catalog", false, false, "Allow experimental database engine DataLakeCatalog with catalog_type = 'hive'"},
            {"vector_search_filter_strategy", "auto", "auto", "New setting"},
            {"vector_search_postfilter_multiplier", 1, 1, "New setting"},
            {"compile_expressions", false, true, "We believe that the LLVM infrastructure behind the JIT compiler is stable enough to enable this setting by default."},
            {"input_format_parquet_bloom_filter_push_down", false, true, "When reading Parquet files, skip whole row groups based on the WHERE/PREWHERE expressions and bloom filter in the Parquet metadata."},
            {"input_format_parquet_allow_geoparquet_parser", false, true, "A new setting to use geo columns in parquet file"},
            {"enable_url_encoding", true, false, "Changed existing setting's default value"},
            {"s3_slow_all_threads_after_network_error", false, true, "New setting"},
            /// Release closed. Please use 25.6
        });
        addSettingsChanges(settings_changes_history, "25.4",
        {
            /// Release closed. Please use 25.5
            {"use_query_condition_cache", false, true, "A new optimization"},
            {"allow_materialized_view_with_bad_select", true, false, "Don't allow creating MVs referencing nonexistent columns or tables"},
            {"query_plan_optimize_lazy_materialization", false, true, "Added new setting to use query plan for lazy materialization optimisation"},
            {"query_plan_max_limit_for_lazy_materialization", 10, 10, "Added new setting to control maximum limit value that allows to use query plan for lazy materialization optimisation. If zero, there is no limit"},
            {"query_plan_convert_join_to_in", false, false, "New setting"},
            {"enable_hdfs_pread", true, true, "New setting."},
            {"low_priority_query_wait_time_ms", 1000, 1000, "New setting."},
            {"allow_experimental_correlated_subqueries", false, false, "Added new setting to allow correlated subqueries execution."},
            {"serialize_query_plan", false, false, "NewSetting"},
            {"allow_experimental_shared_set_join", 0, 1, "A setting for ClickHouse Cloud to enable SharedSet and SharedJoin"},
            {"allow_special_bool_values_inside_variant", true, false, "Don't allow special bool values during Variant type parsing"},
            {"cast_string_to_variant_use_inference", true, true, "New setting to enable/disable types inference during CAST from String to Variant"},
            {"distributed_cache_read_request_max_tries", 20, 20, "New setting"},
            {"query_condition_cache_store_conditions_as_plaintext", false, false, "New setting"},
            {"min_os_cpu_wait_time_ratio_to_throw", 0, 0, "New setting"},
            {"max_os_cpu_wait_time_ratio_to_throw", 0, 0, "New setting"},
            {"query_plan_merge_filter_into_join_condition", false, true, "Added new setting to merge filter into join condition"},
            {"use_local_cache_for_remote_storage", true, false, "Obsolete setting."},
            {"iceberg_timestamp_ms", 0, 0, "New setting."},
            {"iceberg_snapshot_id", 0, 0, "New setting."},
            {"use_iceberg_metadata_files_cache", true, true, "New setting"},
            {"query_plan_join_shard_by_pk_ranges", false, false, "New setting"},
            {"parallel_replicas_insert_select_local_pipeline", false, false, "Use local pipeline during distributed INSERT SELECT with parallel replicas. Currently disabled due to performance issues"},
            {"parallel_hash_join_threshold", 0, 0, "New setting"},
            /// Release closed. Please use 25.5
        });
        addSettingsChanges(settings_changes_history, "25.3",
        {
            /// Release closed. Please use 25.4
            {"enable_json_type", false, true, "JSON data type is production-ready"},
            {"enable_dynamic_type", false, true, "Dynamic data type is production-ready"},
            {"enable_variant_type", false, true, "Variant data type is production-ready"},
            {"allow_experimental_json_type", false, true, "JSON data type is production-ready"},
            {"allow_experimental_dynamic_type", false, true, "Dynamic data type is production-ready"},
            {"allow_experimental_variant_type", false, true, "Variant data type is production-ready"},
            {"allow_experimental_database_unity_catalog", false, false, "Allow experimental database engine DataLakeCatalog with catalog_type = 'unity'"},
            {"allow_experimental_database_glue_catalog", false, false, "Allow experimental database engine DataLakeCatalog with catalog_type = 'glue'"},
            {"use_page_cache_with_distributed_cache", false, false, "New setting"},
            {"use_query_condition_cache", false, false, "New setting."},
            {"parallel_replicas_for_cluster_engines", false, true, "New setting."},
            {"parallel_hash_join_threshold", 0, 0, "New setting"},
            /// Release closed. Please use 25.4
        });
        addSettingsChanges(settings_changes_history, "25.2",
        {
            /// Release closed. Please use 25.3
            {"schema_inference_make_json_columns_nullable", false, false, "Allow to infer Nullable(JSON) during schema inference"},
            {"query_plan_use_new_logical_join_step", false, true, "Enable new step"},
            {"postgresql_fault_injection_probability", 0., 0., "New setting"},
            {"apply_settings_from_server", false, true, "Client-side code (e.g. INSERT input parsing and query output formatting) will use the same settings as the server, including settings from server config."},
            {"merge_tree_use_deserialization_prefixes_cache", true, true, "A new setting to control the usage of deserialization prefixes cache in MergeTree"},
            {"merge_tree_use_prefixes_deserialization_thread_pool", true, true, "A new setting controlling the usage of the thread pool for parallel prefixes deserialization in MergeTree"},
            {"optimize_and_compare_chain", false, true, "A new setting"},
            {"enable_adaptive_memory_spill_scheduler", false, false, "New setting. Enable spill memory data into external storage adaptively."},
            {"output_format_parquet_write_bloom_filter", false, true, "Added support for writing Parquet bloom filters."},
            {"output_format_parquet_bloom_filter_bits_per_value", 10.5, 10.5, "New setting."},
            {"output_format_parquet_bloom_filter_flush_threshold_bytes", 128 * 1024 * 1024, 128 * 1024 * 1024, "New setting."},
            {"output_format_pretty_max_rows", 10000, 1000, "It is better for usability - less amount to scroll."},
            {"restore_replicated_merge_tree_to_shared_merge_tree", false, false, "New setting."},
            {"parallel_replicas_only_with_analyzer", true, true, "Parallel replicas is supported only with analyzer enabled"},
            {"s3_allow_multipart_copy", true, true, "New setting."},
        });
        addSettingsChanges(settings_changes_history, "25.1",
        {
            /// Release closed. Please use 25.2
            {"allow_not_comparable_types_in_order_by", true, false, "Don't allow not comparable types in order by by default"},
            {"allow_not_comparable_types_in_comparison_functions", true, false, "Don't allow not comparable types in comparison functions by default"},
            {"output_format_json_pretty_print", false, true, "Print values in a pretty format in JSON output format by default"},
            {"allow_experimental_ts_to_grid_aggregate_function", false, false, "Cloud only"},
            {"formatdatetime_f_prints_scale_number_of_digits", true, false, "New setting."},
            {"distributed_cache_connect_max_tries", 20, 20, "Cloud only"},
            {"query_plan_use_new_logical_join_step", false, false, "New join step, internal change"},
            {"distributed_cache_min_bytes_for_seek", 0, 0, "New private setting."},
            {"use_iceberg_partition_pruning", false, false, "New setting for Iceberg partition pruning."},
            {"max_bytes_ratio_before_external_group_by", 0.0, 0.5, "Enable automatic spilling to disk by default."},
            {"max_bytes_ratio_before_external_sort", 0.0, 0.5, "Enable automatic spilling to disk by default."},
            {"min_external_sort_block_bytes", 0., 100_MiB, "New setting."},
            {"s3queue_migrate_old_metadata_to_buckets", false, false, "New setting."},
            {"distributed_cache_pool_behaviour_on_limit", "allocate_bypassing_pool", "wait", "Cloud only"},
            {"use_hive_partitioning", false, true, "Enabled the setting by default."},
            {"query_plan_try_use_vector_search", false, true, "New setting."},
            {"short_circuit_function_evaluation_for_nulls", false, true, "Allow to execute functions with Nullable arguments only on rows with non-NULL values in all arguments"},
            {"short_circuit_function_evaluation_for_nulls_threshold", 1.0, 1.0, "Ratio threshold of NULL values to execute functions with Nullable arguments only on rows with non-NULL values in all arguments. Applies when setting short_circuit_function_evaluation_for_nulls is enabled."},
            {"output_format_orc_writer_time_zone_name", "GMT", "GMT", "The time zone name for ORC writer, the default ORC writer's time zone is GMT."},
            {"output_format_pretty_highlight_trailing_spaces", false, true, "A new setting."},
            {"allow_experimental_bfloat16_type", false, true, "Add new BFloat16 type"},
            {"allow_push_predicate_ast_for_distributed_subqueries", false, true, "A new setting"},
            {"output_format_pretty_squash_consecutive_ms", 0, 50, "Add new setting"},
            {"output_format_pretty_squash_max_wait_ms", 0, 1000, "Add new setting"},
            {"output_format_pretty_max_column_name_width_cut_to", 0, 24, "A new setting"},
            {"output_format_pretty_max_column_name_width_min_chars_to_cut", 0, 4, "A new setting"},
            {"output_format_pretty_multiline_fields", false, true, "A new setting"},
            {"output_format_pretty_fallback_to_vertical", false, true, "A new setting"},
            {"output_format_pretty_fallback_to_vertical_max_rows_per_chunk", 0, 100, "A new setting"},
            {"output_format_pretty_fallback_to_vertical_min_columns", 0, 5, "A new setting"},
            {"output_format_pretty_fallback_to_vertical_min_table_width", 0, 250, "A new setting"},
            {"merge_table_max_tables_to_look_for_schema_inference", 1, 1000, "A new setting"},
            {"max_autoincrement_series", 1000, 1000, "A new setting"},
            {"validate_enum_literals_in_operators", false, false, "A new setting"},
            {"allow_experimental_kusto_dialect", true, false, "A new setting"},
            {"allow_experimental_prql_dialect", true, false, "A new setting"},
            {"h3togeo_lon_lat_result_order", true, false, "A new setting"},
            {"max_parallel_replicas", 1, 1000, "Use up to 1000 parallel replicas by default."},
            {"allow_general_join_planning", false, true, "Allow more general join planning algorithm when hash join algorithm is enabled."},
            {"optimize_extract_common_expressions", false, true, "Optimize WHERE, PREWHERE, ON, HAVING and QUALIFY expressions by extracting common expressions out from disjunction of conjunctions."},
            /// Release closed. Please use 25.2
        });
        addSettingsChanges(settings_changes_history, "24.12",
        {
            /// Release closed. Please use 25.1
            {"allow_experimental_database_iceberg", false, false, "New setting."},
            {"shared_merge_tree_sync_parts_on_partition_operations", 1, 1, "New setting. By default parts are always synchronized"},
            {"query_plan_join_swap_table", "false", "auto", "New setting. Right table was always chosen before."},
            {"max_size_to_preallocate_for_aggregation", 100'000'000, 1'000'000'000'000, "Enable optimisation for bigger tables."},
            {"max_size_to_preallocate_for_joins", 100'000'000, 1'000'000'000'000, "Enable optimisation for bigger tables."},
            {"max_bytes_ratio_before_external_group_by", 0., 0., "New setting."},
            {"optimize_extract_common_expressions", false, false, "Introduce setting to optimize WHERE, PREWHERE, ON, HAVING and QUALIFY expressions by extracting common expressions out from disjunction of conjunctions."},
            {"max_bytes_ratio_before_external_sort", 0., 0., "New setting."},
            {"use_async_executor_for_materialized_views", false, false, "New setting."},
            {"http_response_headers", "", "", "New setting."},
            {"output_format_parquet_datetime_as_uint32", true, false, "Write DateTime as DateTime64(3) instead of UInt32 (these are the two Parquet types closest to DateTime)."},
            {"skip_redundant_aliases_in_udf", false, false, "When enabled, this allows you to use the same user defined function several times for several materialized columns in the same table."},
            {"parallel_replicas_index_analysis_only_on_coordinator", true, true, "Index analysis done only on replica-coordinator and skipped on other replicas. Effective only with enabled parallel_replicas_local_plan"}, // enabling it was moved to 24.10
            {"least_greatest_legacy_null_behavior", true, false, "New setting"},
            {"use_concurrency_control", false, true, "Enable concurrency control by default"},
            {"join_algorithm", "default", "direct,parallel_hash,hash", "'default' was deprecated in favor of explicitly specified join algorithms, also parallel_hash is now preferred over hash"},
            /// Release closed. Please use 25.1
        });
        addSettingsChanges(settings_changes_history, "24.11",
        {
            {"validate_mutation_query", false, true, "New setting to validate mutation queries by default."},
            {"enable_job_stack_trace", false, false, "Enables collecting stack traces from job's scheduling. Disabled by default to avoid performance overhead."},
            {"allow_suspicious_types_in_group_by", true, false, "Don't allow Variant/Dynamic types in GROUP BY by default"},
            {"allow_suspicious_types_in_order_by", true, false, "Don't allow Variant/Dynamic types in ORDER BY by default"},
            {"distributed_cache_discard_connection_if_unread_data", true, true, "New setting"},
            {"filesystem_cache_enable_background_download_for_metadata_files_in_packed_storage", true, true, "New setting"},
            {"filesystem_cache_enable_background_download_during_fetch", true, true, "New setting"},
            {"azure_check_objects_after_upload", false, false, "Check each uploaded object in azure blob storage to be sure that upload was successful"},
            {"backup_restore_keeper_max_retries", 20, 1000, "Should be big enough so the whole operation BACKUP or RESTORE operation won't fail because of a temporary [Zoo]Keeper failure in the middle of it."},
            {"backup_restore_failure_after_host_disconnected_for_seconds", 0, 3600, "New setting."},
            {"backup_restore_keeper_max_retries_while_initializing", 0, 20, "New setting."},
            {"backup_restore_keeper_max_retries_while_handling_error", 0, 20, "New setting."},
            {"backup_restore_finish_timeout_after_error_sec", 0, 180, "New setting."},
            {"query_plan_merge_filters", false, true, "Allow to merge filters in the query plan. This is required to properly support filter-push-down with a new analyzer."},
            {"parallel_replicas_local_plan", false, true, "Use local plan for local replica in a query with parallel replicas"},
            {"merge_tree_use_v1_object_and_dynamic_serialization", true, false, "Add new serialization V2 version for JSON and Dynamic types"},
            {"min_joined_block_size_bytes", 524288, 524288, "New setting."},
            {"allow_experimental_bfloat16_type", false, false, "Add new experimental BFloat16 type"},
            {"filesystem_cache_skip_download_if_exceeds_per_query_cache_write_limit", 1, 1, "Rename of setting skip_download_if_exceeds_query_cache_limit"},
            {"filesystem_cache_prefer_bigger_buffer_size", true, true, "New setting"},
            {"read_in_order_use_virtual_row", false, false, "Use virtual row while reading in order of primary key or its monotonic function fashion. It is useful when searching over multiple parts as only relevant ones are touched."},
            {"s3_skip_empty_files", false, true, "We hope it will provide better UX"},
            {"filesystem_cache_boundary_alignment", 0, 0, "New setting"},
            {"push_external_roles_in_interserver_queries", false, true, "New setting."},
            {"enable_variant_type", false, false, "Add alias to allow_experimental_variant_type"},
            {"enable_dynamic_type", false, false, "Add alias to allow_experimental_dynamic_type"},
            {"enable_json_type", false, false, "Add alias to allow_experimental_json_type"},
        });
        addSettingsChanges(settings_changes_history, "24.10",
        {
            {"query_metric_log_interval", 0, -1, "New setting."},
            {"enforce_strict_identifier_format", false, false, "New setting."},
            {"enable_parsing_to_custom_serialization", false, true, "New setting"},
            {"mongodb_throw_on_unsupported_query", false, true, "New setting."},
            {"enable_parallel_replicas", false, false, "Parallel replicas with read tasks became the Beta tier feature."},
            {"parallel_replicas_mode", "read_tasks", "read_tasks", "This setting was introduced as a part of making parallel replicas feature Beta"},
            {"filesystem_cache_name", "", "", "Filesystem cache name to use for stateless table engines or data lakes"},
            {"restore_replace_external_dictionary_source_to_null", false, false, "New setting."},
            {"show_create_query_identifier_quoting_rule", "when_necessary", "when_necessary", "New setting."},
            {"show_create_query_identifier_quoting_style", "Backticks", "Backticks", "New setting."},
            {"merge_tree_min_read_task_size", 8, 8, "New setting"},
            {"merge_tree_min_rows_for_concurrent_read_for_remote_filesystem", (20 * 8192), 0, "Setting is deprecated"},
            {"merge_tree_min_bytes_for_concurrent_read_for_remote_filesystem", (24 * 10 * 1024 * 1024), 0, "Setting is deprecated"},
            {"implicit_select", false, false, "A new setting."},
            {"output_format_native_write_json_as_string", false, false, "Add new setting to allow write JSON column as single String column in Native format"},
            {"output_format_binary_write_json_as_string", false, false, "Add new setting to write values of JSON type as JSON string in RowBinary output format"},
            {"input_format_binary_read_json_as_string", false, false, "Add new setting to read values of JSON type as JSON string in RowBinary input format"},
            {"min_free_disk_bytes_to_perform_insert", 0, 0, "New setting."},
            {"min_free_disk_ratio_to_perform_insert", 0.0, 0.0, "New setting."},
            {"parallel_replicas_local_plan", false, true, "Use local plan for local replica in a query with parallel replicas"},
            {"enable_named_columns_in_function_tuple", false, false, "Disabled pending usability improvements"},
            {"cloud_mode_database_engine", 1, 1, "A setting for ClickHouse Cloud"},
            {"allow_experimental_shared_set_join", 0, 0, "A setting for ClickHouse Cloud"},
            {"read_through_distributed_cache", 0, 0, "A setting for ClickHouse Cloud"},
            {"write_through_distributed_cache", 0, 0, "A setting for ClickHouse Cloud"},
            {"distributed_cache_throw_on_error", 0, 0, "A setting for ClickHouse Cloud"},
            {"distributed_cache_log_mode", "on_error", "on_error", "A setting for ClickHouse Cloud"},
            {"distributed_cache_fetch_metrics_only_from_current_az", 1, 1, "A setting for ClickHouse Cloud"},
            {"distributed_cache_connect_max_tries", 20, 20, "A setting for ClickHouse Cloud"},
            {"distributed_cache_receive_response_wait_milliseconds", 60000, 60000, "A setting for ClickHouse Cloud"},
            {"distributed_cache_receive_timeout_milliseconds", 10000, 10000, "A setting for ClickHouse Cloud"},
            {"distributed_cache_wait_connection_from_pool_milliseconds", 100, 100, "A setting for ClickHouse Cloud"},
            {"distributed_cache_bypass_connection_pool", 0, 0, "A setting for ClickHouse Cloud"},
            {"distributed_cache_pool_behaviour_on_limit", "allocate_bypassing_pool", "allocate_bypassing_pool", "A setting for ClickHouse Cloud"},
            {"distributed_cache_read_alignment", 0, 0, "A setting for ClickHouse Cloud"},
            {"distributed_cache_max_unacked_inflight_packets", 10, 10, "A setting for ClickHouse Cloud"},
            {"distributed_cache_data_packet_ack_window", 5, 5, "A setting for ClickHouse Cloud"},
            {"input_format_parquet_enable_row_group_prefetch", false, true, "Enable row group prefetching during parquet parsing. Currently, only single-threaded parsing can prefetch."},
            {"input_format_orc_dictionary_as_low_cardinality", false, true, "Treat ORC dictionary encoded columns as LowCardinality columns while reading ORC files"},
            {"allow_experimental_refreshable_materialized_view", false, true, "Not experimental anymore"},
            {"max_parts_to_move", 0, 1000, "New setting"},
            {"hnsw_candidate_list_size_for_search", 64, 256, "New setting. Previously, the value was optionally specified in CREATE INDEX and 64 by default."},
            {"allow_reorder_prewhere_conditions", true, true, "New setting"},
            {"input_format_parquet_bloom_filter_push_down", false, false, "When reading Parquet files, skip whole row groups based on the WHERE/PREWHERE expressions and bloom filter in the Parquet metadata."},
            {"date_time_64_output_format_cut_trailing_zeros_align_to_groups_of_thousands", false, false, "Dynamically trim the trailing zeros of datetime64 values to adjust the output scale to (0, 3, 6), corresponding to 'seconds', 'milliseconds', and 'microseconds'."},
            {"parallel_replicas_index_analysis_only_on_coordinator", false, true, "Index analysis done only on replica-coordinator and skipped on other replicas. Effective only with enabled parallel_replicas_local_plan"},
            {"distributed_cache_discard_connection_if_unread_data", true, true, "New setting"},
            {"azure_check_objects_after_upload", false, false, "Check each uploaded object in azure blob storage to be sure that upload was successful"},
            {"backup_restore_keeper_max_retries", 20, 1000, "Should be big enough so the whole operation BACKUP or RESTORE operation won't fail because of a temporary [Zoo]Keeper failure in the middle of it."},
            {"backup_restore_failure_after_host_disconnected_for_seconds", 0, 3600, "New setting."},
            {"backup_restore_keeper_max_retries_while_initializing", 0, 20, "New setting."},
            {"backup_restore_keeper_max_retries_while_handling_error", 0, 20, "New setting."},
            {"backup_restore_finish_timeout_after_error_sec", 0, 180, "New setting."},
        });
        addSettingsChanges(settings_changes_history, "24.9",
        {
            {"output_format_orc_dictionary_key_size_threshold", 0.0, 0.0, "For a string column in ORC output format, if the number of distinct values is greater than this fraction of the total number of non-null rows, turn off dictionary encoding. Otherwise dictionary encoding is enabled"},
            {"input_format_json_empty_as_default", false, false, "Added new setting to allow to treat empty fields in JSON input as default values."},
            {"input_format_try_infer_variants", false, false, "Try to infer Variant type in text formats when there is more than one possible type for column/array elements"},
            {"join_output_by_rowlist_perkey_rows_threshold", 0, 5, "The lower limit of per-key average rows in the right table to determine whether to output by row list in hash join."},
            {"create_if_not_exists", false, false, "New setting."},
            {"allow_materialized_view_with_bad_select", true, true, "Support (but not enable yet) stricter validation in CREATE MATERIALIZED VIEW"},
            {"parallel_replicas_mark_segment_size", 128, 0, "Value for this setting now determined automatically"},
            {"database_replicated_allow_replicated_engine_arguments", 1, 0, "Don't allow explicit arguments by default"},
            {"database_replicated_allow_explicit_uuid", 1, 0, "Added a new setting to disallow explicitly specifying table UUID"},
            {"parallel_replicas_local_plan", false, false, "Use local plan for local replica in a query with parallel replicas"},
            {"join_to_sort_minimum_perkey_rows", 0, 40, "The lower limit of per-key average rows in the right table to determine whether to rerange the right table by key in left or inner join. This setting ensures that the optimization is not applied for sparse table keys"},
            {"join_to_sort_maximum_table_rows", 0, 10000, "The maximum number of rows in the right table to determine whether to rerange the right table by key in left or inner join"},
            {"allow_experimental_join_right_table_sorting", false, false, "If it is set to true, and the conditions of `join_to_sort_minimum_perkey_rows` and `join_to_sort_maximum_table_rows` are met, rerange the right table by key to improve the performance in left or inner hash join"},
            {"mongodb_throw_on_unsupported_query", false, true, "New setting."},
            {"min_free_disk_bytes_to_perform_insert", 0, 0, "Maintain some free disk space bytes from inserts while still allowing for temporary writing."},
            {"min_free_disk_ratio_to_perform_insert", 0.0, 0.0, "Maintain some free disk space bytes expressed as ratio to total disk space from inserts while still allowing for temporary writing."},
        });
        addSettingsChanges(settings_changes_history, "24.8",
        {
            {"rows_before_aggregation", false, false, "Provide exact value for rows_before_aggregation statistic, represents the number of rows read before aggregation"},
            {"restore_replace_external_table_functions_to_null", false, false, "New setting."},
            {"restore_replace_external_engines_to_null", false, false, "New setting."},
            {"input_format_json_max_depth", 1000000, 1000, "It was unlimited in previous versions, but that was unsafe."},
            {"merge_tree_min_bytes_per_task_for_remote_reading", 4194304, 2097152, "Value is unified with `filesystem_prefetch_min_bytes_for_single_read_task`"},
            {"use_hive_partitioning", false, false, "Allows to use hive partitioning for File, URL, S3, AzureBlobStorage and HDFS engines."},
            {"allow_experimental_kafka_offsets_storage_in_keeper", false, false, "Allow the usage of experimental Kafka storage engine that stores the committed offsets in ClickHouse Keeper"},
            {"allow_archive_path_syntax", true, true, "Added new setting to allow disabling archive path syntax."},
            {"query_cache_tag", "", "", "New setting for labeling query cache settings."},
            {"allow_experimental_time_series_table", false, false, "Added new setting to allow the TimeSeries table engine"},
            {"enable_analyzer", 1, 1, "Added an alias to a setting `allow_experimental_analyzer`."},
            {"optimize_functions_to_subcolumns", false, true, "Enabled settings by default"},
            {"allow_experimental_json_type", false, false, "Add new experimental JSON type"},
            {"use_json_alias_for_old_object_type", true, false, "Use JSON type alias to create new JSON type"},
            {"type_json_skip_duplicated_paths", false, false, "Allow to skip duplicated paths during JSON parsing"},
            {"allow_experimental_vector_similarity_index", false, false, "Added new setting to allow experimental vector similarity indexes"},
            {"input_format_try_infer_datetimes_only_datetime64", true, false, "Allow to infer DateTime instead of DateTime64 in data formats"},
        });
        addSettingsChanges(settings_changes_history, "24.7",
        {
            {"output_format_parquet_write_page_index", false, true, "Add a possibility to write page index into parquet files."},
            {"output_format_binary_encode_types_in_binary_format", false, false, "Added new setting to allow to write type names in binary format in RowBinaryWithNamesAndTypes output format"},
            {"input_format_binary_decode_types_in_binary_format", false, false, "Added new setting to allow to read type names in binary format in RowBinaryWithNamesAndTypes input format"},
            {"output_format_native_encode_types_in_binary_format", false, false, "Added new setting to allow to write type names in binary format in Native output format"},
            {"input_format_native_decode_types_in_binary_format", false, false, "Added new setting to allow to read type names in binary format in Native output format"},
            {"read_in_order_use_buffering", false, true, "Use buffering before merging while reading in order of primary key"},
            {"enable_named_columns_in_function_tuple", false, false, "Generate named tuples in function tuple() when all names are unique and can be treated as unquoted identifiers."},
            {"optimize_trivial_insert_select", true, false, "The optimization does not make sense in many cases."},
            {"dictionary_validate_primary_key_type", false, false, "Validate primary key type for dictionaries. By default id type for simple layouts will be implicitly converted to UInt64."},
            {"collect_hash_table_stats_during_joins", false, true, "New setting."},
            {"max_size_to_preallocate_for_joins", 0, 100'000'000, "New setting."},
            {"input_format_orc_reader_time_zone_name", "GMT", "GMT", "The time zone name for ORC row reader, the default ORC row reader's time zone is GMT."},
            {"database_replicated_allow_heavy_create", true, false, "Long-running DDL queries (CREATE AS SELECT and POPULATE) for Replicated database engine was forbidden"},
            {"query_plan_merge_filters", false, false, "Allow to merge filters in the query plan"},
            {"azure_sdk_max_retries", 10, 10, "Maximum number of retries in azure sdk"},
            {"azure_sdk_retry_initial_backoff_ms", 10, 10, "Minimal backoff between retries in azure sdk"},
            {"azure_sdk_retry_max_backoff_ms", 1000, 1000, "Maximal backoff between retries in azure sdk"},
            {"ignore_on_cluster_for_replicated_named_collections_queries", false, false, "Ignore ON CLUSTER clause for replicated named collections management queries."},
            {"backup_restore_s3_retry_attempts", 1000,1000, "Setting for Aws::Client::RetryStrategy, Aws::Client does retries itself, 0 means no retries. It takes place only for backup/restore."},
            {"postgresql_connection_attempt_timeout", 2, 2, "Allow to control 'connect_timeout' parameter of PostgreSQL connection."},
            {"postgresql_connection_pool_retries", 2, 2, "Allow to control the number of retries in PostgreSQL connection pool."}
        });
        addSettingsChanges(settings_changes_history, "24.6",
        {
            {"materialize_skip_indexes_on_insert", true, true, "Added new setting to allow to disable materialization of skip indexes on insert"},
            {"materialize_statistics_on_insert", true, true, "Added new setting to allow to disable materialization of statistics on insert"},
            {"input_format_parquet_use_native_reader", false, false, "When reading Parquet files, to use native reader instead of arrow reader."},
            {"hdfs_throw_on_zero_files_match", false, false, "Allow to throw an error when ListObjects request cannot match any files in HDFS engine instead of empty query result"},
            {"azure_throw_on_zero_files_match", false, false, "Allow to throw an error when ListObjects request cannot match any files in AzureBlobStorage engine instead of empty query result"},
            {"s3_validate_request_settings", true, true, "Allow to disable S3 request settings validation"},
            {"allow_experimental_full_text_index", false, false, "Enable experimental full-text index"},
            {"azure_skip_empty_files", false, false, "Allow to skip empty files in azure table engine"},
            {"hdfs_ignore_file_doesnt_exist", false, false, "Allow to return 0 rows when the requested files don't exist instead of throwing an exception in HDFS table engine"},
            {"azure_ignore_file_doesnt_exist", false, false, "Allow to return 0 rows when the requested files don't exist instead of throwing an exception in AzureBlobStorage table engine"},
            {"s3_ignore_file_doesnt_exist", false, false, "Allow to return 0 rows when the requested files don't exist instead of throwing an exception in S3 table engine"},
            {"s3_max_part_number", 10000, 10000, "Maximum part number number for s3 upload part"},
            {"s3_max_single_operation_copy_size", 32 * 1024 * 1024, 32 * 1024 * 1024, "Maximum size for a single copy operation in s3"},
            {"input_format_parquet_max_block_size", 8192, DEFAULT_BLOCK_SIZE, "Increase block size for parquet reader."},
            {"input_format_parquet_prefer_block_bytes", 0, DEFAULT_BLOCK_SIZE * 256, "Average block bytes output by parquet reader."},
            {"enable_blob_storage_log", true, true, "Write information about blob storage operations to system.blob_storage_log table"},
            {"allow_deprecated_snowflake_conversion_functions", true, false, "Disabled deprecated functions snowflakeToDateTime[64] and dateTime[64]ToSnowflake."},
            {"allow_statistic_optimize", false, false, "Old setting which popped up here being renamed."},
            {"allow_experimental_statistic", false, false, "Old setting which popped up here being renamed."},
            {"allow_statistics_optimize", false, false, "The setting was renamed. The previous name is `allow_statistic_optimize`."},
            {"allow_experimental_statistics", false, false, "The setting was renamed. The previous name is `allow_experimental_statistic`."},
            {"enable_vertical_final", false, true, "Enable vertical final by default again after fixing bug"},
            {"parallel_replicas_custom_key_range_lower", 0, 0, "Add settings to control the range filter when using parallel replicas with dynamic shards"},
            {"parallel_replicas_custom_key_range_upper", 0, 0, "Add settings to control the range filter when using parallel replicas with dynamic shards. A value of 0 disables the upper limit"},
            {"output_format_pretty_display_footer_column_names", 0, 1, "Add a setting to display column names in the footer if there are many rows. Threshold value is controlled by output_format_pretty_display_footer_column_names_min_rows."},
            {"output_format_pretty_display_footer_column_names_min_rows", 0, 50, "Add a setting to control the threshold value for setting output_format_pretty_display_footer_column_names_min_rows. Default 50."},
            {"output_format_csv_serialize_tuple_into_separate_columns", true, true, "A new way of how interpret tuples in CSV format was added."},
            {"input_format_csv_deserialize_separate_columns_into_tuple", true, true, "A new way of how interpret tuples in CSV format was added."},
            {"input_format_csv_try_infer_strings_from_quoted_tuples", true, true, "A new way of how interpret tuples in CSV format was added."},
        });
        addSettingsChanges(settings_changes_history, "24.5",
        {
            {"allow_deprecated_error_prone_window_functions", true, false, "Allow usage of deprecated error prone window functions (neighbor, runningAccumulate, runningDifferenceStartingWithFirstValue, runningDifference)"},
            {"allow_experimental_join_condition", false, false, "Support join with inequal conditions which involve columns from both left and right table. e.g. t1.y < t2.y."},
            {"input_format_tsv_crlf_end_of_line", false, false, "Enables reading of CRLF line endings with TSV formats"},
            {"output_format_parquet_use_custom_encoder", false, true, "Enable custom Parquet encoder."},
            {"cross_join_min_rows_to_compress", 0, 10000000, "Minimal count of rows to compress block in CROSS JOIN. Zero value means - disable this threshold. This block is compressed when any of the two thresholds (by rows or by bytes) are reached."},
            {"cross_join_min_bytes_to_compress", 0, 1_GiB, "Minimal size of block to compress in CROSS JOIN. Zero value means - disable this threshold. This block is compressed when any of the two thresholds (by rows or by bytes) are reached."},
            {"http_max_chunk_size", 0, 0, "Internal limitation"},
            {"prefer_external_sort_block_bytes", 0, DEFAULT_BLOCK_SIZE * 256, "Prefer maximum block bytes for external sort, reduce the memory usage during merging."},
            {"input_format_force_null_for_omitted_fields", false, false, "Disable type-defaults for omitted fields when needed"},
            {"cast_string_to_dynamic_use_inference", false, false, "Add setting to allow converting String to Dynamic through parsing"},
            {"allow_experimental_dynamic_type", false, false, "Add new experimental Dynamic type"},
            {"azure_max_blocks_in_multipart_upload", 50000, 50000, "Maximum number of blocks in multipart upload for Azure."},
            {"allow_archive_path_syntax", false, true, "Added new setting to allow disabling archive path syntax."},
        });
        addSettingsChanges(settings_changes_history, "24.4",
        {
            {"input_format_json_throw_on_bad_escape_sequence", true, true, "Allow to save JSON strings with bad escape sequences"},
            {"max_parsing_threads", 0, 0, "Add a separate setting to control number of threads in parallel parsing from files"},
            {"ignore_drop_queries_probability", 0, 0, "Allow to ignore drop queries in server with specified probability for testing purposes"},
            {"lightweight_deletes_sync", 2, 2, "The same as 'mutation_sync', but controls only execution of lightweight deletes"},
            {"query_cache_system_table_handling", "save", "throw", "The query cache no longer caches results of queries against system tables"},
            {"input_format_json_ignore_unnecessary_fields", false, true, "Ignore unnecessary fields and not parse them. Enabling this may not throw exceptions on json strings of invalid format or with duplicated fields"},
            {"input_format_hive_text_allow_variable_number_of_columns", false, true, "Ignore extra columns in Hive Text input (if file has more columns than expected) and treat missing fields in Hive Text input as default values."},
            {"allow_experimental_database_replicated", false, true, "Database engine Replicated is now in Beta stage"},
            {"temporary_data_in_cache_reserve_space_wait_lock_timeout_milliseconds", (10 * 60 * 1000), (10 * 60 * 1000), "Wait time to lock cache for sapce reservation in temporary data in filesystem cache"},
            {"optimize_rewrite_sum_if_to_count_if", false, true, "Only available for the analyzer, where it works correctly"},
            {"azure_allow_parallel_part_upload", "true", "true", "Use multiple threads for azure multipart upload."},
            {"max_recursive_cte_evaluation_depth", DBMS_RECURSIVE_CTE_MAX_EVALUATION_DEPTH, DBMS_RECURSIVE_CTE_MAX_EVALUATION_DEPTH, "Maximum limit on recursive CTE evaluation depth"},
            {"query_plan_convert_outer_join_to_inner_join", false, true, "Allow to convert OUTER JOIN to INNER JOIN if filter after JOIN always filters default values"},
        });
        addSettingsChanges(settings_changes_history, "24.3",
        {
            {"s3_connect_timeout_ms", 1000, 1000, "Introduce new dedicated setting for s3 connection timeout"},
            {"allow_experimental_shared_merge_tree", false, true, "The setting is obsolete"},
            {"use_page_cache_for_disks_without_file_cache", false, false, "Added userspace page cache"},
            {"read_from_page_cache_if_exists_otherwise_bypass_cache", false, false, "Added userspace page cache"},
            {"page_cache_inject_eviction", false, false, "Added userspace page cache"},
            {"default_table_engine", "None", "MergeTree", "Set default table engine to MergeTree for better usability"},
            {"input_format_json_use_string_type_for_ambiguous_paths_in_named_tuples_inference_from_objects", false, false, "Allow to use String type for ambiguous paths during named tuple inference from JSON objects"},
            {"traverse_shadow_remote_data_paths", false, false, "Traverse shadow directory when query system.remote_data_paths."},
            {"throw_if_deduplication_in_dependent_materialized_views_enabled_with_async_insert", false, true, "Deduplication in dependent materialized view cannot work together with async inserts."},
            {"parallel_replicas_allow_in_with_subquery", false, true, "If true, subquery for IN will be executed on every follower replica"},
            {"log_processors_profiles", false, true, "Enable by default"},
            {"function_locate_has_mysql_compatible_argument_order", false, true, "Increase compatibility with MySQL's locate function."},
            {"allow_suspicious_primary_key", true, false, "Forbid suspicious PRIMARY KEY/ORDER BY for MergeTree (i.e. SimpleAggregateFunction)"},
            {"filesystem_cache_reserve_space_wait_lock_timeout_milliseconds", 1000, 1000, "Wait time to lock cache for sapce reservation in filesystem cache"},
            {"max_parser_backtracks", 0, 1000000, "Limiting the complexity of parsing"},
            {"analyzer_compatibility_join_using_top_level_identifier", false, false, "Force to resolve identifier in JOIN USING from projection"},
            {"distributed_insert_skip_read_only_replicas", false, false, "If true, INSERT into Distributed will skip read-only replicas"},
            {"keeper_max_retries", 10, 10, "Max retries for general keeper operations"},
            {"keeper_retry_initial_backoff_ms", 100, 100, "Initial backoff timeout for general keeper operations"},
            {"keeper_retry_max_backoff_ms", 5000, 5000, "Max backoff timeout for general keeper operations"},
            {"s3queue_allow_experimental_sharded_mode", false, false, "Enable experimental sharded mode of S3Queue table engine. It is experimental because it will be rewritten"},
            {"allow_experimental_analyzer", false, true, "Enable analyzer and planner by default."},
            {"merge_tree_read_split_ranges_into_intersecting_and_non_intersecting_injection_probability", 0.0, 0.0, "For testing of `PartsSplitter` - split read ranges into intersecting and non intersecting every time you read from MergeTree with the specified probability."},
            {"allow_get_client_http_header", false, false, "Introduced a new function."},
            {"output_format_pretty_row_numbers", false, true, "It is better for usability."},
            {"output_format_pretty_max_value_width_apply_for_single_value", true, false, "Single values in Pretty formats won't be cut."},
            {"output_format_parquet_string_as_string", false, true, "ClickHouse allows arbitrary binary data in the String data type, which is typically UTF-8. Parquet/ORC/Arrow Strings only support UTF-8. That's why you can choose which Arrow's data type to use for the ClickHouse String data type - String or Binary. While Binary would be more correct and compatible, using String by default will correspond to user expectations in most cases."},
            {"output_format_orc_string_as_string", false, true, "ClickHouse allows arbitrary binary data in the String data type, which is typically UTF-8. Parquet/ORC/Arrow Strings only support UTF-8. That's why you can choose which Arrow's data type to use for the ClickHouse String data type - String or Binary. While Binary would be more correct and compatible, using String by default will correspond to user expectations in most cases."},
            {"output_format_arrow_string_as_string", false, true, "ClickHouse allows arbitrary binary data in the String data type, which is typically UTF-8. Parquet/ORC/Arrow Strings only support UTF-8. That's why you can choose which Arrow's data type to use for the ClickHouse String data type - String or Binary. While Binary would be more correct and compatible, using String by default will correspond to user expectations in most cases."},
            {"output_format_parquet_compression_method", "lz4", "zstd", "Parquet/ORC/Arrow support many compression methods, including lz4 and zstd. ClickHouse supports each and every compression method. Some inferior tools, such as 'duckdb', lack support for the faster `lz4` compression method, that's why we set zstd by default."},
            {"output_format_orc_compression_method", "lz4", "zstd", "Parquet/ORC/Arrow support many compression methods, including lz4 and zstd. ClickHouse supports each and every compression method. Some inferior tools, such as 'duckdb', lack support for the faster `lz4` compression method, that's why we set zstd by default."},
            {"output_format_pretty_highlight_digit_groups", false, true, "If enabled and if output is a terminal, highlight every digit corresponding to the number of thousands, millions, etc. with underline."},
            {"geo_distance_returns_float64_on_float64_arguments", false, true, "Increase the default precision."},
            {"azure_max_inflight_parts_for_one_file", 20, 20, "The maximum number of a concurrent loaded parts in multipart upload request. 0 means unlimited."},
            {"azure_strict_upload_part_size", 0, 0, "The exact size of part to upload during multipart upload to Azure blob storage."},
            {"azure_min_upload_part_size", 16*1024*1024, 16*1024*1024, "The minimum size of part to upload during multipart upload to Azure blob storage."},
            {"azure_max_upload_part_size", 5ull*1024*1024*1024, 5ull*1024*1024*1024, "The maximum size of part to upload during multipart upload to Azure blob storage."},
            {"azure_upload_part_size_multiply_factor", 2, 2, "Multiply azure_min_upload_part_size by this factor each time azure_multiply_parts_count_threshold parts were uploaded from a single write to Azure blob storage."},
            {"azure_upload_part_size_multiply_parts_count_threshold", 500, 500, "Each time this number of parts was uploaded to Azure blob storage, azure_min_upload_part_size is multiplied by azure_upload_part_size_multiply_factor."},
            {"output_format_csv_serialize_tuple_into_separate_columns", true, true, "A new way of how interpret tuples in CSV format was added."},
            {"input_format_csv_deserialize_separate_columns_into_tuple", true, true, "A new way of how interpret tuples in CSV format was added."},
            {"input_format_csv_try_infer_strings_from_quoted_tuples", true, true, "A new way of how interpret tuples in CSV format was added."},
        });
        addSettingsChanges(settings_changes_history, "24.2",
        {
            {"allow_suspicious_variant_types", true, false, "Don't allow creating Variant type with suspicious variants by default"},
            {"validate_experimental_and_suspicious_types_inside_nested_types", false, true, "Validate usage of experimental and suspicious types inside nested types"},
            {"output_format_values_escape_quote_with_quote", false, false, "If true escape ' with '', otherwise quoted with \\'"},
            {"output_format_pretty_single_large_number_tip_threshold", 0, 1'000'000, "Print a readable number tip on the right side of the table if the block consists of a single number which exceeds this value (except 0)"},
            {"input_format_try_infer_exponent_floats", true, false, "Don't infer floats in exponential notation by default"},
            {"query_plan_optimize_prewhere", true, true, "Allow to push down filter to PREWHERE expression for supported storages"},
            {"async_insert_max_data_size", 1000000, 10485760, "The previous value appeared to be too small."},
            {"async_insert_poll_timeout_ms", 10, 10, "Timeout in milliseconds for polling data from asynchronous insert queue"},
            {"async_insert_use_adaptive_busy_timeout", false, true, "Use adaptive asynchronous insert timeout"},
            {"async_insert_busy_timeout_min_ms", 50, 50, "The minimum value of the asynchronous insert timeout in milliseconds; it also serves as the initial value, which may be increased later by the adaptive algorithm"},
            {"async_insert_busy_timeout_max_ms", 200, 200, "The minimum value of the asynchronous insert timeout in milliseconds; async_insert_busy_timeout_ms is aliased to async_insert_busy_timeout_max_ms"},
            {"async_insert_busy_timeout_increase_rate", 0.2, 0.2, "The exponential growth rate at which the adaptive asynchronous insert timeout increases"},
            {"async_insert_busy_timeout_decrease_rate", 0.2, 0.2, "The exponential growth rate at which the adaptive asynchronous insert timeout decreases"},
            {"format_template_row_format", "", "", "Template row format string can be set directly in query"},
            {"format_template_resultset_format", "", "", "Template result set format string can be set in query"},
            {"split_parts_ranges_into_intersecting_and_non_intersecting_final", true, true, "Allow to split parts ranges into intersecting and non intersecting during FINAL optimization"},
            {"split_intersecting_parts_ranges_into_layers_final", true, true, "Allow to split intersecting parts ranges into layers during FINAL optimization"},
            {"azure_max_single_part_copy_size", 256*1024*1024, 256*1024*1024, "The maximum size of object to copy using single part copy to Azure blob storage."},
            {"min_external_table_block_size_rows", DEFAULT_INSERT_BLOCK_SIZE, DEFAULT_INSERT_BLOCK_SIZE, "Squash blocks passed to external table to specified size in rows, if blocks are not big enough"},
            {"min_external_table_block_size_bytes", DEFAULT_INSERT_BLOCK_SIZE * 256, DEFAULT_INSERT_BLOCK_SIZE * 256, "Squash blocks passed to external table to specified size in bytes, if blocks are not big enough."},
            {"parallel_replicas_prefer_local_join", true, true, "If true, and JOIN can be executed with parallel replicas algorithm, and all storages of right JOIN part are *MergeTree, local JOIN will be used instead of GLOBAL JOIN."},
            {"optimize_time_filter_with_preimage", true, true, "Optimize Date and DateTime predicates by converting functions into equivalent comparisons without conversions (e.g. toYear(col) = 2023 -> col >= '2023-01-01' AND col <= '2023-12-31')"},
            {"extract_key_value_pairs_max_pairs_per_row", 0, 0, "Max number of pairs that can be produced by the `extractKeyValuePairs` function. Used as a safeguard against consuming too much memory."},
            {"default_view_definer", "CURRENT_USER", "CURRENT_USER", "Allows to set default `DEFINER` option while creating a view"},
            {"default_materialized_view_sql_security", "DEFINER", "DEFINER", "Allows to set a default value for SQL SECURITY option when creating a materialized view"},
            {"default_normal_view_sql_security", "INVOKER", "INVOKER", "Allows to set default `SQL SECURITY` option while creating a normal view"},
            {"mysql_map_string_to_text_in_show_columns", false, true, "Reduce the configuration effort to connect ClickHouse with BI tools."},
            {"mysql_map_fixed_string_to_text_in_show_columns", false, true, "Reduce the configuration effort to connect ClickHouse with BI tools."},
        });
        addSettingsChanges(settings_changes_history, "24.1",
        {
            {"print_pretty_type_names", false, true, "Better user experience."},
            {"input_format_json_read_bools_as_strings", false, true, "Allow to read bools as strings in JSON formats by default"},
            {"output_format_arrow_use_signed_indexes_for_dictionary", false, true, "Use signed indexes type for Arrow dictionaries by default as it's recommended"},
            {"allow_experimental_variant_type", false, false, "Add new experimental Variant type"},
            {"use_variant_as_common_type", false, false, "Allow to use Variant in if/multiIf if there is no common type"},
            {"output_format_arrow_use_64_bit_indexes_for_dictionary", false, false, "Allow to use 64 bit indexes type in Arrow dictionaries"},
            {"parallel_replicas_mark_segment_size", 128, 128, "Add new setting to control segment size in new parallel replicas coordinator implementation"},
            {"ignore_materialized_views_with_dropped_target_table", false, false, "Add new setting to allow to ignore materialized views with dropped target table"},
            {"output_format_compression_level", 3, 3, "Allow to change compression level in the query output"},
            {"output_format_compression_zstd_window_log", 0, 0, "Allow to change zstd window log in the query output when zstd compression is used"},
            {"enable_zstd_qat_codec", false, false, "Add new ZSTD_QAT codec"},
            {"enable_vertical_final", false, true, "Use vertical final by default"},
            {"output_format_arrow_use_64_bit_indexes_for_dictionary", false, false, "Allow to use 64 bit indexes type in Arrow dictionaries"},
            {"max_rows_in_set_to_optimize_join", 100000, 0, "Disable join optimization as it prevents from read in order optimization"},
            {"output_format_pretty_color", true, "auto", "Setting is changed to allow also for auto value, disabling ANSI escapes if output is not a tty"},
            {"function_visible_width_behavior", 0, 1, "We changed the default behavior of `visibleWidth` to be more precise"},
            {"max_estimated_execution_time", 0, 0, "Separate max_execution_time and max_estimated_execution_time"},
            {"iceberg_engine_ignore_schema_evolution", false, false, "Allow to ignore schema evolution in Iceberg table engine"},
            {"optimize_injective_functions_in_group_by", false, true, "Replace injective functions by it's arguments in GROUP BY section in analyzer"},
            {"update_insert_deduplication_token_in_dependent_materialized_views", false, false, "Allow to update insert deduplication token with table identifier during insert in dependent materialized views"},
            {"azure_max_unexpected_write_error_retries", 4, 4, "The maximum number of retries in case of unexpected errors during Azure blob storage write"},
            {"split_parts_ranges_into_intersecting_and_non_intersecting_final", false, true, "Allow to split parts ranges into intersecting and non intersecting during FINAL optimization"},
            {"split_intersecting_parts_ranges_into_layers_final", true, true, "Allow to split intersecting parts ranges into layers during FINAL optimization"}
        });
        addSettingsChanges(settings_changes_history, "23.12",
        {
            {"allow_suspicious_ttl_expressions", true, false, "It is a new setting, and in previous versions the behavior was equivalent to allowing."},
            {"input_format_parquet_allow_missing_columns", false, true, "Allow missing columns in Parquet files by default"},
            {"input_format_orc_allow_missing_columns", false, true, "Allow missing columns in ORC files by default"},
            {"input_format_arrow_allow_missing_columns", false, true, "Allow missing columns in Arrow files by default"}
        });
        addSettingsChanges(settings_changes_history, "23.11",
        {
            {"parsedatetime_parse_without_leading_zeros", false, true, "Improved compatibility with MySQL DATE_FORMAT/STR_TO_DATE"}
        });
        addSettingsChanges(settings_changes_history, "23.9",
        {
            {"optimize_group_by_constant_keys", false, true, "Optimize group by constant keys by default"},
            {"input_format_json_try_infer_named_tuples_from_objects", false, true, "Try to infer named Tuples from JSON objects by default"},
            {"input_format_json_read_numbers_as_strings", false, true, "Allow to read numbers as strings in JSON formats by default"},
            {"input_format_json_read_arrays_as_strings", false, true, "Allow to read arrays as strings in JSON formats by default"},
            {"input_format_json_infer_incomplete_types_as_strings", false, true, "Allow to infer incomplete types as Strings in JSON formats by default"},
            {"input_format_json_try_infer_numbers_from_strings", true, false, "Don't infer numbers from strings in JSON formats by default to prevent possible parsing errors"},
            {"http_write_exception_in_output_format", false, true, "Output valid JSON/XML on exception in HTTP streaming."}
        });
        addSettingsChanges(settings_changes_history, "23.8",
        {
            {"rewrite_count_distinct_if_with_count_distinct_implementation", false, true, "Rewrite countDistinctIf with count_distinct_implementation configuration"}
        });
        addSettingsChanges(settings_changes_history, "23.7",
        {
            {"function_sleep_max_microseconds_per_block", 0, 3000000, "In previous versions, the maximum sleep time of 3 seconds was applied only for `sleep`, but not for `sleepEachRow` function. In the new version, we introduce this setting. If you set compatibility with the previous versions, we will disable the limit altogether."}
        });
        addSettingsChanges(settings_changes_history, "23.6",
        {
            {"http_send_timeout", 180, 30, "3 minutes seems crazy long. Note that this is timeout for a single network write call, not for the whole upload operation."},
            {"http_receive_timeout", 180, 30, "See http_send_timeout."}
        });
        addSettingsChanges(settings_changes_history, "23.5",
        {
            {"input_format_parquet_preserve_order", true, false, "Allow Parquet reader to reorder rows for better parallelism."},
            {"parallelize_output_from_storages", false, true, "Allow parallelism when executing queries that read from file/url/s3/etc. This may reorder rows."},
            {"use_with_fill_by_sorting_prefix", false, true, "Columns preceding WITH FILL columns in ORDER BY clause form sorting prefix. Rows with different values in sorting prefix are filled independently"},
            {"output_format_parquet_compliant_nested_types", false, true, "Change an internal field name in output Parquet file schema."}
        });
        addSettingsChanges(settings_changes_history, "23.4",
        {
            {"allow_suspicious_indices", true, false, "If true, index can defined with identical expressions"},
            {"allow_nonconst_timezone_arguments", true, false, "Allow non-const timezone arguments in certain time-related functions like toTimeZone(), fromUnixTimestamp*(), snowflakeToDateTime*()."},
            {"connect_timeout_with_failover_ms", 50, 1000, "Increase default connect timeout because of async connect"},
            {"connect_timeout_with_failover_secure_ms", 100, 1000, "Increase default secure connect timeout because of async connect"},
            {"hedged_connection_timeout_ms", 100, 50, "Start new connection in hedged requests after 50 ms instead of 100 to correspond with previous connect timeout"},
            {"formatdatetime_f_prints_single_zero", true, false, "Improved compatibility with MySQL DATE_FORMAT()/STR_TO_DATE()"},
            {"formatdatetime_parsedatetime_m_is_month_name", false, true, "Improved compatibility with MySQL DATE_FORMAT/STR_TO_DATE"}
        });
        addSettingsChanges(settings_changes_history, "23.3",
        {
            {"output_format_parquet_version", "1.0", "2.latest", "Use latest Parquet format version for output format"},
            {"input_format_json_ignore_unknown_keys_in_named_tuple", false, true, "Improve parsing JSON objects as named tuples"},
            {"input_format_native_allow_types_conversion", false, true, "Allow types conversion in Native input forma"},
            {"output_format_arrow_compression_method", "none", "lz4_frame", "Use lz4 compression in Arrow output format by default"},
            {"output_format_parquet_compression_method", "snappy", "lz4", "Use lz4 compression in Parquet output format by default"},
            {"output_format_orc_compression_method", "none", "lz4_frame", "Use lz4 compression in ORC output format by default"},
            {"async_query_sending_for_remote", false, true, "Create connections and send query async across shards"}
        });
        addSettingsChanges(settings_changes_history, "23.2",
        {
            {"output_format_parquet_fixed_string_as_fixed_byte_array", false, true, "Use Parquet FIXED_LENGTH_BYTE_ARRAY type for FixedString by default"},
            {"output_format_arrow_fixed_string_as_fixed_byte_array", false, true, "Use Arrow FIXED_SIZE_BINARY type for FixedString by default"},
            {"query_plan_remove_redundant_distinct", false, true, "Remove redundant Distinct step in query plan"},
            {"optimize_duplicate_order_by_and_distinct", true, false, "Remove duplicate ORDER BY and DISTINCT if it's possible"},
            {"insert_keeper_max_retries", 0, 20, "Enable reconnections to Keeper on INSERT, improve reliability"}
        });
        addSettingsChanges(settings_changes_history, "23.1",
        {
            {"input_format_json_read_objects_as_strings", 0, 1, "Enable reading nested json objects as strings while object type is experimental"},
            {"input_format_json_defaults_for_missing_elements_in_named_tuple", false, true, "Allow missing elements in JSON objects while reading named tuples by default"},
            {"input_format_csv_detect_header", false, true, "Detect header in CSV format by default"},
            {"input_format_tsv_detect_header", false, true, "Detect header in TSV format by default"},
            {"input_format_custom_detect_header", false, true, "Detect header in CustomSeparated format by default"},
            {"query_plan_remove_redundant_sorting", false, true, "Remove redundant sorting in query plan. For example, sorting steps related to ORDER BY clauses in subqueries"}
        });
        addSettingsChanges(settings_changes_history, "22.12",
        {
            {"max_size_to_preallocate_for_aggregation", 10'000'000, 100'000'000, "This optimizes performance"},
            {"query_plan_aggregation_in_order", 0, 1, "Enable some refactoring around query plan"},
            {"format_binary_max_string_size", 0, 1_GiB, "Prevent allocating large amount of memory"}
        });
        addSettingsChanges(settings_changes_history, "22.11",
        {
            {"use_structure_from_insertion_table_in_table_functions", 0, 2, "Improve using structure from insertion table in table functions"}
        });
        addSettingsChanges(settings_changes_history, "22.9",
        {
            {"force_grouping_standard_compatibility", false, true, "Make GROUPING function output the same as in SQL standard and other DBMS"}
        });
        addSettingsChanges(settings_changes_history, "22.7",
        {
            {"cross_to_inner_join_rewrite", 1, 2, "Force rewrite comma join to inner"},
            {"enable_positional_arguments", false, true, "Enable positional arguments feature by default"},
            {"format_csv_allow_single_quotes", true, false, "Most tools don't treat single quote in CSV specially, don't do it by default too"}
        });
        addSettingsChanges(settings_changes_history, "22.6",
        {
            {"output_format_json_named_tuples_as_objects", false, true, "Allow to serialize named tuples as JSON objects in JSON formats by default"},
            {"input_format_skip_unknown_fields", false, true, "Optimize reading subset of columns for some input formats"}
        });
        addSettingsChanges(settings_changes_history, "22.5",
        {
            {"memory_overcommit_ratio_denominator", 0, 1073741824, "Enable memory overcommit feature by default"},
            {"memory_overcommit_ratio_denominator_for_user", 0, 1073741824, "Enable memory overcommit feature by default"}
        });
        addSettingsChanges(settings_changes_history, "22.4",
        {
            {"allow_settings_after_format_in_insert", true, false, "Do not allow SETTINGS after FORMAT for INSERT queries because ClickHouse interpret SETTINGS as some values, which is misleading"}
        });
        addSettingsChanges(settings_changes_history, "22.3",
        {
            {"cast_ipv4_ipv6_default_on_conversion_error", true, false, "Make functions cast(value, 'IPv4') and cast(value, 'IPv6') behave same as toIPv4 and toIPv6 functions"}
        });
        addSettingsChanges(settings_changes_history, "21.12",
        {
            {"stream_like_engine_allow_direct_select", true, false, "Do not allow direct select for Kafka/RabbitMQ/FileLog by default"}
        });
        addSettingsChanges(settings_changes_history, "21.9",
        {
            {"output_format_decimal_trailing_zeros", true, false, "Do not output trailing zeros in text representation of Decimal types by default for better looking output"},
            {"use_hedged_requests", false, true, "Enable Hedged Requests feature by default"}
        });
        addSettingsChanges(settings_changes_history, "21.7",
        {
            {"legacy_column_name_of_tuple_literal", true, false, "Add this setting only for compatibility reasons. It makes sense to set to 'true', while doing rolling update of cluster from version lower than 21.7 to higher"}
        });
        addSettingsChanges(settings_changes_history, "21.5",
        {
            {"async_socket_for_remote", false, true, "Fix all problems and turn on asynchronous reads from socket for remote queries by default again"}
        });
        addSettingsChanges(settings_changes_history, "21.3",
        {
            {"async_socket_for_remote", true, false, "Turn off asynchronous reads from socket for remote queries because of some problems"},
            {"optimize_normalize_count_variants", false, true, "Rewrite aggregate functions that semantically equals to count() as count() by default"},
            {"normalize_function_names", false, true, "Normalize function names to their canonical names, this was needed for projection query routing"}
        });
        addSettingsChanges(settings_changes_history, "21.2",
        {
            {"enable_global_with_statement", false, true, "Propagate WITH statements to UNION queries and all subqueries by default"}
        });
        addSettingsChanges(settings_changes_history, "21.1",
        {
            {"insert_quorum_parallel", false, true, "Use parallel quorum inserts by default. It is significantly more convenient to use than sequential quorum inserts"},
            {"input_format_null_as_default", false, true, "Allow to insert NULL as default for input formats by default"},
            {"optimize_on_insert", false, true, "Enable data optimization on INSERT by default for better user experience"},
            {"use_compact_format_in_distributed_parts_names", false, true, "Use compact format for async INSERT into Distributed tables by default"}
        });
        addSettingsChanges(settings_changes_history, "20.10",
        {
            {"format_regexp_escaping_rule", "Escaped", "Raw", "Use Raw as default escaping rule for Regexp format to male the behaviour more like to what users expect"}
        });
        addSettingsChanges(settings_changes_history, "20.7",
        {
            {"show_table_uuid_in_table_create_query_if_not_nil", true, false, "Stop showing  UID of the table in its CREATE query for Engine=Atomic"}
        });
        addSettingsChanges(settings_changes_history, "20.5",
        {
            {"input_format_with_names_use_header", false, true, "Enable using header with names for formats with WithNames/WithNamesAndTypes suffixes"},
            {"allow_suspicious_codecs", true, false, "Don't allow to specify meaningless compression codecs"}
        });
        addSettingsChanges(settings_changes_history, "20.4",
        {
            {"validate_polygons", false, true, "Throw exception if polygon is invalid in function pointInPolygon by default instead of returning possibly wrong results"}
        });
        addSettingsChanges(settings_changes_history, "19.18",
        {
            {"enable_scalar_subquery_optimization", false, true, "Prevent scalar subqueries from (de)serializing large scalar values and possibly avoid running the same subquery more than once"}
        });
        addSettingsChanges(settings_changes_history, "19.14",
        {
            {"any_join_distinct_right_table_keys", true, false, "Disable ANY RIGHT and ANY FULL JOINs by default to avoid inconsistency"}
        });
        addSettingsChanges(settings_changes_history, "19.12",
        {
            {"input_format_defaults_for_omitted_fields", false, true, "Enable calculation of complex default expressions for omitted fields for some input formats, because it should be the expected behaviour"}
        });
        addSettingsChanges(settings_changes_history, "19.5",
        {
            {"max_partitions_per_insert_block", 0, 100, "Add a limit for the number of partitions in one block"}
        });
        addSettingsChanges(settings_changes_history, "18.12.17",
        {
            {"enable_optimize_predicate_expression", 0, 1, "Optimize predicates to subqueries by default"}
        });
    });
    return settings_changes_history;
}

const VersionToSettingsChangesMap & getMergeTreeSettingsChangesHistory()
{
    static VersionToSettingsChangesMap merge_tree_settings_changes_history;
    static std::once_flag initialized_flag;
    std::call_once(initialized_flag, [&]
    {
        addSettingsChanges(merge_tree_settings_changes_history, "25.7",
        {

        });
        addSettingsChanges(merge_tree_settings_changes_history, "25.6",
        {
            /// RELEASE CLOSED
            {"cache_populated_by_fetch_filename_regexp", "", "", "New setting"},
            {"allow_coalescing_columns_in_partition_or_order_key", false, false, "New setting to allow coalescing of partition or sorting key columns."},
            /// RELEASE CLOSED
        });
        addSettingsChanges(merge_tree_settings_changes_history, "25.5",
        {
            /// Release closed. Please use 25.6
            {"shared_merge_tree_enable_coordinated_merges", false, false, "New setting"},
            {"shared_merge_tree_merge_coordinator_merges_prepare_count", 100, 100, "New setting"},
            {"shared_merge_tree_merge_coordinator_fetch_fresh_metadata_period_ms", 10000, 10000, "New setting"},
            {"shared_merge_tree_merge_coordinator_max_merge_request_size", 20, 20, "New setting"},
            {"shared_merge_tree_merge_coordinator_election_check_period_ms", 30000, 30000, "New setting"},
            {"shared_merge_tree_merge_coordinator_min_period_ms", 1, 1, "New setting"},
            {"shared_merge_tree_merge_coordinator_max_period_ms", 10000, 10000, "New setting"},
            {"shared_merge_tree_merge_coordinator_factor", 2, 2, "New setting"},
            {"shared_merge_tree_merge_worker_fast_timeout_ms", 100, 100, "New setting"},
            {"shared_merge_tree_merge_worker_regular_timeout_ms", 10000, 10000, "New setting"},
            {"apply_patches_on_merge", true, true, "New setting"},
            {"remove_unused_patch_parts", true, true, "New setting"},
            {"write_marks_for_substreams_in_compact_parts", false, false, "New setting"},
            /// Release closed. Please use 25.6
        });
        addSettingsChanges(merge_tree_settings_changes_history, "25.4",
        {
            /// Release closed. Please use 25.5
            {"max_postpone_time_for_failed_replicated_fetches_ms", 0, 1ULL * 60 * 1000, "Added new setting to enable postponing fetch tasks in the replication queue."},
            {"max_postpone_time_for_failed_replicated_merges_ms", 0, 1ULL * 60 * 1000, "Added new setting to enable postponing merge tasks in the replication queue."},
            {"max_postpone_time_for_failed_replicated_tasks_ms", 0, 5ULL * 60 * 1000, "Added new setting to enable postponing tasks in the replication queue."},
            {"default_compression_codec", "", "", "New setting"},
            {"refresh_parts_interval", 0, 0, "A new setting"},
            {"max_merge_delayed_streams_for_parallel_write", 40, 40, "New setting"},
            {"allow_summing_columns_in_partition_or_order_key", true, false, "New setting to allow summing of partition or sorting key columns"},
            /// Release closed. Please use 25.5
        });
        addSettingsChanges(merge_tree_settings_changes_history, "25.3",
        {
            /// Release closed. Please use 25.4
            {"shared_merge_tree_enable_keeper_parts_extra_data", false, false, "New setting"},
            {"zero_copy_merge_mutation_min_parts_size_sleep_no_scale_before_lock", 0, 0, "New setting"},
            {"enable_replacing_merge_with_cleanup_for_min_age_to_force_merge", false, false, "New setting to allow automatic cleanup merges for ReplacingMergeTree"},
            /// Release closed. Please use 25.4
        });
        addSettingsChanges(merge_tree_settings_changes_history, "25.2",
        {
            /// Release closed. Please use 25.3
            {"shared_merge_tree_initial_parts_update_backoff_ms", 50, 50, "New setting"},
            {"shared_merge_tree_max_parts_update_backoff_ms", 5000, 5000, "New setting"},
            {"shared_merge_tree_interserver_http_connection_timeout_ms", 100, 100, "New setting"},
            {"columns_and_secondary_indices_sizes_lazy_calculation", true, true, "New setting to calculate columns and indices sizes lazily"},
            {"table_disk", false, false, "New setting"},
            {"allow_reduce_blocking_parts_task", false, true, "Now SMT will remove stale blocking parts from ZooKeeper by default"},
            {"shared_merge_tree_max_suspicious_broken_parts", 0, 0, "Max broken parts for SMT, if more - deny automatic detach"},
            {"shared_merge_tree_max_suspicious_broken_parts_bytes", 0, 0, "Max size of all broken parts for SMT, if more - deny automatic detach"},
            /// Release closed. Please use 25.3
        });
        addSettingsChanges(merge_tree_settings_changes_history, "25.1",
        {
            /// Release closed. Please use 25.2
            {"shared_merge_tree_try_fetch_part_in_memory_data_from_replicas", false, false, "New setting to fetch parts data from other replicas"},
            {"enable_max_bytes_limit_for_min_age_to_force_merge", false, false, "Added new setting to limit max bytes for min_age_to_force_merge."},
            {"enable_max_bytes_limit_for_min_age_to_force_merge", false, false, "New setting"},
            {"add_minmax_index_for_numeric_columns", false, false, "New setting"},
            {"add_minmax_index_for_string_columns", false, false, "New setting"},
            {"materialize_skip_indexes_on_merge", true, true, "New setting"},
            {"merge_max_bytes_to_prewarm_cache", 1ULL * 1024 * 1024 * 1024, 1ULL * 1024 * 1024 * 1024, "Cloud sync"},
            {"merge_total_max_bytes_to_prewarm_cache", 15ULL * 1024 * 1024 * 1024, 15ULL * 1024 * 1024 * 1024, "Cloud sync"},
            {"reduce_blocking_parts_sleep_ms", 5000, 5000, "Cloud sync"},
            {"number_of_partitions_to_consider_for_merge", 10, 10, "Cloud sync"},
            {"shared_merge_tree_enable_outdated_parts_check", true, true, "Cloud sync"},
            {"shared_merge_tree_max_parts_update_leaders_in_total", 6, 6, "Cloud sync"},
            {"shared_merge_tree_max_parts_update_leaders_per_az", 2, 2, "Cloud sync"},
            {"shared_merge_tree_leader_update_period_seconds", 30, 30, "Cloud sync"},
            {"shared_merge_tree_leader_update_period_random_add_seconds", 10, 10, "Cloud sync"},
            {"shared_merge_tree_read_virtual_parts_from_leader", true, true, "Cloud sync"},
            {"shared_merge_tree_interserver_http_timeout_ms", 10000, 10000, "Cloud sync"},
            {"shared_merge_tree_max_replicas_for_parts_deletion", 10, 10, "Cloud sync"},
            {"shared_merge_tree_max_replicas_to_merge_parts_for_each_parts_range", 5, 5, "Cloud sync"},
            {"shared_merge_tree_use_outdated_parts_compact_format", false, false, "Cloud sync"},
            {"shared_merge_tree_memo_ids_remove_timeout_seconds", 1800, 1800, "Cloud sync"},
            {"shared_merge_tree_idle_parts_update_seconds", 3600, 3600, "Cloud sync"},
            {"shared_merge_tree_max_outdated_parts_to_process_at_once", 1000, 1000, "Cloud sync"},
            {"shared_merge_tree_postpone_next_merge_for_locally_merged_parts_rows_threshold", 1000000, 1000000, "Cloud sync"},
            {"shared_merge_tree_postpone_next_merge_for_locally_merged_parts_ms", 0, 0, "Cloud sync"},
            {"shared_merge_tree_range_for_merge_window_size", 10, 10, "Cloud sync"},
            {"shared_merge_tree_use_too_many_parts_count_from_virtual_parts", 0, 0, "Cloud sync"},
            {"shared_merge_tree_create_per_replica_metadata_nodes", true, true, "Cloud sync"},
            {"shared_merge_tree_use_metadata_hints_cache", true, true, "Cloud sync"},
            {"notify_newest_block_number", false, false, "Cloud sync"},
            {"allow_reduce_blocking_parts_task", false, false, "Cloud sync"},
            /// Release closed. Please use 25.2
        });
        addSettingsChanges(merge_tree_settings_changes_history, "24.12",
        {
            /// Release closed. Please use 25.1
            {"enforce_index_structure_match_on_partition_manipulation", true, false, "New setting"},
            {"use_primary_key_cache", false, false, "New setting"},
            {"prewarm_primary_key_cache", false, false, "New setting"},
            {"min_bytes_to_prewarm_caches", 0, 0, "New setting"},
            {"allow_experimental_reverse_key", false, false, "New setting"},
            /// Release closed. Please use 25.1
        });
        addSettingsChanges(merge_tree_settings_changes_history, "24.11",
        {
        });
        addSettingsChanges(merge_tree_settings_changes_history, "24.10",
        {
        });
        addSettingsChanges(merge_tree_settings_changes_history, "24.9",
        {
        });
        addSettingsChanges(merge_tree_settings_changes_history, "24.8",
        {
            {"deduplicate_merge_projection_mode", "ignore", "throw", "Do not allow to create inconsistent projection"}
        });
    });

    return merge_tree_settings_changes_history;
}

}<|MERGE_RESOLUTION|>--- conflicted
+++ resolved
@@ -75,12 +75,9 @@
         });
         addSettingsChanges(settings_changes_history, "25.6",
         {
-<<<<<<< HEAD
             {"parallel_distributed_insert_select", 0, 2, "Enable parallel distributed insert select by default"},
 
-=======
             /// RELEASE CLOSED
->>>>>>> b85643af
             {"output_format_native_use_flattened_dynamic_and_json_serialization", false, false, "Add flattened Dynamic/JSON serializations to Native format"},
             {"cast_string_to_date_time_mode", "basic", "basic", "Allow to use different DateTime parsing mode in String to DateTime cast"},
             {"parallel_replicas_connect_timeout_ms", 1000, 300, "Separate connection timeout for parallel replicas queries"},
