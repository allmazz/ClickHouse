#include <Core/SettingsChangesHistory.h>

#include <Core/SettingsEnums.h>

#include <Common/Exception.h>

namespace DB
{

namespace ErrorCodes
{
    extern const int LOGICAL_ERROR;
}

static void addSettingsChanges(
    VersionToSettingsChangesMap & settings_changes_history,
    std::string_view version,
    SettingsChangesHistory::SettingsChanges && changes)
{
    /// Forbid duplicate versions
    auto [_, inserted] = settings_changes_history.emplace(ClickHouseVersion(version), std::move(changes));
    if (!inserted)
        throw Exception{ErrorCodes::LOGICAL_ERROR, "Detected duplicate version '{}'", ClickHouseVersion(version).toString()};
}

const VersionToSettingsChangesMap & getSettingsChangesHistory()
{
    static VersionToSettingsChangesMap settings_changes_history;
    static std::once_flag initialized_flag;
    std::call_once(initialized_flag, [&]
    {
        // clang-format off
        /// History of settings changes that controls some backward incompatible changes
        /// across all ClickHouse versions. It maps ClickHouse version to settings changes that were done
        /// in this version. This history contains both changes to existing settings and newly added settings.
        /// Settings changes is a vector of structs
        ///     {setting_name, previous_value, new_value, reason}.
        /// For newly added setting choose the most appropriate previous_value (for example, if new setting
        /// controls new feature and it's 'true' by default, use 'false' as previous_value).
        /// It's used to implement `compatibility` setting (see https://github.com/ClickHouse/ClickHouse/issues/35972)
        /// Note: please check if the key already exists to prevent duplicate entries.
        addSettingsChanges(settings_changes_history, "25.8",
        {
            {"optimize_rewrite_regexp_functions", false, true, "A new setting"},
            {"max_joined_block_size_bytes", 0, 4 * 1024 * 1024, "New setting"},
            {"azure_max_single_part_upload_size", 100 * 1024 * 1024, 32 * 1024 * 1024, "Align with S3"},
            {"azure_max_redirects", 10, 10, "New setting"},
            {"azure_max_get_rps", 0, 0, "New setting"},
            {"azure_max_get_burst", 0, 0, "New setting"},
            {"azure_max_put_rps", 0, 0, "New setting"},
            {"azure_max_put_burst", 0, 0, "New setting"},
            {"azure_use_adaptive_timeouts", true, true, "New setting"},
            {"azure_request_timeout_ms", 30000, 30000, "New setting"},
            {"azure_connect_timeout_ms", 1000, 1000, "New setting"},
            {"azure_sdk_use_native_client", false, true, "New setting"},
<<<<<<< HEAD
            {"analyzer_compatibility_allow_compound_identifiers_in_unflatten_nested", false, true, "New setting."},
=======
            {"distributed_cache_connect_backoff_min_ms", 0, 0, "New setting"},
            {"distributed_cache_connect_backoff_max_ms", 50, 50, "New setting"},
            {"distributed_cache_read_request_max_tries", 20, 10, "Changed setting value"},
            {"distributed_cache_connect_max_tries", 20, 5, "Changed setting value"},
>>>>>>> ff352c24
            {"opentelemetry_trace_cpu_scheduling", false, false, "New setting to trace `cpu_slot_preemption` feature."},
            {"enable_add_distinct_to_in_subqueries", false, false, "New setting to reduce the size of temporary tables transferred for distributed IN subqueries."},
            {"vector_search_with_rescoring", true, false, "New setting."},
            {"delta_lake_enable_expression_visitor_logging", false, false, "New setting"},
            {"write_full_path_in_iceberg_metadata", false, false, "New setting."},
            {"output_format_orc_compression_block_size", 65536, 262144, "New setting"},
            {"query_condition_cache_selectivity_threshold", 1.0, 1.0, "New setting."},
            {"delta_lake_throw_on_engine_predicate_error", false, false, "New setting"},
            {"delta_lake_enable_engine_predicate", true, true, "New setting"},
            {"backup_restore_s3_retry_initial_backoff_ms", 25, 25, "New setting"},
            {"backup_restore_s3_retry_max_backoff_ms", 5000, 5000, "New setting"},
            {"backup_restore_s3_retry_jitter_factor", 0.0, 0.1, "New setting"},
            {"vector_search_index_fetch_multiplier", 1.0, 1.0, "Alias for setting 'vector_search_postfilter_multiplier'"},
            {"backup_slow_all_threads_after_retryable_s3_error", true, true, "New setting"},
            {"use_roaring_bitmap_iceberg_positional_deletes", false, false, "New setting"},
            {"iceberg_metadata_compression_method", "", "", "New setting"},
            {"allow_experimental_correlated_subqueries", false, true, "Mark correlated subqueries support as Beta."},
            {"enable_producing_buckets_out_of_order_in_aggregation", false, true, "New setting"},
        });
        addSettingsChanges(settings_changes_history, "25.7",
        {
            /// RELEASE CLOSED
            {"correlated_subqueries_substitute_equivalent_expressions", false, true, "New setting to correlated subquery planning optimization."},
            {"function_date_trunc_return_type_behavior", 0, 0, "Add new setting to preserve old behaviour of dateTrunc function"},
            {"output_format_parquet_geometadata", false, true, "A new setting to allow to write information about geo columns in parquet metadata and encode columns in WKB format."},
            {"cluster_function_process_archive_on_multiple_nodes", false, true, "New setting"},
            {"enable_vector_similarity_index", false, false, "Added an alias for setting `allow_experimental_vector_similarity_index`"},
            {"distributed_plan_max_rows_to_broadcast", 20000, 20000, "New experimental setting."},
            {"output_format_json_map_as_array_of_tuples", false, false, "New setting"},
            {"input_format_json_map_as_array_of_tuples", false, false, "New setting"},
            {"parallel_distributed_insert_select", 0, 2, "Enable parallel distributed insert select by default"},
            {"write_through_distributed_cache_buffer_size", 0, 0, "New cloud setting"},
            {"min_joined_block_size_rows", 0, DEFAULT_BLOCK_SIZE, "New setting."},
            {"table_engine_read_through_distributed_cache", false, false, "New setting"},
            {"distributed_cache_alignment", 0, 0, "Rename of distributed_cache_read_alignment"},
            {"enable_scopes_for_with_statement", true, true, "New setting for backward compatibility with the old analyzer."},
            {"output_format_parquet_enum_as_byte_array", false, false, "Write enum using parquet physical type: BYTE_ARRAY and logical type: ENUM"},
            {"distributed_plan_force_shuffle_aggregation", 0, 0, "New experimental setting"},
            {"allow_experimental_insert_into_iceberg", false, false, "New setting."},
            /// RELEASE CLOSED
        });
        addSettingsChanges(settings_changes_history, "25.6",
        {
            /// RELEASE CLOSED
            {"output_format_native_use_flattened_dynamic_and_json_serialization", false, false, "Add flattened Dynamic/JSON serializations to Native format"},
            {"cast_string_to_date_time_mode", "basic", "basic", "Allow to use different DateTime parsing mode in String to DateTime cast"},
            {"parallel_replicas_connect_timeout_ms", 1000, 300, "Separate connection timeout for parallel replicas queries"},
            {"use_iceberg_partition_pruning", false, true, "Enable Iceberg partition pruning by default."},
            {"distributed_cache_credentials_refresh_period_seconds", 5, 5, "New private setting"},
            {"enable_shared_storage_snapshot_in_query", false, false, "A new setting to share storage snapshot in query"},
            {"merge_tree_storage_snapshot_sleep_ms", 0, 0, "A new setting to debug storage snapshot consistency in query"},
            {"enable_job_stack_trace", false, false, "The setting was disabled by default to avoid performance overhead."},
            {"use_legacy_to_time", true, true, "New setting. Allows for user to use the old function logic for toTime, which works as toTimeWithFixedDate."},
            {"allow_experimental_time_time64_type", false, false, "New settings. Allows to use a new experimental Time and Time64 data types."},
            {"enable_time_time64_type", false, false, "New settings. Allows to use a new experimental Time and Time64 data types."},
            {"optimize_use_projection_filtering", false, true, "New setting"},
            {"input_format_parquet_enable_json_parsing", false, true, "When reading Parquet files, parse JSON columns as ClickHouse JSON Column."},
            {"use_skip_indexes_if_final", 0, 1, "Change in default value of setting"},
            {"use_skip_indexes_if_final_exact_mode", 0, 1, "Change in default value of setting"},
            {"allow_experimental_time_series_aggregate_functions", false, false, "New setting to enable experimental timeSeries* aggregate functions."},
            {"min_outstreams_per_resize_after_split", 0, 24, "New setting."},
            {"count_matches_stop_at_empty_match", true, false, "New setting."},
            {"enable_parallel_blocks_marshalling", "false", "true", "A new setting"},
            {"format_schema_source", "file", "file", "New setting"},
            {"format_schema_message_name", "", "", "New setting"},
            {"enable_scopes_for_with_statement", true, true, "New setting for backward compatibility with the old analyzer."},
            {"backup_slow_all_threads_after_retryable_s3_error", true, true, "New setting"},
            /// RELEASE CLOSED
        });
        addSettingsChanges(settings_changes_history, "25.5",
        {
            /// Release closed. Please use 25.6
            {"geotoh3_argument_order", "lon_lat", "lat_lon", "A new setting for legacy behaviour to set lon and lat argument order"},
            {"secondary_indices_enable_bulk_filtering", false, true, "A new algorithm for filtering by data skipping indices"},
            {"implicit_table_at_top_level", "", "", "A new setting, used in clickhouse-local"},
            {"use_skip_indexes_if_final_exact_mode", 0, 0, "This setting was introduced to help FINAL query return correct results with skip indexes"},
            {"parsedatetime_e_requires_space_padding", true, false, "Improved compatibility with MySQL DATE_FORMAT/STR_TO_DATE"},
            {"formatdatetime_e_with_space_padding", true, false, "Improved compatibility with MySQL DATE_FORMAT/STR_TO_DATE"},
            {"input_format_max_block_size_bytes", 0, 0, "New setting to limit bytes size if blocks created by input format"},
            {"parallel_replicas_insert_select_local_pipeline", false, true, "Use local pipeline during distributed INSERT SELECT with parallel replicas. Currently disabled due to performance issues"},
            {"page_cache_block_size", 1048576, 1048576, "Made this setting adjustable on a per-query level."},
            {"page_cache_lookahead_blocks", 16, 16, "Made this setting adjustable on a per-query level."},
            {"output_format_pretty_glue_chunks", "0", "auto", "A new setting to make Pretty formats prettier."},
            {"distributed_cache_read_only_from_current_az", true, true, "New setting"},
            {"parallel_hash_join_threshold", 0, 100'000, "New setting"},
            {"max_limit_for_ann_queries", 1'000, 0, "Obsolete setting"},
            {"max_limit_for_vector_search_queries", 1'000, 1'000, "New setting"},
            {"min_os_cpu_wait_time_ratio_to_throw", 0, 0, "Setting values were changed and backported to 25.4"},
            {"max_os_cpu_wait_time_ratio_to_throw", 0, 0, "Setting values were changed and backported to 25.4"},
            {"make_distributed_plan", 0, 0, "New experimental setting."},
            {"distributed_plan_execute_locally", 0, 0, "New experimental setting."},
            {"distributed_plan_default_shuffle_join_bucket_count", 8, 8, "New experimental setting."},
            {"distributed_plan_default_reader_bucket_count", 8, 8, "New experimental setting."},
            {"distributed_plan_optimize_exchanges", true, true, "New experimental setting."},
            {"distributed_plan_force_exchange_kind", "", "", "New experimental setting."},
            {"update_sequential_consistency", true, true, "A new setting"},
            {"update_parallel_mode", "auto", "auto", "A new setting"},
            {"lightweight_delete_mode", "alter_update", "alter_update", "A new setting"},
            {"alter_update_mode", "heavy", "heavy", "A new setting"},
            {"apply_patch_parts", true, true, "A new setting"},
            {"allow_experimental_lightweight_update", false, false, "A new setting"},
            {"allow_experimental_delta_kernel_rs", false, true, "New setting"},
            {"allow_experimental_database_hms_catalog", false, false, "Allow experimental database engine DataLakeCatalog with catalog_type = 'hive'"},
            {"vector_search_filter_strategy", "auto", "auto", "New setting"},
            {"vector_search_postfilter_multiplier", 1.0, 1.0, "New setting"},
            {"compile_expressions", false, true, "We believe that the LLVM infrastructure behind the JIT compiler is stable enough to enable this setting by default."},
            {"input_format_parquet_bloom_filter_push_down", false, true, "When reading Parquet files, skip whole row groups based on the WHERE/PREWHERE expressions and bloom filter in the Parquet metadata."},
            {"input_format_parquet_allow_geoparquet_parser", false, true, "A new setting to use geo columns in parquet file"},
            {"enable_url_encoding", true, false, "Changed existing setting's default value"},
            {"s3_slow_all_threads_after_network_error", false, true, "New setting"},
            {"enable_scopes_for_with_statement", true, true, "New setting for backward compatibility with the old analyzer."},
            /// Release closed. Please use 25.6
        });
        addSettingsChanges(settings_changes_history, "25.4",
        {
            /// Release closed. Please use 25.5
            {"use_query_condition_cache", false, true, "A new optimization"},
            {"allow_materialized_view_with_bad_select", true, false, "Don't allow creating MVs referencing nonexistent columns or tables"},
            {"query_plan_optimize_lazy_materialization", false, true, "Added new setting to use query plan for lazy materialization optimisation"},
            {"query_plan_max_limit_for_lazy_materialization", 10, 10, "Added new setting to control maximum limit value that allows to use query plan for lazy materialization optimisation. If zero, there is no limit"},
            {"query_plan_convert_join_to_in", false, false, "New setting"},
            {"enable_hdfs_pread", true, true, "New setting."},
            {"low_priority_query_wait_time_ms", 1000, 1000, "New setting."},
            {"allow_experimental_correlated_subqueries", false, false, "Added new setting to allow correlated subqueries execution."},
            {"serialize_query_plan", false, false, "NewSetting"},
            {"allow_experimental_shared_set_join", 0, 1, "A setting for ClickHouse Cloud to enable SharedSet and SharedJoin"},
            {"allow_special_bool_values_inside_variant", true, false, "Don't allow special bool values during Variant type parsing"},
            {"cast_string_to_variant_use_inference", true, true, "New setting to enable/disable types inference during CAST from String to Variant"},
            {"distributed_cache_read_request_max_tries", 20, 20, "New setting"},
            {"query_condition_cache_store_conditions_as_plaintext", false, false, "New setting"},
            {"min_os_cpu_wait_time_ratio_to_throw", 0, 0, "New setting"},
            {"max_os_cpu_wait_time_ratio_to_throw", 0, 0, "New setting"},
            {"query_plan_merge_filter_into_join_condition", false, true, "Added new setting to merge filter into join condition"},
            {"use_local_cache_for_remote_storage", true, false, "Obsolete setting."},
            {"iceberg_timestamp_ms", 0, 0, "New setting."},
            {"iceberg_snapshot_id", 0, 0, "New setting."},
            {"use_iceberg_metadata_files_cache", true, true, "New setting"},
            {"query_plan_join_shard_by_pk_ranges", false, false, "New setting"},
            {"parallel_replicas_insert_select_local_pipeline", false, false, "Use local pipeline during distributed INSERT SELECT with parallel replicas. Currently disabled due to performance issues"},
            {"parallel_hash_join_threshold", 0, 0, "New setting"},
            {"function_date_trunc_return_type_behavior", 1, 0, "Change the result type for dateTrunc function for DateTime64/Date32 arguments to DateTime64/Date32 regardless of time unit to get correct result for negative values"},
            {"enable_scopes_for_with_statement", true, true, "New setting for backward compatibility with the old analyzer."},
            /// Release closed. Please use 25.5
        });
        addSettingsChanges(settings_changes_history, "25.3",
        {
            /// Release closed. Please use 25.4
            {"enable_json_type", false, true, "JSON data type is production-ready"},
            {"enable_dynamic_type", false, true, "Dynamic data type is production-ready"},
            {"enable_variant_type", false, true, "Variant data type is production-ready"},
            {"allow_experimental_json_type", false, true, "JSON data type is production-ready"},
            {"allow_experimental_dynamic_type", false, true, "Dynamic data type is production-ready"},
            {"allow_experimental_variant_type", false, true, "Variant data type is production-ready"},
            {"allow_experimental_database_unity_catalog", false, false, "Allow experimental database engine DataLakeCatalog with catalog_type = 'unity'"},
            {"allow_experimental_database_glue_catalog", false, false, "Allow experimental database engine DataLakeCatalog with catalog_type = 'glue'"},
            {"use_page_cache_with_distributed_cache", false, false, "New setting"},
            {"use_query_condition_cache", false, false, "New setting."},
            {"parallel_replicas_for_cluster_engines", false, true, "New setting."},
            {"parallel_hash_join_threshold", 0, 0, "New setting"},
            /// Release closed. Please use 25.4
        });
        addSettingsChanges(settings_changes_history, "25.2",
        {
            /// Release closed. Please use 25.3
            {"schema_inference_make_json_columns_nullable", false, false, "Allow to infer Nullable(JSON) during schema inference"},
            {"query_plan_use_new_logical_join_step", false, true, "Enable new step"},
            {"postgresql_fault_injection_probability", 0., 0., "New setting"},
            {"apply_settings_from_server", false, true, "Client-side code (e.g. INSERT input parsing and query output formatting) will use the same settings as the server, including settings from server config."},
            {"merge_tree_use_deserialization_prefixes_cache", true, true, "A new setting to control the usage of deserialization prefixes cache in MergeTree"},
            {"merge_tree_use_prefixes_deserialization_thread_pool", true, true, "A new setting controlling the usage of the thread pool for parallel prefixes deserialization in MergeTree"},
            {"optimize_and_compare_chain", false, true, "A new setting"},
            {"enable_adaptive_memory_spill_scheduler", false, false, "New setting. Enable spill memory data into external storage adaptively."},
            {"output_format_parquet_write_bloom_filter", false, true, "Added support for writing Parquet bloom filters."},
            {"output_format_parquet_bloom_filter_bits_per_value", 10.5, 10.5, "New setting."},
            {"output_format_parquet_bloom_filter_flush_threshold_bytes", 128 * 1024 * 1024, 128 * 1024 * 1024, "New setting."},
            {"output_format_pretty_max_rows", 10000, 1000, "It is better for usability - less amount to scroll."},
            {"restore_replicated_merge_tree_to_shared_merge_tree", false, false, "New setting."},
            {"parallel_replicas_only_with_analyzer", true, true, "Parallel replicas is supported only with analyzer enabled"},
            {"s3_allow_multipart_copy", true, true, "New setting."},
        });
        addSettingsChanges(settings_changes_history, "25.1",
        {
            /// Release closed. Please use 25.2
            {"allow_not_comparable_types_in_order_by", true, false, "Don't allow not comparable types in order by by default"},
            {"allow_not_comparable_types_in_comparison_functions", true, false, "Don't allow not comparable types in comparison functions by default"},
            {"output_format_json_pretty_print", false, true, "Print values in a pretty format in JSON output format by default"},
            {"allow_experimental_ts_to_grid_aggregate_function", false, false, "Cloud only"},
            {"formatdatetime_f_prints_scale_number_of_digits", true, false, "New setting."},
            {"distributed_cache_connect_max_tries", 20, 20, "Cloud only"},
            {"query_plan_use_new_logical_join_step", false, false, "New join step, internal change"},
            {"distributed_cache_min_bytes_for_seek", 0, 0, "New private setting."},
            {"use_iceberg_partition_pruning", false, false, "New setting for Iceberg partition pruning."},
            {"max_bytes_ratio_before_external_group_by", 0.0, 0.5, "Enable automatic spilling to disk by default."},
            {"max_bytes_ratio_before_external_sort", 0.0, 0.5, "Enable automatic spilling to disk by default."},
            {"min_external_sort_block_bytes", 0., 100_MiB, "New setting."},
            {"s3queue_migrate_old_metadata_to_buckets", false, false, "New setting."},
            {"distributed_cache_pool_behaviour_on_limit", "allocate_bypassing_pool", "wait", "Cloud only"},
            {"use_hive_partitioning", false, true, "Enabled the setting by default."},
            {"query_plan_try_use_vector_search", false, true, "New setting."},
            {"short_circuit_function_evaluation_for_nulls", false, true, "Allow to execute functions with Nullable arguments only on rows with non-NULL values in all arguments"},
            {"short_circuit_function_evaluation_for_nulls_threshold", 1.0, 1.0, "Ratio threshold of NULL values to execute functions with Nullable arguments only on rows with non-NULL values in all arguments. Applies when setting short_circuit_function_evaluation_for_nulls is enabled."},
            {"output_format_orc_writer_time_zone_name", "GMT", "GMT", "The time zone name for ORC writer, the default ORC writer's time zone is GMT."},
            {"output_format_pretty_highlight_trailing_spaces", false, true, "A new setting."},
            {"allow_experimental_bfloat16_type", false, true, "Add new BFloat16 type"},
            {"allow_push_predicate_ast_for_distributed_subqueries", false, true, "A new setting"},
            {"output_format_pretty_squash_consecutive_ms", 0, 50, "Add new setting"},
            {"output_format_pretty_squash_max_wait_ms", 0, 1000, "Add new setting"},
            {"output_format_pretty_max_column_name_width_cut_to", 0, 24, "A new setting"},
            {"output_format_pretty_max_column_name_width_min_chars_to_cut", 0, 4, "A new setting"},
            {"output_format_pretty_multiline_fields", false, true, "A new setting"},
            {"output_format_pretty_fallback_to_vertical", false, true, "A new setting"},
            {"output_format_pretty_fallback_to_vertical_max_rows_per_chunk", 0, 100, "A new setting"},
            {"output_format_pretty_fallback_to_vertical_min_columns", 0, 5, "A new setting"},
            {"output_format_pretty_fallback_to_vertical_min_table_width", 0, 250, "A new setting"},
            {"merge_table_max_tables_to_look_for_schema_inference", 1, 1000, "A new setting"},
            {"max_autoincrement_series", 1000, 1000, "A new setting"},
            {"validate_enum_literals_in_operators", false, false, "A new setting"},
            {"allow_experimental_kusto_dialect", true, false, "A new setting"},
            {"allow_experimental_prql_dialect", true, false, "A new setting"},
            {"h3togeo_lon_lat_result_order", true, false, "A new setting"},
            {"max_parallel_replicas", 1, 1000, "Use up to 1000 parallel replicas by default."},
            {"allow_general_join_planning", false, true, "Allow more general join planning algorithm when hash join algorithm is enabled."},
            {"optimize_extract_common_expressions", false, true, "Optimize WHERE, PREWHERE, ON, HAVING and QUALIFY expressions by extracting common expressions out from disjunction of conjunctions."},
            /// Release closed. Please use 25.2
        });
        addSettingsChanges(settings_changes_history, "24.12",
        {
            /// Release closed. Please use 25.1
            {"allow_experimental_database_iceberg", false, false, "New setting."},
            {"shared_merge_tree_sync_parts_on_partition_operations", 1, 1, "New setting. By default parts are always synchronized"},
            {"query_plan_join_swap_table", "false", "auto", "New setting. Right table was always chosen before."},
            {"max_size_to_preallocate_for_aggregation", 100'000'000, 1'000'000'000'000, "Enable optimisation for bigger tables."},
            {"max_size_to_preallocate_for_joins", 100'000'000, 1'000'000'000'000, "Enable optimisation for bigger tables."},
            {"max_bytes_ratio_before_external_group_by", 0., 0., "New setting."},
            {"optimize_extract_common_expressions", false, false, "Introduce setting to optimize WHERE, PREWHERE, ON, HAVING and QUALIFY expressions by extracting common expressions out from disjunction of conjunctions."},
            {"max_bytes_ratio_before_external_sort", 0., 0., "New setting."},
            {"use_async_executor_for_materialized_views", false, false, "New setting."},
            {"http_response_headers", "", "", "New setting."},
            {"output_format_parquet_datetime_as_uint32", true, false, "Write DateTime as DateTime64(3) instead of UInt32 (these are the two Parquet types closest to DateTime)."},
            {"skip_redundant_aliases_in_udf", false, false, "When enabled, this allows you to use the same user defined function several times for several materialized columns in the same table."},
            {"parallel_replicas_index_analysis_only_on_coordinator", true, true, "Index analysis done only on replica-coordinator and skipped on other replicas. Effective only with enabled parallel_replicas_local_plan"}, // enabling it was moved to 24.10
            {"least_greatest_legacy_null_behavior", true, false, "New setting"},
            {"use_concurrency_control", false, true, "Enable concurrency control by default"},
            {"join_algorithm", "default", "direct,parallel_hash,hash", "'default' was deprecated in favor of explicitly specified join algorithms, also parallel_hash is now preferred over hash"},
            /// Release closed. Please use 25.1
        });
        addSettingsChanges(settings_changes_history, "24.11",
        {
            {"validate_mutation_query", false, true, "New setting to validate mutation queries by default."},
            {"enable_job_stack_trace", false, false, "Enables collecting stack traces from job's scheduling. Disabled by default to avoid performance overhead."},
            {"allow_suspicious_types_in_group_by", true, false, "Don't allow Variant/Dynamic types in GROUP BY by default"},
            {"allow_suspicious_types_in_order_by", true, false, "Don't allow Variant/Dynamic types in ORDER BY by default"},
            {"distributed_cache_discard_connection_if_unread_data", true, true, "New setting"},
            {"filesystem_cache_enable_background_download_for_metadata_files_in_packed_storage", true, true, "New setting"},
            {"filesystem_cache_enable_background_download_during_fetch", true, true, "New setting"},
            {"azure_check_objects_after_upload", false, false, "Check each uploaded object in azure blob storage to be sure that upload was successful"},
            {"backup_restore_keeper_max_retries", 20, 1000, "Should be big enough so the whole operation BACKUP or RESTORE operation won't fail because of a temporary [Zoo]Keeper failure in the middle of it."},
            {"backup_restore_failure_after_host_disconnected_for_seconds", 0, 3600, "New setting."},
            {"backup_restore_keeper_max_retries_while_initializing", 0, 20, "New setting."},
            {"backup_restore_keeper_max_retries_while_handling_error", 0, 20, "New setting."},
            {"backup_restore_finish_timeout_after_error_sec", 0, 180, "New setting."},
            {"query_plan_merge_filters", false, true, "Allow to merge filters in the query plan. This is required to properly support filter-push-down with a new analyzer."},
            {"parallel_replicas_local_plan", false, true, "Use local plan for local replica in a query with parallel replicas"},
            {"merge_tree_use_v1_object_and_dynamic_serialization", true, false, "Add new serialization V2 version for JSON and Dynamic types"},
            {"min_joined_block_size_bytes", 524288, 524288, "New setting."},
            {"allow_experimental_bfloat16_type", false, false, "Add new experimental BFloat16 type"},
            {"filesystem_cache_skip_download_if_exceeds_per_query_cache_write_limit", 1, 1, "Rename of setting skip_download_if_exceeds_query_cache_limit"},
            {"filesystem_cache_prefer_bigger_buffer_size", true, true, "New setting"},
            {"read_in_order_use_virtual_row", false, false, "Use virtual row while reading in order of primary key or its monotonic function fashion. It is useful when searching over multiple parts as only relevant ones are touched."},
            {"s3_skip_empty_files", false, true, "We hope it will provide better UX"},
            {"filesystem_cache_boundary_alignment", 0, 0, "New setting"},
            {"push_external_roles_in_interserver_queries", false, true, "New setting."},
            {"enable_variant_type", false, false, "Add alias to allow_experimental_variant_type"},
            {"enable_dynamic_type", false, false, "Add alias to allow_experimental_dynamic_type"},
            {"enable_json_type", false, false, "Add alias to allow_experimental_json_type"},
        });
        addSettingsChanges(settings_changes_history, "24.10",
        {
            {"query_metric_log_interval", 0, -1, "New setting."},
            {"enforce_strict_identifier_format", false, false, "New setting."},
            {"enable_parsing_to_custom_serialization", false, true, "New setting"},
            {"mongodb_throw_on_unsupported_query", false, true, "New setting."},
            {"enable_parallel_replicas", false, false, "Parallel replicas with read tasks became the Beta tier feature."},
            {"parallel_replicas_mode", "read_tasks", "read_tasks", "This setting was introduced as a part of making parallel replicas feature Beta"},
            {"filesystem_cache_name", "", "", "Filesystem cache name to use for stateless table engines or data lakes"},
            {"restore_replace_external_dictionary_source_to_null", false, false, "New setting."},
            {"show_create_query_identifier_quoting_rule", "when_necessary", "when_necessary", "New setting."},
            {"show_create_query_identifier_quoting_style", "Backticks", "Backticks", "New setting."},
            {"merge_tree_min_read_task_size", 8, 8, "New setting"},
            {"merge_tree_min_rows_for_concurrent_read_for_remote_filesystem", (20 * 8192), 0, "Setting is deprecated"},
            {"merge_tree_min_bytes_for_concurrent_read_for_remote_filesystem", (24 * 10 * 1024 * 1024), 0, "Setting is deprecated"},
            {"implicit_select", false, false, "A new setting."},
            {"output_format_native_write_json_as_string", false, false, "Add new setting to allow write JSON column as single String column in Native format"},
            {"output_format_binary_write_json_as_string", false, false, "Add new setting to write values of JSON type as JSON string in RowBinary output format"},
            {"input_format_binary_read_json_as_string", false, false, "Add new setting to read values of JSON type as JSON string in RowBinary input format"},
            {"min_free_disk_bytes_to_perform_insert", 0, 0, "New setting."},
            {"min_free_disk_ratio_to_perform_insert", 0.0, 0.0, "New setting."},
            {"parallel_replicas_local_plan", false, true, "Use local plan for local replica in a query with parallel replicas"},
            {"enable_named_columns_in_function_tuple", false, false, "Disabled pending usability improvements"},
            {"cloud_mode_database_engine", 1, 1, "A setting for ClickHouse Cloud"},
            {"allow_experimental_shared_set_join", 0, 0, "A setting for ClickHouse Cloud"},
            {"read_through_distributed_cache", 0, 0, "A setting for ClickHouse Cloud"},
            {"write_through_distributed_cache", 0, 0, "A setting for ClickHouse Cloud"},
            {"distributed_cache_throw_on_error", 0, 0, "A setting for ClickHouse Cloud"},
            {"distributed_cache_log_mode", "on_error", "on_error", "A setting for ClickHouse Cloud"},
            {"distributed_cache_fetch_metrics_only_from_current_az", 1, 1, "A setting for ClickHouse Cloud"},
            {"distributed_cache_connect_max_tries", 20, 20, "A setting for ClickHouse Cloud"},
            {"distributed_cache_receive_response_wait_milliseconds", 60000, 60000, "A setting for ClickHouse Cloud"},
            {"distributed_cache_receive_timeout_milliseconds", 10000, 10000, "A setting for ClickHouse Cloud"},
            {"distributed_cache_wait_connection_from_pool_milliseconds", 100, 100, "A setting for ClickHouse Cloud"},
            {"distributed_cache_bypass_connection_pool", 0, 0, "A setting for ClickHouse Cloud"},
            {"distributed_cache_pool_behaviour_on_limit", "allocate_bypassing_pool", "allocate_bypassing_pool", "A setting for ClickHouse Cloud"},
            {"distributed_cache_read_alignment", 0, 0, "A setting for ClickHouse Cloud"},
            {"distributed_cache_max_unacked_inflight_packets", 10, 10, "A setting for ClickHouse Cloud"},
            {"distributed_cache_data_packet_ack_window", 5, 5, "A setting for ClickHouse Cloud"},
            {"input_format_parquet_enable_row_group_prefetch", false, true, "Enable row group prefetching during parquet parsing. Currently, only single-threaded parsing can prefetch."},
            {"input_format_orc_dictionary_as_low_cardinality", false, true, "Treat ORC dictionary encoded columns as LowCardinality columns while reading ORC files"},
            {"allow_experimental_refreshable_materialized_view", false, true, "Not experimental anymore"},
            {"max_parts_to_move", 0, 1000, "New setting"},
            {"hnsw_candidate_list_size_for_search", 64, 256, "New setting. Previously, the value was optionally specified in CREATE INDEX and 64 by default."},
            {"allow_reorder_prewhere_conditions", true, true, "New setting"},
            {"input_format_parquet_bloom_filter_push_down", false, false, "When reading Parquet files, skip whole row groups based on the WHERE/PREWHERE expressions and bloom filter in the Parquet metadata."},
            {"date_time_64_output_format_cut_trailing_zeros_align_to_groups_of_thousands", false, false, "Dynamically trim the trailing zeros of datetime64 values to adjust the output scale to (0, 3, 6), corresponding to 'seconds', 'milliseconds', and 'microseconds'."},
            {"parallel_replicas_index_analysis_only_on_coordinator", false, true, "Index analysis done only on replica-coordinator and skipped on other replicas. Effective only with enabled parallel_replicas_local_plan"},
            {"distributed_cache_discard_connection_if_unread_data", true, true, "New setting"},
            {"azure_check_objects_after_upload", false, false, "Check each uploaded object in azure blob storage to be sure that upload was successful"},
            {"backup_restore_keeper_max_retries", 20, 1000, "Should be big enough so the whole operation BACKUP or RESTORE operation won't fail because of a temporary [Zoo]Keeper failure in the middle of it."},
            {"backup_restore_failure_after_host_disconnected_for_seconds", 0, 3600, "New setting."},
            {"backup_restore_keeper_max_retries_while_initializing", 0, 20, "New setting."},
            {"backup_restore_keeper_max_retries_while_handling_error", 0, 20, "New setting."},
            {"backup_restore_finish_timeout_after_error_sec", 0, 180, "New setting."},
        });
        addSettingsChanges(settings_changes_history, "24.9",
        {
            {"output_format_orc_dictionary_key_size_threshold", 0.0, 0.0, "For a string column in ORC output format, if the number of distinct values is greater than this fraction of the total number of non-null rows, turn off dictionary encoding. Otherwise dictionary encoding is enabled"},
            {"input_format_json_empty_as_default", false, false, "Added new setting to allow to treat empty fields in JSON input as default values."},
            {"input_format_try_infer_variants", false, false, "Try to infer Variant type in text formats when there is more than one possible type for column/array elements"},
            {"join_output_by_rowlist_perkey_rows_threshold", 0, 5, "The lower limit of per-key average rows in the right table to determine whether to output by row list in hash join."},
            {"create_if_not_exists", false, false, "New setting."},
            {"allow_materialized_view_with_bad_select", true, true, "Support (but not enable yet) stricter validation in CREATE MATERIALIZED VIEW"},
            {"parallel_replicas_mark_segment_size", 128, 0, "Value for this setting now determined automatically"},
            {"database_replicated_allow_replicated_engine_arguments", 1, 0, "Don't allow explicit arguments by default"},
            {"database_replicated_allow_explicit_uuid", 1, 0, "Added a new setting to disallow explicitly specifying table UUID"},
            {"parallel_replicas_local_plan", false, false, "Use local plan for local replica in a query with parallel replicas"},
            {"join_to_sort_minimum_perkey_rows", 0, 40, "The lower limit of per-key average rows in the right table to determine whether to rerange the right table by key in left or inner join. This setting ensures that the optimization is not applied for sparse table keys"},
            {"join_to_sort_maximum_table_rows", 0, 10000, "The maximum number of rows in the right table to determine whether to rerange the right table by key in left or inner join"},
            {"allow_experimental_join_right_table_sorting", false, false, "If it is set to true, and the conditions of `join_to_sort_minimum_perkey_rows` and `join_to_sort_maximum_table_rows` are met, rerange the right table by key to improve the performance in left or inner hash join"},
            {"mongodb_throw_on_unsupported_query", false, true, "New setting."},
            {"min_free_disk_bytes_to_perform_insert", 0, 0, "Maintain some free disk space bytes from inserts while still allowing for temporary writing."},
            {"min_free_disk_ratio_to_perform_insert", 0.0, 0.0, "Maintain some free disk space bytes expressed as ratio to total disk space from inserts while still allowing for temporary writing."},
        });
        addSettingsChanges(settings_changes_history, "24.8",
        {
            {"rows_before_aggregation", false, false, "Provide exact value for rows_before_aggregation statistic, represents the number of rows read before aggregation"},
            {"restore_replace_external_table_functions_to_null", false, false, "New setting."},
            {"restore_replace_external_engines_to_null", false, false, "New setting."},
            {"input_format_json_max_depth", 1000000, 1000, "It was unlimited in previous versions, but that was unsafe."},
            {"merge_tree_min_bytes_per_task_for_remote_reading", 4194304, 2097152, "Value is unified with `filesystem_prefetch_min_bytes_for_single_read_task`"},
            {"use_hive_partitioning", false, false, "Allows to use hive partitioning for File, URL, S3, AzureBlobStorage and HDFS engines."},
            {"allow_experimental_kafka_offsets_storage_in_keeper", false, false, "Allow the usage of experimental Kafka storage engine that stores the committed offsets in ClickHouse Keeper"},
            {"allow_archive_path_syntax", true, true, "Added new setting to allow disabling archive path syntax."},
            {"query_cache_tag", "", "", "New setting for labeling query cache settings."},
            {"allow_experimental_time_series_table", false, false, "Added new setting to allow the TimeSeries table engine"},
            {"enable_analyzer", 1, 1, "Added an alias to a setting `allow_experimental_analyzer`."},
            {"optimize_functions_to_subcolumns", false, true, "Enabled settings by default"},
            {"allow_experimental_json_type", false, false, "Add new experimental JSON type"},
            {"use_json_alias_for_old_object_type", true, false, "Use JSON type alias to create new JSON type"},
            {"type_json_skip_duplicated_paths", false, false, "Allow to skip duplicated paths during JSON parsing"},
            {"allow_experimental_vector_similarity_index", false, false, "Added new setting to allow experimental vector similarity indexes"},
            {"input_format_try_infer_datetimes_only_datetime64", true, false, "Allow to infer DateTime instead of DateTime64 in data formats"},
        });
        addSettingsChanges(settings_changes_history, "24.7",
        {
            {"output_format_parquet_write_page_index", false, true, "Add a possibility to write page index into parquet files."},
            {"output_format_binary_encode_types_in_binary_format", false, false, "Added new setting to allow to write type names in binary format in RowBinaryWithNamesAndTypes output format"},
            {"input_format_binary_decode_types_in_binary_format", false, false, "Added new setting to allow to read type names in binary format in RowBinaryWithNamesAndTypes input format"},
            {"output_format_native_encode_types_in_binary_format", false, false, "Added new setting to allow to write type names in binary format in Native output format"},
            {"input_format_native_decode_types_in_binary_format", false, false, "Added new setting to allow to read type names in binary format in Native output format"},
            {"read_in_order_use_buffering", false, true, "Use buffering before merging while reading in order of primary key"},
            {"enable_named_columns_in_function_tuple", false, false, "Generate named tuples in function tuple() when all names are unique and can be treated as unquoted identifiers."},
            {"optimize_trivial_insert_select", true, false, "The optimization does not make sense in many cases."},
            {"dictionary_validate_primary_key_type", false, false, "Validate primary key type for dictionaries. By default id type for simple layouts will be implicitly converted to UInt64."},
            {"collect_hash_table_stats_during_joins", false, true, "New setting."},
            {"max_size_to_preallocate_for_joins", 0, 100'000'000, "New setting."},
            {"input_format_orc_reader_time_zone_name", "GMT", "GMT", "The time zone name for ORC row reader, the default ORC row reader's time zone is GMT."},
            {"database_replicated_allow_heavy_create", true, false, "Long-running DDL queries (CREATE AS SELECT and POPULATE) for Replicated database engine was forbidden"},
            {"query_plan_merge_filters", false, false, "Allow to merge filters in the query plan"},
            {"azure_sdk_max_retries", 10, 10, "Maximum number of retries in azure sdk"},
            {"azure_sdk_retry_initial_backoff_ms", 10, 10, "Minimal backoff between retries in azure sdk"},
            {"azure_sdk_retry_max_backoff_ms", 1000, 1000, "Maximal backoff between retries in azure sdk"},
            {"ignore_on_cluster_for_replicated_named_collections_queries", false, false, "Ignore ON CLUSTER clause for replicated named collections management queries."},
            {"backup_restore_s3_retry_attempts", 1000,1000, "Setting for Aws::Client::RetryStrategy, Aws::Client does retries itself, 0 means no retries. It takes place only for backup/restore."},
            {"postgresql_connection_attempt_timeout", 2, 2, "Allow to control 'connect_timeout' parameter of PostgreSQL connection."},
            {"postgresql_connection_pool_retries", 2, 2, "Allow to control the number of retries in PostgreSQL connection pool."}
        });
        addSettingsChanges(settings_changes_history, "24.6",
        {
            {"materialize_skip_indexes_on_insert", true, true, "Added new setting to allow to disable materialization of skip indexes on insert"},
            {"materialize_statistics_on_insert", true, true, "Added new setting to allow to disable materialization of statistics on insert"},
            {"input_format_parquet_use_native_reader", false, false, "When reading Parquet files, to use native reader instead of arrow reader."},
            {"hdfs_throw_on_zero_files_match", false, false, "Allow to throw an error when ListObjects request cannot match any files in HDFS engine instead of empty query result"},
            {"azure_throw_on_zero_files_match", false, false, "Allow to throw an error when ListObjects request cannot match any files in AzureBlobStorage engine instead of empty query result"},
            {"s3_validate_request_settings", true, true, "Allow to disable S3 request settings validation"},
            {"allow_experimental_full_text_index", false, false, "Enable experimental text index"},
            {"azure_skip_empty_files", false, false, "Allow to skip empty files in azure table engine"},
            {"hdfs_ignore_file_doesnt_exist", false, false, "Allow to return 0 rows when the requested files don't exist instead of throwing an exception in HDFS table engine"},
            {"azure_ignore_file_doesnt_exist", false, false, "Allow to return 0 rows when the requested files don't exist instead of throwing an exception in AzureBlobStorage table engine"},
            {"s3_ignore_file_doesnt_exist", false, false, "Allow to return 0 rows when the requested files don't exist instead of throwing an exception in S3 table engine"},
            {"s3_max_part_number", 10000, 10000, "Maximum part number number for s3 upload part"},
            {"s3_max_single_operation_copy_size", 32 * 1024 * 1024, 32 * 1024 * 1024, "Maximum size for a single copy operation in s3"},
            {"input_format_parquet_max_block_size", 8192, DEFAULT_BLOCK_SIZE, "Increase block size for parquet reader."},
            {"input_format_parquet_prefer_block_bytes", 0, DEFAULT_BLOCK_SIZE * 256, "Average block bytes output by parquet reader."},
            {"enable_blob_storage_log", true, true, "Write information about blob storage operations to system.blob_storage_log table"},
            {"allow_deprecated_snowflake_conversion_functions", true, false, "Disabled deprecated functions snowflakeToDateTime[64] and dateTime[64]ToSnowflake."},
            {"allow_statistic_optimize", false, false, "Old setting which popped up here being renamed."},
            {"allow_experimental_statistic", false, false, "Old setting which popped up here being renamed."},
            {"allow_statistics_optimize", false, false, "The setting was renamed. The previous name is `allow_statistic_optimize`."},
            {"allow_experimental_statistics", false, false, "The setting was renamed. The previous name is `allow_experimental_statistic`."},
            {"enable_vertical_final", false, true, "Enable vertical final by default again after fixing bug"},
            {"parallel_replicas_custom_key_range_lower", 0, 0, "Add settings to control the range filter when using parallel replicas with dynamic shards"},
            {"parallel_replicas_custom_key_range_upper", 0, 0, "Add settings to control the range filter when using parallel replicas with dynamic shards. A value of 0 disables the upper limit"},
            {"output_format_pretty_display_footer_column_names", 0, 1, "Add a setting to display column names in the footer if there are many rows. Threshold value is controlled by output_format_pretty_display_footer_column_names_min_rows."},
            {"output_format_pretty_display_footer_column_names_min_rows", 0, 50, "Add a setting to control the threshold value for setting output_format_pretty_display_footer_column_names_min_rows. Default 50."},
            {"output_format_csv_serialize_tuple_into_separate_columns", true, true, "A new way of how interpret tuples in CSV format was added."},
            {"input_format_csv_deserialize_separate_columns_into_tuple", true, true, "A new way of how interpret tuples in CSV format was added."},
            {"input_format_csv_try_infer_strings_from_quoted_tuples", true, true, "A new way of how interpret tuples in CSV format was added."},
        });
        addSettingsChanges(settings_changes_history, "24.5",
        {
            {"allow_deprecated_error_prone_window_functions", true, false, "Allow usage of deprecated error prone window functions (neighbor, runningAccumulate, runningDifferenceStartingWithFirstValue, runningDifference)"},
            {"allow_experimental_join_condition", false, false, "Support join with inequal conditions which involve columns from both left and right table. e.g. t1.y < t2.y."},
            {"input_format_tsv_crlf_end_of_line", false, false, "Enables reading of CRLF line endings with TSV formats"},
            {"output_format_parquet_use_custom_encoder", false, true, "Enable custom Parquet encoder."},
            {"cross_join_min_rows_to_compress", 0, 10000000, "Minimal count of rows to compress block in CROSS JOIN. Zero value means - disable this threshold. This block is compressed when any of the two thresholds (by rows or by bytes) are reached."},
            {"cross_join_min_bytes_to_compress", 0, 1_GiB, "Minimal size of block to compress in CROSS JOIN. Zero value means - disable this threshold. This block is compressed when any of the two thresholds (by rows or by bytes) are reached."},
            {"http_max_chunk_size", 0, 0, "Internal limitation"},
            {"prefer_external_sort_block_bytes", 0, DEFAULT_BLOCK_SIZE * 256, "Prefer maximum block bytes for external sort, reduce the memory usage during merging."},
            {"input_format_force_null_for_omitted_fields", false, false, "Disable type-defaults for omitted fields when needed"},
            {"cast_string_to_dynamic_use_inference", false, false, "Add setting to allow converting String to Dynamic through parsing"},
            {"allow_experimental_dynamic_type", false, false, "Add new experimental Dynamic type"},
            {"azure_max_blocks_in_multipart_upload", 50000, 50000, "Maximum number of blocks in multipart upload for Azure."},
            {"allow_archive_path_syntax", false, true, "Added new setting to allow disabling archive path syntax."},
        });
        addSettingsChanges(settings_changes_history, "24.4",
        {
            {"input_format_json_throw_on_bad_escape_sequence", true, true, "Allow to save JSON strings with bad escape sequences"},
            {"max_parsing_threads", 0, 0, "Add a separate setting to control number of threads in parallel parsing from files"},
            {"ignore_drop_queries_probability", 0, 0, "Allow to ignore drop queries in server with specified probability for testing purposes"},
            {"lightweight_deletes_sync", 2, 2, "The same as 'mutation_sync', but controls only execution of lightweight deletes"},
            {"query_cache_system_table_handling", "save", "throw", "The query cache no longer caches results of queries against system tables"},
            {"input_format_json_ignore_unnecessary_fields", false, true, "Ignore unnecessary fields and not parse them. Enabling this may not throw exceptions on json strings of invalid format or with duplicated fields"},
            {"input_format_hive_text_allow_variable_number_of_columns", false, true, "Ignore extra columns in Hive Text input (if file has more columns than expected) and treat missing fields in Hive Text input as default values."},
            {"allow_experimental_database_replicated", false, true, "Database engine Replicated is now in Beta stage"},
            {"temporary_data_in_cache_reserve_space_wait_lock_timeout_milliseconds", (10 * 60 * 1000), (10 * 60 * 1000), "Wait time to lock cache for sapce reservation in temporary data in filesystem cache"},
            {"optimize_rewrite_sum_if_to_count_if", false, true, "Only available for the analyzer, where it works correctly"},
            {"azure_allow_parallel_part_upload", "true", "true", "Use multiple threads for azure multipart upload."},
            {"max_recursive_cte_evaluation_depth", DBMS_RECURSIVE_CTE_MAX_EVALUATION_DEPTH, DBMS_RECURSIVE_CTE_MAX_EVALUATION_DEPTH, "Maximum limit on recursive CTE evaluation depth"},
            {"query_plan_convert_outer_join_to_inner_join", false, true, "Allow to convert OUTER JOIN to INNER JOIN if filter after JOIN always filters default values"},
        });
        addSettingsChanges(settings_changes_history, "24.3",
        {
            {"s3_connect_timeout_ms", 1000, 1000, "Introduce new dedicated setting for s3 connection timeout"},
            {"allow_experimental_shared_merge_tree", false, true, "The setting is obsolete"},
            {"use_page_cache_for_disks_without_file_cache", false, false, "Added userspace page cache"},
            {"read_from_page_cache_if_exists_otherwise_bypass_cache", false, false, "Added userspace page cache"},
            {"page_cache_inject_eviction", false, false, "Added userspace page cache"},
            {"default_table_engine", "None", "MergeTree", "Set default table engine to MergeTree for better usability"},
            {"input_format_json_use_string_type_for_ambiguous_paths_in_named_tuples_inference_from_objects", false, false, "Allow to use String type for ambiguous paths during named tuple inference from JSON objects"},
            {"traverse_shadow_remote_data_paths", false, false, "Traverse shadow directory when query system.remote_data_paths."},
            {"throw_if_deduplication_in_dependent_materialized_views_enabled_with_async_insert", false, true, "Deduplication in dependent materialized view cannot work together with async inserts."},
            {"parallel_replicas_allow_in_with_subquery", false, true, "If true, subquery for IN will be executed on every follower replica"},
            {"log_processors_profiles", false, true, "Enable by default"},
            {"function_locate_has_mysql_compatible_argument_order", false, true, "Increase compatibility with MySQL's locate function."},
            {"allow_suspicious_primary_key", true, false, "Forbid suspicious PRIMARY KEY/ORDER BY for MergeTree (i.e. SimpleAggregateFunction)"},
            {"filesystem_cache_reserve_space_wait_lock_timeout_milliseconds", 1000, 1000, "Wait time to lock cache for sapce reservation in filesystem cache"},
            {"max_parser_backtracks", 0, 1000000, "Limiting the complexity of parsing"},
            {"analyzer_compatibility_join_using_top_level_identifier", false, false, "Force to resolve identifier in JOIN USING from projection"},
            {"distributed_insert_skip_read_only_replicas", false, false, "If true, INSERT into Distributed will skip read-only replicas"},
            {"keeper_max_retries", 10, 10, "Max retries for general keeper operations"},
            {"keeper_retry_initial_backoff_ms", 100, 100, "Initial backoff timeout for general keeper operations"},
            {"keeper_retry_max_backoff_ms", 5000, 5000, "Max backoff timeout for general keeper operations"},
            {"s3queue_allow_experimental_sharded_mode", false, false, "Enable experimental sharded mode of S3Queue table engine. It is experimental because it will be rewritten"},
            {"allow_experimental_analyzer", false, true, "Enable analyzer and planner by default."},
            {"merge_tree_read_split_ranges_into_intersecting_and_non_intersecting_injection_probability", 0.0, 0.0, "For testing of `PartsSplitter` - split read ranges into intersecting and non intersecting every time you read from MergeTree with the specified probability."},
            {"allow_get_client_http_header", false, false, "Introduced a new function."},
            {"output_format_pretty_row_numbers", false, true, "It is better for usability."},
            {"output_format_pretty_max_value_width_apply_for_single_value", true, false, "Single values in Pretty formats won't be cut."},
            {"output_format_parquet_string_as_string", false, true, "ClickHouse allows arbitrary binary data in the String data type, which is typically UTF-8. Parquet/ORC/Arrow Strings only support UTF-8. That's why you can choose which Arrow's data type to use for the ClickHouse String data type - String or Binary. While Binary would be more correct and compatible, using String by default will correspond to user expectations in most cases."},
            {"output_format_orc_string_as_string", false, true, "ClickHouse allows arbitrary binary data in the String data type, which is typically UTF-8. Parquet/ORC/Arrow Strings only support UTF-8. That's why you can choose which Arrow's data type to use for the ClickHouse String data type - String or Binary. While Binary would be more correct and compatible, using String by default will correspond to user expectations in most cases."},
            {"output_format_arrow_string_as_string", false, true, "ClickHouse allows arbitrary binary data in the String data type, which is typically UTF-8. Parquet/ORC/Arrow Strings only support UTF-8. That's why you can choose which Arrow's data type to use for the ClickHouse String data type - String or Binary. While Binary would be more correct and compatible, using String by default will correspond to user expectations in most cases."},
            {"output_format_parquet_compression_method", "lz4", "zstd", "Parquet/ORC/Arrow support many compression methods, including lz4 and zstd. ClickHouse supports each and every compression method. Some inferior tools, such as 'duckdb', lack support for the faster `lz4` compression method, that's why we set zstd by default."},
            {"output_format_orc_compression_method", "lz4", "zstd", "Parquet/ORC/Arrow support many compression methods, including lz4 and zstd. ClickHouse supports each and every compression method. Some inferior tools, such as 'duckdb', lack support for the faster `lz4` compression method, that's why we set zstd by default."},
            {"output_format_pretty_highlight_digit_groups", false, true, "If enabled and if output is a terminal, highlight every digit corresponding to the number of thousands, millions, etc. with underline."},
            {"geo_distance_returns_float64_on_float64_arguments", false, true, "Increase the default precision."},
            {"azure_max_inflight_parts_for_one_file", 20, 20, "The maximum number of a concurrent loaded parts in multipart upload request. 0 means unlimited."},
            {"azure_strict_upload_part_size", 0, 0, "The exact size of part to upload during multipart upload to Azure blob storage."},
            {"azure_min_upload_part_size", 16*1024*1024, 16*1024*1024, "The minimum size of part to upload during multipart upload to Azure blob storage."},
            {"azure_max_upload_part_size", 5ull*1024*1024*1024, 5ull*1024*1024*1024, "The maximum size of part to upload during multipart upload to Azure blob storage."},
            {"azure_upload_part_size_multiply_factor", 2, 2, "Multiply azure_min_upload_part_size by this factor each time azure_multiply_parts_count_threshold parts were uploaded from a single write to Azure blob storage."},
            {"azure_upload_part_size_multiply_parts_count_threshold", 500, 500, "Each time this number of parts was uploaded to Azure blob storage, azure_min_upload_part_size is multiplied by azure_upload_part_size_multiply_factor."},
            {"output_format_csv_serialize_tuple_into_separate_columns", true, true, "A new way of how interpret tuples in CSV format was added."},
            {"input_format_csv_deserialize_separate_columns_into_tuple", true, true, "A new way of how interpret tuples in CSV format was added."},
            {"input_format_csv_try_infer_strings_from_quoted_tuples", true, true, "A new way of how interpret tuples in CSV format was added."},
        });
        addSettingsChanges(settings_changes_history, "24.2",
        {
            {"allow_suspicious_variant_types", true, false, "Don't allow creating Variant type with suspicious variants by default"},
            {"validate_experimental_and_suspicious_types_inside_nested_types", false, true, "Validate usage of experimental and suspicious types inside nested types"},
            {"output_format_values_escape_quote_with_quote", false, false, "If true escape ' with '', otherwise quoted with \\'"},
            {"output_format_pretty_single_large_number_tip_threshold", 0, 1'000'000, "Print a readable number tip on the right side of the table if the block consists of a single number which exceeds this value (except 0)"},
            {"input_format_try_infer_exponent_floats", true, false, "Don't infer floats in exponential notation by default"},
            {"query_plan_optimize_prewhere", true, true, "Allow to push down filter to PREWHERE expression for supported storages"},
            {"async_insert_max_data_size", 1000000, 10485760, "The previous value appeared to be too small."},
            {"async_insert_poll_timeout_ms", 10, 10, "Timeout in milliseconds for polling data from asynchronous insert queue"},
            {"async_insert_use_adaptive_busy_timeout", false, true, "Use adaptive asynchronous insert timeout"},
            {"async_insert_busy_timeout_min_ms", 50, 50, "The minimum value of the asynchronous insert timeout in milliseconds; it also serves as the initial value, which may be increased later by the adaptive algorithm"},
            {"async_insert_busy_timeout_max_ms", 200, 200, "The minimum value of the asynchronous insert timeout in milliseconds; async_insert_busy_timeout_ms is aliased to async_insert_busy_timeout_max_ms"},
            {"async_insert_busy_timeout_increase_rate", 0.2, 0.2, "The exponential growth rate at which the adaptive asynchronous insert timeout increases"},
            {"async_insert_busy_timeout_decrease_rate", 0.2, 0.2, "The exponential growth rate at which the adaptive asynchronous insert timeout decreases"},
            {"format_template_row_format", "", "", "Template row format string can be set directly in query"},
            {"format_template_resultset_format", "", "", "Template result set format string can be set in query"},
            {"split_parts_ranges_into_intersecting_and_non_intersecting_final", true, true, "Allow to split parts ranges into intersecting and non intersecting during FINAL optimization"},
            {"split_intersecting_parts_ranges_into_layers_final", true, true, "Allow to split intersecting parts ranges into layers during FINAL optimization"},
            {"azure_max_single_part_copy_size", 256*1024*1024, 256*1024*1024, "The maximum size of object to copy using single part copy to Azure blob storage."},
            {"min_external_table_block_size_rows", DEFAULT_INSERT_BLOCK_SIZE, DEFAULT_INSERT_BLOCK_SIZE, "Squash blocks passed to external table to specified size in rows, if blocks are not big enough"},
            {"min_external_table_block_size_bytes", DEFAULT_INSERT_BLOCK_SIZE * 256, DEFAULT_INSERT_BLOCK_SIZE * 256, "Squash blocks passed to external table to specified size in bytes, if blocks are not big enough."},
            {"parallel_replicas_prefer_local_join", true, true, "If true, and JOIN can be executed with parallel replicas algorithm, and all storages of right JOIN part are *MergeTree, local JOIN will be used instead of GLOBAL JOIN."},
            {"optimize_time_filter_with_preimage", true, true, "Optimize Date and DateTime predicates by converting functions into equivalent comparisons without conversions (e.g. toYear(col) = 2023 -> col >= '2023-01-01' AND col <= '2023-12-31')"},
            {"extract_key_value_pairs_max_pairs_per_row", 0, 0, "Max number of pairs that can be produced by the `extractKeyValuePairs` function. Used as a safeguard against consuming too much memory."},
            {"default_view_definer", "CURRENT_USER", "CURRENT_USER", "Allows to set default `DEFINER` option while creating a view"},
            {"default_materialized_view_sql_security", "DEFINER", "DEFINER", "Allows to set a default value for SQL SECURITY option when creating a materialized view"},
            {"default_normal_view_sql_security", "INVOKER", "INVOKER", "Allows to set default `SQL SECURITY` option while creating a normal view"},
            {"mysql_map_string_to_text_in_show_columns", false, true, "Reduce the configuration effort to connect ClickHouse with BI tools."},
            {"mysql_map_fixed_string_to_text_in_show_columns", false, true, "Reduce the configuration effort to connect ClickHouse with BI tools."},
        });
        addSettingsChanges(settings_changes_history, "24.1",
        {
            {"print_pretty_type_names", false, true, "Better user experience."},
            {"input_format_json_read_bools_as_strings", false, true, "Allow to read bools as strings in JSON formats by default"},
            {"output_format_arrow_use_signed_indexes_for_dictionary", false, true, "Use signed indexes type for Arrow dictionaries by default as it's recommended"},
            {"allow_experimental_variant_type", false, false, "Add new experimental Variant type"},
            {"use_variant_as_common_type", false, false, "Allow to use Variant in if/multiIf if there is no common type"},
            {"output_format_arrow_use_64_bit_indexes_for_dictionary", false, false, "Allow to use 64 bit indexes type in Arrow dictionaries"},
            {"parallel_replicas_mark_segment_size", 128, 128, "Add new setting to control segment size in new parallel replicas coordinator implementation"},
            {"ignore_materialized_views_with_dropped_target_table", false, false, "Add new setting to allow to ignore materialized views with dropped target table"},
            {"output_format_compression_level", 3, 3, "Allow to change compression level in the query output"},
            {"output_format_compression_zstd_window_log", 0, 0, "Allow to change zstd window log in the query output when zstd compression is used"},
            {"enable_zstd_qat_codec", false, false, "Add new ZSTD_QAT codec"},
            {"enable_vertical_final", false, true, "Use vertical final by default"},
            {"output_format_arrow_use_64_bit_indexes_for_dictionary", false, false, "Allow to use 64 bit indexes type in Arrow dictionaries"},
            {"max_rows_in_set_to_optimize_join", 100000, 0, "Disable join optimization as it prevents from read in order optimization"},
            {"output_format_pretty_color", true, "auto", "Setting is changed to allow also for auto value, disabling ANSI escapes if output is not a tty"},
            {"function_visible_width_behavior", 0, 1, "We changed the default behavior of `visibleWidth` to be more precise"},
            {"max_estimated_execution_time", 0, 0, "Separate max_execution_time and max_estimated_execution_time"},
            {"iceberg_engine_ignore_schema_evolution", false, false, "Allow to ignore schema evolution in Iceberg table engine"},
            {"optimize_injective_functions_in_group_by", false, true, "Replace injective functions by it's arguments in GROUP BY section in analyzer"},
            {"update_insert_deduplication_token_in_dependent_materialized_views", false, false, "Allow to update insert deduplication token with table identifier during insert in dependent materialized views"},
            {"azure_max_unexpected_write_error_retries", 4, 4, "The maximum number of retries in case of unexpected errors during Azure blob storage write"},
            {"split_parts_ranges_into_intersecting_and_non_intersecting_final", false, true, "Allow to split parts ranges into intersecting and non intersecting during FINAL optimization"},
            {"split_intersecting_parts_ranges_into_layers_final", true, true, "Allow to split intersecting parts ranges into layers during FINAL optimization"}
        });
        addSettingsChanges(settings_changes_history, "23.12",
        {
            {"allow_suspicious_ttl_expressions", true, false, "It is a new setting, and in previous versions the behavior was equivalent to allowing."},
            {"input_format_parquet_allow_missing_columns", false, true, "Allow missing columns in Parquet files by default"},
            {"input_format_orc_allow_missing_columns", false, true, "Allow missing columns in ORC files by default"},
            {"input_format_arrow_allow_missing_columns", false, true, "Allow missing columns in Arrow files by default"}
        });
        addSettingsChanges(settings_changes_history, "23.11",
        {
            {"parsedatetime_parse_without_leading_zeros", false, true, "Improved compatibility with MySQL DATE_FORMAT/STR_TO_DATE"}
        });
        addSettingsChanges(settings_changes_history, "23.9",
        {
            {"optimize_group_by_constant_keys", false, true, "Optimize group by constant keys by default"},
            {"input_format_json_try_infer_named_tuples_from_objects", false, true, "Try to infer named Tuples from JSON objects by default"},
            {"input_format_json_read_numbers_as_strings", false, true, "Allow to read numbers as strings in JSON formats by default"},
            {"input_format_json_read_arrays_as_strings", false, true, "Allow to read arrays as strings in JSON formats by default"},
            {"input_format_json_infer_incomplete_types_as_strings", false, true, "Allow to infer incomplete types as Strings in JSON formats by default"},
            {"input_format_json_try_infer_numbers_from_strings", true, false, "Don't infer numbers from strings in JSON formats by default to prevent possible parsing errors"},
            {"http_write_exception_in_output_format", false, true, "Output valid JSON/XML on exception in HTTP streaming."}
        });
        addSettingsChanges(settings_changes_history, "23.8",
        {
            {"rewrite_count_distinct_if_with_count_distinct_implementation", false, true, "Rewrite countDistinctIf with count_distinct_implementation configuration"}
        });
        addSettingsChanges(settings_changes_history, "23.7",
        {
            {"function_sleep_max_microseconds_per_block", 0, 3000000, "In previous versions, the maximum sleep time of 3 seconds was applied only for `sleep`, but not for `sleepEachRow` function. In the new version, we introduce this setting. If you set compatibility with the previous versions, we will disable the limit altogether."}
        });
        addSettingsChanges(settings_changes_history, "23.6",
        {
            {"http_send_timeout", 180, 30, "3 minutes seems crazy long. Note that this is timeout for a single network write call, not for the whole upload operation."},
            {"http_receive_timeout", 180, 30, "See http_send_timeout."}
        });
        addSettingsChanges(settings_changes_history, "23.5",
        {
            {"input_format_parquet_preserve_order", true, false, "Allow Parquet reader to reorder rows for better parallelism."},
            {"parallelize_output_from_storages", false, true, "Allow parallelism when executing queries that read from file/url/s3/etc. This may reorder rows."},
            {"use_with_fill_by_sorting_prefix", false, true, "Columns preceding WITH FILL columns in ORDER BY clause form sorting prefix. Rows with different values in sorting prefix are filled independently"},
            {"output_format_parquet_compliant_nested_types", false, true, "Change an internal field name in output Parquet file schema."}
        });
        addSettingsChanges(settings_changes_history, "23.4",
        {
            {"allow_suspicious_indices", true, false, "If true, index can defined with identical expressions"},
            {"allow_nonconst_timezone_arguments", true, false, "Allow non-const timezone arguments in certain time-related functions like toTimeZone(), fromUnixTimestamp*(), snowflakeToDateTime*()."},
            {"connect_timeout_with_failover_ms", 50, 1000, "Increase default connect timeout because of async connect"},
            {"connect_timeout_with_failover_secure_ms", 100, 1000, "Increase default secure connect timeout because of async connect"},
            {"hedged_connection_timeout_ms", 100, 50, "Start new connection in hedged requests after 50 ms instead of 100 to correspond with previous connect timeout"},
            {"formatdatetime_f_prints_single_zero", true, false, "Improved compatibility with MySQL DATE_FORMAT()/STR_TO_DATE()"},
            {"formatdatetime_parsedatetime_m_is_month_name", false, true, "Improved compatibility with MySQL DATE_FORMAT/STR_TO_DATE"}
        });
        addSettingsChanges(settings_changes_history, "23.3",
        {
            {"output_format_parquet_version", "1.0", "2.latest", "Use latest Parquet format version for output format"},
            {"input_format_json_ignore_unknown_keys_in_named_tuple", false, true, "Improve parsing JSON objects as named tuples"},
            {"input_format_native_allow_types_conversion", false, true, "Allow types conversion in Native input forma"},
            {"output_format_arrow_compression_method", "none", "lz4_frame", "Use lz4 compression in Arrow output format by default"},
            {"output_format_parquet_compression_method", "snappy", "lz4", "Use lz4 compression in Parquet output format by default"},
            {"output_format_orc_compression_method", "none", "lz4_frame", "Use lz4 compression in ORC output format by default"},
            {"async_query_sending_for_remote", false, true, "Create connections and send query async across shards"}
        });
        addSettingsChanges(settings_changes_history, "23.2",
        {
            {"output_format_parquet_fixed_string_as_fixed_byte_array", false, true, "Use Parquet FIXED_LENGTH_BYTE_ARRAY type for FixedString by default"},
            {"output_format_arrow_fixed_string_as_fixed_byte_array", false, true, "Use Arrow FIXED_SIZE_BINARY type for FixedString by default"},
            {"query_plan_remove_redundant_distinct", false, true, "Remove redundant Distinct step in query plan"},
            {"optimize_duplicate_order_by_and_distinct", true, false, "Remove duplicate ORDER BY and DISTINCT if it's possible"},
            {"insert_keeper_max_retries", 0, 20, "Enable reconnections to Keeper on INSERT, improve reliability"}
        });
        addSettingsChanges(settings_changes_history, "23.1",
        {
            {"input_format_json_read_objects_as_strings", 0, 1, "Enable reading nested json objects as strings while object type is experimental"},
            {"input_format_json_defaults_for_missing_elements_in_named_tuple", false, true, "Allow missing elements in JSON objects while reading named tuples by default"},
            {"input_format_csv_detect_header", false, true, "Detect header in CSV format by default"},
            {"input_format_tsv_detect_header", false, true, "Detect header in TSV format by default"},
            {"input_format_custom_detect_header", false, true, "Detect header in CustomSeparated format by default"},
            {"query_plan_remove_redundant_sorting", false, true, "Remove redundant sorting in query plan. For example, sorting steps related to ORDER BY clauses in subqueries"}
        });
        addSettingsChanges(settings_changes_history, "22.12",
        {
            {"max_size_to_preallocate_for_aggregation", 10'000'000, 100'000'000, "This optimizes performance"},
            {"query_plan_aggregation_in_order", 0, 1, "Enable some refactoring around query plan"},
            {"format_binary_max_string_size", 0, 1_GiB, "Prevent allocating large amount of memory"}
        });
        addSettingsChanges(settings_changes_history, "22.11",
        {
            {"use_structure_from_insertion_table_in_table_functions", 0, 2, "Improve using structure from insertion table in table functions"}
        });
        addSettingsChanges(settings_changes_history, "22.9",
        {
            {"force_grouping_standard_compatibility", false, true, "Make GROUPING function output the same as in SQL standard and other DBMS"}
        });
        addSettingsChanges(settings_changes_history, "22.7",
        {
            {"cross_to_inner_join_rewrite", 1, 2, "Force rewrite comma join to inner"},
            {"enable_positional_arguments", false, true, "Enable positional arguments feature by default"},
            {"format_csv_allow_single_quotes", true, false, "Most tools don't treat single quote in CSV specially, don't do it by default too"}
        });
        addSettingsChanges(settings_changes_history, "22.6",
        {
            {"output_format_json_named_tuples_as_objects", false, true, "Allow to serialize named tuples as JSON objects in JSON formats by default"},
            {"input_format_skip_unknown_fields", false, true, "Optimize reading subset of columns for some input formats"}
        });
        addSettingsChanges(settings_changes_history, "22.5",
        {
            {"memory_overcommit_ratio_denominator", 0, 1073741824, "Enable memory overcommit feature by default"},
            {"memory_overcommit_ratio_denominator_for_user", 0, 1073741824, "Enable memory overcommit feature by default"}
        });
        addSettingsChanges(settings_changes_history, "22.4",
        {
            {"allow_settings_after_format_in_insert", true, false, "Do not allow SETTINGS after FORMAT for INSERT queries because ClickHouse interpret SETTINGS as some values, which is misleading"}
        });
        addSettingsChanges(settings_changes_history, "22.3",
        {
            {"cast_ipv4_ipv6_default_on_conversion_error", true, false, "Make functions cast(value, 'IPv4') and cast(value, 'IPv6') behave same as toIPv4 and toIPv6 functions"}
        });
        addSettingsChanges(settings_changes_history, "21.12",
        {
            {"stream_like_engine_allow_direct_select", true, false, "Do not allow direct select for Kafka/RabbitMQ/FileLog by default"}
        });
        addSettingsChanges(settings_changes_history, "21.9",
        {
            {"output_format_decimal_trailing_zeros", true, false, "Do not output trailing zeros in text representation of Decimal types by default for better looking output"},
            {"use_hedged_requests", false, true, "Enable Hedged Requests feature by default"}
        });
        addSettingsChanges(settings_changes_history, "21.7",
        {
            {"legacy_column_name_of_tuple_literal", true, false, "Add this setting only for compatibility reasons. It makes sense to set to 'true', while doing rolling update of cluster from version lower than 21.7 to higher"}
        });
        addSettingsChanges(settings_changes_history, "21.5",
        {
            {"async_socket_for_remote", false, true, "Fix all problems and turn on asynchronous reads from socket for remote queries by default again"}
        });
        addSettingsChanges(settings_changes_history, "21.3",
        {
            {"async_socket_for_remote", true, false, "Turn off asynchronous reads from socket for remote queries because of some problems"},
            {"optimize_normalize_count_variants", false, true, "Rewrite aggregate functions that semantically equals to count() as count() by default"},
            {"normalize_function_names", false, true, "Normalize function names to their canonical names, this was needed for projection query routing"}
        });
        addSettingsChanges(settings_changes_history, "21.2",
        {
            {"enable_global_with_statement", false, true, "Propagate WITH statements to UNION queries and all subqueries by default"}
        });
        addSettingsChanges(settings_changes_history, "21.1",
        {
            {"insert_quorum_parallel", false, true, "Use parallel quorum inserts by default. It is significantly more convenient to use than sequential quorum inserts"},
            {"input_format_null_as_default", false, true, "Allow to insert NULL as default for input formats by default"},
            {"optimize_on_insert", false, true, "Enable data optimization on INSERT by default for better user experience"},
            {"use_compact_format_in_distributed_parts_names", false, true, "Use compact format for async INSERT into Distributed tables by default"}
        });
        addSettingsChanges(settings_changes_history, "20.10",
        {
            {"format_regexp_escaping_rule", "Escaped", "Raw", "Use Raw as default escaping rule for Regexp format to male the behaviour more like to what users expect"}
        });
        addSettingsChanges(settings_changes_history, "20.7",
        {
            {"show_table_uuid_in_table_create_query_if_not_nil", true, false, "Stop showing  UID of the table in its CREATE query for Engine=Atomic"}
        });
        addSettingsChanges(settings_changes_history, "20.5",
        {
            {"input_format_with_names_use_header", false, true, "Enable using header with names for formats with WithNames/WithNamesAndTypes suffixes"},
            {"allow_suspicious_codecs", true, false, "Don't allow to specify meaningless compression codecs"}
        });
        addSettingsChanges(settings_changes_history, "20.4",
        {
            {"validate_polygons", false, true, "Throw exception if polygon is invalid in function pointInPolygon by default instead of returning possibly wrong results"}
        });
        addSettingsChanges(settings_changes_history, "19.18",
        {
            {"enable_scalar_subquery_optimization", false, true, "Prevent scalar subqueries from (de)serializing large scalar values and possibly avoid running the same subquery more than once"}
        });
        addSettingsChanges(settings_changes_history, "19.14",
        {
            {"any_join_distinct_right_table_keys", true, false, "Disable ANY RIGHT and ANY FULL JOINs by default to avoid inconsistency"}
        });
        addSettingsChanges(settings_changes_history, "19.12",
        {
            {"input_format_defaults_for_omitted_fields", false, true, "Enable calculation of complex default expressions for omitted fields for some input formats, because it should be the expected behaviour"}
        });
        addSettingsChanges(settings_changes_history, "19.5",
        {
            {"max_partitions_per_insert_block", 0, 100, "Add a limit for the number of partitions in one block"}
        });
        addSettingsChanges(settings_changes_history, "18.12.17",
        {
            {"enable_optimize_predicate_expression", 0, 1, "Optimize predicates to subqueries by default"}
        });
    });
    return settings_changes_history;
}

const VersionToSettingsChangesMap & getMergeTreeSettingsChangesHistory()
{
    static VersionToSettingsChangesMap merge_tree_settings_changes_history;
    static std::once_flag initialized_flag;
    std::call_once(initialized_flag, [&]
    {
        addSettingsChanges(merge_tree_settings_changes_history, "25.8",
        {
            {"search_orphaned_parts_disks", "any", "any", "New setting"},
            {"shared_merge_tree_virtual_parts_discovery_batch", 1, 1, "New setting"},
            {"write_marks_for_substreams_in_compact_parts", false, true, "Enable writing marks for substreams in compact parts by default"},
            {"allow_part_offset_column_in_projections", false, true, "Now projections can use _part_offset column."},
        });
        addSettingsChanges(merge_tree_settings_changes_history, "25.7",
        {
            /// RELEASE CLOSED
        });
        addSettingsChanges(merge_tree_settings_changes_history, "25.6",
        {
            /// RELEASE CLOSED
            {"cache_populated_by_fetch_filename_regexp", "", "", "New setting"},
            {"allow_coalescing_columns_in_partition_or_order_key", false, false, "New setting to allow coalescing of partition or sorting key columns."},
            /// RELEASE CLOSED
        });
        addSettingsChanges(merge_tree_settings_changes_history, "25.5",
        {
            /// Release closed. Please use 25.6
            {"shared_merge_tree_enable_coordinated_merges", false, false, "New setting"},
            {"shared_merge_tree_merge_coordinator_merges_prepare_count", 100, 100, "New setting"},
            {"shared_merge_tree_merge_coordinator_fetch_fresh_metadata_period_ms", 10000, 10000, "New setting"},
            {"shared_merge_tree_merge_coordinator_max_merge_request_size", 20, 20, "New setting"},
            {"shared_merge_tree_merge_coordinator_election_check_period_ms", 30000, 30000, "New setting"},
            {"shared_merge_tree_merge_coordinator_min_period_ms", 1, 1, "New setting"},
            {"shared_merge_tree_merge_coordinator_max_period_ms", 10000, 10000, "New setting"},
            {"shared_merge_tree_merge_coordinator_factor", 2, 2, "New setting"},
            {"shared_merge_tree_merge_worker_fast_timeout_ms", 100, 100, "New setting"},
            {"shared_merge_tree_merge_worker_regular_timeout_ms", 10000, 10000, "New setting"},
            {"apply_patches_on_merge", true, true, "New setting"},
            {"remove_unused_patch_parts", true, true, "New setting"},
            {"write_marks_for_substreams_in_compact_parts", false, false, "New setting"},
            /// Release closed. Please use 25.6
            {"allow_part_offset_column_in_projections", false, false, "New setting, it protects from creating projections with parent part offset column until it is stabilized."},
        });
        addSettingsChanges(merge_tree_settings_changes_history, "25.4",
        {
            /// Release closed. Please use 25.5
            {"max_postpone_time_for_failed_replicated_fetches_ms", 0, 1ULL * 60 * 1000, "Added new setting to enable postponing fetch tasks in the replication queue."},
            {"max_postpone_time_for_failed_replicated_merges_ms", 0, 1ULL * 60 * 1000, "Added new setting to enable postponing merge tasks in the replication queue."},
            {"max_postpone_time_for_failed_replicated_tasks_ms", 0, 5ULL * 60 * 1000, "Added new setting to enable postponing tasks in the replication queue."},
            {"default_compression_codec", "", "", "New setting"},
            {"refresh_parts_interval", 0, 0, "A new setting"},
            {"max_merge_delayed_streams_for_parallel_write", 40, 40, "New setting"},
            {"allow_summing_columns_in_partition_or_order_key", true, false, "New setting to allow summing of partition or sorting key columns"},
            /// Release closed. Please use 25.5
        });
        addSettingsChanges(merge_tree_settings_changes_history, "25.3",
        {
            /// Release closed. Please use 25.4
            {"shared_merge_tree_enable_keeper_parts_extra_data", false, false, "New setting"},
            {"zero_copy_merge_mutation_min_parts_size_sleep_no_scale_before_lock", 0, 0, "New setting"},
            {"enable_replacing_merge_with_cleanup_for_min_age_to_force_merge", false, false, "New setting to allow automatic cleanup merges for ReplacingMergeTree"},
            /// Release closed. Please use 25.4
        });
        addSettingsChanges(merge_tree_settings_changes_history, "25.2",
        {
            /// Release closed. Please use 25.3
            {"shared_merge_tree_initial_parts_update_backoff_ms", 50, 50, "New setting"},
            {"shared_merge_tree_max_parts_update_backoff_ms", 5000, 5000, "New setting"},
            {"shared_merge_tree_interserver_http_connection_timeout_ms", 100, 100, "New setting"},
            {"columns_and_secondary_indices_sizes_lazy_calculation", true, true, "New setting to calculate columns and indices sizes lazily"},
            {"table_disk", false, false, "New setting"},
            {"allow_reduce_blocking_parts_task", false, true, "Now SMT will remove stale blocking parts from ZooKeeper by default"},
            {"shared_merge_tree_max_suspicious_broken_parts", 0, 0, "Max broken parts for SMT, if more - deny automatic detach"},
            {"shared_merge_tree_max_suspicious_broken_parts_bytes", 0, 0, "Max size of all broken parts for SMT, if more - deny automatic detach"},
            /// Release closed. Please use 25.3
        });
        addSettingsChanges(merge_tree_settings_changes_history, "25.1",
        {
            /// Release closed. Please use 25.2
            {"shared_merge_tree_try_fetch_part_in_memory_data_from_replicas", false, false, "New setting to fetch parts data from other replicas"},
            {"enable_max_bytes_limit_for_min_age_to_force_merge", false, false, "Added new setting to limit max bytes for min_age_to_force_merge."},
            {"enable_max_bytes_limit_for_min_age_to_force_merge", false, false, "New setting"},
            {"add_minmax_index_for_numeric_columns", false, false, "New setting"},
            {"add_minmax_index_for_string_columns", false, false, "New setting"},
            {"materialize_skip_indexes_on_merge", true, true, "New setting"},
            {"merge_max_bytes_to_prewarm_cache", 1ULL * 1024 * 1024 * 1024, 1ULL * 1024 * 1024 * 1024, "Cloud sync"},
            {"merge_total_max_bytes_to_prewarm_cache", 15ULL * 1024 * 1024 * 1024, 15ULL * 1024 * 1024 * 1024, "Cloud sync"},
            {"reduce_blocking_parts_sleep_ms", 5000, 5000, "Cloud sync"},
            {"number_of_partitions_to_consider_for_merge", 10, 10, "Cloud sync"},
            {"shared_merge_tree_enable_outdated_parts_check", true, true, "Cloud sync"},
            {"shared_merge_tree_max_parts_update_leaders_in_total", 6, 6, "Cloud sync"},
            {"shared_merge_tree_max_parts_update_leaders_per_az", 2, 2, "Cloud sync"},
            {"shared_merge_tree_leader_update_period_seconds", 30, 30, "Cloud sync"},
            {"shared_merge_tree_leader_update_period_random_add_seconds", 10, 10, "Cloud sync"},
            {"shared_merge_tree_read_virtual_parts_from_leader", true, true, "Cloud sync"},
            {"shared_merge_tree_interserver_http_timeout_ms", 10000, 10000, "Cloud sync"},
            {"shared_merge_tree_max_replicas_for_parts_deletion", 10, 10, "Cloud sync"},
            {"shared_merge_tree_max_replicas_to_merge_parts_for_each_parts_range", 5, 5, "Cloud sync"},
            {"shared_merge_tree_use_outdated_parts_compact_format", false, false, "Cloud sync"},
            {"shared_merge_tree_memo_ids_remove_timeout_seconds", 1800, 1800, "Cloud sync"},
            {"shared_merge_tree_idle_parts_update_seconds", 3600, 3600, "Cloud sync"},
            {"shared_merge_tree_max_outdated_parts_to_process_at_once", 1000, 1000, "Cloud sync"},
            {"shared_merge_tree_postpone_next_merge_for_locally_merged_parts_rows_threshold", 1000000, 1000000, "Cloud sync"},
            {"shared_merge_tree_postpone_next_merge_for_locally_merged_parts_ms", 0, 0, "Cloud sync"},
            {"shared_merge_tree_range_for_merge_window_size", 10, 10, "Cloud sync"},
            {"shared_merge_tree_use_too_many_parts_count_from_virtual_parts", 0, 0, "Cloud sync"},
            {"shared_merge_tree_create_per_replica_metadata_nodes", true, true, "Cloud sync"},
            {"shared_merge_tree_use_metadata_hints_cache", true, true, "Cloud sync"},
            {"notify_newest_block_number", false, false, "Cloud sync"},
            {"allow_reduce_blocking_parts_task", false, false, "Cloud sync"},
            /// Release closed. Please use 25.2
        });
        addSettingsChanges(merge_tree_settings_changes_history, "24.12",
        {
            /// Release closed. Please use 25.1
            {"enforce_index_structure_match_on_partition_manipulation", true, false, "New setting"},
            {"use_primary_key_cache", false, false, "New setting"},
            {"prewarm_primary_key_cache", false, false, "New setting"},
            {"min_bytes_to_prewarm_caches", 0, 0, "New setting"},
            {"allow_experimental_reverse_key", false, false, "New setting"},
            /// Release closed. Please use 25.1
        });
        addSettingsChanges(merge_tree_settings_changes_history, "24.11",
        {
        });
        addSettingsChanges(merge_tree_settings_changes_history, "24.10",
        {
        });
        addSettingsChanges(merge_tree_settings_changes_history, "24.9",
        {
        });
        addSettingsChanges(merge_tree_settings_changes_history, "24.8",
        {
            {"deduplicate_merge_projection_mode", "ignore", "throw", "Do not allow to create inconsistent projection"}
        });
    });

    return merge_tree_settings_changes_history;
}

}<|MERGE_RESOLUTION|>--- conflicted
+++ resolved
@@ -53,14 +53,11 @@
             {"azure_request_timeout_ms", 30000, 30000, "New setting"},
             {"azure_connect_timeout_ms", 1000, 1000, "New setting"},
             {"azure_sdk_use_native_client", false, true, "New setting"},
-<<<<<<< HEAD
             {"analyzer_compatibility_allow_compound_identifiers_in_unflatten_nested", false, true, "New setting."},
-=======
             {"distributed_cache_connect_backoff_min_ms", 0, 0, "New setting"},
             {"distributed_cache_connect_backoff_max_ms", 50, 50, "New setting"},
             {"distributed_cache_read_request_max_tries", 20, 10, "Changed setting value"},
             {"distributed_cache_connect_max_tries", 20, 5, "Changed setting value"},
->>>>>>> ff352c24
             {"opentelemetry_trace_cpu_scheduling", false, false, "New setting to trace `cpu_slot_preemption` feature."},
             {"enable_add_distinct_to_in_subqueries", false, false, "New setting to reduce the size of temporary tables transferred for distributed IN subqueries."},
             {"vector_search_with_rescoring", true, false, "New setting."},
