--- conflicted
+++ resolved
@@ -762,12 +762,10 @@
         addSettingsChanges(merge_tree_settings_changes_history, "25.6",
         {
             {"cache_populated_by_fetch_filename_regexp", "", "", "New setting"},
+            {"escape_variant_subcolumn_filenames", false, true, "Escape special symbols for filenames created for Variant type subcolumns in Wide parts"},
         });
         addSettingsChanges(merge_tree_settings_changes_history, "25.5",
         {
-<<<<<<< HEAD
-            {"escape_variant_subcolumn_filenames", false, true, "Escape special symbols for filenames created for Variant type subcolumns in Wide parts"},
-=======
             /// Release closed. Please use 25.6
             {"shared_merge_tree_enable_coordinated_merges", false, false, "New setting"},
             {"shared_merge_tree_merge_coordinator_merges_prepare_count", 100, 100, "New setting"},
@@ -779,7 +777,6 @@
             {"shared_merge_tree_merge_coordinator_factor", 2, 2, "New setting"},
             {"shared_merge_tree_merge_worker_fast_timeout_ms", 100, 100, "New setting"},
             {"shared_merge_tree_merge_worker_regular_timeout_ms", 10000, 10000, "New setting"},
->>>>>>> dc3490a0
             {"apply_patches_on_merge", true, true, "New setting"},
             {"remove_unused_patch_parts", true, true, "New setting"},
             {"write_marks_for_substreams_in_compact_parts", false, false, "New setting"},
