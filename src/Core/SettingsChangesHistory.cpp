#include <Core/Defines.h>
#include <Core/SettingsChangesHistory.h>
#include <IO/ReadBufferFromString.h>
#include <IO/ReadHelpers.h>
#include <boost/algorithm/string.hpp>
#include <Core/SettingsEnums.h>

#include <fmt/ranges.h>


namespace DB
{

namespace ErrorCodes
{
    extern const int BAD_ARGUMENTS;
    extern const int LOGICAL_ERROR;
}

ClickHouseVersion::ClickHouseVersion(std::string_view version)
{
    Strings split;
    boost::split(split, version, [](char c){ return c == '.'; });
    components.reserve(split.size());
    if (split.empty())
        throw Exception{ErrorCodes::BAD_ARGUMENTS, "Cannot parse ClickHouse version here: {}", version};

    for (const auto & split_element : split)
    {
        size_t component;
        ReadBufferFromString buf(split_element);
        if (!tryReadIntText(component, buf) || !buf.eof())
            throw Exception{ErrorCodes::BAD_ARGUMENTS, "Cannot parse ClickHouse version here: {}", version};
        components.push_back(component);
    }
}

String ClickHouseVersion::toString() const
{
    return fmt::format("{}", fmt::join(components, "."));
}

static void addSettingsChanges(
    VersionToSettingsChangesMap & settings_changes_history,
    std::string_view version,
    SettingsChangesHistory::SettingsChanges && changes)
{
    /// Forbid duplicate versions
    auto [_, inserted] = settings_changes_history.emplace(ClickHouseVersion(version), std::move(changes));
    if (!inserted)
        throw Exception{ErrorCodes::LOGICAL_ERROR, "Detected duplicate version '{}'", ClickHouseVersion(version).toString()};
}

const VersionToSettingsChangesMap & getSettingsChangesHistory()
{
    static VersionToSettingsChangesMap settings_changes_history;
    static std::once_flag initialized_flag;
    std::call_once(initialized_flag, [&]
    {
        // clang-format off
        /// History of settings changes that controls some backward incompatible changes
        /// across all ClickHouse versions. It maps ClickHouse version to settings changes that were done
        /// in this version. This history contains both changes to existing settings and newly added settings.
        /// Settings changes is a vector of structs
        ///     {setting_name, previous_value, new_value, reason}.
        /// For newly added setting choose the most appropriate previous_value (for example, if new setting
        /// controls new feature and it's 'true' by default, use 'false' as previous_value).
        /// It's used to implement `compatibility` setting (see https://github.com/ClickHouse/ClickHouse/issues/35972)
        /// Note: please check if the key already exists to prevent duplicate entries.
        addSettingsChanges(settings_changes_history, "25.5",
        {
            {"geotoh3_lon_lat_input_order", true, false, "A new setting for legacy behaviour to set lon and lat order"},
            {"secondary_indices_enable_bulk_filtering", false, true, "A new algorithm for filtering by data skipping indices"},
            {"implicit_table_at_top_level", "", "", "A new setting, used in clickhouse-local"},
            {"use_skip_indexes_if_final_exact_mode", 0, 0, "This setting was introduced to help FINAL query return correct results with skip indexes"},
            {"parsedatetime_e_requires_space_padding", true, false, "Improved compatibility with MySQL DATE_FORMAT/STR_TO_DATE"},
            {"formatdatetime_e_with_space_padding", true, false, "Improved compatibility with MySQL DATE_FORMAT/STR_TO_DATE"},
            {"input_format_max_block_size_bytes", 0, 0, "New setting to limit bytes size if blocks created by input format"},
            {"parallel_replicas_insert_select_local_pipeline", false, true, "Use local pipeline during distributed INSERT SELECT with parallel replicas. Currently disabled due to performance issues"},
            {"page_cache_block_size", 1048576, 1048576, "Made this setting adjustable on a per-query level."},
            {"page_cache_lookahead_blocks", 16, 16, "Made this setting adjustable on a per-query level."},
            {"output_format_pretty_glue_chunks", "0", "auto", "A new setting to make Pretty formats prettier."},
            {"distributed_cache_read_only_from_current_az", true, true, "New setting"},
            {"parallel_hash_join_threshold", 0, 100'000, "New setting"},
            {"max_limit_for_ann_queries", 1'000, 0, "Obsolete setting"},
            {"max_limit_for_vector_search_queries", 1'000, 1'000, "New setting"},
            {"min_os_cpu_wait_time_ratio_to_throw", 0, 0, "Setting values were changed and backported to 25.4"},
            {"max_os_cpu_wait_time_ratio_to_throw", 0, 0, "Setting values were changed and backported to 25.4"},
            {"make_distributed_plan", 0, 0, "New experimental setting."},
            {"execute_distributed_plan_locally", 0, 0, "New experimental setting."},
            {"default_shuffle_join_bucket_count", 8, 8, "New experimental setting."},
            {"default_reader_bucket_count", 8, 8, "New experimental setting."},
            {"optimize_exchanges", 0, 0, "New experimental setting."},
            {"force_exchange_kind", "", "", "New experimental setting."},
            {"update_sequential_consistency", true, true, "A new setting"},
            {"update_parallel_mode", "auto", "auto", "A new setting"},
            {"lightweight_delete_mode", "alter_update", "alter_update", "A new setting"},
            {"alter_update_mode", "heavy", "heavy", "A new setting"},
            {"apply_patch_parts", false, true, "A new setting"},
            {"allow_experimental_lightweight_update", false, false, "A new setting"},
            {"allow_experimental_delta_kernel_rs", true, true, "New setting"},
            {"allow_experimental_database_hms_catalog", false, false, "Allow experimental database engine DataLakeCatalog with catalog_type = 'hive'"},
            {"vector_search_filter_strategy", "auto", "auto", "New setting"},
            {"vector_search_postfilter_multiplier", 1, 1, "New setting"},
            {"compile_expressions", false, true, "We believe that the LLVM infrastructure behind the JIT compiler is stable enough to enable this setting by default."},
            {"use_legacy_to_time", false, false, "New setting. Allows for user to use the old function logic for toTime, which works as toTimeWithFixedDate."},
            {"input_format_parquet_bloom_filter_push_down", false, true, "When reading Parquet files, skip whole row groups based on the WHERE/PREWHERE expressions and bloom filter in the Parquet metadata."},
            {"input_format_parquet_allow_geoparquet_parser", false, true, "A new setting to use geo columns in parquet file"},
<<<<<<< HEAD
            {"enable_url_encoding", true, false, "Changed existing setting's default value"},
=======
            {"s3_slow_all_threads_after_network_error", false, true, "New setting"},
>>>>>>> fe0dbbee
        });
        addSettingsChanges(settings_changes_history, "25.4",
        {
            /// Release closed. Please use 25.5
            {"use_query_condition_cache", false, true, "A new optimization"},
            {"allow_materialized_view_with_bad_select", true, false, "Don't allow creating MVs referencing nonexistent columns or tables"},
            {"query_plan_optimize_lazy_materialization", false, true, "Added new setting to use query plan for lazy materialization optimisation"},
            {"query_plan_max_limit_for_lazy_materialization", 10, 10, "Added new setting to control maximum limit value that allows to use query plan for lazy materialization optimisation. If zero, there is no limit"},
            {"query_plan_convert_join_to_in", false, false, "New setting"},
            {"enable_hdfs_pread", true, true, "New setting."},
            {"low_priority_query_wait_time_ms", 1000, 1000, "New setting."},
            {"allow_experimental_correlated_subqueries", false, false, "Added new setting to allow correlated subqueries execution."},
            {"serialize_query_plan", false, false, "NewSetting"},
            {"allow_experimental_shared_set_join", 0, 1, "A setting for ClickHouse Cloud to enable SharedSet and SharedJoin"},
            {"allow_special_bool_values_inside_variant", true, false, "Don't allow special bool values during Variant type parsing"},
            {"cast_string_to_variant_use_inference", true, true, "New setting to enable/disable types inference during CAST from String to Variant"},
            {"distributed_cache_read_request_max_tries", 20, 20, "New setting"},
            {"query_condition_cache_store_conditions_as_plaintext", false, false, "New setting"},
            {"min_os_cpu_wait_time_ratio_to_throw", 0, 0, "New setting"},
            {"max_os_cpu_wait_time_ratio_to_throw", 0, 0, "New setting"},
            {"query_plan_merge_filter_into_join_condition", false, true, "Added new setting to merge filter into join condition"},
            {"use_local_cache_for_remote_storage", true, false, "Obsolete setting."},
            {"iceberg_timestamp_ms", 0, 0, "New setting."},
            {"iceberg_snapshot_id", 0, 0, "New setting."},
            {"use_iceberg_metadata_files_cache", true, true, "New setting"},
            {"query_plan_join_shard_by_pk_ranges", false, false, "New setting"},
            {"parallel_replicas_insert_select_local_pipeline", false, false, "Use local pipeline during distributed INSERT SELECT with parallel replicas. Currently disabled due to performance issues"},
            {"parallel_hash_join_threshold", 0, 0, "New setting"},
            /// Release closed. Please use 25.5
        });
        addSettingsChanges(settings_changes_history, "25.3",
        {
            /// Release closed. Please use 25.4
            {"enable_json_type", false, true, "JSON data type is production-ready"},
            {"enable_dynamic_type", false, true, "Dynamic data type is production-ready"},
            {"enable_variant_type", false, true, "Variant data type is production-ready"},
            {"allow_experimental_json_type", false, true, "JSON data type is production-ready"},
            {"allow_experimental_dynamic_type", false, true, "Dynamic data type is production-ready"},
            {"allow_experimental_variant_type", false, true, "Variant data type is production-ready"},
            {"allow_experimental_database_unity_catalog", false, false, "Allow experimental database engine DataLakeCatalog with catalog_type = 'unity'"},
            {"allow_experimental_database_glue_catalog", false, false, "Allow experimental database engine DataLakeCatalog with catalog_type = 'glue'"},
            {"use_page_cache_with_distributed_cache", false, false, "New setting"},
            {"use_query_condition_cache", false, false, "New setting."},
            {"parallel_replicas_for_cluster_engines", false, true, "New setting."},
            {"parallel_hash_join_threshold", 0, 0, "New setting"},
            /// Release closed. Please use 25.4
        });
        addSettingsChanges(settings_changes_history, "25.2",
        {
            /// Release closed. Please use 25.3
            {"schema_inference_make_json_columns_nullable", false, false, "Allow to infer Nullable(JSON) during schema inference"},
            {"query_plan_use_new_logical_join_step", false, true, "Enable new step"},
            {"postgresql_fault_injection_probability", 0., 0., "New setting"},
            {"apply_settings_from_server", false, true, "Client-side code (e.g. INSERT input parsing and query output formatting) will use the same settings as the server, including settings from server config."},
            {"merge_tree_use_deserialization_prefixes_cache", true, true, "A new setting to control the usage of deserialization prefixes cache in MergeTree"},
            {"merge_tree_use_prefixes_deserialization_thread_pool", true, true, "A new setting controlling the usage of the thread pool for parallel prefixes deserialization in MergeTree"},
            {"optimize_and_compare_chain", false, true, "A new setting"},
            {"enable_adaptive_memory_spill_scheduler", false, false, "New setting. Enable spill memory data into external storage adaptively."},
            {"output_format_parquet_write_bloom_filter", false, true, "Added support for writing Parquet bloom filters."},
            {"output_format_parquet_bloom_filter_bits_per_value", 10.5, 10.5, "New setting."},
            {"output_format_parquet_bloom_filter_flush_threshold_bytes", 128 * 1024 * 1024, 128 * 1024 * 1024, "New setting."},
            {"output_format_pretty_max_rows", 10000, 1000, "It is better for usability - less amount to scroll."},
            {"restore_replicated_merge_tree_to_shared_merge_tree", false, false, "New setting."},
            {"parallel_replicas_only_with_analyzer", true, true, "Parallel replicas is supported only with analyzer enabled"},
            {"s3_allow_multipart_copy", true, true, "New setting."},
        });
        addSettingsChanges(settings_changes_history, "25.1",
        {
            /// Release closed. Please use 25.2
            {"allow_not_comparable_types_in_order_by", true, false, "Don't allow not comparable types in order by by default"},
            {"allow_not_comparable_types_in_comparison_functions", true, false, "Don't allow not comparable types in comparison functions by default"},
            {"output_format_json_pretty_print", false, true, "Print values in a pretty format in JSON output format by default"},
            {"allow_experimental_ts_to_grid_aggregate_function", false, false, "Cloud only"},
            {"formatdatetime_f_prints_scale_number_of_digits", true, false, "New setting."},
            {"distributed_cache_connect_max_tries", 20, 20, "Cloud only"},
            {"query_plan_use_new_logical_join_step", false, false, "New join step, internal change"},
            {"distributed_cache_min_bytes_for_seek", 0, 0, "New private setting."},
            {"use_iceberg_partition_pruning", false, false, "New setting"},
            {"max_bytes_ratio_before_external_group_by", 0.0, 0.5, "Enable automatic spilling to disk by default."},
            {"max_bytes_ratio_before_external_sort", 0.0, 0.5, "Enable automatic spilling to disk by default."},
            {"min_external_sort_block_bytes", 0., 100_MiB, "New setting."},
            {"s3queue_migrate_old_metadata_to_buckets", false, false, "New setting."},
            {"distributed_cache_pool_behaviour_on_limit", "allocate_bypassing_pool", "wait", "Cloud only"},
            {"use_hive_partitioning", false, true, "Enabled the setting by default."},
            {"query_plan_try_use_vector_search", false, true, "New setting."},
            {"short_circuit_function_evaluation_for_nulls", false, true, "Allow to execute functions with Nullable arguments only on rows with non-NULL values in all arguments"},
            {"short_circuit_function_evaluation_for_nulls_threshold", 1.0, 1.0, "Ratio threshold of NULL values to execute functions with Nullable arguments only on rows with non-NULL values in all arguments. Applies when setting short_circuit_function_evaluation_for_nulls is enabled."},
            {"output_format_orc_writer_time_zone_name", "GMT", "GMT", "The time zone name for ORC writer, the default ORC writer's time zone is GMT."},
            {"output_format_pretty_highlight_trailing_spaces", false, true, "A new setting."},
            {"allow_experimental_bfloat16_type", false, true, "Add new BFloat16 type"},
            {"allow_push_predicate_ast_for_distributed_subqueries", false, true, "A new setting"},
            {"output_format_pretty_squash_consecutive_ms", 0, 50, "Add new setting"},
            {"output_format_pretty_squash_max_wait_ms", 0, 1000, "Add new setting"},
            {"output_format_pretty_max_column_name_width_cut_to", 0, 24, "A new setting"},
            {"output_format_pretty_max_column_name_width_min_chars_to_cut", 0, 4, "A new setting"},
            {"output_format_pretty_multiline_fields", false, true, "A new setting"},
            {"output_format_pretty_fallback_to_vertical", false, true, "A new setting"},
            {"output_format_pretty_fallback_to_vertical_max_rows_per_chunk", 0, 100, "A new setting"},
            {"output_format_pretty_fallback_to_vertical_min_columns", 0, 5, "A new setting"},
            {"output_format_pretty_fallback_to_vertical_min_table_width", 0, 250, "A new setting"},
            {"merge_table_max_tables_to_look_for_schema_inference", 1, 1000, "A new setting"},
            {"max_autoincrement_series", 1000, 1000, "A new setting"},
            {"validate_enum_literals_in_operators", false, false, "A new setting"},
            {"allow_experimental_kusto_dialect", true, false, "A new setting"},
            {"allow_experimental_prql_dialect", true, false, "A new setting"},
            {"h3togeo_lon_lat_result_order", true, false, "A new setting"},
            {"max_parallel_replicas", 1, 1000, "Use up to 1000 parallel replicas by default."},
            {"allow_general_join_planning", false, true, "Allow more general join planning algorithm when hash join algorithm is enabled."},
            {"optimize_extract_common_expressions", false, true, "Optimize WHERE, PREWHERE, ON, HAVING and QUALIFY expressions by extracting common expressions out from disjunction of conjunctions."},
            /// Release closed. Please use 25.2
        });
        addSettingsChanges(settings_changes_history, "24.12",
        {
            /// Release closed. Please use 25.1
            {"allow_experimental_database_iceberg", false, false, "New setting."},
            {"shared_merge_tree_sync_parts_on_partition_operations", 1, 1, "New setting. By default parts are always synchronized"},
            {"query_plan_join_swap_table", "false", "auto", "New setting. Right table was always chosen before."},
            {"max_size_to_preallocate_for_aggregation", 100'000'000, 1'000'000'000'000, "Enable optimisation for bigger tables."},
            {"max_size_to_preallocate_for_joins", 100'000'000, 1'000'000'000'000, "Enable optimisation for bigger tables."},
            {"max_bytes_ratio_before_external_group_by", 0., 0., "New setting."},
            {"optimize_extract_common_expressions", false, false, "Introduce setting to optimize WHERE, PREWHERE, ON, HAVING and QUALIFY expressions by extracting common expressions out from disjunction of conjunctions."},
            {"max_bytes_ratio_before_external_sort", 0., 0., "New setting."},
            {"use_async_executor_for_materialized_views", false, false, "New setting."},
            {"http_response_headers", "", "", "New setting."},
            {"output_format_parquet_datetime_as_uint32", true, false, "Write DateTime as DateTime64(3) instead of UInt32 (these are the two Parquet types closest to DateTime)."},
            {"skip_redundant_aliases_in_udf", false, false, "When enabled, this allows you to use the same user defined function several times for several materialized columns in the same table."},
            {"parallel_replicas_index_analysis_only_on_coordinator", true, true, "Index analysis done only on replica-coordinator and skipped on other replicas. Effective only with enabled parallel_replicas_local_plan"}, // enabling it was moved to 24.10
            {"least_greatest_legacy_null_behavior", true, false, "New setting"},
            {"use_concurrency_control", false, true, "Enable concurrency control by default"},
            {"join_algorithm", "default", "direct,parallel_hash,hash", "'default' was deprecated in favor of explicitly specified join algorithms, also parallel_hash is now preferred over hash"},
            /// Release closed. Please use 25.1
        });
        addSettingsChanges(settings_changes_history, "24.11",
        {
            {"validate_mutation_query", false, true, "New setting to validate mutation queries by default."},
            {"enable_job_stack_trace", false, true, "Enable by default collecting stack traces from job's scheduling."},
            {"allow_suspicious_types_in_group_by", true, false, "Don't allow Variant/Dynamic types in GROUP BY by default"},
            {"allow_suspicious_types_in_order_by", true, false, "Don't allow Variant/Dynamic types in ORDER BY by default"},
            {"distributed_cache_discard_connection_if_unread_data", true, true, "New setting"},
            {"filesystem_cache_enable_background_download_for_metadata_files_in_packed_storage", true, true, "New setting"},
            {"filesystem_cache_enable_background_download_during_fetch", true, true, "New setting"},
            {"azure_check_objects_after_upload", false, false, "Check each uploaded object in azure blob storage to be sure that upload was successful"},
            {"backup_restore_keeper_max_retries", 20, 1000, "Should be big enough so the whole operation BACKUP or RESTORE operation won't fail because of a temporary [Zoo]Keeper failure in the middle of it."},
            {"backup_restore_failure_after_host_disconnected_for_seconds", 0, 3600, "New setting."},
            {"backup_restore_keeper_max_retries_while_initializing", 0, 20, "New setting."},
            {"backup_restore_keeper_max_retries_while_handling_error", 0, 20, "New setting."},
            {"backup_restore_finish_timeout_after_error_sec", 0, 180, "New setting."},
            {"query_plan_merge_filters", false, true, "Allow to merge filters in the query plan. This is required to properly support filter-push-down with a new analyzer."},
            {"parallel_replicas_local_plan", false, true, "Use local plan for local replica in a query with parallel replicas"},
            {"merge_tree_use_v1_object_and_dynamic_serialization", true, false, "Add new serialization V2 version for JSON and Dynamic types"},
            {"min_joined_block_size_bytes", 524288, 524288, "New setting."},
            {"allow_experimental_bfloat16_type", false, false, "Add new experimental BFloat16 type"},
            {"filesystem_cache_skip_download_if_exceeds_per_query_cache_write_limit", 1, 1, "Rename of setting skip_download_if_exceeds_query_cache_limit"},
            {"filesystem_cache_prefer_bigger_buffer_size", true, true, "New setting"},
            {"read_in_order_use_virtual_row", false, false, "Use virtual row while reading in order of primary key or its monotonic function fashion. It is useful when searching over multiple parts as only relevant ones are touched."},
            {"s3_skip_empty_files", false, true, "We hope it will provide better UX"},
            {"filesystem_cache_boundary_alignment", 0, 0, "New setting"},
            {"push_external_roles_in_interserver_queries", false, true, "New setting."},
            {"enable_variant_type", false, false, "Add alias to allow_experimental_variant_type"},
            {"enable_dynamic_type", false, false, "Add alias to allow_experimental_dynamic_type"},
            {"enable_json_type", false, false, "Add alias to allow_experimental_json_type"},
        });
        addSettingsChanges(settings_changes_history, "24.10",
        {
            {"query_metric_log_interval", 0, -1, "New setting."},
            {"enforce_strict_identifier_format", false, false, "New setting."},
            {"enable_parsing_to_custom_serialization", false, true, "New setting"},
            {"mongodb_throw_on_unsupported_query", false, true, "New setting."},
            {"enable_parallel_replicas", false, false, "Parallel replicas with read tasks became the Beta tier feature."},
            {"parallel_replicas_mode", "read_tasks", "read_tasks", "This setting was introduced as a part of making parallel replicas feature Beta"},
            {"filesystem_cache_name", "", "", "Filesystem cache name to use for stateless table engines or data lakes"},
            {"restore_replace_external_dictionary_source_to_null", false, false, "New setting."},
            {"show_create_query_identifier_quoting_rule", "when_necessary", "when_necessary", "New setting."},
            {"show_create_query_identifier_quoting_style", "Backticks", "Backticks", "New setting."},
            {"merge_tree_min_read_task_size", 8, 8, "New setting"},
            {"merge_tree_min_rows_for_concurrent_read_for_remote_filesystem", (20 * 8192), 0, "Setting is deprecated"},
            {"merge_tree_min_bytes_for_concurrent_read_for_remote_filesystem", (24 * 10 * 1024 * 1024), 0, "Setting is deprecated"},
            {"implicit_select", false, false, "A new setting."},
            {"output_format_native_write_json_as_string", false, false, "Add new setting to allow write JSON column as single String column in Native format"},
            {"output_format_binary_write_json_as_string", false, false, "Add new setting to write values of JSON type as JSON string in RowBinary output format"},
            {"input_format_binary_read_json_as_string", false, false, "Add new setting to read values of JSON type as JSON string in RowBinary input format"},
            {"min_free_disk_bytes_to_perform_insert", 0, 0, "New setting."},
            {"min_free_disk_ratio_to_perform_insert", 0.0, 0.0, "New setting."},
            {"parallel_replicas_local_plan", false, true, "Use local plan for local replica in a query with parallel replicas"},
            {"enable_named_columns_in_function_tuple", false, false, "Disabled pending usability improvements"},
            {"cloud_mode_database_engine", 1, 1, "A setting for ClickHouse Cloud"},
            {"allow_experimental_shared_set_join", 0, 0, "A setting for ClickHouse Cloud"},
            {"read_through_distributed_cache", 0, 0, "A setting for ClickHouse Cloud"},
            {"write_through_distributed_cache", 0, 0, "A setting for ClickHouse Cloud"},
            {"distributed_cache_throw_on_error", 0, 0, "A setting for ClickHouse Cloud"},
            {"distributed_cache_log_mode", "on_error", "on_error", "A setting for ClickHouse Cloud"},
            {"distributed_cache_fetch_metrics_only_from_current_az", 1, 1, "A setting for ClickHouse Cloud"},
            {"distributed_cache_connect_max_tries", 20, 20, "A setting for ClickHouse Cloud"},
            {"distributed_cache_receive_response_wait_milliseconds", 60000, 60000, "A setting for ClickHouse Cloud"},
            {"distributed_cache_receive_timeout_milliseconds", 10000, 10000, "A setting for ClickHouse Cloud"},
            {"distributed_cache_wait_connection_from_pool_milliseconds", 100, 100, "A setting for ClickHouse Cloud"},
            {"distributed_cache_bypass_connection_pool", 0, 0, "A setting for ClickHouse Cloud"},
            {"distributed_cache_pool_behaviour_on_limit", "allocate_bypassing_pool", "allocate_bypassing_pool", "A setting for ClickHouse Cloud"},
            {"distributed_cache_read_alignment", 0, 0, "A setting for ClickHouse Cloud"},
            {"distributed_cache_max_unacked_inflight_packets", 10, 10, "A setting for ClickHouse Cloud"},
            {"distributed_cache_data_packet_ack_window", 5, 5, "A setting for ClickHouse Cloud"},
            {"input_format_parquet_enable_row_group_prefetch", false, true, "Enable row group prefetching during parquet parsing. Currently, only single-threaded parsing can prefetch."},
            {"input_format_orc_dictionary_as_low_cardinality", false, true, "Treat ORC dictionary encoded columns as LowCardinality columns while reading ORC files"},
            {"allow_experimental_refreshable_materialized_view", false, true, "Not experimental anymore"},
            {"max_parts_to_move", 0, 1000, "New setting"},
            {"hnsw_candidate_list_size_for_search", 64, 256, "New setting. Previously, the value was optionally specified in CREATE INDEX and 64 by default."},
            {"allow_reorder_prewhere_conditions", true, true, "New setting"},
            {"input_format_parquet_bloom_filter_push_down", false, false, "When reading Parquet files, skip whole row groups based on the WHERE/PREWHERE expressions and bloom filter in the Parquet metadata."},
            {"date_time_64_output_format_cut_trailing_zeros_align_to_groups_of_thousands", false, false, "Dynamically trim the trailing zeros of datetime64 values to adjust the output scale to (0, 3, 6), corresponding to 'seconds', 'milliseconds', and 'microseconds'."},
            {"parallel_replicas_index_analysis_only_on_coordinator", false, true, "Index analysis done only on replica-coordinator and skipped on other replicas. Effective only with enabled parallel_replicas_local_plan"},
            {"distributed_cache_discard_connection_if_unread_data", true, true, "New setting"},
            {"azure_check_objects_after_upload", false, false, "Check each uploaded object in azure blob storage to be sure that upload was successful"},
            {"backup_restore_keeper_max_retries", 20, 1000, "Should be big enough so the whole operation BACKUP or RESTORE operation won't fail because of a temporary [Zoo]Keeper failure in the middle of it."},
            {"backup_restore_failure_after_host_disconnected_for_seconds", 0, 3600, "New setting."},
            {"backup_restore_keeper_max_retries_while_initializing", 0, 20, "New setting."},
            {"backup_restore_keeper_max_retries_while_handling_error", 0, 20, "New setting."},
            {"backup_restore_finish_timeout_after_error_sec", 0, 180, "New setting."},
        });
        addSettingsChanges(settings_changes_history, "24.9",
        {
            {"output_format_orc_dictionary_key_size_threshold", 0.0, 0.0, "For a string column in ORC output format, if the number of distinct values is greater than this fraction of the total number of non-null rows, turn off dictionary encoding. Otherwise dictionary encoding is enabled"},
            {"input_format_json_empty_as_default", false, false, "Added new setting to allow to treat empty fields in JSON input as default values."},
            {"input_format_try_infer_variants", false, false, "Try to infer Variant type in text formats when there is more than one possible type for column/array elements"},
            {"join_output_by_rowlist_perkey_rows_threshold", 0, 5, "The lower limit of per-key average rows in the right table to determine whether to output by row list in hash join."},
            {"create_if_not_exists", false, false, "New setting."},
            {"allow_materialized_view_with_bad_select", true, true, "Support (but not enable yet) stricter validation in CREATE MATERIALIZED VIEW"},
            {"parallel_replicas_mark_segment_size", 128, 0, "Value for this setting now determined automatically"},
            {"database_replicated_allow_replicated_engine_arguments", 1, 0, "Don't allow explicit arguments by default"},
            {"database_replicated_allow_explicit_uuid", 1, 0, "Added a new setting to disallow explicitly specifying table UUID"},
            {"parallel_replicas_local_plan", false, false, "Use local plan for local replica in a query with parallel replicas"},
            {"join_to_sort_minimum_perkey_rows", 0, 40, "The lower limit of per-key average rows in the right table to determine whether to rerange the right table by key in left or inner join. This setting ensures that the optimization is not applied for sparse table keys"},
            {"join_to_sort_maximum_table_rows", 0, 10000, "The maximum number of rows in the right table to determine whether to rerange the right table by key in left or inner join"},
            {"allow_experimental_join_right_table_sorting", false, false, "If it is set to true, and the conditions of `join_to_sort_minimum_perkey_rows` and `join_to_sort_maximum_table_rows` are met, rerange the right table by key to improve the performance in left or inner hash join"},
            {"mongodb_throw_on_unsupported_query", false, true, "New setting."},
            {"min_free_disk_bytes_to_perform_insert", 0, 0, "Maintain some free disk space bytes from inserts while still allowing for temporary writing."},
            {"min_free_disk_ratio_to_perform_insert", 0.0, 0.0, "Maintain some free disk space bytes expressed as ratio to total disk space from inserts while still allowing for temporary writing."},
        });
        addSettingsChanges(settings_changes_history, "24.8",
        {
            {"rows_before_aggregation", false, false, "Provide exact value for rows_before_aggregation statistic, represents the number of rows read before aggregation"},
            {"restore_replace_external_table_functions_to_null", false, false, "New setting."},
            {"restore_replace_external_engines_to_null", false, false, "New setting."},
            {"input_format_json_max_depth", 1000000, 1000, "It was unlimited in previous versions, but that was unsafe."},
            {"merge_tree_min_bytes_per_task_for_remote_reading", 4194304, 2097152, "Value is unified with `filesystem_prefetch_min_bytes_for_single_read_task`"},
            {"use_hive_partitioning", false, false, "Allows to use hive partitioning for File, URL, S3, AzureBlobStorage and HDFS engines."},
            {"allow_experimental_kafka_offsets_storage_in_keeper", false, false, "Allow the usage of experimental Kafka storage engine that stores the committed offsets in ClickHouse Keeper"},
            {"allow_archive_path_syntax", true, true, "Added new setting to allow disabling archive path syntax."},
            {"query_cache_tag", "", "", "New setting for labeling query cache settings."},
            {"allow_experimental_time_series_table", false, false, "Added new setting to allow the TimeSeries table engine"},
            {"enable_analyzer", 1, 1, "Added an alias to a setting `allow_experimental_analyzer`."},
            {"optimize_functions_to_subcolumns", false, true, "Enabled settings by default"},
            {"allow_experimental_json_type", false, false, "Add new experimental JSON type"},
            {"use_json_alias_for_old_object_type", true, false, "Use JSON type alias to create new JSON type"},
            {"type_json_skip_duplicated_paths", false, false, "Allow to skip duplicated paths during JSON parsing"},
            {"allow_experimental_vector_similarity_index", false, false, "Added new setting to allow experimental vector similarity indexes"},
            {"input_format_try_infer_datetimes_only_datetime64", true, false, "Allow to infer DateTime instead of DateTime64 in data formats"},
        });
        addSettingsChanges(settings_changes_history, "24.7",
        {
            {"output_format_parquet_write_page_index", false, true, "Add a possibility to write page index into parquet files."},
            {"output_format_binary_encode_types_in_binary_format", false, false, "Added new setting to allow to write type names in binary format in RowBinaryWithNamesAndTypes output format"},
            {"input_format_binary_decode_types_in_binary_format", false, false, "Added new setting to allow to read type names in binary format in RowBinaryWithNamesAndTypes input format"},
            {"output_format_native_encode_types_in_binary_format", false, false, "Added new setting to allow to write type names in binary format in Native output format"},
            {"input_format_native_decode_types_in_binary_format", false, false, "Added new setting to allow to read type names in binary format in Native output format"},
            {"read_in_order_use_buffering", false, true, "Use buffering before merging while reading in order of primary key"},
            {"enable_named_columns_in_function_tuple", false, false, "Generate named tuples in function tuple() when all names are unique and can be treated as unquoted identifiers."},
            {"optimize_trivial_insert_select", true, false, "The optimization does not make sense in many cases."},
            {"dictionary_validate_primary_key_type", false, false, "Validate primary key type for dictionaries. By default id type for simple layouts will be implicitly converted to UInt64."},
            {"collect_hash_table_stats_during_joins", false, true, "New setting."},
            {"max_size_to_preallocate_for_joins", 0, 100'000'000, "New setting."},
            {"input_format_orc_reader_time_zone_name", "GMT", "GMT", "The time zone name for ORC row reader, the default ORC row reader's time zone is GMT."},
            {"database_replicated_allow_heavy_create", true, false, "Long-running DDL queries (CREATE AS SELECT and POPULATE) for Replicated database engine was forbidden"},
            {"query_plan_merge_filters", false, false, "Allow to merge filters in the query plan"},
            {"azure_sdk_max_retries", 10, 10, "Maximum number of retries in azure sdk"},
            {"azure_sdk_retry_initial_backoff_ms", 10, 10, "Minimal backoff between retries in azure sdk"},
            {"azure_sdk_retry_max_backoff_ms", 1000, 1000, "Maximal backoff between retries in azure sdk"},
            {"ignore_on_cluster_for_replicated_named_collections_queries", false, false, "Ignore ON CLUSTER clause for replicated named collections management queries."},
            {"backup_restore_s3_retry_attempts", 1000,1000, "Setting for Aws::Client::RetryStrategy, Aws::Client does retries itself, 0 means no retries. It takes place only for backup/restore."},
            {"postgresql_connection_attempt_timeout", 2, 2, "Allow to control 'connect_timeout' parameter of PostgreSQL connection."},
            {"postgresql_connection_pool_retries", 2, 2, "Allow to control the number of retries in PostgreSQL connection pool."}
        });
        addSettingsChanges(settings_changes_history, "24.6",
        {
            {"materialize_skip_indexes_on_insert", true, true, "Added new setting to allow to disable materialization of skip indexes on insert"},
            {"materialize_statistics_on_insert", true, true, "Added new setting to allow to disable materialization of statistics on insert"},
            {"input_format_parquet_use_native_reader", false, false, "When reading Parquet files, to use native reader instead of arrow reader."},
            {"hdfs_throw_on_zero_files_match", false, false, "Allow to throw an error when ListObjects request cannot match any files in HDFS engine instead of empty query result"},
            {"azure_throw_on_zero_files_match", false, false, "Allow to throw an error when ListObjects request cannot match any files in AzureBlobStorage engine instead of empty query result"},
            {"s3_validate_request_settings", true, true, "Allow to disable S3 request settings validation"},
            {"allow_experimental_full_text_index", false, false, "Enable experimental full-text index"},
            {"azure_skip_empty_files", false, false, "Allow to skip empty files in azure table engine"},
            {"hdfs_ignore_file_doesnt_exist", false, false, "Allow to return 0 rows when the requested files don't exist instead of throwing an exception in HDFS table engine"},
            {"azure_ignore_file_doesnt_exist", false, false, "Allow to return 0 rows when the requested files don't exist instead of throwing an exception in AzureBlobStorage table engine"},
            {"s3_ignore_file_doesnt_exist", false, false, "Allow to return 0 rows when the requested files don't exist instead of throwing an exception in S3 table engine"},
            {"s3_max_part_number", 10000, 10000, "Maximum part number number for s3 upload part"},
            {"s3_max_single_operation_copy_size", 32 * 1024 * 1024, 32 * 1024 * 1024, "Maximum size for a single copy operation in s3"},
            {"input_format_parquet_max_block_size", 8192, DEFAULT_BLOCK_SIZE, "Increase block size for parquet reader."},
            {"input_format_parquet_prefer_block_bytes", 0, DEFAULT_BLOCK_SIZE * 256, "Average block bytes output by parquet reader."},
            {"enable_blob_storage_log", true, true, "Write information about blob storage operations to system.blob_storage_log table"},
            {"allow_deprecated_snowflake_conversion_functions", true, false, "Disabled deprecated functions snowflakeToDateTime[64] and dateTime[64]ToSnowflake."},
            {"allow_statistic_optimize", false, false, "Old setting which popped up here being renamed."},
            {"allow_experimental_statistic", false, false, "Old setting which popped up here being renamed."},
            {"allow_statistics_optimize", false, false, "The setting was renamed. The previous name is `allow_statistic_optimize`."},
            {"allow_experimental_statistics", false, false, "The setting was renamed. The previous name is `allow_experimental_statistic`."},
            {"enable_vertical_final", false, true, "Enable vertical final by default again after fixing bug"},
            {"parallel_replicas_custom_key_range_lower", 0, 0, "Add settings to control the range filter when using parallel replicas with dynamic shards"},
            {"parallel_replicas_custom_key_range_upper", 0, 0, "Add settings to control the range filter when using parallel replicas with dynamic shards. A value of 0 disables the upper limit"},
            {"output_format_pretty_display_footer_column_names", 0, 1, "Add a setting to display column names in the footer if there are many rows. Threshold value is controlled by output_format_pretty_display_footer_column_names_min_rows."},
            {"output_format_pretty_display_footer_column_names_min_rows", 0, 50, "Add a setting to control the threshold value for setting output_format_pretty_display_footer_column_names_min_rows. Default 50."},
            {"output_format_csv_serialize_tuple_into_separate_columns", true, true, "A new way of how interpret tuples in CSV format was added."},
            {"input_format_csv_deserialize_separate_columns_into_tuple", true, true, "A new way of how interpret tuples in CSV format was added."},
            {"input_format_csv_try_infer_strings_from_quoted_tuples", true, true, "A new way of how interpret tuples in CSV format was added."},
        });
        addSettingsChanges(settings_changes_history, "24.5",
        {
            {"allow_deprecated_error_prone_window_functions", true, false, "Allow usage of deprecated error prone window functions (neighbor, runningAccumulate, runningDifferenceStartingWithFirstValue, runningDifference)"},
            {"allow_experimental_join_condition", false, false, "Support join with inequal conditions which involve columns from both left and right table. e.g. t1.y < t2.y."},
            {"input_format_tsv_crlf_end_of_line", false, false, "Enables reading of CRLF line endings with TSV formats"},
            {"output_format_parquet_use_custom_encoder", false, true, "Enable custom Parquet encoder."},
            {"cross_join_min_rows_to_compress", 0, 10000000, "Minimal count of rows to compress block in CROSS JOIN. Zero value means - disable this threshold. This block is compressed when any of the two thresholds (by rows or by bytes) are reached."},
            {"cross_join_min_bytes_to_compress", 0, 1_GiB, "Minimal size of block to compress in CROSS JOIN. Zero value means - disable this threshold. This block is compressed when any of the two thresholds (by rows or by bytes) are reached."},
            {"http_max_chunk_size", 0, 0, "Internal limitation"},
            {"prefer_external_sort_block_bytes", 0, DEFAULT_BLOCK_SIZE * 256, "Prefer maximum block bytes for external sort, reduce the memory usage during merging."},
            {"input_format_force_null_for_omitted_fields", false, false, "Disable type-defaults for omitted fields when needed"},
            {"cast_string_to_dynamic_use_inference", false, false, "Add setting to allow converting String to Dynamic through parsing"},
            {"allow_experimental_dynamic_type", false, false, "Add new experimental Dynamic type"},
            {"azure_max_blocks_in_multipart_upload", 50000, 50000, "Maximum number of blocks in multipart upload for Azure."},
            {"allow_archive_path_syntax", false, true, "Added new setting to allow disabling archive path syntax."},
        });
        addSettingsChanges(settings_changes_history, "24.4",
        {
            {"input_format_json_throw_on_bad_escape_sequence", true, true, "Allow to save JSON strings with bad escape sequences"},
            {"max_parsing_threads", 0, 0, "Add a separate setting to control number of threads in parallel parsing from files"},
            {"ignore_drop_queries_probability", 0, 0, "Allow to ignore drop queries in server with specified probability for testing purposes"},
            {"lightweight_deletes_sync", 2, 2, "The same as 'mutation_sync', but controls only execution of lightweight deletes"},
            {"query_cache_system_table_handling", "save", "throw", "The query cache no longer caches results of queries against system tables"},
            {"input_format_json_ignore_unnecessary_fields", false, true, "Ignore unnecessary fields and not parse them. Enabling this may not throw exceptions on json strings of invalid format or with duplicated fields"},
            {"input_format_hive_text_allow_variable_number_of_columns", false, true, "Ignore extra columns in Hive Text input (if file has more columns than expected) and treat missing fields in Hive Text input as default values."},
            {"allow_experimental_database_replicated", false, true, "Database engine Replicated is now in Beta stage"},
            {"temporary_data_in_cache_reserve_space_wait_lock_timeout_milliseconds", (10 * 60 * 1000), (10 * 60 * 1000), "Wait time to lock cache for sapce reservation in temporary data in filesystem cache"},
            {"optimize_rewrite_sum_if_to_count_if", false, true, "Only available for the analyzer, where it works correctly"},
            {"azure_allow_parallel_part_upload", "true", "true", "Use multiple threads for azure multipart upload."},
            {"max_recursive_cte_evaluation_depth", DBMS_RECURSIVE_CTE_MAX_EVALUATION_DEPTH, DBMS_RECURSIVE_CTE_MAX_EVALUATION_DEPTH, "Maximum limit on recursive CTE evaluation depth"},
            {"query_plan_convert_outer_join_to_inner_join", false, true, "Allow to convert OUTER JOIN to INNER JOIN if filter after JOIN always filters default values"},
        });
        addSettingsChanges(settings_changes_history, "24.3",
        {
            {"s3_connect_timeout_ms", 1000, 1000, "Introduce new dedicated setting for s3 connection timeout"},
            {"allow_experimental_shared_merge_tree", false, true, "The setting is obsolete"},
            {"use_page_cache_for_disks_without_file_cache", false, false, "Added userspace page cache"},
            {"read_from_page_cache_if_exists_otherwise_bypass_cache", false, false, "Added userspace page cache"},
            {"page_cache_inject_eviction", false, false, "Added userspace page cache"},
            {"default_table_engine", "None", "MergeTree", "Set default table engine to MergeTree for better usability"},
            {"input_format_json_use_string_type_for_ambiguous_paths_in_named_tuples_inference_from_objects", false, false, "Allow to use String type for ambiguous paths during named tuple inference from JSON objects"},
            {"traverse_shadow_remote_data_paths", false, false, "Traverse shadow directory when query system.remote_data_paths."},
            {"throw_if_deduplication_in_dependent_materialized_views_enabled_with_async_insert", false, true, "Deduplication in dependent materialized view cannot work together with async inserts."},
            {"parallel_replicas_allow_in_with_subquery", false, true, "If true, subquery for IN will be executed on every follower replica"},
            {"log_processors_profiles", false, true, "Enable by default"},
            {"function_locate_has_mysql_compatible_argument_order", false, true, "Increase compatibility with MySQL's locate function."},
            {"allow_suspicious_primary_key", true, false, "Forbid suspicious PRIMARY KEY/ORDER BY for MergeTree (i.e. SimpleAggregateFunction)"},
            {"filesystem_cache_reserve_space_wait_lock_timeout_milliseconds", 1000, 1000, "Wait time to lock cache for sapce reservation in filesystem cache"},
            {"max_parser_backtracks", 0, 1000000, "Limiting the complexity of parsing"},
            {"analyzer_compatibility_join_using_top_level_identifier", false, false, "Force to resolve identifier in JOIN USING from projection"},
            {"distributed_insert_skip_read_only_replicas", false, false, "If true, INSERT into Distributed will skip read-only replicas"},
            {"keeper_max_retries", 10, 10, "Max retries for general keeper operations"},
            {"keeper_retry_initial_backoff_ms", 100, 100, "Initial backoff timeout for general keeper operations"},
            {"keeper_retry_max_backoff_ms", 5000, 5000, "Max backoff timeout for general keeper operations"},
            {"s3queue_allow_experimental_sharded_mode", false, false, "Enable experimental sharded mode of S3Queue table engine. It is experimental because it will be rewritten"},
            {"allow_experimental_analyzer", false, true, "Enable analyzer and planner by default."},
            {"merge_tree_read_split_ranges_into_intersecting_and_non_intersecting_injection_probability", 0.0, 0.0, "For testing of `PartsSplitter` - split read ranges into intersecting and non intersecting every time you read from MergeTree with the specified probability."},
            {"allow_get_client_http_header", false, false, "Introduced a new function."},
            {"output_format_pretty_row_numbers", false, true, "It is better for usability."},
            {"output_format_pretty_max_value_width_apply_for_single_value", true, false, "Single values in Pretty formats won't be cut."},
            {"output_format_parquet_string_as_string", false, true, "ClickHouse allows arbitrary binary data in the String data type, which is typically UTF-8. Parquet/ORC/Arrow Strings only support UTF-8. That's why you can choose which Arrow's data type to use for the ClickHouse String data type - String or Binary. While Binary would be more correct and compatible, using String by default will correspond to user expectations in most cases."},
            {"output_format_orc_string_as_string", false, true, "ClickHouse allows arbitrary binary data in the String data type, which is typically UTF-8. Parquet/ORC/Arrow Strings only support UTF-8. That's why you can choose which Arrow's data type to use for the ClickHouse String data type - String or Binary. While Binary would be more correct and compatible, using String by default will correspond to user expectations in most cases."},
            {"output_format_arrow_string_as_string", false, true, "ClickHouse allows arbitrary binary data in the String data type, which is typically UTF-8. Parquet/ORC/Arrow Strings only support UTF-8. That's why you can choose which Arrow's data type to use for the ClickHouse String data type - String or Binary. While Binary would be more correct and compatible, using String by default will correspond to user expectations in most cases."},
            {"output_format_parquet_compression_method", "lz4", "zstd", "Parquet/ORC/Arrow support many compression methods, including lz4 and zstd. ClickHouse supports each and every compression method. Some inferior tools, such as 'duckdb', lack support for the faster `lz4` compression method, that's why we set zstd by default."},
            {"output_format_orc_compression_method", "lz4", "zstd", "Parquet/ORC/Arrow support many compression methods, including lz4 and zstd. ClickHouse supports each and every compression method. Some inferior tools, such as 'duckdb', lack support for the faster `lz4` compression method, that's why we set zstd by default."},
            {"output_format_pretty_highlight_digit_groups", false, true, "If enabled and if output is a terminal, highlight every digit corresponding to the number of thousands, millions, etc. with underline."},
            {"geo_distance_returns_float64_on_float64_arguments", false, true, "Increase the default precision."},
            {"azure_max_inflight_parts_for_one_file", 20, 20, "The maximum number of a concurrent loaded parts in multipart upload request. 0 means unlimited."},
            {"azure_strict_upload_part_size", 0, 0, "The exact size of part to upload during multipart upload to Azure blob storage."},
            {"azure_min_upload_part_size", 16*1024*1024, 16*1024*1024, "The minimum size of part to upload during multipart upload to Azure blob storage."},
            {"azure_max_upload_part_size", 5ull*1024*1024*1024, 5ull*1024*1024*1024, "The maximum size of part to upload during multipart upload to Azure blob storage."},
            {"azure_upload_part_size_multiply_factor", 2, 2, "Multiply azure_min_upload_part_size by this factor each time azure_multiply_parts_count_threshold parts were uploaded from a single write to Azure blob storage."},
            {"azure_upload_part_size_multiply_parts_count_threshold", 500, 500, "Each time this number of parts was uploaded to Azure blob storage, azure_min_upload_part_size is multiplied by azure_upload_part_size_multiply_factor."},
            {"output_format_csv_serialize_tuple_into_separate_columns", true, true, "A new way of how interpret tuples in CSV format was added."},
            {"input_format_csv_deserialize_separate_columns_into_tuple", true, true, "A new way of how interpret tuples in CSV format was added."},
            {"input_format_csv_try_infer_strings_from_quoted_tuples", true, true, "A new way of how interpret tuples in CSV format was added."},
        });
        addSettingsChanges(settings_changes_history, "24.2",
        {
            {"allow_suspicious_variant_types", true, false, "Don't allow creating Variant type with suspicious variants by default"},
            {"validate_experimental_and_suspicious_types_inside_nested_types", false, true, "Validate usage of experimental and suspicious types inside nested types"},
            {"output_format_values_escape_quote_with_quote", false, false, "If true escape ' with '', otherwise quoted with \\'"},
            {"output_format_pretty_single_large_number_tip_threshold", 0, 1'000'000, "Print a readable number tip on the right side of the table if the block consists of a single number which exceeds this value (except 0)"},
            {"input_format_try_infer_exponent_floats", true, false, "Don't infer floats in exponential notation by default"},
            {"query_plan_optimize_prewhere", true, true, "Allow to push down filter to PREWHERE expression for supported storages"},
            {"async_insert_max_data_size", 1000000, 10485760, "The previous value appeared to be too small."},
            {"async_insert_poll_timeout_ms", 10, 10, "Timeout in milliseconds for polling data from asynchronous insert queue"},
            {"async_insert_use_adaptive_busy_timeout", false, true, "Use adaptive asynchronous insert timeout"},
            {"async_insert_busy_timeout_min_ms", 50, 50, "The minimum value of the asynchronous insert timeout in milliseconds; it also serves as the initial value, which may be increased later by the adaptive algorithm"},
            {"async_insert_busy_timeout_max_ms", 200, 200, "The minimum value of the asynchronous insert timeout in milliseconds; async_insert_busy_timeout_ms is aliased to async_insert_busy_timeout_max_ms"},
            {"async_insert_busy_timeout_increase_rate", 0.2, 0.2, "The exponential growth rate at which the adaptive asynchronous insert timeout increases"},
            {"async_insert_busy_timeout_decrease_rate", 0.2, 0.2, "The exponential growth rate at which the adaptive asynchronous insert timeout decreases"},
            {"format_template_row_format", "", "", "Template row format string can be set directly in query"},
            {"format_template_resultset_format", "", "", "Template result set format string can be set in query"},
            {"split_parts_ranges_into_intersecting_and_non_intersecting_final", true, true, "Allow to split parts ranges into intersecting and non intersecting during FINAL optimization"},
            {"split_intersecting_parts_ranges_into_layers_final", true, true, "Allow to split intersecting parts ranges into layers during FINAL optimization"},
            {"azure_max_single_part_copy_size", 256*1024*1024, 256*1024*1024, "The maximum size of object to copy using single part copy to Azure blob storage."},
            {"min_external_table_block_size_rows", DEFAULT_INSERT_BLOCK_SIZE, DEFAULT_INSERT_BLOCK_SIZE, "Squash blocks passed to external table to specified size in rows, if blocks are not big enough"},
            {"min_external_table_block_size_bytes", DEFAULT_INSERT_BLOCK_SIZE * 256, DEFAULT_INSERT_BLOCK_SIZE * 256, "Squash blocks passed to external table to specified size in bytes, if blocks are not big enough."},
            {"parallel_replicas_prefer_local_join", true, true, "If true, and JOIN can be executed with parallel replicas algorithm, and all storages of right JOIN part are *MergeTree, local JOIN will be used instead of GLOBAL JOIN."},
            {"optimize_time_filter_with_preimage", true, true, "Optimize Date and DateTime predicates by converting functions into equivalent comparisons without conversions (e.g. toYear(col) = 2023 -> col >= '2023-01-01' AND col <= '2023-12-31')"},
            {"extract_key_value_pairs_max_pairs_per_row", 0, 0, "Max number of pairs that can be produced by the `extractKeyValuePairs` function. Used as a safeguard against consuming too much memory."},
            {"default_view_definer", "CURRENT_USER", "CURRENT_USER", "Allows to set default `DEFINER` option while creating a view"},
            {"default_materialized_view_sql_security", "DEFINER", "DEFINER", "Allows to set a default value for SQL SECURITY option when creating a materialized view"},
            {"default_normal_view_sql_security", "INVOKER", "INVOKER", "Allows to set default `SQL SECURITY` option while creating a normal view"},
            {"mysql_map_string_to_text_in_show_columns", false, true, "Reduce the configuration effort to connect ClickHouse with BI tools."},
            {"mysql_map_fixed_string_to_text_in_show_columns", false, true, "Reduce the configuration effort to connect ClickHouse with BI tools."},
        });
        addSettingsChanges(settings_changes_history, "24.1",
        {
            {"print_pretty_type_names", false, true, "Better user experience."},
            {"input_format_json_read_bools_as_strings", false, true, "Allow to read bools as strings in JSON formats by default"},
            {"output_format_arrow_use_signed_indexes_for_dictionary", false, true, "Use signed indexes type for Arrow dictionaries by default as it's recommended"},
            {"allow_experimental_variant_type", false, false, "Add new experimental Variant type"},
            {"use_variant_as_common_type", false, false, "Allow to use Variant in if/multiIf if there is no common type"},
            {"output_format_arrow_use_64_bit_indexes_for_dictionary", false, false, "Allow to use 64 bit indexes type in Arrow dictionaries"},
            {"parallel_replicas_mark_segment_size", 128, 128, "Add new setting to control segment size in new parallel replicas coordinator implementation"},
            {"ignore_materialized_views_with_dropped_target_table", false, false, "Add new setting to allow to ignore materialized views with dropped target table"},
            {"output_format_compression_level", 3, 3, "Allow to change compression level in the query output"},
            {"output_format_compression_zstd_window_log", 0, 0, "Allow to change zstd window log in the query output when zstd compression is used"},
            {"enable_zstd_qat_codec", false, false, "Add new ZSTD_QAT codec"},
            {"enable_vertical_final", false, true, "Use vertical final by default"},
            {"output_format_arrow_use_64_bit_indexes_for_dictionary", false, false, "Allow to use 64 bit indexes type in Arrow dictionaries"},
            {"max_rows_in_set_to_optimize_join", 100000, 0, "Disable join optimization as it prevents from read in order optimization"},
            {"output_format_pretty_color", true, "auto", "Setting is changed to allow also for auto value, disabling ANSI escapes if output is not a tty"},
            {"function_visible_width_behavior", 0, 1, "We changed the default behavior of `visibleWidth` to be more precise"},
            {"max_estimated_execution_time", 0, 0, "Separate max_execution_time and max_estimated_execution_time"},
            {"iceberg_engine_ignore_schema_evolution", false, false, "Allow to ignore schema evolution in Iceberg table engine"},
            {"optimize_injective_functions_in_group_by", false, true, "Replace injective functions by it's arguments in GROUP BY section in analyzer"},
            {"update_insert_deduplication_token_in_dependent_materialized_views", false, false, "Allow to update insert deduplication token with table identifier during insert in dependent materialized views"},
            {"azure_max_unexpected_write_error_retries", 4, 4, "The maximum number of retries in case of unexpected errors during Azure blob storage write"},
            {"split_parts_ranges_into_intersecting_and_non_intersecting_final", false, true, "Allow to split parts ranges into intersecting and non intersecting during FINAL optimization"},
            {"split_intersecting_parts_ranges_into_layers_final", true, true, "Allow to split intersecting parts ranges into layers during FINAL optimization"}
        });
        addSettingsChanges(settings_changes_history, "23.12",
        {
            {"allow_suspicious_ttl_expressions", true, false, "It is a new setting, and in previous versions the behavior was equivalent to allowing."},
            {"input_format_parquet_allow_missing_columns", false, true, "Allow missing columns in Parquet files by default"},
            {"input_format_orc_allow_missing_columns", false, true, "Allow missing columns in ORC files by default"},
            {"input_format_arrow_allow_missing_columns", false, true, "Allow missing columns in Arrow files by default"}
        });
        addSettingsChanges(settings_changes_history, "23.11",
        {
            {"parsedatetime_parse_without_leading_zeros", false, true, "Improved compatibility with MySQL DATE_FORMAT/STR_TO_DATE"}
        });
        addSettingsChanges(settings_changes_history, "23.9",
        {
            {"optimize_group_by_constant_keys", false, true, "Optimize group by constant keys by default"},
            {"input_format_json_try_infer_named_tuples_from_objects", false, true, "Try to infer named Tuples from JSON objects by default"},
            {"input_format_json_read_numbers_as_strings", false, true, "Allow to read numbers as strings in JSON formats by default"},
            {"input_format_json_read_arrays_as_strings", false, true, "Allow to read arrays as strings in JSON formats by default"},
            {"input_format_json_infer_incomplete_types_as_strings", false, true, "Allow to infer incomplete types as Strings in JSON formats by default"},
            {"input_format_json_try_infer_numbers_from_strings", true, false, "Don't infer numbers from strings in JSON formats by default to prevent possible parsing errors"},
            {"http_write_exception_in_output_format", false, true, "Output valid JSON/XML on exception in HTTP streaming."}
        });
        addSettingsChanges(settings_changes_history, "23.8",
        {
            {"rewrite_count_distinct_if_with_count_distinct_implementation", false, true, "Rewrite countDistinctIf with count_distinct_implementation configuration"}
        });
        addSettingsChanges(settings_changes_history, "23.7",
        {
            {"function_sleep_max_microseconds_per_block", 0, 3000000, "In previous versions, the maximum sleep time of 3 seconds was applied only for `sleep`, but not for `sleepEachRow` function. In the new version, we introduce this setting. If you set compatibility with the previous versions, we will disable the limit altogether."}
        });
        addSettingsChanges(settings_changes_history, "23.6",
        {
            {"http_send_timeout", 180, 30, "3 minutes seems crazy long. Note that this is timeout for a single network write call, not for the whole upload operation."},
            {"http_receive_timeout", 180, 30, "See http_send_timeout."}
        });
        addSettingsChanges(settings_changes_history, "23.5",
        {
            {"input_format_parquet_preserve_order", true, false, "Allow Parquet reader to reorder rows for better parallelism."},
            {"parallelize_output_from_storages", false, true, "Allow parallelism when executing queries that read from file/url/s3/etc. This may reorder rows."},
            {"use_with_fill_by_sorting_prefix", false, true, "Columns preceding WITH FILL columns in ORDER BY clause form sorting prefix. Rows with different values in sorting prefix are filled independently"},
            {"output_format_parquet_compliant_nested_types", false, true, "Change an internal field name in output Parquet file schema."}
        });
        addSettingsChanges(settings_changes_history, "23.4",
        {
            {"allow_suspicious_indices", true, false, "If true, index can defined with identical expressions"},
            {"allow_nonconst_timezone_arguments", true, false, "Allow non-const timezone arguments in certain time-related functions like toTimeZone(), fromUnixTimestamp*(), snowflakeToDateTime*()."},
            {"connect_timeout_with_failover_ms", 50, 1000, "Increase default connect timeout because of async connect"},
            {"connect_timeout_with_failover_secure_ms", 100, 1000, "Increase default secure connect timeout because of async connect"},
            {"hedged_connection_timeout_ms", 100, 50, "Start new connection in hedged requests after 50 ms instead of 100 to correspond with previous connect timeout"},
            {"formatdatetime_f_prints_single_zero", true, false, "Improved compatibility with MySQL DATE_FORMAT()/STR_TO_DATE()"},
            {"formatdatetime_parsedatetime_m_is_month_name", false, true, "Improved compatibility with MySQL DATE_FORMAT/STR_TO_DATE"}
        });
        addSettingsChanges(settings_changes_history, "23.3",
        {
            {"output_format_parquet_version", "1.0", "2.latest", "Use latest Parquet format version for output format"},
            {"input_format_json_ignore_unknown_keys_in_named_tuple", false, true, "Improve parsing JSON objects as named tuples"},
            {"input_format_native_allow_types_conversion", false, true, "Allow types conversion in Native input forma"},
            {"output_format_arrow_compression_method", "none", "lz4_frame", "Use lz4 compression in Arrow output format by default"},
            {"output_format_parquet_compression_method", "snappy", "lz4", "Use lz4 compression in Parquet output format by default"},
            {"output_format_orc_compression_method", "none", "lz4_frame", "Use lz4 compression in ORC output format by default"},
            {"async_query_sending_for_remote", false, true, "Create connections and send query async across shards"}
        });
        addSettingsChanges(settings_changes_history, "23.2",
        {
            {"output_format_parquet_fixed_string_as_fixed_byte_array", false, true, "Use Parquet FIXED_LENGTH_BYTE_ARRAY type for FixedString by default"},
            {"output_format_arrow_fixed_string_as_fixed_byte_array", false, true, "Use Arrow FIXED_SIZE_BINARY type for FixedString by default"},
            {"query_plan_remove_redundant_distinct", false, true, "Remove redundant Distinct step in query plan"},
            {"optimize_duplicate_order_by_and_distinct", true, false, "Remove duplicate ORDER BY and DISTINCT if it's possible"},
            {"insert_keeper_max_retries", 0, 20, "Enable reconnections to Keeper on INSERT, improve reliability"}
        });
        addSettingsChanges(settings_changes_history, "23.1",
        {
            {"input_format_json_read_objects_as_strings", 0, 1, "Enable reading nested json objects as strings while object type is experimental"},
            {"input_format_json_defaults_for_missing_elements_in_named_tuple", false, true, "Allow missing elements in JSON objects while reading named tuples by default"},
            {"input_format_csv_detect_header", false, true, "Detect header in CSV format by default"},
            {"input_format_tsv_detect_header", false, true, "Detect header in TSV format by default"},
            {"input_format_custom_detect_header", false, true, "Detect header in CustomSeparated format by default"},
            {"query_plan_remove_redundant_sorting", false, true, "Remove redundant sorting in query plan. For example, sorting steps related to ORDER BY clauses in subqueries"}
        });
        addSettingsChanges(settings_changes_history, "22.12",
        {
            {"max_size_to_preallocate_for_aggregation", 10'000'000, 100'000'000, "This optimizes performance"},
            {"query_plan_aggregation_in_order", 0, 1, "Enable some refactoring around query plan"},
            {"format_binary_max_string_size", 0, 1_GiB, "Prevent allocating large amount of memory"}
        });
        addSettingsChanges(settings_changes_history, "22.11",
        {
            {"use_structure_from_insertion_table_in_table_functions", 0, 2, "Improve using structure from insertion table in table functions"}
        });
        addSettingsChanges(settings_changes_history, "22.9",
        {
            {"force_grouping_standard_compatibility", false, true, "Make GROUPING function output the same as in SQL standard and other DBMS"}
        });
        addSettingsChanges(settings_changes_history, "22.7",
        {
            {"cross_to_inner_join_rewrite", 1, 2, "Force rewrite comma join to inner"},
            {"enable_positional_arguments", false, true, "Enable positional arguments feature by default"},
            {"format_csv_allow_single_quotes", true, false, "Most tools don't treat single quote in CSV specially, don't do it by default too"}
        });
        addSettingsChanges(settings_changes_history, "22.6",
        {
            {"output_format_json_named_tuples_as_objects", false, true, "Allow to serialize named tuples as JSON objects in JSON formats by default"},
            {"input_format_skip_unknown_fields", false, true, "Optimize reading subset of columns for some input formats"}
        });
        addSettingsChanges(settings_changes_history, "22.5",
        {
            {"memory_overcommit_ratio_denominator", 0, 1073741824, "Enable memory overcommit feature by default"},
            {"memory_overcommit_ratio_denominator_for_user", 0, 1073741824, "Enable memory overcommit feature by default"}
        });
        addSettingsChanges(settings_changes_history, "22.4",
        {
            {"allow_settings_after_format_in_insert", true, false, "Do not allow SETTINGS after FORMAT for INSERT queries because ClickHouse interpret SETTINGS as some values, which is misleading"}
        });
        addSettingsChanges(settings_changes_history, "22.3",
        {
            {"cast_ipv4_ipv6_default_on_conversion_error", true, false, "Make functions cast(value, 'IPv4') and cast(value, 'IPv6') behave same as toIPv4 and toIPv6 functions"}
        });
        addSettingsChanges(settings_changes_history, "21.12",
        {
            {"stream_like_engine_allow_direct_select", true, false, "Do not allow direct select for Kafka/RabbitMQ/FileLog by default"}
        });
        addSettingsChanges(settings_changes_history, "21.9",
        {
            {"output_format_decimal_trailing_zeros", true, false, "Do not output trailing zeros in text representation of Decimal types by default for better looking output"},
            {"use_hedged_requests", false, true, "Enable Hedged Requests feature by default"}
        });
        addSettingsChanges(settings_changes_history, "21.7",
        {
            {"legacy_column_name_of_tuple_literal", true, false, "Add this setting only for compatibility reasons. It makes sense to set to 'true', while doing rolling update of cluster from version lower than 21.7 to higher"}
        });
        addSettingsChanges(settings_changes_history, "21.5",
        {
            {"async_socket_for_remote", false, true, "Fix all problems and turn on asynchronous reads from socket for remote queries by default again"}
        });
        addSettingsChanges(settings_changes_history, "21.3",
        {
            {"async_socket_for_remote", true, false, "Turn off asynchronous reads from socket for remote queries because of some problems"},
            {"optimize_normalize_count_variants", false, true, "Rewrite aggregate functions that semantically equals to count() as count() by default"},
            {"normalize_function_names", false, true, "Normalize function names to their canonical names, this was needed for projection query routing"}
        });
        addSettingsChanges(settings_changes_history, "21.2",
        {
            {"enable_global_with_statement", false, true, "Propagate WITH statements to UNION queries and all subqueries by default"}
        });
        addSettingsChanges(settings_changes_history, "21.1",
        {
            {"insert_quorum_parallel", false, true, "Use parallel quorum inserts by default. It is significantly more convenient to use than sequential quorum inserts"},
            {"input_format_null_as_default", false, true, "Allow to insert NULL as default for input formats by default"},
            {"optimize_on_insert", false, true, "Enable data optimization on INSERT by default for better user experience"},
            {"use_compact_format_in_distributed_parts_names", false, true, "Use compact format for async INSERT into Distributed tables by default"}
        });
        addSettingsChanges(settings_changes_history, "20.10",
        {
            {"format_regexp_escaping_rule", "Escaped", "Raw", "Use Raw as default escaping rule for Regexp format to male the behaviour more like to what users expect"}
        });
        addSettingsChanges(settings_changes_history, "20.7",
        {
            {"show_table_uuid_in_table_create_query_if_not_nil", true, false, "Stop showing  UID of the table in its CREATE query for Engine=Atomic"}
        });
        addSettingsChanges(settings_changes_history, "20.5",
        {
            {"input_format_with_names_use_header", false, true, "Enable using header with names for formats with WithNames/WithNamesAndTypes suffixes"},
            {"allow_suspicious_codecs", true, false, "Don't allow to specify meaningless compression codecs"}
        });
        addSettingsChanges(settings_changes_history, "20.4",
        {
            {"validate_polygons", false, true, "Throw exception if polygon is invalid in function pointInPolygon by default instead of returning possibly wrong results"}
        });
        addSettingsChanges(settings_changes_history, "19.18",
        {
            {"enable_scalar_subquery_optimization", false, true, "Prevent scalar subqueries from (de)serializing large scalar values and possibly avoid running the same subquery more than once"}
        });
        addSettingsChanges(settings_changes_history, "19.14",
        {
            {"any_join_distinct_right_table_keys", true, false, "Disable ANY RIGHT and ANY FULL JOINs by default to avoid inconsistency"}
        });
        addSettingsChanges(settings_changes_history, "19.12",
        {
            {"input_format_defaults_for_omitted_fields", false, true, "Enable calculation of complex default expressions for omitted fields for some input formats, because it should be the expected behaviour"}
        });
        addSettingsChanges(settings_changes_history, "19.5",
        {
            {"max_partitions_per_insert_block", 0, 100, "Add a limit for the number of partitions in one block"}
        });
        addSettingsChanges(settings_changes_history, "18.12.17",
        {
            {"enable_optimize_predicate_expression", 0, 1, "Optimize predicates to subqueries by default"}
        });
    });
    return settings_changes_history;
}

const VersionToSettingsChangesMap & getMergeTreeSettingsChangesHistory()
{
    static VersionToSettingsChangesMap merge_tree_settings_changes_history;
    static std::once_flag initialized_flag;
    std::call_once(initialized_flag, [&]
    {
        addSettingsChanges(merge_tree_settings_changes_history, "25.5",
        {
            {"shared_merge_tree_enable_coordinated_merges", false, false, "New setting"},
            {"shared_merge_tree_merge_coordinator_merges_prepare_count", 100, 100, "New setting"},
            {"shared_merge_tree_merge_coordinator_fetch_fresh_metadata_period_ms", 10000, 10000, "New setting"},
            {"shared_merge_tree_merge_coordinator_max_merge_request_size", 20, 20, "New setting"},
            {"shared_merge_tree_merge_coordinator_election_check_period_ms", 30000, 30000, "New setting"},
            {"shared_merge_tree_merge_coordinator_min_period_ms", 1, 1, "New setting"},
            {"shared_merge_tree_merge_coordinator_max_period_ms", 10000, 10000, "New setting"},
            {"shared_merge_tree_merge_coordinator_factor", 2, 2, "New setting"},
            {"shared_merge_tree_merge_worker_fast_timeout_ms", 100, 100, "New setting"},
            {"shared_merge_tree_merge_worker_regular_timeout_ms", 10000, 10000, "New setting"},
            {"apply_patches_on_merge", true, true, "New setting"},
            {"remove_unused_patch_parts", true, true, "New setting"},
            {"write_marks_for_substreams_in_compact_parts", false, true, "New setting"},
        });
        addSettingsChanges(merge_tree_settings_changes_history, "25.4",
        {
            /// Release closed. Please use 25.5
            {"max_postpone_time_for_failed_replicated_fetches_ms", 0, 1ULL * 60 * 1000, "Added new setting to enable postponing fetch tasks in the replication queue."},
            {"max_postpone_time_for_failed_replicated_merges_ms", 0, 1ULL * 60 * 1000, "Added new setting to enable postponing merge tasks in the replication queue."},
            {"max_postpone_time_for_failed_replicated_tasks_ms", 0, 5ULL * 60 * 1000, "Added new setting to enable postponing tasks in the replication queue."},
            {"default_compression_codec", "", "", "New setting"},
            {"refresh_parts_interval", 0, 0, "A new setting"},
            {"max_merge_delayed_streams_for_parallel_write", 1000, 40, "New setting"},
            {"allow_summing_columns_in_partition_or_order_key", true, false, "New setting to allow summing of partition or sorting key columns"},
            /// Release closed. Please use 25.5
        });
        addSettingsChanges(merge_tree_settings_changes_history, "25.3",
        {
            /// Release closed. Please use 25.4
            {"shared_merge_tree_enable_keeper_parts_extra_data", false, false, "New setting"},
            {"zero_copy_merge_mutation_min_parts_size_sleep_no_scale_before_lock", 0, 0, "New setting"},
            {"enable_replacing_merge_with_cleanup_for_min_age_to_force_merge", false, false, "New setting to allow automatic cleanup merges for ReplacingMergeTree"},
            /// Release closed. Please use 25.4
        });
        addSettingsChanges(merge_tree_settings_changes_history, "25.2",
        {
            /// Release closed. Please use 25.3
            {"shared_merge_tree_initial_parts_update_backoff_ms", 50, 50, "New setting"},
            {"shared_merge_tree_max_parts_update_backoff_ms", 5000, 5000, "New setting"},
            {"shared_merge_tree_interserver_http_connection_timeout_ms", 100, 100, "New setting"},
            {"columns_and_secondary_indices_sizes_lazy_calculation", true, true, "New setting to calculate columns and indices sizes lazily"},
            {"table_disk", false, false, "New setting"},
            {"allow_reduce_blocking_parts_task", false, true, "Now SMT will remove stale blocking parts from ZooKeeper by default"},
            {"shared_merge_tree_max_suspicious_broken_parts", 0, 0, "Max broken parts for SMT, if more - deny automatic detach"},
            {"shared_merge_tree_max_suspicious_broken_parts_bytes", 0, 0, "Max size of all broken parts for SMT, if more - deny automatic detach"},
            /// Release closed. Please use 25.3
        });
        addSettingsChanges(merge_tree_settings_changes_history, "25.1",
        {
            /// Release closed. Please use 25.2
            {"shared_merge_tree_try_fetch_part_in_memory_data_from_replicas", false, false, "New setting to fetch parts data from other replicas"},
            {"enable_max_bytes_limit_for_min_age_to_force_merge", false, false, "Added new setting to limit max bytes for min_age_to_force_merge."},
            {"enable_max_bytes_limit_for_min_age_to_force_merge", false, false, "New setting"},
            {"add_minmax_index_for_numeric_columns", false, false, "New setting"},
            {"add_minmax_index_for_string_columns", false, false, "New setting"},
            {"materialize_skip_indexes_on_merge", true, true, "New setting"},
            {"merge_max_bytes_to_prewarm_cache", 1ULL * 1024 * 1024 * 1024, 1ULL * 1024 * 1024 * 1024, "Cloud sync"},
            {"merge_total_max_bytes_to_prewarm_cache", 15ULL * 1024 * 1024 * 1024, 15ULL * 1024 * 1024 * 1024, "Cloud sync"},
            {"reduce_blocking_parts_sleep_ms", 5000, 5000, "Cloud sync"},
            {"number_of_partitions_to_consider_for_merge", 10, 10, "Cloud sync"},
            {"shared_merge_tree_enable_outdated_parts_check", true, true, "Cloud sync"},
            {"shared_merge_tree_max_parts_update_leaders_in_total", 6, 6, "Cloud sync"},
            {"shared_merge_tree_max_parts_update_leaders_per_az", 2, 2, "Cloud sync"},
            {"shared_merge_tree_leader_update_period_seconds", 30, 30, "Cloud sync"},
            {"shared_merge_tree_leader_update_period_random_add_seconds", 10, 10, "Cloud sync"},
            {"shared_merge_tree_read_virtual_parts_from_leader", true, true, "Cloud sync"},
            {"shared_merge_tree_interserver_http_timeout_ms", 10000, 10000, "Cloud sync"},
            {"shared_merge_tree_max_replicas_for_parts_deletion", 10, 10, "Cloud sync"},
            {"shared_merge_tree_max_replicas_to_merge_parts_for_each_parts_range", 5, 5, "Cloud sync"},
            {"shared_merge_tree_use_outdated_parts_compact_format", false, false, "Cloud sync"},
            {"shared_merge_tree_memo_ids_remove_timeout_seconds", 1800, 1800, "Cloud sync"},
            {"shared_merge_tree_idle_parts_update_seconds", 3600, 3600, "Cloud sync"},
            {"shared_merge_tree_max_outdated_parts_to_process_at_once", 1000, 1000, "Cloud sync"},
            {"shared_merge_tree_postpone_next_merge_for_locally_merged_parts_rows_threshold", 1000000, 1000000, "Cloud sync"},
            {"shared_merge_tree_postpone_next_merge_for_locally_merged_parts_ms", 0, 0, "Cloud sync"},
            {"shared_merge_tree_range_for_merge_window_size", 10, 10, "Cloud sync"},
            {"shared_merge_tree_use_too_many_parts_count_from_virtual_parts", 0, 0, "Cloud sync"},
            {"shared_merge_tree_create_per_replica_metadata_nodes", true, true, "Cloud sync"},
            {"shared_merge_tree_use_metadata_hints_cache", true, true, "Cloud sync"},
            {"notify_newest_block_number", false, false, "Cloud sync"},
            {"allow_reduce_blocking_parts_task", false, false, "Cloud sync"},
            /// Release closed. Please use 25.2
        });
        addSettingsChanges(merge_tree_settings_changes_history, "24.12",
        {
            /// Release closed. Please use 25.1
            {"enforce_index_structure_match_on_partition_manipulation", true, false, "New setting"},
            {"use_primary_key_cache", false, false, "New setting"},
            {"prewarm_primary_key_cache", false, false, "New setting"},
            {"min_bytes_to_prewarm_caches", 0, 0, "New setting"},
            {"allow_experimental_reverse_key", false, false, "New setting"},
            /// Release closed. Please use 25.1
        });
        addSettingsChanges(merge_tree_settings_changes_history, "24.11",
        {
        });
        addSettingsChanges(merge_tree_settings_changes_history, "24.10",
        {
        });
        addSettingsChanges(merge_tree_settings_changes_history, "24.9",
        {
        });
        addSettingsChanges(merge_tree_settings_changes_history, "24.8",
        {
            {"deduplicate_merge_projection_mode", "ignore", "throw", "Do not allow to create inconsistent projection"}
        });
    });

    return merge_tree_settings_changes_history;
}

}<|MERGE_RESOLUTION|>--- conflicted
+++ resolved
@@ -106,11 +106,8 @@
             {"use_legacy_to_time", false, false, "New setting. Allows for user to use the old function logic for toTime, which works as toTimeWithFixedDate."},
             {"input_format_parquet_bloom_filter_push_down", false, true, "When reading Parquet files, skip whole row groups based on the WHERE/PREWHERE expressions and bloom filter in the Parquet metadata."},
             {"input_format_parquet_allow_geoparquet_parser", false, true, "A new setting to use geo columns in parquet file"},
-<<<<<<< HEAD
             {"enable_url_encoding", true, false, "Changed existing setting's default value"},
-=======
             {"s3_slow_all_threads_after_network_error", false, true, "New setting"},
->>>>>>> fe0dbbee
         });
         addSettingsChanges(settings_changes_history, "25.4",
         {
