--- conflicted
+++ resolved
@@ -50,12 +50,9 @@
             {"query_plan_optimize_join_order_limit", 1, 1, "New setting"},
             {"query_plan_display_internal_aliases", false, false, "New setting"},
             {"allow_experimental_delta_lake_writes", false, false, "New setting."},
-<<<<<<< HEAD
             {"optimize_rewrite_like_to_range", false, true, "New setting"},
-=======
             {"jemalloc_enable_profiler", false, false, "New setting"},
             {"jemalloc_collect_profile_samples_in_trace_log", false, false, "New setting"},
->>>>>>> 6b5b8fc5
             {"delta_lake_insert_max_bytes_in_data_file", 1_GiB, 1_GiB, "New setting."},
             {"delta_lake_insert_max_rows_in_data_file", 100000, 100000, "New setting."},
             {"promql_evaluation_time", Field{"auto"}, Field{"auto"}, "The setting was renamed. The previous name is `evaluation_time`."},
