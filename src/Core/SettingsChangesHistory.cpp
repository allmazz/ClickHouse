--- conflicted
+++ resolved
@@ -46,12 +46,9 @@
         });
         addSettingsChanges(settings_changes_history, "25.10",
         {
-<<<<<<< HEAD
             {"allow_special_serialization_kinds_in_output_formats", true, false, "Add a setting to allow output of special columns representations like Sparse/Replicated without converting them to full columns"},
             {"enable_lazy_columns_replication", true, false, "Add a setting to enable lazy columns replication in JOIN and ARRAY JOIN"},
-=======
             {"correlated_subqueries_default_join_kind", "left", "right", "New setting. Default join kind for decorrelated query plan."},
->>>>>>> dd16ad8c
             {"show_data_lake_catalogs_in_system_tables", true, false, "Disable catalogs in system tables by default"},
             {"optimize_rewrite_like_perfect_affix", false, true, "New setting"},
             {"allow_dynamic_type_in_join_keys", true, false, "Disallow using Dynamic type in JOIN keys by default"},
