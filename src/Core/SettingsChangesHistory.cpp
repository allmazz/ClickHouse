--- conflicted
+++ resolved
@@ -43,14 +43,11 @@
         {
             {"correlated_subqueries_default_join_kind", "left", "right", "New setting. Default join kind for decorrelated query plan."},
             {"use_statistics_cache", 0, 0, "New setting"},
-<<<<<<< HEAD
             {"enable_shared_storage_snapshot_in_query", false, true, "Better consistency guarantees."},
-=======
             {"use_text_index_dictionary_cache", false, false, "New setting"},
             {"s3_retry_attempts", 500, 500, "Changed the value of the obsolete setting"},
             {"optimize_const_name_size", -1, 256, "Replace with scalar and use hash as a name for large constants (size is estimated by name length)"},
             {"enable_lazy_columns_replication", false, true, "Enable lazy columns replication in JOIN and ARRAY JOIN by default"},
->>>>>>> 070deaee
         });
         addSettingsChanges(settings_changes_history, "25.10",
         {
