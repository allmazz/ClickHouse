--- conflicted
+++ resolved
@@ -41,11 +41,8 @@
         /// Note: please check if the key already exists to prevent duplicate entries.
         addSettingsChanges(settings_changes_history, "25.8",
         {
-<<<<<<< HEAD
             {"optimize_rewrite_regexp_functions", false, true, "A new setting"},
-=======
             {"opentelemetry_trace_cpu_scheduling", false, false, "New setting to trace `cpu_slot_preemption` feature."},
->>>>>>> 9dde801a
         });
         addSettingsChanges(settings_changes_history, "25.7",
         {
