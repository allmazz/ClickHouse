--- conflicted
+++ resolved
@@ -43,11 +43,8 @@
         {
             {"use_skip_indexes_on_data_read", false, true, "New setting"},
             {"s3_slow_all_threads_after_retryable_error", true, true, "Added an alias for setting `backup_slow_all_threads_after_retryable_s3_error`"},
-<<<<<<< HEAD
+            {"allow_experimental_delta_lake_writes", false, false, "New setting."},
             {"optimize_const_name_size", -1, 256, "Replace with scalar and use hash as a name for large constants (size is estimated by name length)"},
-=======
-            {"allow_experimental_delta_lake_writes", false, false, "New setting."},
->>>>>>> a23ac47c
         });
         addSettingsChanges(settings_changes_history, "25.8",
         {
