#include <Core/SettingsChangesHistory.h>

#include <Core/SettingsEnums.h>

#include <Common/Exception.h>

namespace DB
{

namespace ErrorCodes
{
    extern const int LOGICAL_ERROR;
}

static void addSettingsChanges(
    VersionToSettingsChangesMap & settings_changes_history,
    std::string_view version,
    SettingsChangesHistory::SettingsChanges && changes)
{
    /// Forbid duplicate versions
    auto [_, inserted] = settings_changes_history.emplace(ClickHouseVersion(version), std::move(changes));
    if (!inserted)
        throw Exception{ErrorCodes::LOGICAL_ERROR, "Detected duplicate version '{}'", ClickHouseVersion(version).toString()};
}

const VersionToSettingsChangesMap & getSettingsChangesHistory()
{
    static VersionToSettingsChangesMap settings_changes_history;
    static std::once_flag initialized_flag;
    std::call_once(initialized_flag, [&]
    {
        // clang-format off
        /// History of settings changes that controls some backward incompatible changes
        /// across all ClickHouse versions. It maps ClickHouse version to settings changes that were done
        /// in this version. This history contains both changes to existing settings and newly added settings.
        /// Settings changes is a vector of structs
        ///     {setting_name, previous_value, new_value, reason}.
        /// For newly added setting choose the most appropriate previous_value (for example, if new setting
        /// controls new feature and it's 'true' by default, use 'false' as previous_value).
        /// It's used to implement `compatibility` setting (see https://github.com/ClickHouse/ClickHouse/issues/35972)
        /// Note: please check if the key already exists to prevent duplicate entries.
        addSettingsChanges(settings_changes_history, "25.8",
        {
            {"show_data_lake_catalogs_in_system_tables", true, true, "New setting"},
            {"optimize_rewrite_regexp_functions", false, true, "A new setting"},
            {"max_joined_block_size_bytes", 0, 4 * 1024 * 1024, "New setting"},
            {"azure_max_single_part_upload_size", 100 * 1024 * 1024, 32 * 1024 * 1024, "Align with S3"},
            {"azure_max_redirects", 10, 10, "New setting"},
            {"azure_max_get_rps", 0, 0, "New setting"},
            {"azure_max_get_burst", 0, 0, "New setting"},
            {"azure_max_put_rps", 0, 0, "New setting"},
            {"azure_max_put_burst", 0, 0, "New setting"},
            {"azure_use_adaptive_timeouts", true, true, "New setting"},
            {"azure_request_timeout_ms", 30000, 30000, "New setting"},
            {"azure_connect_timeout_ms", 1000, 1000, "New setting"},
            {"azure_sdk_use_native_client", false, true, "New setting"},
            {"analyzer_compatibility_allow_compound_identifiers_in_unflatten_nested", false, true, "New setting."},
            {"distributed_cache_connect_backoff_min_ms", 0, 0, "New setting"},
            {"distributed_cache_connect_backoff_max_ms", 50, 50, "New setting"},
            {"distributed_cache_read_request_max_tries", 20, 10, "Changed setting value"},
            {"distributed_cache_connect_max_tries", 20, 5, "Changed setting value"},
            {"opentelemetry_trace_cpu_scheduling", false, false, "New setting to trace `cpu_slot_preemption` feature."},
<<<<<<< HEAD
            {"output_format_parquet_max_dictionary_size", 1024 * 1024, 1024 * 1024, "New setting"},
            {"input_format_parquet_use_native_reader_v3", false, true, "New setting"},
            {"input_format_parquet_memory_low_watermark", 2ul << 20, 2ul << 20, "New setting"},
            {"input_format_parquet_memory_high_watermark", 4ul << 30, 4ul << 30, "New setting"},
            {"input_format_parquet_page_filter_push_down", true, true, "New setting (no effect when input_format_parquet_use_native_reader_v3 is disabled)"},
            {"input_format_parquet_use_offset_index", true, true, "New setting (no effect when input_format_parquet_use_native_reader_v3 is disabled)"},
            {"output_format_parquet_enum_as_byte_array", false, true, "Enable writing Enum as byte array in Parquet by default"},
            {"json_type_escape_dots_in_keys", false, false, "Add new setting that allows to escape dots in JSON keys during JSON type parsing"},
            {"parallel_replicas_support_projection", false, true, "New setting. Optimization of projections can be applied in parallel replicas. Effective only with enabled parallel_replicas_local_plan and aggregation_in_order is inactive."},
            {"input_format_json_infer_array_of_dynamic_from_array_of_different_types", false, true, "Infer Array(Dynamic) for JSON arrays with different values types by default"},
=======
            {"use_skip_indexes_on_data_read", false, true, "New setting"},
>>>>>>> e97625ea
            {"enable_add_distinct_to_in_subqueries", false, false, "New setting to reduce the size of temporary tables transferred for distributed IN subqueries."},
            {"enable_vector_similarity_index", false, true, "Vector similarity indexes are GA."},
            {"execute_exists_as_scalar_subquery", false, true, "New setting"},
            {"allow_experimental_vector_similarity_index", false, true, "Vector similarity indexes are GA."},
            {"vector_search_with_rescoring", true, false, "New setting."},
            {"delta_lake_enable_expression_visitor_logging", false, false, "New setting"},
            {"write_full_path_in_iceberg_metadata", false, false, "New setting."},
            {"output_format_orc_compression_block_size", 65536, 262144, "New setting"},
            {"allow_database_iceberg", false, false, "Added an alias for setting `allow_experimental_database_iceberg`"},
            {"allow_database_unity_catalog", false, false, "Added an alias for setting `allow_experimental_database_unity_catalog`"},
            {"allow_database_glue_catalog", false, false, "Added an alias for setting `allow_experimental_database_glue_catalog`"},
            {"apply_patch_parts_join_cache_buckets", 8, 8, "New setting"},
            {"delta_lake_throw_on_engine_predicate_error", false, false, "New setting"},
            {"delta_lake_enable_engine_predicate", true, true, "New setting"},
            {"backup_restore_s3_retry_initial_backoff_ms", 25, 25, "New setting"},
            {"backup_restore_s3_retry_max_backoff_ms", 5000, 5000, "New setting"},
            {"backup_restore_s3_retry_jitter_factor", 0.0, 0.1, "New setting"},
            {"vector_search_index_fetch_multiplier", 1.0, 1.0, "Alias for setting 'vector_search_postfilter_multiplier'"},
            {"backup_slow_all_threads_after_retryable_s3_error", true, true, "New setting"},
            {"allow_experimental_ytsaurus_table_engine", false, false, "New setting."},
            {"allow_experimental_ytsaurus_table_function", false, false, "New setting."},
            {"allow_experimental_ytsaurus_dictionary_source", false, false, "New setting."},
            {"per_part_index_stats", false, false, "New setting."},
            {"allow_experimental_iceberg_compaction", 0, 0, "New setting "},
            {"delta_lake_snapshot_version", -1, -1, "New setting"},
            {"use_roaring_bitmap_iceberg_positional_deletes", false, false, "New setting"},
            {"iceberg_metadata_compression_method", "", "", "New setting"},
            {"allow_experimental_correlated_subqueries", false, true, "Mark correlated subqueries support as Beta."},
            {"promql_database", "", "", "New experimental setting"},
            {"promql_table", "", "", "New experimental setting"},
            {"evaluation_time", 0, 0, "New experimental setting"},
            {"output_format_parquet_date_as_uint16", false, false, "Added a compatibility setting for a minor compatibility-breaking change introduced back in 24.12."},
        });
        addSettingsChanges(settings_changes_history, "25.7",
        {
            /// RELEASE CLOSED
            {"correlated_subqueries_substitute_equivalent_expressions", false, true, "New setting to correlated subquery planning optimization."},
            {"function_date_trunc_return_type_behavior", 0, 0, "Add new setting to preserve old behaviour of dateTrunc function"},
            {"output_format_parquet_geometadata", false, true, "A new setting to allow to write information about geo columns in parquet metadata and encode columns in WKB format."},
            {"cluster_function_process_archive_on_multiple_nodes", false, true, "New setting"},
            {"enable_vector_similarity_index", false, false, "Added an alias for setting `allow_experimental_vector_similarity_index`"},
            {"distributed_plan_max_rows_to_broadcast", 20000, 20000, "New experimental setting."},
            {"output_format_json_map_as_array_of_tuples", false, false, "New setting"},
            {"input_format_json_map_as_array_of_tuples", false, false, "New setting"},
            {"parallel_distributed_insert_select", 0, 2, "Enable parallel distributed insert select by default"},
            {"write_through_distributed_cache_buffer_size", 0, 0, "New cloud setting"},
            {"min_joined_block_size_rows", 0, DEFAULT_BLOCK_SIZE, "New setting."},
            {"table_engine_read_through_distributed_cache", false, false, "New setting"},
            {"distributed_cache_alignment", 0, 0, "Rename of distributed_cache_read_alignment"},
            {"enable_scopes_for_with_statement", true, true, "New setting for backward compatibility with the old analyzer."},
            {"output_format_parquet_enum_as_byte_array", false, false, "Write enum using parquet physical type: BYTE_ARRAY and logical type: ENUM"},
            {"distributed_plan_force_shuffle_aggregation", 0, 0, "New experimental setting"},
            {"allow_experimental_insert_into_iceberg", false, false, "New setting."},
            /// RELEASE CLOSED
        });
        addSettingsChanges(settings_changes_history, "25.6",
        {
            /// RELEASE CLOSED
            {"output_format_native_use_flattened_dynamic_and_json_serialization", false, false, "Add flattened Dynamic/JSON serializations to Native format"},
            {"cast_string_to_date_time_mode", "basic", "basic", "Allow to use different DateTime parsing mode in String to DateTime cast"},
            {"parallel_replicas_connect_timeout_ms", 1000, 300, "Separate connection timeout for parallel replicas queries"},
            {"use_iceberg_partition_pruning", false, true, "Enable Iceberg partition pruning by default."},
            {"distributed_cache_credentials_refresh_period_seconds", 5, 5, "New private setting"},
            {"enable_shared_storage_snapshot_in_query", false, false, "A new setting to share storage snapshot in query"},
            {"merge_tree_storage_snapshot_sleep_ms", 0, 0, "A new setting to debug storage snapshot consistency in query"},
            {"enable_job_stack_trace", false, false, "The setting was disabled by default to avoid performance overhead."},
            {"use_legacy_to_time", true, true, "New setting. Allows for user to use the old function logic for toTime, which works as toTimeWithFixedDate."},
            {"allow_experimental_time_time64_type", false, false, "New settings. Allows to use a new experimental Time and Time64 data types."},
            {"enable_time_time64_type", false, false, "New settings. Allows to use a new experimental Time and Time64 data types."},
            {"optimize_use_projection_filtering", false, true, "New setting"},
            {"input_format_parquet_enable_json_parsing", false, true, "When reading Parquet files, parse JSON columns as ClickHouse JSON Column."},
            {"use_skip_indexes_if_final", 0, 1, "Change in default value of setting"},
            {"use_skip_indexes_if_final_exact_mode", 0, 1, "Change in default value of setting"},
            {"allow_experimental_time_series_aggregate_functions", false, false, "New setting to enable experimental timeSeries* aggregate functions."},
            {"min_outstreams_per_resize_after_split", 0, 24, "New setting."},
            {"count_matches_stop_at_empty_match", true, false, "New setting."},
            {"enable_parallel_blocks_marshalling", "false", "true", "A new setting"},
            {"format_schema_source", "file", "file", "New setting"},
            {"format_schema_message_name", "", "", "New setting"},
            {"enable_scopes_for_with_statement", true, true, "New setting for backward compatibility with the old analyzer."},
            {"backup_slow_all_threads_after_retryable_s3_error", true, true, "New setting"},
            /// RELEASE CLOSED
        });
        addSettingsChanges(settings_changes_history, "25.5",
        {
            /// Release closed. Please use 25.6
            {"geotoh3_argument_order", "lon_lat", "lat_lon", "A new setting for legacy behaviour to set lon and lat argument order"},
            {"secondary_indices_enable_bulk_filtering", false, true, "A new algorithm for filtering by data skipping indices"},
            {"implicit_table_at_top_level", "", "", "A new setting, used in clickhouse-local"},
            {"use_skip_indexes_if_final_exact_mode", 0, 0, "This setting was introduced to help FINAL query return correct results with skip indexes"},
            {"parsedatetime_e_requires_space_padding", true, false, "Improved compatibility with MySQL DATE_FORMAT/STR_TO_DATE"},
            {"formatdatetime_e_with_space_padding", true, false, "Improved compatibility with MySQL DATE_FORMAT/STR_TO_DATE"},
            {"input_format_max_block_size_bytes", 0, 0, "New setting to limit bytes size if blocks created by input format"},
            {"parallel_replicas_insert_select_local_pipeline", false, true, "Use local pipeline during distributed INSERT SELECT with parallel replicas. Currently disabled due to performance issues"},
            {"page_cache_block_size", 1048576, 1048576, "Made this setting adjustable on a per-query level."},
            {"page_cache_lookahead_blocks", 16, 16, "Made this setting adjustable on a per-query level."},
            {"output_format_pretty_glue_chunks", "0", "auto", "A new setting to make Pretty formats prettier."},
            {"distributed_cache_read_only_from_current_az", true, true, "New setting"},
            {"parallel_hash_join_threshold", 0, 100'000, "New setting"},
            {"max_limit_for_ann_queries", 1'000, 0, "Obsolete setting"},
            {"max_limit_for_vector_search_queries", 1'000, 1'000, "New setting"},
            {"min_os_cpu_wait_time_ratio_to_throw", 0, 0, "Setting values were changed and backported to 25.4"},
            {"max_os_cpu_wait_time_ratio_to_throw", 0, 0, "Setting values were changed and backported to 25.4"},
            {"make_distributed_plan", 0, 0, "New experimental setting."},
            {"distributed_plan_execute_locally", 0, 0, "New experimental setting."},
            {"distributed_plan_default_shuffle_join_bucket_count", 8, 8, "New experimental setting."},
            {"distributed_plan_default_reader_bucket_count", 8, 8, "New experimental setting."},
            {"distributed_plan_optimize_exchanges", true, true, "New experimental setting."},
            {"distributed_plan_force_exchange_kind", "", "", "New experimental setting."},
            {"update_sequential_consistency", true, true, "A new setting"},
            {"update_parallel_mode", "auto", "auto", "A new setting"},
            {"lightweight_delete_mode", "alter_update", "alter_update", "A new setting"},
            {"alter_update_mode", "heavy", "heavy", "A new setting"},
            {"apply_patch_parts", true, true, "A new setting"},
            {"allow_experimental_lightweight_update", false, false, "A new setting"},
            {"allow_experimental_delta_kernel_rs", false, true, "New setting"},
            {"allow_experimental_database_hms_catalog", false, false, "Allow experimental database engine DataLakeCatalog with catalog_type = 'hive'"},
            {"vector_search_filter_strategy", "auto", "auto", "New setting"},
            {"vector_search_postfilter_multiplier", 1.0, 1.0, "New setting"},
            {"compile_expressions", false, true, "We believe that the LLVM infrastructure behind the JIT compiler is stable enough to enable this setting by default."},
            {"input_format_parquet_bloom_filter_push_down", false, true, "When reading Parquet files, skip whole row groups based on the WHERE/PREWHERE expressions and bloom filter in the Parquet metadata."},
            {"input_format_parquet_allow_geoparquet_parser", false, true, "A new setting to use geo columns in parquet file"},
            {"enable_url_encoding", true, false, "Changed existing setting's default value"},
            {"s3_slow_all_threads_after_network_error", false, true, "New setting"},
            {"enable_scopes_for_with_statement", true, true, "New setting for backward compatibility with the old analyzer."},
            /// Release closed. Please use 25.6
        });
        addSettingsChanges(settings_changes_history, "25.4",
        {
            /// Release closed. Please use 25.5
            {"use_query_condition_cache", false, true, "A new optimization"},
            {"allow_materialized_view_with_bad_select", true, false, "Don't allow creating MVs referencing nonexistent columns or tables"},
            {"query_plan_optimize_lazy_materialization", false, true, "Added new setting to use query plan for lazy materialization optimisation"},
            {"query_plan_max_limit_for_lazy_materialization", 10, 10, "Added new setting to control maximum limit value that allows to use query plan for lazy materialization optimisation. If zero, there is no limit"},
            {"query_plan_convert_join_to_in", false, false, "New setting"},
            {"enable_hdfs_pread", true, true, "New setting."},
            {"low_priority_query_wait_time_ms", 1000, 1000, "New setting."},
            {"allow_experimental_correlated_subqueries", false, false, "Added new setting to allow correlated subqueries execution."},
            {"serialize_query_plan", false, false, "NewSetting"},
            {"allow_experimental_shared_set_join", 0, 1, "A setting for ClickHouse Cloud to enable SharedSet and SharedJoin"},
            {"allow_special_bool_values_inside_variant", true, false, "Don't allow special bool values during Variant type parsing"},
            {"cast_string_to_variant_use_inference", true, true, "New setting to enable/disable types inference during CAST from String to Variant"},
            {"distributed_cache_read_request_max_tries", 20, 20, "New setting"},
            {"query_condition_cache_store_conditions_as_plaintext", false, false, "New setting"},
            {"min_os_cpu_wait_time_ratio_to_throw", 0, 0, "New setting"},
            {"max_os_cpu_wait_time_ratio_to_throw", 0, 0, "New setting"},
            {"query_plan_merge_filter_into_join_condition", false, true, "Added new setting to merge filter into join condition"},
            {"use_local_cache_for_remote_storage", true, false, "Obsolete setting."},
            {"iceberg_timestamp_ms", 0, 0, "New setting."},
            {"iceberg_snapshot_id", 0, 0, "New setting."},
            {"use_iceberg_metadata_files_cache", true, true, "New setting"},
            {"query_plan_join_shard_by_pk_ranges", false, false, "New setting"},
            {"parallel_replicas_insert_select_local_pipeline", false, false, "Use local pipeline during distributed INSERT SELECT with parallel replicas. Currently disabled due to performance issues"},
            {"parallel_hash_join_threshold", 0, 0, "New setting"},
            {"function_date_trunc_return_type_behavior", 1, 0, "Change the result type for dateTrunc function for DateTime64/Date32 arguments to DateTime64/Date32 regardless of time unit to get correct result for negative values"},
            {"enable_scopes_for_with_statement", true, true, "New setting for backward compatibility with the old analyzer."},
            /// Release closed. Please use 25.5
        });
        addSettingsChanges(settings_changes_history, "25.3",
        {
            /// Release closed. Please use 25.4
            {"enable_json_type", false, true, "JSON data type is production-ready"},
            {"enable_dynamic_type", false, true, "Dynamic data type is production-ready"},
            {"enable_variant_type", false, true, "Variant data type is production-ready"},
            {"allow_experimental_json_type", false, true, "JSON data type is production-ready"},
            {"allow_experimental_dynamic_type", false, true, "Dynamic data type is production-ready"},
            {"allow_experimental_variant_type", false, true, "Variant data type is production-ready"},
            {"allow_experimental_database_unity_catalog", false, false, "Allow experimental database engine DataLakeCatalog with catalog_type = 'unity'"},
            {"allow_experimental_database_glue_catalog", false, false, "Allow experimental database engine DataLakeCatalog with catalog_type = 'glue'"},
            {"use_page_cache_with_distributed_cache", false, false, "New setting"},
            {"use_query_condition_cache", false, false, "New setting."},
            {"parallel_replicas_for_cluster_engines", false, true, "New setting."},
            {"parallel_hash_join_threshold", 0, 0, "New setting"},
            /// Release closed. Please use 25.4
        });
        addSettingsChanges(settings_changes_history, "25.2",
        {
            /// Release closed. Please use 25.3
            {"schema_inference_make_json_columns_nullable", false, false, "Allow to infer Nullable(JSON) during schema inference"},
            {"query_plan_use_new_logical_join_step", false, true, "Enable new step"},
            {"postgresql_fault_injection_probability", 0., 0., "New setting"},
            {"apply_settings_from_server", false, true, "Client-side code (e.g. INSERT input parsing and query output formatting) will use the same settings as the server, including settings from server config."},
            {"merge_tree_use_deserialization_prefixes_cache", true, true, "A new setting to control the usage of deserialization prefixes cache in MergeTree"},
            {"merge_tree_use_prefixes_deserialization_thread_pool", true, true, "A new setting controlling the usage of the thread pool for parallel prefixes deserialization in MergeTree"},
            {"optimize_and_compare_chain", false, true, "A new setting"},
            {"enable_adaptive_memory_spill_scheduler", false, false, "New setting. Enable spill memory data into external storage adaptively."},
            {"output_format_parquet_write_bloom_filter", false, true, "Added support for writing Parquet bloom filters."},
            {"output_format_parquet_bloom_filter_bits_per_value", 10.5, 10.5, "New setting."},
            {"output_format_parquet_bloom_filter_flush_threshold_bytes", 128 * 1024 * 1024, 128 * 1024 * 1024, "New setting."},
            {"output_format_pretty_max_rows", 10000, 1000, "It is better for usability - less amount to scroll."},
            {"restore_replicated_merge_tree_to_shared_merge_tree", false, false, "New setting."},
            {"parallel_replicas_only_with_analyzer", true, true, "Parallel replicas is supported only with analyzer enabled"},
            {"s3_allow_multipart_copy", true, true, "New setting."},
        });
        addSettingsChanges(settings_changes_history, "25.1",
        {
            /// Release closed. Please use 25.2
            {"allow_not_comparable_types_in_order_by", true, false, "Don't allow not comparable types in order by by default"},
            {"allow_not_comparable_types_in_comparison_functions", true, false, "Don't allow not comparable types in comparison functions by default"},
            {"output_format_json_pretty_print", false, true, "Print values in a pretty format in JSON output format by default"},
            {"allow_experimental_ts_to_grid_aggregate_function", false, false, "Cloud only"},
            {"formatdatetime_f_prints_scale_number_of_digits", true, false, "New setting."},
            {"distributed_cache_connect_max_tries", 20, 20, "Cloud only"},
            {"query_plan_use_new_logical_join_step", false, false, "New join step, internal change"},
            {"distributed_cache_min_bytes_for_seek", 0, 0, "New private setting."},
            {"use_iceberg_partition_pruning", false, false, "New setting for Iceberg partition pruning."},
            {"max_bytes_ratio_before_external_group_by", 0.0, 0.5, "Enable automatic spilling to disk by default."},
            {"max_bytes_ratio_before_external_sort", 0.0, 0.5, "Enable automatic spilling to disk by default."},
            {"min_external_sort_block_bytes", 0., 100_MiB, "New setting."},
            {"s3queue_migrate_old_metadata_to_buckets", false, false, "New setting."},
            {"distributed_cache_pool_behaviour_on_limit", "allocate_bypassing_pool", "wait", "Cloud only"},
            {"use_hive_partitioning", false, true, "Enabled the setting by default."},
            {"query_plan_try_use_vector_search", false, true, "New setting."},
            {"short_circuit_function_evaluation_for_nulls", false, true, "Allow to execute functions with Nullable arguments only on rows with non-NULL values in all arguments"},
            {"short_circuit_function_evaluation_for_nulls_threshold", 1.0, 1.0, "Ratio threshold of NULL values to execute functions with Nullable arguments only on rows with non-NULL values in all arguments. Applies when setting short_circuit_function_evaluation_for_nulls is enabled."},
            {"output_format_orc_writer_time_zone_name", "GMT", "GMT", "The time zone name for ORC writer, the default ORC writer's time zone is GMT."},
            {"output_format_pretty_highlight_trailing_spaces", false, true, "A new setting."},
            {"allow_experimental_bfloat16_type", false, true, "Add new BFloat16 type"},
            {"allow_push_predicate_ast_for_distributed_subqueries", false, true, "A new setting"},
            {"output_format_pretty_squash_consecutive_ms", 0, 50, "Add new setting"},
            {"output_format_pretty_squash_max_wait_ms", 0, 1000, "Add new setting"},
            {"output_format_pretty_max_column_name_width_cut_to", 0, 24, "A new setting"},
            {"output_format_pretty_max_column_name_width_min_chars_to_cut", 0, 4, "A new setting"},
            {"output_format_pretty_multiline_fields", false, true, "A new setting"},
            {"output_format_pretty_fallback_to_vertical", false, true, "A new setting"},
            {"output_format_pretty_fallback_to_vertical_max_rows_per_chunk", 0, 100, "A new setting"},
            {"output_format_pretty_fallback_to_vertical_min_columns", 0, 5, "A new setting"},
            {"output_format_pretty_fallback_to_vertical_min_table_width", 0, 250, "A new setting"},
            {"merge_table_max_tables_to_look_for_schema_inference", 1, 1000, "A new setting"},
            {"max_autoincrement_series", 1000, 1000, "A new setting"},
            {"validate_enum_literals_in_operators", false, false, "A new setting"},
            {"allow_experimental_kusto_dialect", true, false, "A new setting"},
            {"allow_experimental_prql_dialect", true, false, "A new setting"},
            {"h3togeo_lon_lat_result_order", true, false, "A new setting"},
            {"max_parallel_replicas", 1, 1000, "Use up to 1000 parallel replicas by default."},
            {"allow_general_join_planning", false, true, "Allow more general join planning algorithm when hash join algorithm is enabled."},
            {"optimize_extract_common_expressions", false, true, "Optimize WHERE, PREWHERE, ON, HAVING and QUALIFY expressions by extracting common expressions out from disjunction of conjunctions."},
            /// Release closed. Please use 25.2
        });
        addSettingsChanges(settings_changes_history, "24.12",
        {
            /// Release closed. Please use 25.1
            {"allow_experimental_database_iceberg", false, false, "New setting."},
            {"shared_merge_tree_sync_parts_on_partition_operations", 1, 1, "New setting. By default parts are always synchronized"},
            {"query_plan_join_swap_table", "false", "auto", "New setting. Right table was always chosen before."},
            {"max_size_to_preallocate_for_aggregation", 100'000'000, 1'000'000'000'000, "Enable optimisation for bigger tables."},
            {"max_size_to_preallocate_for_joins", 100'000'000, 1'000'000'000'000, "Enable optimisation for bigger tables."},
            {"max_bytes_ratio_before_external_group_by", 0., 0., "New setting."},
            {"optimize_extract_common_expressions", false, false, "Introduce setting to optimize WHERE, PREWHERE, ON, HAVING and QUALIFY expressions by extracting common expressions out from disjunction of conjunctions."},
            {"max_bytes_ratio_before_external_sort", 0., 0., "New setting."},
            {"use_async_executor_for_materialized_views", false, false, "New setting."},
            {"http_response_headers", "", "", "New setting."},
            {"output_format_parquet_datetime_as_uint32", true, false, "Write DateTime as DateTime64(3) instead of UInt32 (these are the two Parquet types closest to DateTime)."},
            {"output_format_parquet_date_as_uint16", true, false, "Write Date as Date32 instead of plain UInt16 (these are the two Parquet types closest to Date)."},
            {"skip_redundant_aliases_in_udf", false, false, "When enabled, this allows you to use the same user defined function several times for several materialized columns in the same table."},
            {"parallel_replicas_index_analysis_only_on_coordinator", true, true, "Index analysis done only on replica-coordinator and skipped on other replicas. Effective only with enabled parallel_replicas_local_plan"}, // enabling it was moved to 24.10
            {"least_greatest_legacy_null_behavior", true, false, "New setting"},
            {"use_concurrency_control", false, true, "Enable concurrency control by default"},
            {"join_algorithm", "default", "direct,parallel_hash,hash", "'default' was deprecated in favor of explicitly specified join algorithms, also parallel_hash is now preferred over hash"},
            /// Release closed. Please use 25.1
        });
        addSettingsChanges(settings_changes_history, "24.11",
        {
            {"validate_mutation_query", false, true, "New setting to validate mutation queries by default."},
            {"enable_job_stack_trace", false, false, "Enables collecting stack traces from job's scheduling. Disabled by default to avoid performance overhead."},
            {"allow_suspicious_types_in_group_by", true, false, "Don't allow Variant/Dynamic types in GROUP BY by default"},
            {"allow_suspicious_types_in_order_by", true, false, "Don't allow Variant/Dynamic types in ORDER BY by default"},
            {"distributed_cache_discard_connection_if_unread_data", true, true, "New setting"},
            {"filesystem_cache_enable_background_download_for_metadata_files_in_packed_storage", true, true, "New setting"},
            {"filesystem_cache_enable_background_download_during_fetch", true, true, "New setting"},
            {"azure_check_objects_after_upload", false, false, "Check each uploaded object in azure blob storage to be sure that upload was successful"},
            {"backup_restore_keeper_max_retries", 20, 1000, "Should be big enough so the whole operation BACKUP or RESTORE operation won't fail because of a temporary [Zoo]Keeper failure in the middle of it."},
            {"backup_restore_failure_after_host_disconnected_for_seconds", 0, 3600, "New setting."},
            {"backup_restore_keeper_max_retries_while_initializing", 0, 20, "New setting."},
            {"backup_restore_keeper_max_retries_while_handling_error", 0, 20, "New setting."},
            {"backup_restore_finish_timeout_after_error_sec", 0, 180, "New setting."},
            {"query_plan_merge_filters", false, true, "Allow to merge filters in the query plan. This is required to properly support filter-push-down with a new analyzer."},
            {"parallel_replicas_local_plan", false, true, "Use local plan for local replica in a query with parallel replicas"},
            {"merge_tree_use_v1_object_and_dynamic_serialization", true, false, "Add new serialization V2 version for JSON and Dynamic types"},
            {"min_joined_block_size_bytes", 524288, 524288, "New setting."},
            {"allow_experimental_bfloat16_type", false, false, "Add new experimental BFloat16 type"},
            {"filesystem_cache_skip_download_if_exceeds_per_query_cache_write_limit", 1, 1, "Rename of setting skip_download_if_exceeds_query_cache_limit"},
            {"filesystem_cache_prefer_bigger_buffer_size", true, true, "New setting"},
            {"read_in_order_use_virtual_row", false, false, "Use virtual row while reading in order of primary key or its monotonic function fashion. It is useful when searching over multiple parts as only relevant ones are touched."},
            {"s3_skip_empty_files", false, true, "We hope it will provide better UX"},
            {"filesystem_cache_boundary_alignment", 0, 0, "New setting"},
            {"push_external_roles_in_interserver_queries", false, true, "New setting."},
            {"enable_variant_type", false, false, "Add alias to allow_experimental_variant_type"},
            {"enable_dynamic_type", false, false, "Add alias to allow_experimental_dynamic_type"},
            {"enable_json_type", false, false, "Add alias to allow_experimental_json_type"},
        });
        addSettingsChanges(settings_changes_history, "24.10",
        {
            {"query_metric_log_interval", 0, -1, "New setting."},
            {"enforce_strict_identifier_format", false, false, "New setting."},
            {"enable_parsing_to_custom_serialization", false, true, "New setting"},
            {"mongodb_throw_on_unsupported_query", false, true, "New setting."},
            {"enable_parallel_replicas", false, false, "Parallel replicas with read tasks became the Beta tier feature."},
            {"parallel_replicas_mode", "read_tasks", "read_tasks", "This setting was introduced as a part of making parallel replicas feature Beta"},
            {"filesystem_cache_name", "", "", "Filesystem cache name to use for stateless table engines or data lakes"},
            {"restore_replace_external_dictionary_source_to_null", false, false, "New setting."},
            {"show_create_query_identifier_quoting_rule", "when_necessary", "when_necessary", "New setting."},
            {"show_create_query_identifier_quoting_style", "Backticks", "Backticks", "New setting."},
            {"merge_tree_min_read_task_size", 8, 8, "New setting"},
            {"merge_tree_min_rows_for_concurrent_read_for_remote_filesystem", (20 * 8192), 0, "Setting is deprecated"},
            {"merge_tree_min_bytes_for_concurrent_read_for_remote_filesystem", (24 * 10 * 1024 * 1024), 0, "Setting is deprecated"},
            {"implicit_select", false, false, "A new setting."},
            {"output_format_native_write_json_as_string", false, false, "Add new setting to allow write JSON column as single String column in Native format"},
            {"output_format_binary_write_json_as_string", false, false, "Add new setting to write values of JSON type as JSON string in RowBinary output format"},
            {"input_format_binary_read_json_as_string", false, false, "Add new setting to read values of JSON type as JSON string in RowBinary input format"},
            {"min_free_disk_bytes_to_perform_insert", 0, 0, "New setting."},
            {"min_free_disk_ratio_to_perform_insert", 0.0, 0.0, "New setting."},
            {"parallel_replicas_local_plan", false, true, "Use local plan for local replica in a query with parallel replicas"},
            {"enable_named_columns_in_function_tuple", false, false, "Disabled pending usability improvements"},
            {"cloud_mode_database_engine", 1, 1, "A setting for ClickHouse Cloud"},
            {"allow_experimental_shared_set_join", 0, 0, "A setting for ClickHouse Cloud"},
            {"read_through_distributed_cache", 0, 0, "A setting for ClickHouse Cloud"},
            {"write_through_distributed_cache", 0, 0, "A setting for ClickHouse Cloud"},
            {"distributed_cache_throw_on_error", 0, 0, "A setting for ClickHouse Cloud"},
            {"distributed_cache_log_mode", "on_error", "on_error", "A setting for ClickHouse Cloud"},
            {"distributed_cache_fetch_metrics_only_from_current_az", 1, 1, "A setting for ClickHouse Cloud"},
            {"distributed_cache_connect_max_tries", 20, 20, "A setting for ClickHouse Cloud"},
            {"distributed_cache_receive_response_wait_milliseconds", 60000, 60000, "A setting for ClickHouse Cloud"},
            {"distributed_cache_receive_timeout_milliseconds", 10000, 10000, "A setting for ClickHouse Cloud"},
            {"distributed_cache_wait_connection_from_pool_milliseconds", 100, 100, "A setting for ClickHouse Cloud"},
            {"distributed_cache_bypass_connection_pool", 0, 0, "A setting for ClickHouse Cloud"},
            {"distributed_cache_pool_behaviour_on_limit", "allocate_bypassing_pool", "allocate_bypassing_pool", "A setting for ClickHouse Cloud"},
            {"distributed_cache_read_alignment", 0, 0, "A setting for ClickHouse Cloud"},
            {"distributed_cache_max_unacked_inflight_packets", 10, 10, "A setting for ClickHouse Cloud"},
            {"distributed_cache_data_packet_ack_window", 5, 5, "A setting for ClickHouse Cloud"},
            {"input_format_parquet_enable_row_group_prefetch", false, true, "Enable row group prefetching during parquet parsing. Currently, only single-threaded parsing can prefetch."},
            {"input_format_orc_dictionary_as_low_cardinality", false, true, "Treat ORC dictionary encoded columns as LowCardinality columns while reading ORC files"},
            {"allow_experimental_refreshable_materialized_view", false, true, "Not experimental anymore"},
            {"max_parts_to_move", 0, 1000, "New setting"},
            {"hnsw_candidate_list_size_for_search", 64, 256, "New setting. Previously, the value was optionally specified in CREATE INDEX and 64 by default."},
            {"allow_reorder_prewhere_conditions", true, true, "New setting"},
            {"input_format_parquet_bloom_filter_push_down", false, false, "When reading Parquet files, skip whole row groups based on the WHERE/PREWHERE expressions and bloom filter in the Parquet metadata."},
            {"date_time_64_output_format_cut_trailing_zeros_align_to_groups_of_thousands", false, false, "Dynamically trim the trailing zeros of datetime64 values to adjust the output scale to (0, 3, 6), corresponding to 'seconds', 'milliseconds', and 'microseconds'."},
            {"parallel_replicas_index_analysis_only_on_coordinator", false, true, "Index analysis done only on replica-coordinator and skipped on other replicas. Effective only with enabled parallel_replicas_local_plan"},
            {"distributed_cache_discard_connection_if_unread_data", true, true, "New setting"},
            {"azure_check_objects_after_upload", false, false, "Check each uploaded object in azure blob storage to be sure that upload was successful"},
            {"backup_restore_keeper_max_retries", 20, 1000, "Should be big enough so the whole operation BACKUP or RESTORE operation won't fail because of a temporary [Zoo]Keeper failure in the middle of it."},
            {"backup_restore_failure_after_host_disconnected_for_seconds", 0, 3600, "New setting."},
            {"backup_restore_keeper_max_retries_while_initializing", 0, 20, "New setting."},
            {"backup_restore_keeper_max_retries_while_handling_error", 0, 20, "New setting."},
            {"backup_restore_finish_timeout_after_error_sec", 0, 180, "New setting."},
        });
        addSettingsChanges(settings_changes_history, "24.9",
        {
            {"output_format_orc_dictionary_key_size_threshold", 0.0, 0.0, "For a string column in ORC output format, if the number of distinct values is greater than this fraction of the total number of non-null rows, turn off dictionary encoding. Otherwise dictionary encoding is enabled"},
            {"input_format_json_empty_as_default", false, false, "Added new setting to allow to treat empty fields in JSON input as default values."},
            {"input_format_try_infer_variants", false, false, "Try to infer Variant type in text formats when there is more than one possible type for column/array elements"},
            {"join_output_by_rowlist_perkey_rows_threshold", 0, 5, "The lower limit of per-key average rows in the right table to determine whether to output by row list in hash join."},
            {"create_if_not_exists", false, false, "New setting."},
            {"allow_materialized_view_with_bad_select", true, true, "Support (but not enable yet) stricter validation in CREATE MATERIALIZED VIEW"},
            {"parallel_replicas_mark_segment_size", 128, 0, "Value for this setting now determined automatically"},
            {"database_replicated_allow_replicated_engine_arguments", 1, 0, "Don't allow explicit arguments by default"},
            {"database_replicated_allow_explicit_uuid", 1, 0, "Added a new setting to disallow explicitly specifying table UUID"},
            {"parallel_replicas_local_plan", false, false, "Use local plan for local replica in a query with parallel replicas"},
            {"join_to_sort_minimum_perkey_rows", 0, 40, "The lower limit of per-key average rows in the right table to determine whether to rerange the right table by key in left or inner join. This setting ensures that the optimization is not applied for sparse table keys"},
            {"join_to_sort_maximum_table_rows", 0, 10000, "The maximum number of rows in the right table to determine whether to rerange the right table by key in left or inner join"},
            {"allow_experimental_join_right_table_sorting", false, false, "If it is set to true, and the conditions of `join_to_sort_minimum_perkey_rows` and `join_to_sort_maximum_table_rows` are met, rerange the right table by key to improve the performance in left or inner hash join"},
            {"mongodb_throw_on_unsupported_query", false, true, "New setting."},
            {"min_free_disk_bytes_to_perform_insert", 0, 0, "Maintain some free disk space bytes from inserts while still allowing for temporary writing."},
            {"min_free_disk_ratio_to_perform_insert", 0.0, 0.0, "Maintain some free disk space bytes expressed as ratio to total disk space from inserts while still allowing for temporary writing."},
        });
        addSettingsChanges(settings_changes_history, "24.8",
        {
            {"rows_before_aggregation", false, false, "Provide exact value for rows_before_aggregation statistic, represents the number of rows read before aggregation"},
            {"restore_replace_external_table_functions_to_null", false, false, "New setting."},
            {"restore_replace_external_engines_to_null", false, false, "New setting."},
            {"input_format_json_max_depth", 1000000, 1000, "It was unlimited in previous versions, but that was unsafe."},
            {"merge_tree_min_bytes_per_task_for_remote_reading", 4194304, 2097152, "Value is unified with `filesystem_prefetch_min_bytes_for_single_read_task`"},
            {"use_hive_partitioning", false, false, "Allows to use hive partitioning for File, URL, S3, AzureBlobStorage and HDFS engines."},
            {"allow_experimental_kafka_offsets_storage_in_keeper", false, false, "Allow the usage of experimental Kafka storage engine that stores the committed offsets in ClickHouse Keeper"},
            {"allow_archive_path_syntax", true, true, "Added new setting to allow disabling archive path syntax."},
            {"query_cache_tag", "", "", "New setting for labeling query cache settings."},
            {"allow_experimental_time_series_table", false, false, "Added new setting to allow the TimeSeries table engine"},
            {"enable_analyzer", 1, 1, "Added an alias to a setting `allow_experimental_analyzer`."},
            {"optimize_functions_to_subcolumns", false, true, "Enabled settings by default"},
            {"allow_experimental_json_type", false, false, "Add new experimental JSON type"},
            {"use_json_alias_for_old_object_type", true, false, "Use JSON type alias to create new JSON type"},
            {"type_json_skip_duplicated_paths", false, false, "Allow to skip duplicated paths during JSON parsing"},
            {"allow_experimental_vector_similarity_index", false, false, "Added new setting to allow experimental vector similarity indexes"},
            {"input_format_try_infer_datetimes_only_datetime64", true, false, "Allow to infer DateTime instead of DateTime64 in data formats"},
        });
        addSettingsChanges(settings_changes_history, "24.7",
        {
            {"output_format_parquet_write_page_index", false, true, "Add a possibility to write page index into parquet files."},
            {"output_format_binary_encode_types_in_binary_format", false, false, "Added new setting to allow to write type names in binary format in RowBinaryWithNamesAndTypes output format"},
            {"input_format_binary_decode_types_in_binary_format", false, false, "Added new setting to allow to read type names in binary format in RowBinaryWithNamesAndTypes input format"},
            {"output_format_native_encode_types_in_binary_format", false, false, "Added new setting to allow to write type names in binary format in Native output format"},
            {"input_format_native_decode_types_in_binary_format", false, false, "Added new setting to allow to read type names in binary format in Native output format"},
            {"read_in_order_use_buffering", false, true, "Use buffering before merging while reading in order of primary key"},
            {"enable_named_columns_in_function_tuple", false, false, "Generate named tuples in function tuple() when all names are unique and can be treated as unquoted identifiers."},
            {"optimize_trivial_insert_select", true, false, "The optimization does not make sense in many cases."},
            {"dictionary_validate_primary_key_type", false, false, "Validate primary key type for dictionaries. By default id type for simple layouts will be implicitly converted to UInt64."},
            {"collect_hash_table_stats_during_joins", false, true, "New setting."},
            {"max_size_to_preallocate_for_joins", 0, 100'000'000, "New setting."},
            {"input_format_orc_reader_time_zone_name", "GMT", "GMT", "The time zone name for ORC row reader, the default ORC row reader's time zone is GMT."},
            {"database_replicated_allow_heavy_create", true, false, "Long-running DDL queries (CREATE AS SELECT and POPULATE) for Replicated database engine was forbidden"},
            {"query_plan_merge_filters", false, false, "Allow to merge filters in the query plan"},
            {"azure_sdk_max_retries", 10, 10, "Maximum number of retries in azure sdk"},
            {"azure_sdk_retry_initial_backoff_ms", 10, 10, "Minimal backoff between retries in azure sdk"},
            {"azure_sdk_retry_max_backoff_ms", 1000, 1000, "Maximal backoff between retries in azure sdk"},
            {"ignore_on_cluster_for_replicated_named_collections_queries", false, false, "Ignore ON CLUSTER clause for replicated named collections management queries."},
            {"backup_restore_s3_retry_attempts", 1000,1000, "Setting for Aws::Client::RetryStrategy, Aws::Client does retries itself, 0 means no retries. It takes place only for backup/restore."},
            {"postgresql_connection_attempt_timeout", 2, 2, "Allow to control 'connect_timeout' parameter of PostgreSQL connection."},
            {"postgresql_connection_pool_retries", 2, 2, "Allow to control the number of retries in PostgreSQL connection pool."}
        });
        addSettingsChanges(settings_changes_history, "24.6",
        {
            {"materialize_skip_indexes_on_insert", true, true, "Added new setting to allow to disable materialization of skip indexes on insert"},
            {"materialize_statistics_on_insert", true, true, "Added new setting to allow to disable materialization of statistics on insert"},
            {"input_format_parquet_use_native_reader", false, false, "When reading Parquet files, to use native reader instead of arrow reader."},
            {"hdfs_throw_on_zero_files_match", false, false, "Allow to throw an error when ListObjects request cannot match any files in HDFS engine instead of empty query result"},
            {"azure_throw_on_zero_files_match", false, false, "Allow to throw an error when ListObjects request cannot match any files in AzureBlobStorage engine instead of empty query result"},
            {"s3_validate_request_settings", true, true, "Allow to disable S3 request settings validation"},
            {"allow_experimental_full_text_index", false, false, "Enable experimental text index"},
            {"azure_skip_empty_files", false, false, "Allow to skip empty files in azure table engine"},
            {"hdfs_ignore_file_doesnt_exist", false, false, "Allow to return 0 rows when the requested files don't exist instead of throwing an exception in HDFS table engine"},
            {"azure_ignore_file_doesnt_exist", false, false, "Allow to return 0 rows when the requested files don't exist instead of throwing an exception in AzureBlobStorage table engine"},
            {"s3_ignore_file_doesnt_exist", false, false, "Allow to return 0 rows when the requested files don't exist instead of throwing an exception in S3 table engine"},
            {"s3_max_part_number", 10000, 10000, "Maximum part number number for s3 upload part"},
            {"s3_max_single_operation_copy_size", 32 * 1024 * 1024, 32 * 1024 * 1024, "Maximum size for a single copy operation in s3"},
            {"input_format_parquet_max_block_size", 8192, DEFAULT_BLOCK_SIZE, "Increase block size for parquet reader."},
            {"input_format_parquet_prefer_block_bytes", 0, DEFAULT_BLOCK_SIZE * 256, "Average block bytes output by parquet reader."},
            {"enable_blob_storage_log", true, true, "Write information about blob storage operations to system.blob_storage_log table"},
            {"allow_deprecated_snowflake_conversion_functions", true, false, "Disabled deprecated functions snowflakeToDateTime[64] and dateTime[64]ToSnowflake."},
            {"allow_statistic_optimize", false, false, "Old setting which popped up here being renamed."},
            {"allow_experimental_statistic", false, false, "Old setting which popped up here being renamed."},
            {"allow_statistics_optimize", false, false, "The setting was renamed. The previous name is `allow_statistic_optimize`."},
            {"allow_experimental_statistics", false, false, "The setting was renamed. The previous name is `allow_experimental_statistic`."},
            {"enable_vertical_final", false, true, "Enable vertical final by default again after fixing bug"},
            {"parallel_replicas_custom_key_range_lower", 0, 0, "Add settings to control the range filter when using parallel replicas with dynamic shards"},
            {"parallel_replicas_custom_key_range_upper", 0, 0, "Add settings to control the range filter when using parallel replicas with dynamic shards. A value of 0 disables the upper limit"},
            {"output_format_pretty_display_footer_column_names", 0, 1, "Add a setting to display column names in the footer if there are many rows. Threshold value is controlled by output_format_pretty_display_footer_column_names_min_rows."},
            {"output_format_pretty_display_footer_column_names_min_rows", 0, 50, "Add a setting to control the threshold value for setting output_format_pretty_display_footer_column_names_min_rows. Default 50."},
            {"output_format_csv_serialize_tuple_into_separate_columns", true, true, "A new way of how interpret tuples in CSV format was added."},
            {"input_format_csv_deserialize_separate_columns_into_tuple", true, true, "A new way of how interpret tuples in CSV format was added."},
            {"input_format_csv_try_infer_strings_from_quoted_tuples", true, true, "A new way of how interpret tuples in CSV format was added."},
        });
        addSettingsChanges(settings_changes_history, "24.5",
        {
            {"allow_deprecated_error_prone_window_functions", true, false, "Allow usage of deprecated error prone window functions (neighbor, runningAccumulate, runningDifferenceStartingWithFirstValue, runningDifference)"},
            {"allow_experimental_join_condition", false, false, "Support join with inequal conditions which involve columns from both left and right table. e.g. t1.y < t2.y."},
            {"input_format_tsv_crlf_end_of_line", false, false, "Enables reading of CRLF line endings with TSV formats"},
            {"output_format_parquet_use_custom_encoder", false, true, "Enable custom Parquet encoder."},
            {"cross_join_min_rows_to_compress", 0, 10000000, "Minimal count of rows to compress block in CROSS JOIN. Zero value means - disable this threshold. This block is compressed when any of the two thresholds (by rows or by bytes) are reached."},
            {"cross_join_min_bytes_to_compress", 0, 1_GiB, "Minimal size of block to compress in CROSS JOIN. Zero value means - disable this threshold. This block is compressed when any of the two thresholds (by rows or by bytes) are reached."},
            {"http_max_chunk_size", 0, 0, "Internal limitation"},
            {"prefer_external_sort_block_bytes", 0, DEFAULT_BLOCK_SIZE * 256, "Prefer maximum block bytes for external sort, reduce the memory usage during merging."},
            {"input_format_force_null_for_omitted_fields", false, false, "Disable type-defaults for omitted fields when needed"},
            {"cast_string_to_dynamic_use_inference", false, false, "Add setting to allow converting String to Dynamic through parsing"},
            {"allow_experimental_dynamic_type", false, false, "Add new experimental Dynamic type"},
            {"azure_max_blocks_in_multipart_upload", 50000, 50000, "Maximum number of blocks in multipart upload for Azure."},
            {"allow_archive_path_syntax", false, true, "Added new setting to allow disabling archive path syntax."},
        });
        addSettingsChanges(settings_changes_history, "24.4",
        {
            {"input_format_json_throw_on_bad_escape_sequence", true, true, "Allow to save JSON strings with bad escape sequences"},
            {"max_parsing_threads", 0, 0, "Add a separate setting to control number of threads in parallel parsing from files"},
            {"ignore_drop_queries_probability", 0, 0, "Allow to ignore drop queries in server with specified probability for testing purposes"},
            {"lightweight_deletes_sync", 2, 2, "The same as 'mutation_sync', but controls only execution of lightweight deletes"},
            {"query_cache_system_table_handling", "save", "throw", "The query cache no longer caches results of queries against system tables"},
            {"input_format_json_ignore_unnecessary_fields", false, true, "Ignore unnecessary fields and not parse them. Enabling this may not throw exceptions on json strings of invalid format or with duplicated fields"},
            {"input_format_hive_text_allow_variable_number_of_columns", false, true, "Ignore extra columns in Hive Text input (if file has more columns than expected) and treat missing fields in Hive Text input as default values."},
            {"allow_experimental_database_replicated", false, true, "Database engine Replicated is now in Beta stage"},
            {"temporary_data_in_cache_reserve_space_wait_lock_timeout_milliseconds", (10 * 60 * 1000), (10 * 60 * 1000), "Wait time to lock cache for sapce reservation in temporary data in filesystem cache"},
            {"optimize_rewrite_sum_if_to_count_if", false, true, "Only available for the analyzer, where it works correctly"},
            {"azure_allow_parallel_part_upload", "true", "true", "Use multiple threads for azure multipart upload."},
            {"max_recursive_cte_evaluation_depth", DBMS_RECURSIVE_CTE_MAX_EVALUATION_DEPTH, DBMS_RECURSIVE_CTE_MAX_EVALUATION_DEPTH, "Maximum limit on recursive CTE evaluation depth"},
            {"query_plan_convert_outer_join_to_inner_join", false, true, "Allow to convert OUTER JOIN to INNER JOIN if filter after JOIN always filters default values"},
        });
        addSettingsChanges(settings_changes_history, "24.3",
        {
            {"s3_connect_timeout_ms", 1000, 1000, "Introduce new dedicated setting for s3 connection timeout"},
            {"allow_experimental_shared_merge_tree", false, true, "The setting is obsolete"},
            {"use_page_cache_for_disks_without_file_cache", false, false, "Added userspace page cache"},
            {"read_from_page_cache_if_exists_otherwise_bypass_cache", false, false, "Added userspace page cache"},
            {"page_cache_inject_eviction", false, false, "Added userspace page cache"},
            {"default_table_engine", "None", "MergeTree", "Set default table engine to MergeTree for better usability"},
            {"input_format_json_use_string_type_for_ambiguous_paths_in_named_tuples_inference_from_objects", false, false, "Allow to use String type for ambiguous paths during named tuple inference from JSON objects"},
            {"traverse_shadow_remote_data_paths", false, false, "Traverse shadow directory when query system.remote_data_paths."},
            {"throw_if_deduplication_in_dependent_materialized_views_enabled_with_async_insert", false, true, "Deduplication in dependent materialized view cannot work together with async inserts."},
            {"parallel_replicas_allow_in_with_subquery", false, true, "If true, subquery for IN will be executed on every follower replica"},
            {"log_processors_profiles", false, true, "Enable by default"},
            {"function_locate_has_mysql_compatible_argument_order", false, true, "Increase compatibility with MySQL's locate function."},
            {"allow_suspicious_primary_key", true, false, "Forbid suspicious PRIMARY KEY/ORDER BY for MergeTree (i.e. SimpleAggregateFunction)"},
            {"filesystem_cache_reserve_space_wait_lock_timeout_milliseconds", 1000, 1000, "Wait time to lock cache for sapce reservation in filesystem cache"},
            {"max_parser_backtracks", 0, 1000000, "Limiting the complexity of parsing"},
            {"analyzer_compatibility_join_using_top_level_identifier", false, false, "Force to resolve identifier in JOIN USING from projection"},
            {"distributed_insert_skip_read_only_replicas", false, false, "If true, INSERT into Distributed will skip read-only replicas"},
            {"keeper_max_retries", 10, 10, "Max retries for general keeper operations"},
            {"keeper_retry_initial_backoff_ms", 100, 100, "Initial backoff timeout for general keeper operations"},
            {"keeper_retry_max_backoff_ms", 5000, 5000, "Max backoff timeout for general keeper operations"},
            {"s3queue_allow_experimental_sharded_mode", false, false, "Enable experimental sharded mode of S3Queue table engine. It is experimental because it will be rewritten"},
            {"allow_experimental_analyzer", false, true, "Enable analyzer and planner by default."},
            {"merge_tree_read_split_ranges_into_intersecting_and_non_intersecting_injection_probability", 0.0, 0.0, "For testing of `PartsSplitter` - split read ranges into intersecting and non intersecting every time you read from MergeTree with the specified probability."},
            {"allow_get_client_http_header", false, false, "Introduced a new function."},
            {"output_format_pretty_row_numbers", false, true, "It is better for usability."},
            {"output_format_pretty_max_value_width_apply_for_single_value", true, false, "Single values in Pretty formats won't be cut."},
            {"output_format_parquet_string_as_string", false, true, "ClickHouse allows arbitrary binary data in the String data type, which is typically UTF-8. Parquet/ORC/Arrow Strings only support UTF-8. That's why you can choose which Arrow's data type to use for the ClickHouse String data type - String or Binary. While Binary would be more correct and compatible, using String by default will correspond to user expectations in most cases."},
            {"output_format_orc_string_as_string", false, true, "ClickHouse allows arbitrary binary data in the String data type, which is typically UTF-8. Parquet/ORC/Arrow Strings only support UTF-8. That's why you can choose which Arrow's data type to use for the ClickHouse String data type - String or Binary. While Binary would be more correct and compatible, using String by default will correspond to user expectations in most cases."},
            {"output_format_arrow_string_as_string", false, true, "ClickHouse allows arbitrary binary data in the String data type, which is typically UTF-8. Parquet/ORC/Arrow Strings only support UTF-8. That's why you can choose which Arrow's data type to use for the ClickHouse String data type - String or Binary. While Binary would be more correct and compatible, using String by default will correspond to user expectations in most cases."},
            {"output_format_parquet_compression_method", "lz4", "zstd", "Parquet/ORC/Arrow support many compression methods, including lz4 and zstd. ClickHouse supports each and every compression method. Some inferior tools, such as 'duckdb', lack support for the faster `lz4` compression method, that's why we set zstd by default."},
            {"output_format_orc_compression_method", "lz4", "zstd", "Parquet/ORC/Arrow support many compression methods, including lz4 and zstd. ClickHouse supports each and every compression method. Some inferior tools, such as 'duckdb', lack support for the faster `lz4` compression method, that's why we set zstd by default."},
            {"output_format_pretty_highlight_digit_groups", false, true, "If enabled and if output is a terminal, highlight every digit corresponding to the number of thousands, millions, etc. with underline."},
            {"geo_distance_returns_float64_on_float64_arguments", false, true, "Increase the default precision."},
            {"azure_max_inflight_parts_for_one_file", 20, 20, "The maximum number of a concurrent loaded parts in multipart upload request. 0 means unlimited."},
            {"azure_strict_upload_part_size", 0, 0, "The exact size of part to upload during multipart upload to Azure blob storage."},
            {"azure_min_upload_part_size", 16*1024*1024, 16*1024*1024, "The minimum size of part to upload during multipart upload to Azure blob storage."},
            {"azure_max_upload_part_size", 5ull*1024*1024*1024, 5ull*1024*1024*1024, "The maximum size of part to upload during multipart upload to Azure blob storage."},
            {"azure_upload_part_size_multiply_factor", 2, 2, "Multiply azure_min_upload_part_size by this factor each time azure_multiply_parts_count_threshold parts were uploaded from a single write to Azure blob storage."},
            {"azure_upload_part_size_multiply_parts_count_threshold", 500, 500, "Each time this number of parts was uploaded to Azure blob storage, azure_min_upload_part_size is multiplied by azure_upload_part_size_multiply_factor."},
            {"output_format_csv_serialize_tuple_into_separate_columns", true, true, "A new way of how interpret tuples in CSV format was added."},
            {"input_format_csv_deserialize_separate_columns_into_tuple", true, true, "A new way of how interpret tuples in CSV format was added."},
            {"input_format_csv_try_infer_strings_from_quoted_tuples", true, true, "A new way of how interpret tuples in CSV format was added."},
        });
        addSettingsChanges(settings_changes_history, "24.2",
        {
            {"allow_suspicious_variant_types", true, false, "Don't allow creating Variant type with suspicious variants by default"},
            {"validate_experimental_and_suspicious_types_inside_nested_types", false, true, "Validate usage of experimental and suspicious types inside nested types"},
            {"output_format_values_escape_quote_with_quote", false, false, "If true escape ' with '', otherwise quoted with \\'"},
            {"output_format_pretty_single_large_number_tip_threshold", 0, 1'000'000, "Print a readable number tip on the right side of the table if the block consists of a single number which exceeds this value (except 0)"},
            {"input_format_try_infer_exponent_floats", true, false, "Don't infer floats in exponential notation by default"},
            {"query_plan_optimize_prewhere", true, true, "Allow to push down filter to PREWHERE expression for supported storages"},
            {"async_insert_max_data_size", 1000000, 10485760, "The previous value appeared to be too small."},
            {"async_insert_poll_timeout_ms", 10, 10, "Timeout in milliseconds for polling data from asynchronous insert queue"},
            {"async_insert_use_adaptive_busy_timeout", false, true, "Use adaptive asynchronous insert timeout"},
            {"async_insert_busy_timeout_min_ms", 50, 50, "The minimum value of the asynchronous insert timeout in milliseconds; it also serves as the initial value, which may be increased later by the adaptive algorithm"},
            {"async_insert_busy_timeout_max_ms", 200, 200, "The minimum value of the asynchronous insert timeout in milliseconds; async_insert_busy_timeout_ms is aliased to async_insert_busy_timeout_max_ms"},
            {"async_insert_busy_timeout_increase_rate", 0.2, 0.2, "The exponential growth rate at which the adaptive asynchronous insert timeout increases"},
            {"async_insert_busy_timeout_decrease_rate", 0.2, 0.2, "The exponential growth rate at which the adaptive asynchronous insert timeout decreases"},
            {"format_template_row_format", "", "", "Template row format string can be set directly in query"},
            {"format_template_resultset_format", "", "", "Template result set format string can be set in query"},
            {"split_parts_ranges_into_intersecting_and_non_intersecting_final", true, true, "Allow to split parts ranges into intersecting and non intersecting during FINAL optimization"},
            {"split_intersecting_parts_ranges_into_layers_final", true, true, "Allow to split intersecting parts ranges into layers during FINAL optimization"},
            {"azure_max_single_part_copy_size", 256*1024*1024, 256*1024*1024, "The maximum size of object to copy using single part copy to Azure blob storage."},
            {"min_external_table_block_size_rows", DEFAULT_INSERT_BLOCK_SIZE, DEFAULT_INSERT_BLOCK_SIZE, "Squash blocks passed to external table to specified size in rows, if blocks are not big enough"},
            {"min_external_table_block_size_bytes", DEFAULT_INSERT_BLOCK_SIZE * 256, DEFAULT_INSERT_BLOCK_SIZE * 256, "Squash blocks passed to external table to specified size in bytes, if blocks are not big enough."},
            {"parallel_replicas_prefer_local_join", true, true, "If true, and JOIN can be executed with parallel replicas algorithm, and all storages of right JOIN part are *MergeTree, local JOIN will be used instead of GLOBAL JOIN."},
            {"optimize_time_filter_with_preimage", true, true, "Optimize Date and DateTime predicates by converting functions into equivalent comparisons without conversions (e.g. toYear(col) = 2023 -> col >= '2023-01-01' AND col <= '2023-12-31')"},
            {"extract_key_value_pairs_max_pairs_per_row", 0, 0, "Max number of pairs that can be produced by the `extractKeyValuePairs` function. Used as a safeguard against consuming too much memory."},
            {"default_view_definer", "CURRENT_USER", "CURRENT_USER", "Allows to set default `DEFINER` option while creating a view"},
            {"default_materialized_view_sql_security", "DEFINER", "DEFINER", "Allows to set a default value for SQL SECURITY option when creating a materialized view"},
            {"default_normal_view_sql_security", "INVOKER", "INVOKER", "Allows to set default `SQL SECURITY` option while creating a normal view"},
            {"mysql_map_string_to_text_in_show_columns", false, true, "Reduce the configuration effort to connect ClickHouse with BI tools."},
            {"mysql_map_fixed_string_to_text_in_show_columns", false, true, "Reduce the configuration effort to connect ClickHouse with BI tools."},
        });
        addSettingsChanges(settings_changes_history, "24.1",
        {
            {"print_pretty_type_names", false, true, "Better user experience."},
            {"input_format_json_read_bools_as_strings", false, true, "Allow to read bools as strings in JSON formats by default"},
            {"output_format_arrow_use_signed_indexes_for_dictionary", false, true, "Use signed indexes type for Arrow dictionaries by default as it's recommended"},
            {"allow_experimental_variant_type", false, false, "Add new experimental Variant type"},
            {"use_variant_as_common_type", false, false, "Allow to use Variant in if/multiIf if there is no common type"},
            {"output_format_arrow_use_64_bit_indexes_for_dictionary", false, false, "Allow to use 64 bit indexes type in Arrow dictionaries"},
            {"parallel_replicas_mark_segment_size", 128, 128, "Add new setting to control segment size in new parallel replicas coordinator implementation"},
            {"ignore_materialized_views_with_dropped_target_table", false, false, "Add new setting to allow to ignore materialized views with dropped target table"},
            {"output_format_compression_level", 3, 3, "Allow to change compression level in the query output"},
            {"output_format_compression_zstd_window_log", 0, 0, "Allow to change zstd window log in the query output when zstd compression is used"},
            {"enable_zstd_qat_codec", false, false, "Add new ZSTD_QAT codec"},
            {"enable_vertical_final", false, true, "Use vertical final by default"},
            {"output_format_arrow_use_64_bit_indexes_for_dictionary", false, false, "Allow to use 64 bit indexes type in Arrow dictionaries"},
            {"max_rows_in_set_to_optimize_join", 100000, 0, "Disable join optimization as it prevents from read in order optimization"},
            {"output_format_pretty_color", true, "auto", "Setting is changed to allow also for auto value, disabling ANSI escapes if output is not a tty"},
            {"function_visible_width_behavior", 0, 1, "We changed the default behavior of `visibleWidth` to be more precise"},
            {"max_estimated_execution_time", 0, 0, "Separate max_execution_time and max_estimated_execution_time"},
            {"iceberg_engine_ignore_schema_evolution", false, false, "Allow to ignore schema evolution in Iceberg table engine"},
            {"optimize_injective_functions_in_group_by", false, true, "Replace injective functions by it's arguments in GROUP BY section in analyzer"},
            {"update_insert_deduplication_token_in_dependent_materialized_views", false, false, "Allow to update insert deduplication token with table identifier during insert in dependent materialized views"},
            {"azure_max_unexpected_write_error_retries", 4, 4, "The maximum number of retries in case of unexpected errors during Azure blob storage write"},
            {"split_parts_ranges_into_intersecting_and_non_intersecting_final", false, true, "Allow to split parts ranges into intersecting and non intersecting during FINAL optimization"},
            {"split_intersecting_parts_ranges_into_layers_final", true, true, "Allow to split intersecting parts ranges into layers during FINAL optimization"}
        });
        addSettingsChanges(settings_changes_history, "23.12",
        {
            {"allow_suspicious_ttl_expressions", true, false, "It is a new setting, and in previous versions the behavior was equivalent to allowing."},
            {"input_format_parquet_allow_missing_columns", false, true, "Allow missing columns in Parquet files by default"},
            {"input_format_orc_allow_missing_columns", false, true, "Allow missing columns in ORC files by default"},
            {"input_format_arrow_allow_missing_columns", false, true, "Allow missing columns in Arrow files by default"}
        });
        addSettingsChanges(settings_changes_history, "23.11",
        {
            {"parsedatetime_parse_without_leading_zeros", false, true, "Improved compatibility with MySQL DATE_FORMAT/STR_TO_DATE"}
        });
        addSettingsChanges(settings_changes_history, "23.9",
        {
            {"optimize_group_by_constant_keys", false, true, "Optimize group by constant keys by default"},
            {"input_format_json_try_infer_named_tuples_from_objects", false, true, "Try to infer named Tuples from JSON objects by default"},
            {"input_format_json_read_numbers_as_strings", false, true, "Allow to read numbers as strings in JSON formats by default"},
            {"input_format_json_read_arrays_as_strings", false, true, "Allow to read arrays as strings in JSON formats by default"},
            {"input_format_json_infer_incomplete_types_as_strings", false, true, "Allow to infer incomplete types as Strings in JSON formats by default"},
            {"input_format_json_try_infer_numbers_from_strings", true, false, "Don't infer numbers from strings in JSON formats by default to prevent possible parsing errors"},
            {"http_write_exception_in_output_format", false, true, "Output valid JSON/XML on exception in HTTP streaming."}
        });
        addSettingsChanges(settings_changes_history, "23.8",
        {
            {"rewrite_count_distinct_if_with_count_distinct_implementation", false, true, "Rewrite countDistinctIf with count_distinct_implementation configuration"}
        });
        addSettingsChanges(settings_changes_history, "23.7",
        {
            {"function_sleep_max_microseconds_per_block", 0, 3000000, "In previous versions, the maximum sleep time of 3 seconds was applied only for `sleep`, but not for `sleepEachRow` function. In the new version, we introduce this setting. If you set compatibility with the previous versions, we will disable the limit altogether."}
        });
        addSettingsChanges(settings_changes_history, "23.6",
        {
            {"http_send_timeout", 180, 30, "3 minutes seems crazy long. Note that this is timeout for a single network write call, not for the whole upload operation."},
            {"http_receive_timeout", 180, 30, "See http_send_timeout."}
        });
        addSettingsChanges(settings_changes_history, "23.5",
        {
            {"input_format_parquet_preserve_order", true, false, "Allow Parquet reader to reorder rows for better parallelism."},
            {"parallelize_output_from_storages", false, true, "Allow parallelism when executing queries that read from file/url/s3/etc. This may reorder rows."},
            {"use_with_fill_by_sorting_prefix", false, true, "Columns preceding WITH FILL columns in ORDER BY clause form sorting prefix. Rows with different values in sorting prefix are filled independently"},
            {"output_format_parquet_compliant_nested_types", false, true, "Change an internal field name in output Parquet file schema."}
        });
        addSettingsChanges(settings_changes_history, "23.4",
        {
            {"allow_suspicious_indices", true, false, "If true, index can defined with identical expressions"},
            {"allow_nonconst_timezone_arguments", true, false, "Allow non-const timezone arguments in certain time-related functions like toTimeZone(), fromUnixTimestamp*(), snowflakeToDateTime*()."},
            {"connect_timeout_with_failover_ms", 50, 1000, "Increase default connect timeout because of async connect"},
            {"connect_timeout_with_failover_secure_ms", 100, 1000, "Increase default secure connect timeout because of async connect"},
            {"hedged_connection_timeout_ms", 100, 50, "Start new connection in hedged requests after 50 ms instead of 100 to correspond with previous connect timeout"},
            {"formatdatetime_f_prints_single_zero", true, false, "Improved compatibility with MySQL DATE_FORMAT()/STR_TO_DATE()"},
            {"formatdatetime_parsedatetime_m_is_month_name", false, true, "Improved compatibility with MySQL DATE_FORMAT/STR_TO_DATE"}
        });
        addSettingsChanges(settings_changes_history, "23.3",
        {
            {"output_format_parquet_version", "1.0", "2.latest", "Use latest Parquet format version for output format"},
            {"input_format_json_ignore_unknown_keys_in_named_tuple", false, true, "Improve parsing JSON objects as named tuples"},
            {"input_format_native_allow_types_conversion", false, true, "Allow types conversion in Native input forma"},
            {"output_format_arrow_compression_method", "none", "lz4_frame", "Use lz4 compression in Arrow output format by default"},
            {"output_format_parquet_compression_method", "snappy", "lz4", "Use lz4 compression in Parquet output format by default"},
            {"output_format_orc_compression_method", "none", "lz4_frame", "Use lz4 compression in ORC output format by default"},
            {"async_query_sending_for_remote", false, true, "Create connections and send query async across shards"}
        });
        addSettingsChanges(settings_changes_history, "23.2",
        {
            {"output_format_parquet_fixed_string_as_fixed_byte_array", false, true, "Use Parquet FIXED_LENGTH_BYTE_ARRAY type for FixedString by default"},
            {"output_format_arrow_fixed_string_as_fixed_byte_array", false, true, "Use Arrow FIXED_SIZE_BINARY type for FixedString by default"},
            {"query_plan_remove_redundant_distinct", false, true, "Remove redundant Distinct step in query plan"},
            {"optimize_duplicate_order_by_and_distinct", true, false, "Remove duplicate ORDER BY and DISTINCT if it's possible"},
            {"insert_keeper_max_retries", 0, 20, "Enable reconnections to Keeper on INSERT, improve reliability"}
        });
        addSettingsChanges(settings_changes_history, "23.1",
        {
            {"input_format_json_read_objects_as_strings", 0, 1, "Enable reading nested json objects as strings while object type is experimental"},
            {"input_format_json_defaults_for_missing_elements_in_named_tuple", false, true, "Allow missing elements in JSON objects while reading named tuples by default"},
            {"input_format_csv_detect_header", false, true, "Detect header in CSV format by default"},
            {"input_format_tsv_detect_header", false, true, "Detect header in TSV format by default"},
            {"input_format_custom_detect_header", false, true, "Detect header in CustomSeparated format by default"},
            {"query_plan_remove_redundant_sorting", false, true, "Remove redundant sorting in query plan. For example, sorting steps related to ORDER BY clauses in subqueries"}
        });
        addSettingsChanges(settings_changes_history, "22.12",
        {
            {"max_size_to_preallocate_for_aggregation", 10'000'000, 100'000'000, "This optimizes performance"},
            {"query_plan_aggregation_in_order", 0, 1, "Enable some refactoring around query plan"},
            {"format_binary_max_string_size", 0, 1_GiB, "Prevent allocating large amount of memory"}
        });
        addSettingsChanges(settings_changes_history, "22.11",
        {
            {"use_structure_from_insertion_table_in_table_functions", 0, 2, "Improve using structure from insertion table in table functions"}
        });
        addSettingsChanges(settings_changes_history, "22.9",
        {
            {"force_grouping_standard_compatibility", false, true, "Make GROUPING function output the same as in SQL standard and other DBMS"}
        });
        addSettingsChanges(settings_changes_history, "22.7",
        {
            {"cross_to_inner_join_rewrite", 1, 2, "Force rewrite comma join to inner"},
            {"enable_positional_arguments", false, true, "Enable positional arguments feature by default"},
            {"format_csv_allow_single_quotes", true, false, "Most tools don't treat single quote in CSV specially, don't do it by default too"}
        });
        addSettingsChanges(settings_changes_history, "22.6",
        {
            {"output_format_json_named_tuples_as_objects", false, true, "Allow to serialize named tuples as JSON objects in JSON formats by default"},
            {"input_format_skip_unknown_fields", false, true, "Optimize reading subset of columns for some input formats"}
        });
        addSettingsChanges(settings_changes_history, "22.5",
        {
            {"memory_overcommit_ratio_denominator", 0, 1073741824, "Enable memory overcommit feature by default"},
            {"memory_overcommit_ratio_denominator_for_user", 0, 1073741824, "Enable memory overcommit feature by default"}
        });
        addSettingsChanges(settings_changes_history, "22.4",
        {
            {"allow_settings_after_format_in_insert", true, false, "Do not allow SETTINGS after FORMAT for INSERT queries because ClickHouse interpret SETTINGS as some values, which is misleading"}
        });
        addSettingsChanges(settings_changes_history, "22.3",
        {
            {"cast_ipv4_ipv6_default_on_conversion_error", true, false, "Make functions cast(value, 'IPv4') and cast(value, 'IPv6') behave same as toIPv4 and toIPv6 functions"}
        });
        addSettingsChanges(settings_changes_history, "21.12",
        {
            {"stream_like_engine_allow_direct_select", true, false, "Do not allow direct select for Kafka/RabbitMQ/FileLog by default"}
        });
        addSettingsChanges(settings_changes_history, "21.9",
        {
            {"output_format_decimal_trailing_zeros", true, false, "Do not output trailing zeros in text representation of Decimal types by default for better looking output"},
            {"use_hedged_requests", false, true, "Enable Hedged Requests feature by default"}
        });
        addSettingsChanges(settings_changes_history, "21.7",
        {
            {"legacy_column_name_of_tuple_literal", true, false, "Add this setting only for compatibility reasons. It makes sense to set to 'true', while doing rolling update of cluster from version lower than 21.7 to higher"}
        });
        addSettingsChanges(settings_changes_history, "21.5",
        {
            {"async_socket_for_remote", false, true, "Fix all problems and turn on asynchronous reads from socket for remote queries by default again"}
        });
        addSettingsChanges(settings_changes_history, "21.3",
        {
            {"async_socket_for_remote", true, false, "Turn off asynchronous reads from socket for remote queries because of some problems"},
            {"optimize_normalize_count_variants", false, true, "Rewrite aggregate functions that semantically equals to count() as count() by default"},
            {"normalize_function_names", false, true, "Normalize function names to their canonical names, this was needed for projection query routing"}
        });
        addSettingsChanges(settings_changes_history, "21.2",
        {
            {"enable_global_with_statement", false, true, "Propagate WITH statements to UNION queries and all subqueries by default"}
        });
        addSettingsChanges(settings_changes_history, "21.1",
        {
            {"insert_quorum_parallel", false, true, "Use parallel quorum inserts by default. It is significantly more convenient to use than sequential quorum inserts"},
            {"input_format_null_as_default", false, true, "Allow to insert NULL as default for input formats by default"},
            {"optimize_on_insert", false, true, "Enable data optimization on INSERT by default for better user experience"},
            {"use_compact_format_in_distributed_parts_names", false, true, "Use compact format for async INSERT into Distributed tables by default"}
        });
        addSettingsChanges(settings_changes_history, "20.10",
        {
            {"format_regexp_escaping_rule", "Escaped", "Raw", "Use Raw as default escaping rule for Regexp format to male the behaviour more like to what users expect"}
        });
        addSettingsChanges(settings_changes_history, "20.7",
        {
            {"show_table_uuid_in_table_create_query_if_not_nil", true, false, "Stop showing  UID of the table in its CREATE query for Engine=Atomic"}
        });
        addSettingsChanges(settings_changes_history, "20.5",
        {
            {"input_format_with_names_use_header", false, true, "Enable using header with names for formats with WithNames/WithNamesAndTypes suffixes"},
            {"allow_suspicious_codecs", true, false, "Don't allow to specify meaningless compression codecs"}
        });
        addSettingsChanges(settings_changes_history, "20.4",
        {
            {"validate_polygons", false, true, "Throw exception if polygon is invalid in function pointInPolygon by default instead of returning possibly wrong results"}
        });
        addSettingsChanges(settings_changes_history, "19.18",
        {
            {"enable_scalar_subquery_optimization", false, true, "Prevent scalar subqueries from (de)serializing large scalar values and possibly avoid running the same subquery more than once"}
        });
        addSettingsChanges(settings_changes_history, "19.14",
        {
            {"any_join_distinct_right_table_keys", true, false, "Disable ANY RIGHT and ANY FULL JOINs by default to avoid inconsistency"}
        });
        addSettingsChanges(settings_changes_history, "19.12",
        {
            {"input_format_defaults_for_omitted_fields", false, true, "Enable calculation of complex default expressions for omitted fields for some input formats, because it should be the expected behaviour"}
        });
        addSettingsChanges(settings_changes_history, "19.5",
        {
            {"max_partitions_per_insert_block", 0, 100, "Add a limit for the number of partitions in one block"}
        });
        addSettingsChanges(settings_changes_history, "18.12.17",
        {
            {"enable_optimize_predicate_expression", 0, 1, "Optimize predicates to subqueries by default"}
        });
    });
    return settings_changes_history;
}

const VersionToSettingsChangesMap & getMergeTreeSettingsChangesHistory()
{
    static VersionToSettingsChangesMap merge_tree_settings_changes_history;
    static std::once_flag initialized_flag;
    std::call_once(initialized_flag, [&]
    {
        addSettingsChanges(merge_tree_settings_changes_history, "25.8",
        {
            {"search_orphaned_parts_disks", "any", "any", "New setting"},
            {"shared_merge_tree_virtual_parts_discovery_batch", 1, 1, "New setting"},
            {"shared_merge_tree_update_replica_flags_delay_ms", 30000, 30000, "New setting"},
            {"write_marks_for_substreams_in_compact_parts", false, true, "Enable writing marks for substreams in compact parts by default"},
            {"allow_part_offset_column_in_projections", false, true, "Now projections can use _part_offset column."},
            {"max_uncompressed_bytes_in_patches", 0, 30ULL * 1024 * 1024 * 1024, "New setting"},
        });
        addSettingsChanges(merge_tree_settings_changes_history, "25.7",
        {
            /// RELEASE CLOSED
        });
        addSettingsChanges(merge_tree_settings_changes_history, "25.6",
        {
            /// RELEASE CLOSED
            {"cache_populated_by_fetch_filename_regexp", "", "", "New setting"},
            {"allow_coalescing_columns_in_partition_or_order_key", false, false, "New setting to allow coalescing of partition or sorting key columns."},
            /// RELEASE CLOSED
        });
        addSettingsChanges(merge_tree_settings_changes_history, "25.5",
        {
            /// Release closed. Please use 25.6
            {"shared_merge_tree_enable_coordinated_merges", false, false, "New setting"},
            {"shared_merge_tree_merge_coordinator_merges_prepare_count", 100, 100, "New setting"},
            {"shared_merge_tree_merge_coordinator_fetch_fresh_metadata_period_ms", 10000, 10000, "New setting"},
            {"shared_merge_tree_merge_coordinator_max_merge_request_size", 20, 20, "New setting"},
            {"shared_merge_tree_merge_coordinator_election_check_period_ms", 30000, 30000, "New setting"},
            {"shared_merge_tree_merge_coordinator_min_period_ms", 1, 1, "New setting"},
            {"shared_merge_tree_merge_coordinator_max_period_ms", 10000, 10000, "New setting"},
            {"shared_merge_tree_merge_coordinator_factor", 2, 2, "New setting"},
            {"shared_merge_tree_merge_worker_fast_timeout_ms", 100, 100, "New setting"},
            {"shared_merge_tree_merge_worker_regular_timeout_ms", 10000, 10000, "New setting"},
            {"apply_patches_on_merge", true, true, "New setting"},
            {"remove_unused_patch_parts", true, true, "New setting"},
            {"write_marks_for_substreams_in_compact_parts", false, false, "New setting"},
            /// Release closed. Please use 25.6
            {"allow_part_offset_column_in_projections", false, false, "New setting, it protects from creating projections with parent part offset column until it is stabilized."},
        });
        addSettingsChanges(merge_tree_settings_changes_history, "25.4",
        {
            /// Release closed. Please use 25.5
            {"max_postpone_time_for_failed_replicated_fetches_ms", 0, 1ULL * 60 * 1000, "Added new setting to enable postponing fetch tasks in the replication queue."},
            {"max_postpone_time_for_failed_replicated_merges_ms", 0, 1ULL * 60 * 1000, "Added new setting to enable postponing merge tasks in the replication queue."},
            {"max_postpone_time_for_failed_replicated_tasks_ms", 0, 5ULL * 60 * 1000, "Added new setting to enable postponing tasks in the replication queue."},
            {"default_compression_codec", "", "", "New setting"},
            {"refresh_parts_interval", 0, 0, "A new setting"},
            {"max_merge_delayed_streams_for_parallel_write", 40, 40, "New setting"},
            {"allow_summing_columns_in_partition_or_order_key", true, false, "New setting to allow summing of partition or sorting key columns"},
            /// Release closed. Please use 25.5
        });
        addSettingsChanges(merge_tree_settings_changes_history, "25.3",
        {
            /// Release closed. Please use 25.4
            {"shared_merge_tree_enable_keeper_parts_extra_data", false, false, "New setting"},
            {"zero_copy_merge_mutation_min_parts_size_sleep_no_scale_before_lock", 0, 0, "New setting"},
            {"enable_replacing_merge_with_cleanup_for_min_age_to_force_merge", false, false, "New setting to allow automatic cleanup merges for ReplacingMergeTree"},
            /// Release closed. Please use 25.4
        });
        addSettingsChanges(merge_tree_settings_changes_history, "25.2",
        {
            /// Release closed. Please use 25.3
            {"shared_merge_tree_initial_parts_update_backoff_ms", 50, 50, "New setting"},
            {"shared_merge_tree_max_parts_update_backoff_ms", 5000, 5000, "New setting"},
            {"shared_merge_tree_interserver_http_connection_timeout_ms", 100, 100, "New setting"},
            {"columns_and_secondary_indices_sizes_lazy_calculation", true, true, "New setting to calculate columns and indices sizes lazily"},
            {"table_disk", false, false, "New setting"},
            {"allow_reduce_blocking_parts_task", false, true, "Now SMT will remove stale blocking parts from ZooKeeper by default"},
            {"shared_merge_tree_max_suspicious_broken_parts", 0, 0, "Max broken parts for SMT, if more - deny automatic detach"},
            {"shared_merge_tree_max_suspicious_broken_parts_bytes", 0, 0, "Max size of all broken parts for SMT, if more - deny automatic detach"},
            /// Release closed. Please use 25.3
        });
        addSettingsChanges(merge_tree_settings_changes_history, "25.1",
        {
            /// Release closed. Please use 25.2
            {"shared_merge_tree_try_fetch_part_in_memory_data_from_replicas", false, false, "New setting to fetch parts data from other replicas"},
            {"enable_max_bytes_limit_for_min_age_to_force_merge", false, false, "Added new setting to limit max bytes for min_age_to_force_merge."},
            {"enable_max_bytes_limit_for_min_age_to_force_merge", false, false, "New setting"},
            {"add_minmax_index_for_numeric_columns", false, false, "New setting"},
            {"add_minmax_index_for_string_columns", false, false, "New setting"},
            {"materialize_skip_indexes_on_merge", true, true, "New setting"},
            {"merge_max_bytes_to_prewarm_cache", 1ULL * 1024 * 1024 * 1024, 1ULL * 1024 * 1024 * 1024, "Cloud sync"},
            {"merge_total_max_bytes_to_prewarm_cache", 15ULL * 1024 * 1024 * 1024, 15ULL * 1024 * 1024 * 1024, "Cloud sync"},
            {"reduce_blocking_parts_sleep_ms", 5000, 5000, "Cloud sync"},
            {"number_of_partitions_to_consider_for_merge", 10, 10, "Cloud sync"},
            {"shared_merge_tree_enable_outdated_parts_check", true, true, "Cloud sync"},
            {"shared_merge_tree_max_parts_update_leaders_in_total", 6, 6, "Cloud sync"},
            {"shared_merge_tree_max_parts_update_leaders_per_az", 2, 2, "Cloud sync"},
            {"shared_merge_tree_leader_update_period_seconds", 30, 30, "Cloud sync"},
            {"shared_merge_tree_leader_update_period_random_add_seconds", 10, 10, "Cloud sync"},
            {"shared_merge_tree_read_virtual_parts_from_leader", true, true, "Cloud sync"},
            {"shared_merge_tree_interserver_http_timeout_ms", 10000, 10000, "Cloud sync"},
            {"shared_merge_tree_max_replicas_for_parts_deletion", 10, 10, "Cloud sync"},
            {"shared_merge_tree_max_replicas_to_merge_parts_for_each_parts_range", 5, 5, "Cloud sync"},
            {"shared_merge_tree_use_outdated_parts_compact_format", false, false, "Cloud sync"},
            {"shared_merge_tree_memo_ids_remove_timeout_seconds", 1800, 1800, "Cloud sync"},
            {"shared_merge_tree_idle_parts_update_seconds", 3600, 3600, "Cloud sync"},
            {"shared_merge_tree_max_outdated_parts_to_process_at_once", 1000, 1000, "Cloud sync"},
            {"shared_merge_tree_postpone_next_merge_for_locally_merged_parts_rows_threshold", 1000000, 1000000, "Cloud sync"},
            {"shared_merge_tree_postpone_next_merge_for_locally_merged_parts_ms", 0, 0, "Cloud sync"},
            {"shared_merge_tree_range_for_merge_window_size", 10, 10, "Cloud sync"},
            {"shared_merge_tree_use_too_many_parts_count_from_virtual_parts", 0, 0, "Cloud sync"},
            {"shared_merge_tree_create_per_replica_metadata_nodes", true, true, "Cloud sync"},
            {"shared_merge_tree_use_metadata_hints_cache", true, true, "Cloud sync"},
            {"notify_newest_block_number", false, false, "Cloud sync"},
            {"allow_reduce_blocking_parts_task", false, false, "Cloud sync"},
            /// Release closed. Please use 25.2
        });
        addSettingsChanges(merge_tree_settings_changes_history, "24.12",
        {
            /// Release closed. Please use 25.1
            {"enforce_index_structure_match_on_partition_manipulation", true, false, "New setting"},
            {"use_primary_key_cache", false, false, "New setting"},
            {"prewarm_primary_key_cache", false, false, "New setting"},
            {"min_bytes_to_prewarm_caches", 0, 0, "New setting"},
            {"allow_experimental_reverse_key", false, false, "New setting"},
            /// Release closed. Please use 25.1
        });
        addSettingsChanges(merge_tree_settings_changes_history, "24.11",
        {
        });
        addSettingsChanges(merge_tree_settings_changes_history, "24.10",
        {
        });
        addSettingsChanges(merge_tree_settings_changes_history, "24.9",
        {
        });
        addSettingsChanges(merge_tree_settings_changes_history, "24.8",
        {
            {"deduplicate_merge_projection_mode", "ignore", "throw", "Do not allow to create inconsistent projection"}
        });
    });

    return merge_tree_settings_changes_history;
}

}<|MERGE_RESOLUTION|>--- conflicted
+++ resolved
@@ -60,7 +60,6 @@
             {"distributed_cache_read_request_max_tries", 20, 10, "Changed setting value"},
             {"distributed_cache_connect_max_tries", 20, 5, "Changed setting value"},
             {"opentelemetry_trace_cpu_scheduling", false, false, "New setting to trace `cpu_slot_preemption` feature."},
-<<<<<<< HEAD
             {"output_format_parquet_max_dictionary_size", 1024 * 1024, 1024 * 1024, "New setting"},
             {"input_format_parquet_use_native_reader_v3", false, true, "New setting"},
             {"input_format_parquet_memory_low_watermark", 2ul << 20, 2ul << 20, "New setting"},
@@ -71,9 +70,7 @@
             {"json_type_escape_dots_in_keys", false, false, "Add new setting that allows to escape dots in JSON keys during JSON type parsing"},
             {"parallel_replicas_support_projection", false, true, "New setting. Optimization of projections can be applied in parallel replicas. Effective only with enabled parallel_replicas_local_plan and aggregation_in_order is inactive."},
             {"input_format_json_infer_array_of_dynamic_from_array_of_different_types", false, true, "Infer Array(Dynamic) for JSON arrays with different values types by default"},
-=======
             {"use_skip_indexes_on_data_read", false, true, "New setting"},
->>>>>>> e97625ea
             {"enable_add_distinct_to_in_subqueries", false, false, "New setting to reduce the size of temporary tables transferred for distributed IN subqueries."},
             {"enable_vector_similarity_index", false, true, "Vector similarity indexes are GA."},
             {"execute_exists_as_scalar_subquery", false, true, "New setting"},
