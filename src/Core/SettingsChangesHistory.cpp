#include <Core/SettingsChangesHistory.h>

#include <Core/SettingsEnums.h>

#include <Common/Exception.h>

namespace DB
{

namespace ErrorCodes
{
    extern const int LOGICAL_ERROR;
}

static void addSettingsChanges(
    VersionToSettingsChangesMap & settings_changes_history,
    std::string_view version,
    SettingsChangesHistory::SettingsChanges && changes)
{
    /// Forbid duplicate versions
    auto [_, inserted] = settings_changes_history.emplace(ClickHouseVersion(version), std::move(changes));
    if (!inserted)
        throw Exception{ErrorCodes::LOGICAL_ERROR, "Detected duplicate version '{}'", ClickHouseVersion(version).toString()};
}

const VersionToSettingsChangesMap & getSettingsChangesHistory()
{
    static VersionToSettingsChangesMap settings_changes_history;
    static std::once_flag initialized_flag;
    std::call_once(initialized_flag, [&]
    {
        // clang-format off
        /// History of settings changes that controls some backward incompatible changes
        /// across all ClickHouse versions. It maps ClickHouse version to settings changes that were done
        /// in this version. This history contains both changes to existing settings and newly added settings.
        /// Settings changes is a vector of structs
        ///     {setting_name, previous_value, new_value, reason}.
        /// For newly added setting choose the most appropriate previous_value (for example, if new setting
        /// controls new feature and it's 'true' by default, use 'false' as previous_value).
        /// It's used to implement `compatibility` setting (see https://github.com/ClickHouse/ClickHouse/issues/35972)
        /// Note: please check if the key already exists to prevent duplicate entries.
        addSettingsChanges(settings_changes_history, "25.12",
        {
            {"max_streams_for_files_processing_in_cluster_functions", 0, 0, "Add a new setting that allows to limit number of streams for files processing in *Cluster table functions"},
            {"max_reverse_dictionary_lookup_cache_size_bytes", 100 * 1024 * 1024, 100 * 1024 * 1024, "New setting. Maximum size in bytes of the per-query reverse dictionary lookup cache used by the function `dictGetKeys`. The cache stores serialized key tuples per attribute value to avoid re-scanning the dictionary within the same query."},
            {"query_plan_remove_unused_columns", false, true, "New setting. Add optimization to remove unused columns in query plan."},
            {"query_plan_optimize_join_order_limit", 1, 10, "Allow JOIN reordering with more tables by default"},
            {"iceberg_insert_max_partitions", 100, 100, "New setting."},
            {"check_query_single_value_result", true, false, "Changed setting to make CHECK TABLE more useful"},
            {"use_paimon_partition_pruning", false, false, "New setting."},
            {"use_skip_indexes_for_disjunctions", false, true, "New setting"},
            {"allow_statistics_optimize", false, true, "Enable this optimization by default."},
            {"allow_statistic_optimize", false, true, "Enable this optimization by default."},
            {"query_plan_text_index_add_hint", true, true, "New setting"},
            {"query_plan_read_in_order_through_join", false, true, "New setting"},
            {"text_index_hint_max_selectivity", 0.2, 0.2, "New setting"},
            {"allow_experimental_time_time64_type", false, true, "Enable Time and Time64 type by default"},
            {"enable_time_time64_type", false, true, "Enable Time and Time64 type by default"},
            {"use_skip_indexes_for_top_k", false, false, "New setting."},
            {"use_top_k_dynamic_filtering", false, false, "New setting."},
            {"query_plan_max_limit_for_top_k_optimization", 0, 1000, "New setting."},
            {"aggregate_function_input_format", "state", "state", "New setting to control AggregateFunction input format during INSERT operations. Setting Value set to state by default"},
            {"delta_lake_snapshot_start_version", -1, -1, "New setting."},
            {"delta_lake_snapshot_end_version", -1, -1, "New setting."},
            {"compatibility_s3_presigned_url_query_in_path", false, false, "New setting."},
            {"serialize_string_in_memory_with_zero_byte", true, true, "New setting"},
            {"optimize_inverse_dictionary_lookup", false, true, "New setting"},
            {"type_json_skip_invalid_typed_paths", false, false, "Allow skipping typed paths that fail type coercion in JSON columns"},
            {"query_plan_optimize_join_order_algorithm", "greedy", "greedy", "New experimental setting."},
            {"s3_path_filter_limit", 0, 1000, "New setting"},
<<<<<<< HEAD
            {"format_capn_proto_max_message_size", 0, 1_GiB, "Prevent allocating large amount of memory"},
=======
            {"parallel_replicas_allow_materialized_views", false, true, "Allow usage of materialized views with parallel replicas"},
>>>>>>> 2b6b8a47
            {"distributed_cache_use_clients_cache_for_read", true, true, "New setting"},
            {"distributed_cache_use_clients_cache_for_write", false, false, "New setting"},
        });
        addSettingsChanges(settings_changes_history, "25.11",
        {
            {"query_plan_max_limit_for_lazy_materialization", 10, 100, "More optimal"},
            {"create_table_empty_primary_key_by_default", false, true, "Better usability"},
            {"cluster_table_function_split_granularity", "file", "file", "New setting."},
            {"cluster_table_function_buckets_batch_size", 0, 0, "New setting."},
            {"arrow_flight_request_descriptor_type", "path", "path", "New setting. Type of descriptor to use for Arrow Flight requests: 'path' or 'command'. Dremio requires 'command'."},
            {"send_profile_events", true, true, "New setting. Whether to send profile events to the clients."},
            {"into_outfile_create_parent_directories", false, false, "New setting"},
            {"correlated_subqueries_default_join_kind", "left", "right", "New setting. Default join kind for decorrelated query plan."},
            {"use_statistics_cache", 0, 0, "New setting"},
            {"input_format_parquet_use_native_reader_v3", false, true, "Seems stable"},
            {"max_projection_rows_to_use_projection_index", 1'000'000, 1'000'000, "New setting"},
            {"min_table_rows_to_use_projection_index", 1'000'000, 1'000'000, "New setting"},
            {"use_text_index_dictionary_cache", false, false, "New setting"},
            {"use_text_index_header_cache", false, false, "New setting"},
            {"use_text_index_postings_cache", false, false, "New setting"},
            {"s3_retry_attempts", 500, 500, "Changed the value of the obsolete setting"},
            {"http_write_exception_in_output_format", true, false, "Changed for consistency across formats"},
            {"optimize_const_name_size", -1, 256, "Replace with scalar and use hash as a name for large constants (size is estimated by name length)"},
            {"enable_lazy_columns_replication", false, true, "Enable lazy columns replication in JOIN and ARRAY JOIN by default"},
            {"allow_special_serialization_kinds_in_output_formats", false, true, "Enable direct output of special columns representations like Sparse/Replicated in some output formats"},
            {"allow_experimental_alias_table_engine", false, false, "New setting"},
            {"input_format_parquet_local_time_as_utc", false, true, "Use more appropriate type DateTime64(..., 'UTC') for parquet 'local time without timezone' type."},
            {"input_format_parquet_verify_checksums", true, true, "New setting."},
            {"output_format_parquet_write_checksums", false, true, "New setting."},
            {"database_shared_drop_table_delay_seconds", 8 * 60 * 60, 8 * 60 * 60, "New setting."},
            {"filesystem_cache_allow_background_download", true, true, "New setting to control background downloads in filesystem cache per query."},
            {"show_processlist_include_internal", false, true, "New setting."},
        });
        addSettingsChanges(settings_changes_history, "25.10",
        {
            {"allow_special_serialization_kinds_in_output_formats", false, false, "Add a setting to allow output of special columns representations like Sparse/Replicated without converting them to full columns"},
            {"enable_lazy_columns_replication", false, false, "Add a setting to enable lazy columns replication in JOIN and ARRAY JOIN"},
            {"correlated_subqueries_default_join_kind", "left", "right", "New setting. Default join kind for decorrelated query plan."},
            {"show_data_lake_catalogs_in_system_tables", true, false, "Disable catalogs in system tables by default"},
            {"optimize_rewrite_like_perfect_affix", false, true, "New setting"},
            {"allow_dynamic_type_in_join_keys", true, false, "Disallow using Dynamic type in JOIN keys by default"},
            {"s3queue_keeper_fault_injection_probability", 0, 0, "New setting."},
            {"enable_join_runtime_filters", false, false, "New setting"},
            {"join_runtime_filter_exact_values_limit", 10000, 10000, "New setting"},
            {"join_runtime_bloom_filter_bytes", 512_KiB, 512_KiB, "New setting"},
            {"join_runtime_bloom_filter_hash_functions", 3, 3, "New setting"},
            {"use_join_disjunctions_push_down", false, false, "New setting."},
            {"joined_block_split_single_row", false, false, "New setting"},
            {"temporary_files_buffer_size", DBMS_DEFAULT_BUFFER_SIZE, DBMS_DEFAULT_BUFFER_SIZE, "New setting"},
            {"rewrite_in_to_join", false, false, "New experimental setting"},
            {"delta_lake_log_metadata", false, false, "New setting."},
            {"distributed_cache_prefer_bigger_buffer_size", false, false, "New setting."},
            {"allow_experimental_qbit_type", false, false, "New experimental setting"},
            {"optimize_qbit_distance_function_reads", true, true, "New setting"},
            {"read_from_distributed_cache_if_exists_otherwise_bypass_cache", false, false, "New setting"},
            {"s3_slow_all_threads_after_retryable_error", false, false, "Disable the setting by default"},
            {"backup_slow_all_threads_after_retryable_s3_error", false, false, "Disable the setting by default"},
            {"enable_http_compression", false, true, "It should be beneficial in general"},
            {"inject_random_order_for_select_without_order_by", false, false, "New setting"},
            {"exclude_materialize_skip_indexes_on_insert", "", "", "New setting."},
            {"optimize_empty_string_comparisons", false, true, "A new setting."},
            {"query_plan_use_logical_join_step", true, true, "Added alias"},
            {"schema_inference_make_columns_nullable", 1, 3, "Take nullability information from Parquet/ORC/Arrow metadata by default, instead of making everything nullable."},
            {"materialized_views_squash_parallel_inserts", false, true, "Added setting to preserve old behavior if needed."},
            {"distributed_cache_connect_timeout_ms", 50, 50, "New setting"},
            {"distributed_cache_receive_timeout_ms", 3000, 3000, "New setting"},
            {"distributed_cache_send_timeout_ms", 3000, 3000, "New setting"},
            {"distributed_cache_tcp_keep_alive_timeout_ms", 2900, 2900, "New setting"},
        });
        addSettingsChanges(settings_changes_history, "25.9",
        {
            {"input_format_protobuf_oneof_presence", false, false, "New setting"},
            {"iceberg_delete_data_on_drop", false, false, "New setting"},
            {"use_skip_indexes_on_data_read", false, false, "New setting"},
            {"s3_slow_all_threads_after_retryable_error", false, false, "Added an alias for setting `backup_slow_all_threads_after_retryable_s3_error`"},
            {"iceberg_metadata_log_level", "none", "none", "New setting."},
            {"iceberg_insert_max_rows_in_data_file", 1000000, 1000000, "New setting."},
            {"iceberg_insert_max_bytes_in_data_file", 1_GiB, 1_GiB, "New setting."},
            {"query_plan_optimize_join_order_limit", 1, 1, "New setting"},
            {"query_plan_display_internal_aliases", false, false, "New setting"},
            {"query_plan_max_step_description_length", 1000000000, 500, "New setting"},
            {"allow_experimental_delta_lake_writes", false, false, "New setting."},
            {"query_plan_convert_any_join_to_semi_or_anti_join", true, true, "New setting."},
            {"text_index_use_bloom_filter", true, true, "New setting."},
            {"query_plan_direct_read_from_text_index", true, true, "New setting."},
            {"enable_producing_buckets_out_of_order_in_aggregation", false, true, "New setting"},
            {"jemalloc_enable_profiler", false, false, "New setting"},
            {"jemalloc_collect_profile_samples_in_trace_log", false, false, "New setting"},
            {"delta_lake_insert_max_bytes_in_data_file", 1_GiB, 1_GiB, "New setting."},
            {"delta_lake_insert_max_rows_in_data_file", 1000000, 1000000, "New setting."},
            {"promql_evaluation_time", Field{"auto"}, Field{"auto"}, "The setting was renamed. The previous name is `evaluation_time`."},
            {"evaluation_time", 0, 0, "Old setting which popped up here being renamed."},
            {"os_threads_nice_value_query", 0, 0, "New setting."},
            {"os_threads_nice_value_materialized_view", 0, 0, "New setting."},
            {"os_thread_priority", 0, 0, "Alias for os_threads_nice_value_query."},
        });
        addSettingsChanges(settings_changes_history, "25.8",
        {
            {"output_format_json_quote_64bit_integers", true, false, "Disable quoting of the 64 bit integers in JSON by default"},
            {"show_data_lake_catalogs_in_system_tables", true, true, "New setting"},
            {"optimize_rewrite_regexp_functions", false, true, "A new setting"},
            {"max_joined_block_size_bytes", 0, 4 * 1024 * 1024, "New setting"},
            {"azure_max_single_part_upload_size", 100 * 1024 * 1024, 32 * 1024 * 1024, "Align with S3"},
            {"azure_max_redirects", 10, 10, "New setting"},
            {"azure_max_get_rps", 0, 0, "New setting"},
            {"azure_max_get_burst", 0, 0, "New setting"},
            {"azure_max_put_rps", 0, 0, "New setting"},
            {"azure_max_put_burst", 0, 0, "New setting"},
            {"azure_use_adaptive_timeouts", true, true, "New setting"},
            {"azure_request_timeout_ms", 30000, 30000, "New setting"},
            {"azure_connect_timeout_ms", 1000, 1000, "New setting"},
            {"azure_sdk_use_native_client", false, true, "New setting"},
            {"analyzer_compatibility_allow_compound_identifiers_in_unflatten_nested", false, true, "New setting."},
            {"distributed_cache_connect_backoff_min_ms", 0, 0, "New setting"},
            {"distributed_cache_connect_backoff_max_ms", 50, 50, "New setting"},
            {"distributed_cache_read_request_max_tries", 20, 10, "Changed setting value"},
            {"distributed_cache_connect_max_tries", 20, 5, "Changed setting value"},
            {"opentelemetry_trace_cpu_scheduling", false, false, "New setting to trace `cpu_slot_preemption` feature."},
            {"output_format_parquet_max_dictionary_size", 1024 * 1024, 1024 * 1024, "New setting"},
            {"input_format_parquet_use_native_reader_v3", false, false, "New setting"},
            {"input_format_parquet_memory_low_watermark", 2ul << 20, 2ul << 20, "New setting"},
            {"input_format_parquet_memory_high_watermark", 4ul << 30, 4ul << 30, "New setting"},
            {"input_format_parquet_page_filter_push_down", true, true, "New setting (no effect when input_format_parquet_use_native_reader_v3 is disabled)"},
            {"input_format_parquet_use_offset_index", true, true, "New setting (no effect when input_format_parquet_use_native_reader_v3 is disabled)"},
            {"output_format_parquet_enum_as_byte_array", false, true, "Enable writing Enum as byte array in Parquet by default"},
            {"json_type_escape_dots_in_keys", false, false, "Add new setting that allows to escape dots in JSON keys during JSON type parsing"},
            {"parallel_replicas_support_projection", false, true, "New setting. Optimization of projections can be applied in parallel replicas. Effective only with enabled parallel_replicas_local_plan and aggregation_in_order is inactive."},
            {"input_format_json_infer_array_of_dynamic_from_array_of_different_types", false, true, "Infer Array(Dynamic) for JSON arrays with different values types by default"},
            {"enable_add_distinct_to_in_subqueries", false, false, "New setting to reduce the size of temporary tables transferred for distributed IN subqueries."},
            {"enable_vector_similarity_index", false, true, "Vector similarity indexes are GA."},
            {"execute_exists_as_scalar_subquery", false, true, "New setting"},
            {"allow_experimental_vector_similarity_index", false, true, "Vector similarity indexes are GA."},
            {"vector_search_with_rescoring", true, false, "New setting."},
            {"delta_lake_enable_expression_visitor_logging", false, false, "New setting"},
            {"write_full_path_in_iceberg_metadata", false, false, "New setting."},
            {"output_format_orc_compression_block_size", 65536, 262144, "New setting"},
            {"allow_database_iceberg", false, false, "Added an alias for setting `allow_experimental_database_iceberg`"},
            {"allow_database_unity_catalog", false, false, "Added an alias for setting `allow_experimental_database_unity_catalog`"},
            {"allow_database_glue_catalog", false, false, "Added an alias for setting `allow_experimental_database_glue_catalog`"},
            {"apply_patch_parts_join_cache_buckets", 8, 8, "New setting"},
            {"delta_lake_throw_on_engine_predicate_error", false, false, "New setting"},
            {"delta_lake_enable_engine_predicate", true, true, "New setting"},
            {"backup_restore_s3_retry_initial_backoff_ms", 25, 25, "New setting"},
            {"backup_restore_s3_retry_max_backoff_ms", 5000, 5000, "New setting"},
            {"backup_restore_s3_retry_jitter_factor", 0.0, 0.1, "New setting"},
            {"vector_search_index_fetch_multiplier", 1.0, 1.0, "Alias for setting 'vector_search_postfilter_multiplier'"},
            {"backup_slow_all_threads_after_retryable_s3_error", false, false, "New setting"},
            {"allow_experimental_ytsaurus_table_engine", false, false, "New setting."},
            {"allow_experimental_ytsaurus_table_function", false, false, "New setting."},
            {"allow_experimental_ytsaurus_dictionary_source", false, false, "New setting."},
            {"per_part_index_stats", false, false, "New setting."},
            {"allow_experimental_iceberg_compaction", 0, 0, "New setting"},
            {"delta_lake_snapshot_version", -1, -1, "New setting"},
            {"use_roaring_bitmap_iceberg_positional_deletes", false, false, "New setting"},
            {"iceberg_metadata_compression_method", "", "", "New setting"},
            {"allow_experimental_correlated_subqueries", false, true, "Mark correlated subqueries support as Beta."},
            {"promql_database", "", "", "New experimental setting"},
            {"promql_table", "", "", "New experimental setting"},
            {"evaluation_time", 0, 0, "New experimental setting"},
            {"output_format_parquet_date_as_uint16", false, false, "Added a compatibility setting for a minor compatibility-breaking change introduced back in 24.12."},
            {"enable_lightweight_update", false, true, "Lightweight updates were moved to Beta. Added an alias for setting 'allow_experimental_lightweight_update'."},
            {"allow_experimental_lightweight_update", false, true, "Lightweight updates were moved to Beta."},
            {"s3_slow_all_threads_after_retryable_error", false, false, "Added an alias for setting `backup_slow_all_threads_after_retryable_s3_error`"},
            {"serialize_string_in_memory_with_zero_byte", true, true, "New setting"},
        });
        addSettingsChanges(settings_changes_history, "25.7",
        {
            /// RELEASE CLOSED
            {"correlated_subqueries_substitute_equivalent_expressions", false, true, "New setting to correlated subquery planning optimization."},
            {"function_date_trunc_return_type_behavior", 0, 0, "Add new setting to preserve old behaviour of dateTrunc function"},
            {"output_format_parquet_geometadata", false, true, "A new setting to allow to write information about geo columns in parquet metadata and encode columns in WKB format."},
            {"cluster_function_process_archive_on_multiple_nodes", false, true, "New setting"},
            {"enable_vector_similarity_index", false, false, "Added an alias for setting `allow_experimental_vector_similarity_index`"},
            {"distributed_plan_max_rows_to_broadcast", 20000, 20000, "New experimental setting."},
            {"output_format_json_map_as_array_of_tuples", false, false, "New setting"},
            {"input_format_json_map_as_array_of_tuples", false, false, "New setting"},
            {"parallel_distributed_insert_select", 0, 2, "Enable parallel distributed insert select by default"},
            {"write_through_distributed_cache_buffer_size", 0, 0, "New cloud setting"},
            {"min_joined_block_size_rows", 0, DEFAULT_BLOCK_SIZE, "New setting."},
            {"table_engine_read_through_distributed_cache", false, false, "New setting"},
            {"distributed_cache_alignment", 0, 0, "Rename of distributed_cache_read_alignment"},
            {"enable_scopes_for_with_statement", true, true, "New setting for backward compatibility with the old analyzer."},
            {"output_format_parquet_enum_as_byte_array", false, false, "Write enum using parquet physical type: BYTE_ARRAY and logical type: ENUM"},
            {"distributed_plan_force_shuffle_aggregation", 0, 0, "New experimental setting"},
            {"allow_experimental_insert_into_iceberg", false, false, "New setting."},
            /// RELEASE CLOSED
        });
        addSettingsChanges(settings_changes_history, "25.6",
        {
            /// RELEASE CLOSED
            {"output_format_native_use_flattened_dynamic_and_json_serialization", false, false, "Add flattened Dynamic/JSON serializations to Native format"},
            {"cast_string_to_date_time_mode", "basic", "basic", "Allow to use different DateTime parsing mode in String to DateTime cast"},
            {"parallel_replicas_connect_timeout_ms", 1000, 300, "Separate connection timeout for parallel replicas queries"},
            {"use_iceberg_partition_pruning", false, true, "Enable Iceberg partition pruning by default."},
            {"distributed_cache_credentials_refresh_period_seconds", 5, 5, "New private setting"},
            {"enable_shared_storage_snapshot_in_query", false, false, "A new setting to share storage snapshot in query"},
            {"merge_tree_storage_snapshot_sleep_ms", 0, 0, "A new setting to debug storage snapshot consistency in query"},
            {"enable_job_stack_trace", false, false, "The setting was disabled by default to avoid performance overhead."},
            {"use_legacy_to_time", true, true, "New setting. Allows for user to use the old function logic for toTime, which works as toTimeWithFixedDate."},
            {"allow_experimental_time_time64_type", false, false, "New settings. Allows to use a new experimental Time and Time64 data types."},
            {"enable_time_time64_type", false, false, "New settings. Allows to use a new experimental Time and Time64 data types."},
            {"optimize_use_projection_filtering", false, true, "New setting"},
            {"input_format_parquet_enable_json_parsing", false, true, "When reading Parquet files, parse JSON columns as ClickHouse JSON Column."},
            {"use_skip_indexes_if_final", 0, 1, "Change in default value of setting"},
            {"use_skip_indexes_if_final_exact_mode", 0, 1, "Change in default value of setting"},
            {"allow_experimental_time_series_aggregate_functions", false, false, "New setting to enable experimental timeSeries* aggregate functions."},
            {"min_outstreams_per_resize_after_split", 0, 24, "New setting."},
            {"count_matches_stop_at_empty_match", true, false, "New setting."},
            {"enable_parallel_blocks_marshalling", "false", "true", "A new setting"},
            {"format_schema_source", "file", "file", "New setting"},
            {"format_schema_message_name", "", "", "New setting"},
            {"enable_scopes_for_with_statement", true, true, "New setting for backward compatibility with the old analyzer."},
            {"backup_slow_all_threads_after_retryable_s3_error", false, false, "New setting"},
            {"s3_slow_all_threads_after_retryable_error", false, false, "Added an alias for setting `backup_slow_all_threads_after_retryable_s3_error`"},
            {"s3_retry_attempts", 500, 500, "Changed the value of the obsolete setting"},
            /// RELEASE CLOSED
        });
        addSettingsChanges(settings_changes_history, "25.5",
        {
            /// Release closed. Please use 25.6
            {"geotoh3_argument_order", "lon_lat", "lat_lon", "A new setting for legacy behaviour to set lon and lat argument order"},
            {"secondary_indices_enable_bulk_filtering", false, true, "A new algorithm for filtering by data skipping indices"},
            {"implicit_table_at_top_level", "", "", "A new setting, used in clickhouse-local"},
            {"use_skip_indexes_if_final_exact_mode", 0, 0, "This setting was introduced to help FINAL query return correct results with skip indexes"},
            {"parsedatetime_e_requires_space_padding", true, false, "Improved compatibility with MySQL DATE_FORMAT/STR_TO_DATE"},
            {"formatdatetime_e_with_space_padding", true, false, "Improved compatibility with MySQL DATE_FORMAT/STR_TO_DATE"},
            {"input_format_max_block_size_bytes", 0, 0, "New setting to limit bytes size if blocks created by input format"},
            {"parallel_replicas_insert_select_local_pipeline", false, true, "Use local pipeline during distributed INSERT SELECT with parallel replicas. Currently disabled due to performance issues"},
            {"page_cache_block_size", 1048576, 1048576, "Made this setting adjustable on a per-query level."},
            {"page_cache_lookahead_blocks", 16, 16, "Made this setting adjustable on a per-query level."},
            {"output_format_pretty_glue_chunks", "0", "auto", "A new setting to make Pretty formats prettier."},
            {"distributed_cache_read_only_from_current_az", true, true, "New setting"},
            {"parallel_hash_join_threshold", 0, 100'000, "New setting"},
            {"max_limit_for_ann_queries", 1'000, 0, "Obsolete setting"},
            {"max_limit_for_vector_search_queries", 1'000, 1'000, "New setting"},
            {"min_os_cpu_wait_time_ratio_to_throw", 0, 0, "Setting values were changed and backported to 25.4"},
            {"max_os_cpu_wait_time_ratio_to_throw", 0, 0, "Setting values were changed and backported to 25.4"},
            {"make_distributed_plan", 0, 0, "New experimental setting."},
            {"distributed_plan_execute_locally", 0, 0, "New experimental setting."},
            {"distributed_plan_default_shuffle_join_bucket_count", 8, 8, "New experimental setting."},
            {"distributed_plan_default_reader_bucket_count", 8, 8, "New experimental setting."},
            {"distributed_plan_optimize_exchanges", true, true, "New experimental setting."},
            {"distributed_plan_force_exchange_kind", "", "", "New experimental setting."},
            {"update_sequential_consistency", true, true, "A new setting"},
            {"update_parallel_mode", "auto", "auto", "A new setting"},
            {"lightweight_delete_mode", "alter_update", "alter_update", "A new setting"},
            {"alter_update_mode", "heavy", "heavy", "A new setting"},
            {"apply_patch_parts", true, true, "A new setting"},
            {"allow_experimental_lightweight_update", false, false, "A new setting"},
            {"allow_experimental_delta_kernel_rs", false, true, "New setting"},
            {"allow_experimental_database_hms_catalog", false, false, "Allow experimental database engine DataLakeCatalog with catalog_type = 'hive'"},
            {"vector_search_filter_strategy", "auto", "auto", "New setting"},
            {"vector_search_postfilter_multiplier", 1.0, 1.0, "New setting"},
            {"compile_expressions", false, true, "We believe that the LLVM infrastructure behind the JIT compiler is stable enough to enable this setting by default."},
            {"input_format_parquet_bloom_filter_push_down", false, true, "When reading Parquet files, skip whole row groups based on the WHERE/PREWHERE expressions and bloom filter in the Parquet metadata."},
            {"input_format_parquet_allow_geoparquet_parser", false, true, "A new setting to use geo columns in parquet file"},
            {"enable_url_encoding", true, false, "Changed existing setting's default value"},
            {"s3_slow_all_threads_after_network_error", false, true, "New setting"},
            {"enable_scopes_for_with_statement", true, true, "New setting for backward compatibility with the old analyzer."},
            /// Release closed. Please use 25.6
        });
        addSettingsChanges(settings_changes_history, "25.4",
        {
            /// Release closed. Please use 25.5
            {"use_query_condition_cache", false, true, "A new optimization"},
            {"allow_materialized_view_with_bad_select", true, false, "Don't allow creating MVs referencing nonexistent columns or tables"},
            {"query_plan_optimize_lazy_materialization", false, true, "Added new setting to use query plan for lazy materialization optimisation"},
            {"query_plan_max_limit_for_lazy_materialization", 10, 10, "Added new setting to control maximum limit value that allows to use query plan for lazy materialization optimisation. If zero, there is no limit"},
            {"query_plan_convert_join_to_in", false, false, "New setting"},
            {"enable_hdfs_pread", true, true, "New setting."},
            {"low_priority_query_wait_time_ms", 1000, 1000, "New setting."},
            {"allow_experimental_correlated_subqueries", false, false, "Added new setting to allow correlated subqueries execution."},
            {"serialize_query_plan", false, false, "NewSetting"},
            {"allow_experimental_shared_set_join", 0, 1, "A setting for ClickHouse Cloud to enable SharedSet and SharedJoin"},
            {"allow_special_bool_values_inside_variant", true, false, "Don't allow special bool values during Variant type parsing"},
            {"cast_string_to_variant_use_inference", true, true, "New setting to enable/disable types inference during CAST from String to Variant"},
            {"distributed_cache_read_request_max_tries", 20, 20, "New setting"},
            {"query_condition_cache_store_conditions_as_plaintext", false, false, "New setting"},
            {"min_os_cpu_wait_time_ratio_to_throw", 0, 0, "New setting"},
            {"max_os_cpu_wait_time_ratio_to_throw", 0, 0, "New setting"},
            {"query_plan_merge_filter_into_join_condition", false, true, "Added new setting to merge filter into join condition"},
            {"use_local_cache_for_remote_storage", true, false, "Obsolete setting."},
            {"iceberg_timestamp_ms", 0, 0, "New setting."},
            {"iceberg_snapshot_id", 0, 0, "New setting."},
            {"use_iceberg_metadata_files_cache", true, true, "New setting"},
            {"query_plan_join_shard_by_pk_ranges", false, false, "New setting"},
            {"parallel_replicas_insert_select_local_pipeline", false, false, "Use local pipeline during distributed INSERT SELECT with parallel replicas. Currently disabled due to performance issues"},
            {"parallel_hash_join_threshold", 0, 0, "New setting"},
            {"function_date_trunc_return_type_behavior", 1, 0, "Change the result type for dateTrunc function for DateTime64/Date32 arguments to DateTime64/Date32 regardless of time unit to get correct result for negative values"},
            {"enable_scopes_for_with_statement", true, true, "New setting for backward compatibility with the old analyzer."},
            /// Release closed. Please use 25.5
        });
        addSettingsChanges(settings_changes_history, "25.3",
        {
            /// Release closed. Please use 25.4
            {"enable_json_type", false, true, "JSON data type is production-ready"},
            {"enable_dynamic_type", false, true, "Dynamic data type is production-ready"},
            {"enable_variant_type", false, true, "Variant data type is production-ready"},
            {"allow_experimental_json_type", false, true, "JSON data type is production-ready"},
            {"allow_experimental_dynamic_type", false, true, "Dynamic data type is production-ready"},
            {"allow_experimental_variant_type", false, true, "Variant data type is production-ready"},
            {"allow_experimental_database_unity_catalog", false, false, "Allow experimental database engine DataLakeCatalog with catalog_type = 'unity'"},
            {"allow_experimental_database_glue_catalog", false, false, "Allow experimental database engine DataLakeCatalog with catalog_type = 'glue'"},
            {"use_page_cache_with_distributed_cache", false, false, "New setting"},
            {"use_query_condition_cache", false, false, "New setting."},
            {"parallel_replicas_for_cluster_engines", false, true, "New setting."},
            {"parallel_hash_join_threshold", 0, 0, "New setting"},
            /// Release closed. Please use 25.4
        });
        addSettingsChanges(settings_changes_history, "25.2",
        {
            /// Release closed. Please use 25.3
            {"schema_inference_make_json_columns_nullable", false, false, "Allow to infer Nullable(JSON) during schema inference"},
            {"query_plan_use_new_logical_join_step", false, true, "Enable new step"},
            {"postgresql_fault_injection_probability", 0., 0., "New setting"},
            {"apply_settings_from_server", false, true, "Client-side code (e.g. INSERT input parsing and query output formatting) will use the same settings as the server, including settings from server config."},
            {"merge_tree_use_deserialization_prefixes_cache", true, true, "A new setting to control the usage of deserialization prefixes cache in MergeTree"},
            {"merge_tree_use_prefixes_deserialization_thread_pool", true, true, "A new setting controlling the usage of the thread pool for parallel prefixes deserialization in MergeTree"},
            {"optimize_and_compare_chain", false, true, "A new setting"},
            {"enable_adaptive_memory_spill_scheduler", false, false, "New setting. Enable spill memory data into external storage adaptively."},
            {"output_format_parquet_write_bloom_filter", false, true, "Added support for writing Parquet bloom filters."},
            {"output_format_parquet_bloom_filter_bits_per_value", 10.5, 10.5, "New setting."},
            {"output_format_parquet_bloom_filter_flush_threshold_bytes", 128 * 1024 * 1024, 128 * 1024 * 1024, "New setting."},
            {"output_format_pretty_max_rows", 10000, 1000, "It is better for usability - less amount to scroll."},
            {"restore_replicated_merge_tree_to_shared_merge_tree", false, false, "New setting."},
            {"parallel_replicas_only_with_analyzer", true, true, "Parallel replicas is supported only with analyzer enabled"},
            {"s3_allow_multipart_copy", true, true, "New setting."},
        });
        addSettingsChanges(settings_changes_history, "25.1",
        {
            /// Release closed. Please use 25.2
            {"allow_not_comparable_types_in_order_by", true, false, "Don't allow not comparable types in order by by default"},
            {"allow_not_comparable_types_in_comparison_functions", true, false, "Don't allow not comparable types in comparison functions by default"},
            {"output_format_json_pretty_print", false, true, "Print values in a pretty format in JSON output format by default"},
            {"allow_experimental_ts_to_grid_aggregate_function", false, false, "Cloud only"},
            {"formatdatetime_f_prints_scale_number_of_digits", true, false, "New setting."},
            {"distributed_cache_connect_max_tries", 20, 20, "Cloud only"},
            {"query_plan_use_new_logical_join_step", false, false, "New join step, internal change"},
            {"distributed_cache_min_bytes_for_seek", 0, 0, "New private setting."},
            {"use_iceberg_partition_pruning", false, false, "New setting for Iceberg partition pruning."},
            {"max_bytes_ratio_before_external_group_by", 0.0, 0.5, "Enable automatic spilling to disk by default."},
            {"max_bytes_ratio_before_external_sort", 0.0, 0.5, "Enable automatic spilling to disk by default."},
            {"min_external_sort_block_bytes", 0., 100_MiB, "New setting."},
            {"s3queue_migrate_old_metadata_to_buckets", false, false, "New setting."},
            {"distributed_cache_pool_behaviour_on_limit", "allocate_bypassing_pool", "wait", "Cloud only"},
            {"use_hive_partitioning", false, true, "Enabled the setting by default."},
            {"query_plan_try_use_vector_search", false, true, "New setting."},
            {"short_circuit_function_evaluation_for_nulls", false, true, "Allow to execute functions with Nullable arguments only on rows with non-NULL values in all arguments"},
            {"short_circuit_function_evaluation_for_nulls_threshold", 1.0, 1.0, "Ratio threshold of NULL values to execute functions with Nullable arguments only on rows with non-NULL values in all arguments. Applies when setting short_circuit_function_evaluation_for_nulls is enabled."},
            {"output_format_orc_writer_time_zone_name", "GMT", "GMT", "The time zone name for ORC writer, the default ORC writer's time zone is GMT."},
            {"output_format_pretty_highlight_trailing_spaces", false, true, "A new setting."},
            {"allow_experimental_bfloat16_type", false, true, "Add new BFloat16 type"},
            {"allow_push_predicate_ast_for_distributed_subqueries", false, true, "A new setting"},
            {"output_format_pretty_squash_consecutive_ms", 0, 50, "Add new setting"},
            {"output_format_pretty_squash_max_wait_ms", 0, 1000, "Add new setting"},
            {"output_format_pretty_max_column_name_width_cut_to", 0, 24, "A new setting"},
            {"output_format_pretty_max_column_name_width_min_chars_to_cut", 0, 4, "A new setting"},
            {"output_format_pretty_multiline_fields", false, true, "A new setting"},
            {"output_format_pretty_fallback_to_vertical", false, true, "A new setting"},
            {"output_format_pretty_fallback_to_vertical_max_rows_per_chunk", 0, 100, "A new setting"},
            {"output_format_pretty_fallback_to_vertical_min_columns", 0, 5, "A new setting"},
            {"output_format_pretty_fallback_to_vertical_min_table_width", 0, 250, "A new setting"},
            {"merge_table_max_tables_to_look_for_schema_inference", 1, 1000, "A new setting"},
            {"max_autoincrement_series", 1000, 1000, "A new setting"},
            {"validate_enum_literals_in_operators", false, false, "A new setting"},
            {"allow_experimental_kusto_dialect", true, false, "A new setting"},
            {"allow_experimental_prql_dialect", true, false, "A new setting"},
            {"h3togeo_lon_lat_result_order", true, false, "A new setting"},
            {"max_parallel_replicas", 1, 1000, "Use up to 1000 parallel replicas by default."},
            {"allow_general_join_planning", false, true, "Allow more general join planning algorithm when hash join algorithm is enabled."},
            {"optimize_extract_common_expressions", false, true, "Optimize WHERE, PREWHERE, ON, HAVING and QUALIFY expressions by extracting common expressions out from disjunction of conjunctions."},
            /// Release closed. Please use 25.2
        });
        addSettingsChanges(settings_changes_history, "24.12",
        {
            /// Release closed. Please use 25.1
            {"allow_experimental_database_iceberg", false, false, "New setting."},
            {"shared_merge_tree_sync_parts_on_partition_operations", 1, 1, "New setting. By default parts are always synchronized"},
            {"query_plan_join_swap_table", "false", "auto", "New setting. Right table was always chosen before."},
            {"max_size_to_preallocate_for_aggregation", 100'000'000, 1'000'000'000'000, "Enable optimisation for bigger tables."},
            {"max_size_to_preallocate_for_joins", 100'000'000, 1'000'000'000'000, "Enable optimisation for bigger tables."},
            {"max_bytes_ratio_before_external_group_by", 0., 0., "New setting."},
            {"optimize_extract_common_expressions", false, false, "Introduce setting to optimize WHERE, PREWHERE, ON, HAVING and QUALIFY expressions by extracting common expressions out from disjunction of conjunctions."},
            {"max_bytes_ratio_before_external_sort", 0., 0., "New setting."},
            {"use_async_executor_for_materialized_views", false, false, "New setting."},
            {"http_response_headers", "", "", "New setting."},
            {"output_format_parquet_datetime_as_uint32", true, false, "Write DateTime as DateTime64(3) instead of UInt32 (these are the two Parquet types closest to DateTime)."},
            {"output_format_parquet_date_as_uint16", true, false, "Write Date as Date32 instead of plain UInt16 (these are the two Parquet types closest to Date)."},
            {"skip_redundant_aliases_in_udf", false, false, "When enabled, this allows you to use the same user defined function several times for several materialized columns in the same table."},
            {"parallel_replicas_index_analysis_only_on_coordinator", true, true, "Index analysis done only on replica-coordinator and skipped on other replicas. Effective only with enabled parallel_replicas_local_plan"}, // enabling it was moved to 24.10
            {"least_greatest_legacy_null_behavior", true, false, "New setting"},
            {"use_concurrency_control", false, true, "Enable concurrency control by default"},
            {"join_algorithm", "default", "direct,parallel_hash,hash", "'default' was deprecated in favor of explicitly specified join algorithms, also parallel_hash is now preferred over hash"},
            /// Release closed. Please use 25.1
        });
        addSettingsChanges(settings_changes_history, "24.11",
        {
            {"validate_mutation_query", false, true, "New setting to validate mutation queries by default."},
            {"enable_job_stack_trace", false, false, "Enables collecting stack traces from job's scheduling. Disabled by default to avoid performance overhead."},
            {"allow_suspicious_types_in_group_by", true, false, "Don't allow Variant/Dynamic types in GROUP BY by default"},
            {"allow_suspicious_types_in_order_by", true, false, "Don't allow Variant/Dynamic types in ORDER BY by default"},
            {"distributed_cache_discard_connection_if_unread_data", true, true, "New setting"},
            {"filesystem_cache_enable_background_download_for_metadata_files_in_packed_storage", true, true, "New setting"},
            {"filesystem_cache_enable_background_download_during_fetch", true, true, "New setting"},
            {"azure_check_objects_after_upload", false, false, "Check each uploaded object in azure blob storage to be sure that upload was successful"},
            {"backup_restore_keeper_max_retries", 20, 1000, "Should be big enough so the whole operation BACKUP or RESTORE operation won't fail because of a temporary [Zoo]Keeper failure in the middle of it."},
            {"backup_restore_failure_after_host_disconnected_for_seconds", 0, 3600, "New setting."},
            {"backup_restore_keeper_max_retries_while_initializing", 0, 20, "New setting."},
            {"backup_restore_keeper_max_retries_while_handling_error", 0, 20, "New setting."},
            {"backup_restore_finish_timeout_after_error_sec", 0, 180, "New setting."},
            {"query_plan_merge_filters", false, true, "Allow to merge filters in the query plan. This is required to properly support filter-push-down with a new analyzer."},
            {"parallel_replicas_local_plan", false, true, "Use local plan for local replica in a query with parallel replicas"},
            {"merge_tree_use_v1_object_and_dynamic_serialization", true, false, "Add new serialization V2 version for JSON and Dynamic types"},
            {"min_joined_block_size_bytes", 524288, 524288, "New setting."},
            {"allow_experimental_bfloat16_type", false, false, "Add new experimental BFloat16 type"},
            {"filesystem_cache_skip_download_if_exceeds_per_query_cache_write_limit", 1, 1, "Rename of setting skip_download_if_exceeds_query_cache_limit"},
            {"filesystem_cache_prefer_bigger_buffer_size", true, true, "New setting"},
            {"read_in_order_use_virtual_row", false, false, "Use virtual row while reading in order of primary key or its monotonic function fashion. It is useful when searching over multiple parts as only relevant ones are touched."},
            {"s3_skip_empty_files", false, true, "We hope it will provide better UX"},
            {"filesystem_cache_boundary_alignment", 0, 0, "New setting"},
            {"push_external_roles_in_interserver_queries", false, true, "New setting."},
            {"enable_variant_type", false, false, "Add alias to allow_experimental_variant_type"},
            {"enable_dynamic_type", false, false, "Add alias to allow_experimental_dynamic_type"},
            {"enable_json_type", false, false, "Add alias to allow_experimental_json_type"},
        });
        addSettingsChanges(settings_changes_history, "24.10",
        {
            {"query_metric_log_interval", 0, -1, "New setting."},
            {"enforce_strict_identifier_format", false, false, "New setting."},
            {"enable_parsing_to_custom_serialization", false, true, "New setting"},
            {"mongodb_throw_on_unsupported_query", false, true, "New setting."},
            {"enable_parallel_replicas", false, false, "Parallel replicas with read tasks became the Beta tier feature."},
            {"parallel_replicas_mode", "read_tasks", "read_tasks", "This setting was introduced as a part of making parallel replicas feature Beta"},
            {"filesystem_cache_name", "", "", "Filesystem cache name to use for stateless table engines or data lakes"},
            {"restore_replace_external_dictionary_source_to_null", false, false, "New setting."},
            {"show_create_query_identifier_quoting_rule", "when_necessary", "when_necessary", "New setting."},
            {"show_create_query_identifier_quoting_style", "Backticks", "Backticks", "New setting."},
            {"merge_tree_min_read_task_size", 8, 8, "New setting"},
            {"merge_tree_min_rows_for_concurrent_read_for_remote_filesystem", (20 * 8192), 0, "Setting is deprecated"},
            {"merge_tree_min_bytes_for_concurrent_read_for_remote_filesystem", (24 * 10 * 1024 * 1024), 0, "Setting is deprecated"},
            {"implicit_select", false, false, "A new setting."},
            {"output_format_native_write_json_as_string", false, false, "Add new setting to allow write JSON column as single String column in Native format"},
            {"output_format_binary_write_json_as_string", false, false, "Add new setting to write values of JSON type as JSON string in RowBinary output format"},
            {"input_format_binary_read_json_as_string", false, false, "Add new setting to read values of JSON type as JSON string in RowBinary input format"},
            {"min_free_disk_bytes_to_perform_insert", 0, 0, "New setting."},
            {"min_free_disk_ratio_to_perform_insert", 0.0, 0.0, "New setting."},
            {"parallel_replicas_local_plan", false, true, "Use local plan for local replica in a query with parallel replicas"},
            {"enable_named_columns_in_function_tuple", false, false, "Disabled pending usability improvements"},
            {"cloud_mode_database_engine", 1, 1, "A setting for ClickHouse Cloud"},
            {"allow_experimental_shared_set_join", 0, 0, "A setting for ClickHouse Cloud"},
            {"read_through_distributed_cache", 0, 0, "A setting for ClickHouse Cloud"},
            {"write_through_distributed_cache", 0, 0, "A setting for ClickHouse Cloud"},
            {"distributed_cache_throw_on_error", 0, 0, "A setting for ClickHouse Cloud"},
            {"distributed_cache_log_mode", "on_error", "on_error", "A setting for ClickHouse Cloud"},
            {"distributed_cache_fetch_metrics_only_from_current_az", 1, 1, "A setting for ClickHouse Cloud"},
            {"distributed_cache_connect_max_tries", 20, 20, "A setting for ClickHouse Cloud"},
            {"distributed_cache_receive_response_wait_milliseconds", 60000, 60000, "A setting for ClickHouse Cloud"},
            {"distributed_cache_receive_timeout_milliseconds", 10000, 10000, "A setting for ClickHouse Cloud"},
            {"distributed_cache_wait_connection_from_pool_milliseconds", 100, 100, "A setting for ClickHouse Cloud"},
            {"distributed_cache_bypass_connection_pool", 0, 0, "A setting for ClickHouse Cloud"},
            {"distributed_cache_pool_behaviour_on_limit", "allocate_bypassing_pool", "allocate_bypassing_pool", "A setting for ClickHouse Cloud"},
            {"distributed_cache_read_alignment", 0, 0, "A setting for ClickHouse Cloud"},
            {"distributed_cache_max_unacked_inflight_packets", 10, 10, "A setting for ClickHouse Cloud"},
            {"distributed_cache_data_packet_ack_window", 5, 5, "A setting for ClickHouse Cloud"},
            {"input_format_parquet_enable_row_group_prefetch", false, true, "Enable row group prefetching during parquet parsing. Currently, only single-threaded parsing can prefetch."},
            {"input_format_orc_dictionary_as_low_cardinality", false, true, "Treat ORC dictionary encoded columns as LowCardinality columns while reading ORC files"},
            {"allow_experimental_refreshable_materialized_view", false, true, "Not experimental anymore"},
            {"max_parts_to_move", 0, 1000, "New setting"},
            {"hnsw_candidate_list_size_for_search", 64, 256, "New setting. Previously, the value was optionally specified in CREATE INDEX and 64 by default."},
            {"allow_reorder_prewhere_conditions", true, true, "New setting"},
            {"input_format_parquet_bloom_filter_push_down", false, false, "When reading Parquet files, skip whole row groups based on the WHERE/PREWHERE expressions and bloom filter in the Parquet metadata."},
            {"date_time_64_output_format_cut_trailing_zeros_align_to_groups_of_thousands", false, false, "Dynamically trim the trailing zeros of datetime64 values to adjust the output scale to (0, 3, 6), corresponding to 'seconds', 'milliseconds', and 'microseconds'."},
            {"parallel_replicas_index_analysis_only_on_coordinator", false, true, "Index analysis done only on replica-coordinator and skipped on other replicas. Effective only with enabled parallel_replicas_local_plan"},
            {"distributed_cache_discard_connection_if_unread_data", true, true, "New setting"},
            {"azure_check_objects_after_upload", false, false, "Check each uploaded object in azure blob storage to be sure that upload was successful"},
            {"backup_restore_keeper_max_retries", 20, 1000, "Should be big enough so the whole operation BACKUP or RESTORE operation won't fail because of a temporary [Zoo]Keeper failure in the middle of it."},
            {"backup_restore_failure_after_host_disconnected_for_seconds", 0, 3600, "New setting."},
            {"backup_restore_keeper_max_retries_while_initializing", 0, 20, "New setting."},
            {"backup_restore_keeper_max_retries_while_handling_error", 0, 20, "New setting."},
            {"backup_restore_finish_timeout_after_error_sec", 0, 180, "New setting."},
        });
        addSettingsChanges(settings_changes_history, "24.9",
        {
            {"output_format_orc_dictionary_key_size_threshold", 0.0, 0.0, "For a string column in ORC output format, if the number of distinct values is greater than this fraction of the total number of non-null rows, turn off dictionary encoding. Otherwise dictionary encoding is enabled"},
            {"input_format_json_empty_as_default", false, false, "Added new setting to allow to treat empty fields in JSON input as default values."},
            {"input_format_try_infer_variants", false, false, "Try to infer Variant type in text formats when there is more than one possible type for column/array elements"},
            {"join_output_by_rowlist_perkey_rows_threshold", 0, 5, "The lower limit of per-key average rows in the right table to determine whether to output by row list in hash join."},
            {"create_if_not_exists", false, false, "New setting."},
            {"allow_materialized_view_with_bad_select", true, true, "Support (but not enable yet) stricter validation in CREATE MATERIALIZED VIEW"},
            {"parallel_replicas_mark_segment_size", 128, 0, "Value for this setting now determined automatically"},
            {"database_replicated_allow_replicated_engine_arguments", 1, 0, "Don't allow explicit arguments by default"},
            {"database_replicated_allow_explicit_uuid", 1, 0, "Added a new setting to disallow explicitly specifying table UUID"},
            {"parallel_replicas_local_plan", false, false, "Use local plan for local replica in a query with parallel replicas"},
            {"join_to_sort_minimum_perkey_rows", 0, 40, "The lower limit of per-key average rows in the right table to determine whether to rerange the right table by key in left or inner join. This setting ensures that the optimization is not applied for sparse table keys"},
            {"join_to_sort_maximum_table_rows", 0, 10000, "The maximum number of rows in the right table to determine whether to rerange the right table by key in left or inner join"},
            {"allow_experimental_join_right_table_sorting", false, false, "If it is set to true, and the conditions of `join_to_sort_minimum_perkey_rows` and `join_to_sort_maximum_table_rows` are met, rerange the right table by key to improve the performance in left or inner hash join"},
            {"mongodb_throw_on_unsupported_query", false, true, "New setting."},
            {"min_free_disk_bytes_to_perform_insert", 0, 0, "Maintain some free disk space bytes from inserts while still allowing for temporary writing."},
            {"min_free_disk_ratio_to_perform_insert", 0.0, 0.0, "Maintain some free disk space bytes expressed as ratio to total disk space from inserts while still allowing for temporary writing."},
        });
        addSettingsChanges(settings_changes_history, "24.8",
        {
            {"rows_before_aggregation", false, false, "Provide exact value for rows_before_aggregation statistic, represents the number of rows read before aggregation"},
            {"restore_replace_external_table_functions_to_null", false, false, "New setting."},
            {"restore_replace_external_engines_to_null", false, false, "New setting."},
            {"input_format_json_max_depth", 1000000, 1000, "It was unlimited in previous versions, but that was unsafe."},
            {"merge_tree_min_bytes_per_task_for_remote_reading", 4194304, 2097152, "Value is unified with `filesystem_prefetch_min_bytes_for_single_read_task`"},
            {"use_hive_partitioning", false, false, "Allows to use hive partitioning for File, URL, S3, AzureBlobStorage and HDFS engines."},
            {"allow_experimental_kafka_offsets_storage_in_keeper", false, false, "Allow the usage of experimental Kafka storage engine that stores the committed offsets in ClickHouse Keeper"},
            {"allow_archive_path_syntax", true, true, "Added new setting to allow disabling archive path syntax."},
            {"query_cache_tag", "", "", "New setting for labeling query cache settings."},
            {"allow_experimental_time_series_table", false, false, "Added new setting to allow the TimeSeries table engine"},
            {"enable_analyzer", 1, 1, "Added an alias to a setting `allow_experimental_analyzer`."},
            {"optimize_functions_to_subcolumns", false, true, "Enabled settings by default"},
            {"allow_experimental_json_type", false, false, "Add new experimental JSON type"},
            {"use_json_alias_for_old_object_type", true, false, "Use JSON type alias to create new JSON type"},
            {"type_json_skip_duplicated_paths", false, false, "Allow to skip duplicated paths during JSON parsing"},
            {"allow_experimental_vector_similarity_index", false, false, "Added new setting to allow experimental vector similarity indexes"},
            {"input_format_try_infer_datetimes_only_datetime64", true, false, "Allow to infer DateTime instead of DateTime64 in data formats"},
        });
        addSettingsChanges(settings_changes_history, "24.7",
        {
            {"output_format_parquet_write_page_index", false, true, "Add a possibility to write page index into parquet files."},
            {"output_format_binary_encode_types_in_binary_format", false, false, "Added new setting to allow to write type names in binary format in RowBinaryWithNamesAndTypes output format"},
            {"input_format_binary_decode_types_in_binary_format", false, false, "Added new setting to allow to read type names in binary format in RowBinaryWithNamesAndTypes input format"},
            {"output_format_native_encode_types_in_binary_format", false, false, "Added new setting to allow to write type names in binary format in Native output format"},
            {"input_format_native_decode_types_in_binary_format", false, false, "Added new setting to allow to read type names in binary format in Native output format"},
            {"read_in_order_use_buffering", false, true, "Use buffering before merging while reading in order of primary key"},
            {"enable_named_columns_in_function_tuple", false, false, "Generate named tuples in function tuple() when all names are unique and can be treated as unquoted identifiers."},
            {"optimize_trivial_insert_select", true, false, "The optimization does not make sense in many cases."},
            {"dictionary_validate_primary_key_type", false, false, "Validate primary key type for dictionaries. By default id type for simple layouts will be implicitly converted to UInt64."},
            {"collect_hash_table_stats_during_joins", false, true, "New setting."},
            {"max_size_to_preallocate_for_joins", 0, 100'000'000, "New setting."},
            {"input_format_orc_reader_time_zone_name", "GMT", "GMT", "The time zone name for ORC row reader, the default ORC row reader's time zone is GMT."},
            {"database_replicated_allow_heavy_create", true, false, "Long-running DDL queries (CREATE AS SELECT and POPULATE) for Replicated database engine was forbidden"},
            {"query_plan_merge_filters", false, false, "Allow to merge filters in the query plan"},
            {"azure_sdk_max_retries", 10, 10, "Maximum number of retries in azure sdk"},
            {"azure_sdk_retry_initial_backoff_ms", 10, 10, "Minimal backoff between retries in azure sdk"},
            {"azure_sdk_retry_max_backoff_ms", 1000, 1000, "Maximal backoff between retries in azure sdk"},
            {"ignore_on_cluster_for_replicated_named_collections_queries", false, false, "Ignore ON CLUSTER clause for replicated named collections management queries."},
            {"backup_restore_s3_retry_attempts", 1000,1000, "Setting for Aws::Client::RetryStrategy, Aws::Client does retries itself, 0 means no retries. It takes place only for backup/restore."},
            {"postgresql_connection_attempt_timeout", 2, 2, "Allow to control 'connect_timeout' parameter of PostgreSQL connection."},
            {"postgresql_connection_pool_retries", 2, 2, "Allow to control the number of retries in PostgreSQL connection pool."}
        });
        addSettingsChanges(settings_changes_history, "24.6",
        {
            {"materialize_skip_indexes_on_insert", true, true, "Added new setting to allow to disable materialization of skip indexes on insert"},
            {"materialize_statistics_on_insert", true, true, "Added new setting to allow to disable materialization of statistics on insert"},
            {"input_format_parquet_use_native_reader", false, false, "When reading Parquet files, to use native reader instead of arrow reader."},
            {"hdfs_throw_on_zero_files_match", false, false, "Allow to throw an error when ListObjects request cannot match any files in HDFS engine instead of empty query result"},
            {"azure_throw_on_zero_files_match", false, false, "Allow to throw an error when ListObjects request cannot match any files in AzureBlobStorage engine instead of empty query result"},
            {"s3_validate_request_settings", true, true, "Allow to disable S3 request settings validation"},
            {"allow_experimental_full_text_index", false, false, "Enable experimental text index"},
            {"azure_skip_empty_files", false, false, "Allow to skip empty files in azure table engine"},
            {"hdfs_ignore_file_doesnt_exist", false, false, "Allow to return 0 rows when the requested files don't exist instead of throwing an exception in HDFS table engine"},
            {"azure_ignore_file_doesnt_exist", false, false, "Allow to return 0 rows when the requested files don't exist instead of throwing an exception in AzureBlobStorage table engine"},
            {"s3_ignore_file_doesnt_exist", false, false, "Allow to return 0 rows when the requested files don't exist instead of throwing an exception in S3 table engine"},
            {"s3_max_part_number", 10000, 10000, "Maximum part number number for s3 upload part"},
            {"s3_max_single_operation_copy_size", 32 * 1024 * 1024, 32 * 1024 * 1024, "Maximum size for a single copy operation in s3"},
            {"input_format_parquet_max_block_size", 8192, DEFAULT_BLOCK_SIZE, "Increase block size for parquet reader."},
            {"input_format_parquet_prefer_block_bytes", 0, DEFAULT_BLOCK_SIZE * 256, "Average block bytes output by parquet reader."},
            {"enable_blob_storage_log", true, true, "Write information about blob storage operations to system.blob_storage_log table"},
            {"allow_deprecated_snowflake_conversion_functions", true, false, "Disabled deprecated functions snowflakeToDateTime[64] and dateTime[64]ToSnowflake."},
            {"allow_statistic_optimize", false, false, "Old setting which popped up here being renamed."},
            {"allow_experimental_statistic", false, false, "Old setting which popped up here being renamed."},
            {"allow_statistics_optimize", false, false, "The setting was renamed. The previous name is `allow_statistic_optimize`."},
            {"allow_experimental_statistics", false, false, "The setting was renamed. The previous name is `allow_experimental_statistic`."},
            {"enable_vertical_final", false, true, "Enable vertical final by default again after fixing bug"},
            {"parallel_replicas_custom_key_range_lower", 0, 0, "Add settings to control the range filter when using parallel replicas with dynamic shards"},
            {"parallel_replicas_custom_key_range_upper", 0, 0, "Add settings to control the range filter when using parallel replicas with dynamic shards. A value of 0 disables the upper limit"},
            {"output_format_pretty_display_footer_column_names", 0, 1, "Add a setting to display column names in the footer if there are many rows. Threshold value is controlled by output_format_pretty_display_footer_column_names_min_rows."},
            {"output_format_pretty_display_footer_column_names_min_rows", 0, 50, "Add a setting to control the threshold value for setting output_format_pretty_display_footer_column_names_min_rows. Default 50."},
            {"output_format_csv_serialize_tuple_into_separate_columns", true, true, "A new way of how interpret tuples in CSV format was added."},
            {"input_format_csv_deserialize_separate_columns_into_tuple", true, true, "A new way of how interpret tuples in CSV format was added."},
            {"input_format_csv_try_infer_strings_from_quoted_tuples", true, true, "A new way of how interpret tuples in CSV format was added."},
        });
        addSettingsChanges(settings_changes_history, "24.5",
        {
            {"allow_deprecated_error_prone_window_functions", true, false, "Allow usage of deprecated error prone window functions (neighbor, runningAccumulate, runningDifferenceStartingWithFirstValue, runningDifference)"},
            {"allow_experimental_join_condition", false, false, "Support join with inequal conditions which involve columns from both left and right table. e.g. t1.y < t2.y."},
            {"input_format_tsv_crlf_end_of_line", false, false, "Enables reading of CRLF line endings with TSV formats"},
            {"output_format_parquet_use_custom_encoder", false, true, "Enable custom Parquet encoder."},
            {"cross_join_min_rows_to_compress", 0, 10000000, "Minimal count of rows to compress block in CROSS JOIN. Zero value means - disable this threshold. This block is compressed when any of the two thresholds (by rows or by bytes) are reached."},
            {"cross_join_min_bytes_to_compress", 0, 1_GiB, "Minimal size of block to compress in CROSS JOIN. Zero value means - disable this threshold. This block is compressed when any of the two thresholds (by rows or by bytes) are reached."},
            {"http_max_chunk_size", 0, 0, "Internal limitation"},
            {"prefer_external_sort_block_bytes", 0, DEFAULT_BLOCK_SIZE * 256, "Prefer maximum block bytes for external sort, reduce the memory usage during merging."},
            {"input_format_force_null_for_omitted_fields", false, false, "Disable type-defaults for omitted fields when needed"},
            {"cast_string_to_dynamic_use_inference", false, false, "Add setting to allow converting String to Dynamic through parsing"},
            {"allow_experimental_dynamic_type", false, false, "Add new experimental Dynamic type"},
            {"azure_max_blocks_in_multipart_upload", 50000, 50000, "Maximum number of blocks in multipart upload for Azure."},
            {"allow_archive_path_syntax", false, true, "Added new setting to allow disabling archive path syntax."},
        });
        addSettingsChanges(settings_changes_history, "24.4",
        {
            {"input_format_json_throw_on_bad_escape_sequence", true, true, "Allow to save JSON strings with bad escape sequences"},
            {"max_parsing_threads", 0, 0, "Add a separate setting to control number of threads in parallel parsing from files"},
            {"ignore_drop_queries_probability", 0, 0, "Allow to ignore drop queries in server with specified probability for testing purposes"},
            {"lightweight_deletes_sync", 2, 2, "The same as 'mutation_sync', but controls only execution of lightweight deletes"},
            {"query_cache_system_table_handling", "save", "throw", "The query cache no longer caches results of queries against system tables"},
            {"input_format_json_ignore_unnecessary_fields", false, true, "Ignore unnecessary fields and not parse them. Enabling this may not throw exceptions on json strings of invalid format or with duplicated fields"},
            {"input_format_hive_text_allow_variable_number_of_columns", false, true, "Ignore extra columns in Hive Text input (if file has more columns than expected) and treat missing fields in Hive Text input as default values."},
            {"allow_experimental_database_replicated", false, true, "Database engine Replicated is now in Beta stage"},
            {"temporary_data_in_cache_reserve_space_wait_lock_timeout_milliseconds", (10 * 60 * 1000), (10 * 60 * 1000), "Wait time to lock cache for space reservation in temporary data in filesystem cache"},
            {"optimize_rewrite_sum_if_to_count_if", false, true, "Only available for the analyzer, where it works correctly"},
            {"azure_allow_parallel_part_upload", "true", "true", "Use multiple threads for azure multipart upload."},
            {"max_recursive_cte_evaluation_depth", DBMS_RECURSIVE_CTE_MAX_EVALUATION_DEPTH, DBMS_RECURSIVE_CTE_MAX_EVALUATION_DEPTH, "Maximum limit on recursive CTE evaluation depth"},
            {"query_plan_convert_outer_join_to_inner_join", false, true, "Allow to convert OUTER JOIN to INNER JOIN if filter after JOIN always filters default values"},
        });
        addSettingsChanges(settings_changes_history, "24.3",
        {
            {"s3_connect_timeout_ms", 1000, 1000, "Introduce new dedicated setting for s3 connection timeout"},
            {"allow_experimental_shared_merge_tree", false, true, "The setting is obsolete"},
            {"use_page_cache_for_disks_without_file_cache", false, false, "Added userspace page cache"},
            {"read_from_page_cache_if_exists_otherwise_bypass_cache", false, false, "Added userspace page cache"},
            {"page_cache_inject_eviction", false, false, "Added userspace page cache"},
            {"default_table_engine", "None", "MergeTree", "Set default table engine to MergeTree for better usability"},
            {"input_format_json_use_string_type_for_ambiguous_paths_in_named_tuples_inference_from_objects", false, false, "Allow to use String type for ambiguous paths during named tuple inference from JSON objects"},
            {"traverse_shadow_remote_data_paths", false, false, "Traverse shadow directory when query system.remote_data_paths."},
            {"throw_if_deduplication_in_dependent_materialized_views_enabled_with_async_insert", false, true, "Deduplication in dependent materialized view cannot work together with async inserts."},
            {"parallel_replicas_allow_in_with_subquery", false, true, "If true, subquery for IN will be executed on every follower replica"},
            {"log_processors_profiles", false, true, "Enable by default"},
            {"function_locate_has_mysql_compatible_argument_order", false, true, "Increase compatibility with MySQL's locate function."},
            {"allow_suspicious_primary_key", true, false, "Forbid suspicious PRIMARY KEY/ORDER BY for MergeTree (i.e. SimpleAggregateFunction)"},
            {"filesystem_cache_reserve_space_wait_lock_timeout_milliseconds", 1000, 1000, "Wait time to lock cache for space reservation in filesystem cache"},
            {"max_parser_backtracks", 0, 1000000, "Limiting the complexity of parsing"},
            {"analyzer_compatibility_join_using_top_level_identifier", false, false, "Force to resolve identifier in JOIN USING from projection"},
            {"distributed_insert_skip_read_only_replicas", false, false, "If true, INSERT into Distributed will skip read-only replicas"},
            {"keeper_max_retries", 10, 10, "Max retries for general keeper operations"},
            {"keeper_retry_initial_backoff_ms", 100, 100, "Initial backoff timeout for general keeper operations"},
            {"keeper_retry_max_backoff_ms", 5000, 5000, "Max backoff timeout for general keeper operations"},
            {"s3queue_allow_experimental_sharded_mode", false, false, "Enable experimental sharded mode of S3Queue table engine. It is experimental because it will be rewritten"},
            {"allow_experimental_analyzer", false, true, "Enable analyzer and planner by default."},
            {"merge_tree_read_split_ranges_into_intersecting_and_non_intersecting_injection_probability", 0.0, 0.0, "For testing of `PartsSplitter` - split read ranges into intersecting and non intersecting every time you read from MergeTree with the specified probability."},
            {"allow_get_client_http_header", false, false, "Introduced a new function."},
            {"output_format_pretty_row_numbers", false, true, "It is better for usability."},
            {"output_format_pretty_max_value_width_apply_for_single_value", true, false, "Single values in Pretty formats won't be cut."},
            {"output_format_parquet_string_as_string", false, true, "ClickHouse allows arbitrary binary data in the String data type, which is typically UTF-8. Parquet/ORC/Arrow Strings only support UTF-8. That's why you can choose which Arrow's data type to use for the ClickHouse String data type - String or Binary. While Binary would be more correct and compatible, using String by default will correspond to user expectations in most cases."},
            {"output_format_orc_string_as_string", false, true, "ClickHouse allows arbitrary binary data in the String data type, which is typically UTF-8. Parquet/ORC/Arrow Strings only support UTF-8. That's why you can choose which Arrow's data type to use for the ClickHouse String data type - String or Binary. While Binary would be more correct and compatible, using String by default will correspond to user expectations in most cases."},
            {"output_format_arrow_string_as_string", false, true, "ClickHouse allows arbitrary binary data in the String data type, which is typically UTF-8. Parquet/ORC/Arrow Strings only support UTF-8. That's why you can choose which Arrow's data type to use for the ClickHouse String data type - String or Binary. While Binary would be more correct and compatible, using String by default will correspond to user expectations in most cases."},
            {"output_format_parquet_compression_method", "lz4", "zstd", "Parquet/ORC/Arrow support many compression methods, including lz4 and zstd. ClickHouse supports each and every compression method. Some inferior tools, such as 'duckdb', lack support for the faster `lz4` compression method, that's why we set zstd by default."},
            {"output_format_orc_compression_method", "lz4", "zstd", "Parquet/ORC/Arrow support many compression methods, including lz4 and zstd. ClickHouse supports each and every compression method. Some inferior tools, such as 'duckdb', lack support for the faster `lz4` compression method, that's why we set zstd by default."},
            {"output_format_pretty_highlight_digit_groups", false, true, "If enabled and if output is a terminal, highlight every digit corresponding to the number of thousands, millions, etc. with underline."},
            {"geo_distance_returns_float64_on_float64_arguments", false, true, "Increase the default precision."},
            {"azure_max_inflight_parts_for_one_file", 20, 20, "The maximum number of a concurrent loaded parts in multipart upload request. 0 means unlimited."},
            {"azure_strict_upload_part_size", 0, 0, "The exact size of part to upload during multipart upload to Azure blob storage."},
            {"azure_min_upload_part_size", 16*1024*1024, 16*1024*1024, "The minimum size of part to upload during multipart upload to Azure blob storage."},
            {"azure_max_upload_part_size", 5ull*1024*1024*1024, 5ull*1024*1024*1024, "The maximum size of part to upload during multipart upload to Azure blob storage."},
            {"azure_upload_part_size_multiply_factor", 2, 2, "Multiply azure_min_upload_part_size by this factor each time azure_multiply_parts_count_threshold parts were uploaded from a single write to Azure blob storage."},
            {"azure_upload_part_size_multiply_parts_count_threshold", 500, 500, "Each time this number of parts was uploaded to Azure blob storage, azure_min_upload_part_size is multiplied by azure_upload_part_size_multiply_factor."},
            {"output_format_csv_serialize_tuple_into_separate_columns", true, true, "A new way of how interpret tuples in CSV format was added."},
            {"input_format_csv_deserialize_separate_columns_into_tuple", true, true, "A new way of how interpret tuples in CSV format was added."},
            {"input_format_csv_try_infer_strings_from_quoted_tuples", true, true, "A new way of how interpret tuples in CSV format was added."},
        });
        addSettingsChanges(settings_changes_history, "24.2",
        {
            {"allow_suspicious_variant_types", true, false, "Don't allow creating Variant type with suspicious variants by default"},
            {"validate_experimental_and_suspicious_types_inside_nested_types", false, true, "Validate usage of experimental and suspicious types inside nested types"},
            {"output_format_values_escape_quote_with_quote", false, false, "If true escape ' with '', otherwise quoted with \\'"},
            {"output_format_pretty_single_large_number_tip_threshold", 0, 1'000'000, "Print a readable number tip on the right side of the table if the block consists of a single number which exceeds this value (except 0)"},
            {"input_format_try_infer_exponent_floats", true, false, "Don't infer floats in exponential notation by default"},
            {"query_plan_optimize_prewhere", true, true, "Allow to push down filter to PREWHERE expression for supported storages"},
            {"async_insert_max_data_size", 1000000, 10485760, "The previous value appeared to be too small."},
            {"async_insert_poll_timeout_ms", 10, 10, "Timeout in milliseconds for polling data from asynchronous insert queue"},
            {"async_insert_use_adaptive_busy_timeout", false, true, "Use adaptive asynchronous insert timeout"},
            {"async_insert_busy_timeout_min_ms", 50, 50, "The minimum value of the asynchronous insert timeout in milliseconds; it also serves as the initial value, which may be increased later by the adaptive algorithm"},
            {"async_insert_busy_timeout_max_ms", 200, 200, "The minimum value of the asynchronous insert timeout in milliseconds; async_insert_busy_timeout_ms is aliased to async_insert_busy_timeout_max_ms"},
            {"async_insert_busy_timeout_increase_rate", 0.2, 0.2, "The exponential growth rate at which the adaptive asynchronous insert timeout increases"},
            {"async_insert_busy_timeout_decrease_rate", 0.2, 0.2, "The exponential growth rate at which the adaptive asynchronous insert timeout decreases"},
            {"format_template_row_format", "", "", "Template row format string can be set directly in query"},
            {"format_template_resultset_format", "", "", "Template result set format string can be set in query"},
            {"split_parts_ranges_into_intersecting_and_non_intersecting_final", true, true, "Allow to split parts ranges into intersecting and non intersecting during FINAL optimization"},
            {"split_intersecting_parts_ranges_into_layers_final", true, true, "Allow to split intersecting parts ranges into layers during FINAL optimization"},
            {"azure_max_single_part_copy_size", 256*1024*1024, 256*1024*1024, "The maximum size of object to copy using single part copy to Azure blob storage."},
            {"min_external_table_block_size_rows", DEFAULT_INSERT_BLOCK_SIZE, DEFAULT_INSERT_BLOCK_SIZE, "Squash blocks passed to external table to specified size in rows, if blocks are not big enough"},
            {"min_external_table_block_size_bytes", DEFAULT_INSERT_BLOCK_SIZE * 256, DEFAULT_INSERT_BLOCK_SIZE * 256, "Squash blocks passed to external table to specified size in bytes, if blocks are not big enough."},
            {"parallel_replicas_prefer_local_join", true, true, "If true, and JOIN can be executed with parallel replicas algorithm, and all storages of right JOIN part are *MergeTree, local JOIN will be used instead of GLOBAL JOIN."},
            {"optimize_time_filter_with_preimage", true, true, "Optimize Date and DateTime predicates by converting functions into equivalent comparisons without conversions (e.g. toYear(col) = 2023 -> col >= '2023-01-01' AND col <= '2023-12-31')"},
            {"extract_key_value_pairs_max_pairs_per_row", 0, 0, "Max number of pairs that can be produced by the `extractKeyValuePairs` function. Used as a safeguard against consuming too much memory."},
            {"default_view_definer", "CURRENT_USER", "CURRENT_USER", "Allows to set default `DEFINER` option while creating a view"},
            {"default_materialized_view_sql_security", "DEFINER", "DEFINER", "Allows to set a default value for SQL SECURITY option when creating a materialized view"},
            {"default_normal_view_sql_security", "INVOKER", "INVOKER", "Allows to set default `SQL SECURITY` option while creating a normal view"},
            {"mysql_map_string_to_text_in_show_columns", false, true, "Reduce the configuration effort to connect ClickHouse with BI tools."},
            {"mysql_map_fixed_string_to_text_in_show_columns", false, true, "Reduce the configuration effort to connect ClickHouse with BI tools."},
        });
        addSettingsChanges(settings_changes_history, "24.1",
        {
            {"print_pretty_type_names", false, true, "Better user experience."},
            {"input_format_json_read_bools_as_strings", false, true, "Allow to read bools as strings in JSON formats by default"},
            {"output_format_arrow_use_signed_indexes_for_dictionary", false, true, "Use signed indexes type for Arrow dictionaries by default as it's recommended"},
            {"allow_experimental_variant_type", false, false, "Add new experimental Variant type"},
            {"use_variant_as_common_type", false, false, "Allow to use Variant in if/multiIf if there is no common type"},
            {"output_format_arrow_use_64_bit_indexes_for_dictionary", false, false, "Allow to use 64 bit indexes type in Arrow dictionaries"},
            {"parallel_replicas_mark_segment_size", 128, 128, "Add new setting to control segment size in new parallel replicas coordinator implementation"},
            {"ignore_materialized_views_with_dropped_target_table", false, false, "Add new setting to allow to ignore materialized views with dropped target table"},
            {"output_format_compression_level", 3, 3, "Allow to change compression level in the query output"},
            {"output_format_compression_zstd_window_log", 0, 0, "Allow to change zstd window log in the query output when zstd compression is used"},
            {"enable_zstd_qat_codec", false, false, "Add new ZSTD_QAT codec"},
            {"enable_vertical_final", false, true, "Use vertical final by default"},
            {"output_format_arrow_use_64_bit_indexes_for_dictionary", false, false, "Allow to use 64 bit indexes type in Arrow dictionaries"},
            {"max_rows_in_set_to_optimize_join", 100000, 0, "Disable join optimization as it prevents from read in order optimization"},
            {"output_format_pretty_color", true, "auto", "Setting is changed to allow also for auto value, disabling ANSI escapes if output is not a tty"},
            {"function_visible_width_behavior", 0, 1, "We changed the default behavior of `visibleWidth` to be more precise"},
            {"max_estimated_execution_time", 0, 0, "Separate max_execution_time and max_estimated_execution_time"},
            {"iceberg_engine_ignore_schema_evolution", false, false, "Allow to ignore schema evolution in Iceberg table engine"},
            {"optimize_injective_functions_in_group_by", false, true, "Replace injective functions by it's arguments in GROUP BY section in analyzer"},
            {"update_insert_deduplication_token_in_dependent_materialized_views", false, false, "Allow to update insert deduplication token with table identifier during insert in dependent materialized views"},
            {"azure_max_unexpected_write_error_retries", 4, 4, "The maximum number of retries in case of unexpected errors during Azure blob storage write"},
            {"split_parts_ranges_into_intersecting_and_non_intersecting_final", false, true, "Allow to split parts ranges into intersecting and non intersecting during FINAL optimization"},
            {"split_intersecting_parts_ranges_into_layers_final", true, true, "Allow to split intersecting parts ranges into layers during FINAL optimization"}
        });
        addSettingsChanges(settings_changes_history, "23.12",
        {
            {"allow_suspicious_ttl_expressions", true, false, "It is a new setting, and in previous versions the behavior was equivalent to allowing."},
            {"input_format_parquet_allow_missing_columns", false, true, "Allow missing columns in Parquet files by default"},
            {"input_format_orc_allow_missing_columns", false, true, "Allow missing columns in ORC files by default"},
            {"input_format_arrow_allow_missing_columns", false, true, "Allow missing columns in Arrow files by default"}
        });
        addSettingsChanges(settings_changes_history, "23.11",
        {
            {"parsedatetime_parse_without_leading_zeros", false, true, "Improved compatibility with MySQL DATE_FORMAT/STR_TO_DATE"}
        });
        addSettingsChanges(settings_changes_history, "23.9",
        {
            {"optimize_group_by_constant_keys", false, true, "Optimize group by constant keys by default"},
            {"input_format_json_try_infer_named_tuples_from_objects", false, true, "Try to infer named Tuples from JSON objects by default"},
            {"input_format_json_read_numbers_as_strings", false, true, "Allow to read numbers as strings in JSON formats by default"},
            {"input_format_json_read_arrays_as_strings", false, true, "Allow to read arrays as strings in JSON formats by default"},
            {"input_format_json_infer_incomplete_types_as_strings", false, true, "Allow to infer incomplete types as Strings in JSON formats by default"},
            {"input_format_json_try_infer_numbers_from_strings", true, false, "Don't infer numbers from strings in JSON formats by default to prevent possible parsing errors"},
            {"http_write_exception_in_output_format", false, true, "Output valid JSON/XML on exception in HTTP streaming."}
        });
        addSettingsChanges(settings_changes_history, "23.8",
        {
            {"rewrite_count_distinct_if_with_count_distinct_implementation", false, true, "Rewrite countDistinctIf with count_distinct_implementation configuration"}
        });
        addSettingsChanges(settings_changes_history, "23.7",
        {
            {"function_sleep_max_microseconds_per_block", 0, 3000000, "In previous versions, the maximum sleep time of 3 seconds was applied only for `sleep`, but not for `sleepEachRow` function. In the new version, we introduce this setting. If you set compatibility with the previous versions, we will disable the limit altogether."}
        });
        addSettingsChanges(settings_changes_history, "23.6",
        {
            {"http_send_timeout", 180, 30, "3 minutes seems crazy long. Note that this is timeout for a single network write call, not for the whole upload operation."},
            {"http_receive_timeout", 180, 30, "See http_send_timeout."}
        });
        addSettingsChanges(settings_changes_history, "23.5",
        {
            {"input_format_parquet_preserve_order", true, false, "Allow Parquet reader to reorder rows for better parallelism."},
            {"parallelize_output_from_storages", false, true, "Allow parallelism when executing queries that read from file/url/s3/etc. This may reorder rows."},
            {"use_with_fill_by_sorting_prefix", false, true, "Columns preceding WITH FILL columns in ORDER BY clause form sorting prefix. Rows with different values in sorting prefix are filled independently"},
            {"output_format_parquet_compliant_nested_types", false, true, "Change an internal field name in output Parquet file schema."}
        });
        addSettingsChanges(settings_changes_history, "23.4",
        {
            {"allow_suspicious_indices", true, false, "If true, index can defined with identical expressions"},
            {"allow_nonconst_timezone_arguments", true, false, "Allow non-const timezone arguments in certain time-related functions like toTimeZone(), fromUnixTimestamp*(), snowflakeToDateTime*()."},
            {"connect_timeout_with_failover_ms", 50, 1000, "Increase default connect timeout because of async connect"},
            {"connect_timeout_with_failover_secure_ms", 100, 1000, "Increase default secure connect timeout because of async connect"},
            {"hedged_connection_timeout_ms", 100, 50, "Start new connection in hedged requests after 50 ms instead of 100 to correspond with previous connect timeout"},
            {"formatdatetime_f_prints_single_zero", true, false, "Improved compatibility with MySQL DATE_FORMAT()/STR_TO_DATE()"},
            {"formatdatetime_parsedatetime_m_is_month_name", false, true, "Improved compatibility with MySQL DATE_FORMAT/STR_TO_DATE"}
        });
        addSettingsChanges(settings_changes_history, "23.3",
        {
            {"output_format_parquet_version", "1.0", "2.latest", "Use latest Parquet format version for output format"},
            {"input_format_json_ignore_unknown_keys_in_named_tuple", false, true, "Improve parsing JSON objects as named tuples"},
            {"input_format_native_allow_types_conversion", false, true, "Allow types conversion in Native input forma"},
            {"output_format_arrow_compression_method", "none", "lz4_frame", "Use lz4 compression in Arrow output format by default"},
            {"output_format_parquet_compression_method", "snappy", "lz4", "Use lz4 compression in Parquet output format by default"},
            {"output_format_orc_compression_method", "none", "lz4_frame", "Use lz4 compression in ORC output format by default"},
            {"async_query_sending_for_remote", false, true, "Create connections and send query async across shards"}
        });
        addSettingsChanges(settings_changes_history, "23.2",
        {
            {"output_format_parquet_fixed_string_as_fixed_byte_array", false, true, "Use Parquet FIXED_LENGTH_BYTE_ARRAY type for FixedString by default"},
            {"output_format_arrow_fixed_string_as_fixed_byte_array", false, true, "Use Arrow FIXED_SIZE_BINARY type for FixedString by default"},
            {"query_plan_remove_redundant_distinct", false, true, "Remove redundant Distinct step in query plan"},
            {"optimize_duplicate_order_by_and_distinct", true, false, "Remove duplicate ORDER BY and DISTINCT if it's possible"},
            {"insert_keeper_max_retries", 0, 20, "Enable reconnections to Keeper on INSERT, improve reliability"}
        });
        addSettingsChanges(settings_changes_history, "23.1",
        {
            {"input_format_json_read_objects_as_strings", 0, 1, "Enable reading nested json objects as strings while object type is experimental"},
            {"input_format_json_defaults_for_missing_elements_in_named_tuple", false, true, "Allow missing elements in JSON objects while reading named tuples by default"},
            {"input_format_csv_detect_header", false, true, "Detect header in CSV format by default"},
            {"input_format_tsv_detect_header", false, true, "Detect header in TSV format by default"},
            {"input_format_custom_detect_header", false, true, "Detect header in CustomSeparated format by default"},
            {"query_plan_remove_redundant_sorting", false, true, "Remove redundant sorting in query plan. For example, sorting steps related to ORDER BY clauses in subqueries"}
        });
        addSettingsChanges(settings_changes_history, "22.12",
        {
            {"max_size_to_preallocate_for_aggregation", 10'000'000, 100'000'000, "This optimizes performance"},
            {"query_plan_aggregation_in_order", 0, 1, "Enable some refactoring around query plan"},
            {"format_binary_max_string_size", 0, 1_GiB, "Prevent allocating large amount of memory"}
        });
        addSettingsChanges(settings_changes_history, "22.11",
        {
            {"use_structure_from_insertion_table_in_table_functions", 0, 2, "Improve using structure from insertion table in table functions"}
        });
        addSettingsChanges(settings_changes_history, "22.9",
        {
            {"force_grouping_standard_compatibility", false, true, "Make GROUPING function output the same as in SQL standard and other DBMS"}
        });
        addSettingsChanges(settings_changes_history, "22.7",
        {
            {"cross_to_inner_join_rewrite", 1, 2, "Force rewrite comma join to inner"},
            {"enable_positional_arguments", false, true, "Enable positional arguments feature by default"},
            {"format_csv_allow_single_quotes", true, false, "Most tools don't treat single quote in CSV specially, don't do it by default too"}
        });
        addSettingsChanges(settings_changes_history, "22.6",
        {
            {"output_format_json_named_tuples_as_objects", false, true, "Allow to serialize named tuples as JSON objects in JSON formats by default"},
            {"input_format_skip_unknown_fields", false, true, "Optimize reading subset of columns for some input formats"}
        });
        addSettingsChanges(settings_changes_history, "22.5",
        {
            {"memory_overcommit_ratio_denominator", 0, 1073741824, "Enable memory overcommit feature by default"},
            {"memory_overcommit_ratio_denominator_for_user", 0, 1073741824, "Enable memory overcommit feature by default"}
        });
        addSettingsChanges(settings_changes_history, "22.4",
        {
            {"allow_settings_after_format_in_insert", true, false, "Do not allow SETTINGS after FORMAT for INSERT queries because ClickHouse interpret SETTINGS as some values, which is misleading"}
        });
        addSettingsChanges(settings_changes_history, "22.3",
        {
            {"cast_ipv4_ipv6_default_on_conversion_error", true, false, "Make functions cast(value, 'IPv4') and cast(value, 'IPv6') behave same as toIPv4 and toIPv6 functions"}
        });
        addSettingsChanges(settings_changes_history, "21.12",
        {
            {"stream_like_engine_allow_direct_select", true, false, "Do not allow direct select for Kafka/RabbitMQ/FileLog by default"}
        });
        addSettingsChanges(settings_changes_history, "21.9",
        {
            {"output_format_decimal_trailing_zeros", true, false, "Do not output trailing zeros in text representation of Decimal types by default for better looking output"},
            {"use_hedged_requests", false, true, "Enable Hedged Requests feature by default"}
        });
        addSettingsChanges(settings_changes_history, "21.7",
        {
            {"legacy_column_name_of_tuple_literal", true, false, "Add this setting only for compatibility reasons. It makes sense to set to 'true', while doing rolling update of cluster from version lower than 21.7 to higher"}
        });
        addSettingsChanges(settings_changes_history, "21.5",
        {
            {"async_socket_for_remote", false, true, "Fix all problems and turn on asynchronous reads from socket for remote queries by default again"}
        });
        addSettingsChanges(settings_changes_history, "21.3",
        {
            {"async_socket_for_remote", true, false, "Turn off asynchronous reads from socket for remote queries because of some problems"},
            {"optimize_normalize_count_variants", false, true, "Rewrite aggregate functions that semantically equals to count() as count() by default"},
            {"normalize_function_names", false, true, "Normalize function names to their canonical names, this was needed for projection query routing"}
        });
        addSettingsChanges(settings_changes_history, "21.2",
        {
            {"enable_global_with_statement", false, true, "Propagate WITH statements to UNION queries and all subqueries by default"}
        });
        addSettingsChanges(settings_changes_history, "21.1",
        {
            {"insert_quorum_parallel", false, true, "Use parallel quorum inserts by default. It is significantly more convenient to use than sequential quorum inserts"},
            {"input_format_null_as_default", false, true, "Allow to insert NULL as default for input formats by default"},
            {"optimize_on_insert", false, true, "Enable data optimization on INSERT by default for better user experience"},
            {"use_compact_format_in_distributed_parts_names", false, true, "Use compact format for async INSERT into Distributed tables by default"}
        });
        addSettingsChanges(settings_changes_history, "20.10",
        {
            {"format_regexp_escaping_rule", "Escaped", "Raw", "Use Raw as default escaping rule for Regexp format to male the behaviour more like to what users expect"}
        });
        addSettingsChanges(settings_changes_history, "20.7",
        {
            {"show_table_uuid_in_table_create_query_if_not_nil", true, false, "Stop showing  UID of the table in its CREATE query for Engine=Atomic"}
        });
        addSettingsChanges(settings_changes_history, "20.5",
        {
            {"input_format_with_names_use_header", false, true, "Enable using header with names for formats with WithNames/WithNamesAndTypes suffixes"},
            {"allow_suspicious_codecs", true, false, "Don't allow to specify meaningless compression codecs"}
        });
        addSettingsChanges(settings_changes_history, "20.4",
        {
            {"validate_polygons", false, true, "Throw exception if polygon is invalid in function pointInPolygon by default instead of returning possibly wrong results"}
        });
        addSettingsChanges(settings_changes_history, "19.18",
        {
            {"enable_scalar_subquery_optimization", false, true, "Prevent scalar subqueries from (de)serializing large scalar values and possibly avoid running the same subquery more than once"}
        });
        addSettingsChanges(settings_changes_history, "19.14",
        {
            {"any_join_distinct_right_table_keys", true, false, "Disable ANY RIGHT and ANY FULL JOINs by default to avoid inconsistency"}
        });
        addSettingsChanges(settings_changes_history, "19.12",
        {
            {"input_format_defaults_for_omitted_fields", false, true, "Enable calculation of complex default expressions for omitted fields for some input formats, because it should be the expected behaviour"}
        });
        addSettingsChanges(settings_changes_history, "19.5",
        {
            {"max_partitions_per_insert_block", 0, 100, "Add a limit for the number of partitions in one block"}
        });
        addSettingsChanges(settings_changes_history, "18.12.17",
        {
            {"enable_optimize_predicate_expression", 0, 1, "Optimize predicates to subqueries by default"}
        });
    });
    return settings_changes_history;
}

const VersionToSettingsChangesMap & getMergeTreeSettingsChangesHistory()
{
    static VersionToSettingsChangesMap merge_tree_settings_changes_history;
    static std::once_flag initialized_flag;
    std::call_once(initialized_flag, [&]
    {
        addSettingsChanges(merge_tree_settings_changes_history, "25.12",
        {
            {"alter_column_secondary_index_mode", "compatibility", "rebuild", "Change the behaviour to allow ALTER `column` when they have dependent secondary indices"},
            {"merge_selector_enable_heuristic_to_lower_max_parts_to_merge_at_once", false, false, "New setting"},
            {"merge_selector_heuristic_to_lower_max_parts_to_merge_at_once_exponent", 5, 5, "New setting"},
            {"nullable_serialization_version", "basic", "basic", "New setting"},
        });
        addSettingsChanges(merge_tree_settings_changes_history, "25.11",
        {
            {"merge_max_dynamic_subcolumns_in_wide_part", "auto", "auto", "Add a new setting to limit number of dynamic subcolumns in Wide part after merge regardless the parameters specified in the data type"},
            {"refresh_statistics_interval", 0, 0, "New setting"},
            {"shared_merge_tree_create_per_replica_metadata_nodes", true, false, "Reduce the amount of metadata in Keeper."},
            {"serialization_info_version", "basic", "with_types", "Change to the newer format allowing custom string serialization"},
            {"string_serialization_version", "single_stream", "with_size_stream", "Change to the newer format with separate sizes"},
            {"escape_variant_subcolumn_filenames", false, true, "Escape special symbols for filenames created for Variant type subcolumns in Wide parts"},
        });
        addSettingsChanges(merge_tree_settings_changes_history, "25.10",
        {
            {"auto_statistics_types", "", "", "New setting"},
            {"exclude_materialize_skip_indexes_on_merge", "", "", "New setting."},
            {"serialization_info_version", "basic", "basic", "New setting"},
            {"string_serialization_version", "single_stream", "single_stream", "New setting"},
            {"replicated_deduplication_window_seconds", 7 * 24 * 60 * 60, 60*60, "decrease default value"},
            {"shared_merge_tree_activate_coordinated_merges_tasks", false, false, "New settings"},
            {"shared_merge_tree_merge_coordinator_factor", 1.1f, 1.1f, "Lower coordinator sleep time after load"},
            {"min_level_for_wide_part", 0, 0, "New setting"},
            {"min_level_for_full_part_storage", 0, 0, "New setting"},
        });
        addSettingsChanges(merge_tree_settings_changes_history, "25.9",
        {
            {"vertical_merge_optimize_lightweight_delete", false, true, "New setting"},
            {"replicated_deduplication_window", 1000, 10000, "increase default value"},
            {"shared_merge_tree_enable_automatic_empty_partitions_cleanup", false, false, "New setting"},
            {"shared_merge_tree_empty_partition_lifetime", 86400, 86400, "New setting"},
            {"shared_merge_tree_outdated_parts_group_size", 2, 2, "New setting"},
            {"shared_merge_tree_use_outdated_parts_compact_format", false, true, "Enable outdated parts v3 by default"},
            {"shared_merge_tree_activate_coordinated_merges_tasks", false, false, "New settings"},
        });
        addSettingsChanges(merge_tree_settings_changes_history, "25.8",
        {
            {"object_serialization_version", "v2", "v2", "Add a setting to control JSON serialization versions"},
            {"object_shared_data_serialization_version", "map", "map", "Add a setting to control JSON serialization versions"},
            {"object_shared_data_serialization_version_for_zero_level_parts", "map", "map", "Add a setting to control JSON serialization versions  for zero level parts"},
            {"object_shared_data_buckets_for_compact_part", 8, 8, "Add a setting to control number of buckets for shared data in JSON serialization in compact parts"},
            {"object_shared_data_buckets_for_wide_part", 32, 32, "Add a setting to control number of buckets for shared data in JSON serialization in wide parts"},
            {"dynamic_serialization_version", "v2", "v2", "Add a setting to control Dynamic serialization versions"},
            {"search_orphaned_parts_disks", "any", "any", "New setting"},
            {"shared_merge_tree_virtual_parts_discovery_batch", 1, 1, "New setting"},
            {"max_digestion_size_per_segment", 256_MiB, 256_MiB, "Obsolete setting"},
            {"shared_merge_tree_update_replica_flags_delay_ms", 30000, 30000, "New setting"},
            {"write_marks_for_substreams_in_compact_parts", false, true, "Enable writing marks for substreams in compact parts by default"},
            {"allow_part_offset_column_in_projections", false, true, "Now projections can use _part_offset column."},
            {"max_uncompressed_bytes_in_patches", 0, 30ULL * 1024 * 1024 * 1024, "New setting"},
            {"shared_merge_tree_activate_coordinated_merges_tasks", false, false, "New settings"},
        });
        addSettingsChanges(merge_tree_settings_changes_history, "25.7",
        {
            /// RELEASE CLOSED
            {"shared_merge_tree_activate_coordinated_merges_tasks", false, false, "New settings"},
            /// RELEASE CLOSED
        });
        addSettingsChanges(merge_tree_settings_changes_history, "25.6",
        {
            /// RELEASE CLOSED
            {"cache_populated_by_fetch_filename_regexp", "", "", "New setting"},
            {"allow_coalescing_columns_in_partition_or_order_key", false, false, "New setting to allow coalescing of partition or sorting key columns."},
            {"shared_merge_tree_activate_coordinated_merges_tasks", false, false, "New settings"},
            /// RELEASE CLOSED
        });
        addSettingsChanges(merge_tree_settings_changes_history, "25.5",
        {
            /// Release closed. Please use 25.6
            {"shared_merge_tree_enable_coordinated_merges", false, false, "New setting"},
            {"shared_merge_tree_merge_coordinator_merges_prepare_count", 100, 100, "New setting"},
            {"shared_merge_tree_merge_coordinator_fetch_fresh_metadata_period_ms", 10000, 10000, "New setting"},
            {"shared_merge_tree_merge_coordinator_max_merge_request_size", 20, 20, "New setting"},
            {"shared_merge_tree_merge_coordinator_election_check_period_ms", 30000, 30000, "New setting"},
            {"shared_merge_tree_merge_coordinator_min_period_ms", 1, 1, "New setting"},
            {"shared_merge_tree_merge_coordinator_max_period_ms", 10000, 10000, "New setting"},
            {"shared_merge_tree_merge_coordinator_factor", 1.1f, 1.1f, "New setting"},
            {"shared_merge_tree_merge_worker_fast_timeout_ms", 100, 100, "New setting"},
            {"shared_merge_tree_merge_worker_regular_timeout_ms", 10000, 10000, "New setting"},
            {"apply_patches_on_merge", true, true, "New setting"},
            {"remove_unused_patch_parts", true, true, "New setting"},
            {"write_marks_for_substreams_in_compact_parts", false, false, "New setting"},
            /// Release closed. Please use 25.6
            {"allow_part_offset_column_in_projections", false, false, "New setting, it protects from creating projections with parent part offset column until it is stabilized."},
        });
        addSettingsChanges(merge_tree_settings_changes_history, "25.4",
        {
            /// Release closed. Please use 25.5
            {"max_postpone_time_for_failed_replicated_fetches_ms", 0, 1ULL * 60 * 1000, "Added new setting to enable postponing fetch tasks in the replication queue."},
            {"max_postpone_time_for_failed_replicated_merges_ms", 0, 1ULL * 60 * 1000, "Added new setting to enable postponing merge tasks in the replication queue."},
            {"max_postpone_time_for_failed_replicated_tasks_ms", 0, 5ULL * 60 * 1000, "Added new setting to enable postponing tasks in the replication queue."},
            {"default_compression_codec", "", "", "New setting"},
            {"refresh_parts_interval", 0, 0, "A new setting"},
            {"max_merge_delayed_streams_for_parallel_write", 40, 40, "New setting"},
            {"allow_summing_columns_in_partition_or_order_key", true, false, "New setting to allow summing of partition or sorting key columns"},
            /// Release closed. Please use 25.5
        });
        addSettingsChanges(merge_tree_settings_changes_history, "25.3",
        {
            /// Release closed. Please use 25.4
            {"shared_merge_tree_enable_keeper_parts_extra_data", false, false, "New setting"},
            {"zero_copy_merge_mutation_min_parts_size_sleep_no_scale_before_lock", 0, 0, "New setting"},
            {"enable_replacing_merge_with_cleanup_for_min_age_to_force_merge", false, false, "New setting to allow automatic cleanup merges for ReplacingMergeTree"},
            /// Release closed. Please use 25.4
        });
        addSettingsChanges(merge_tree_settings_changes_history, "25.2",
        {
            /// Release closed. Please use 25.3
            {"shared_merge_tree_initial_parts_update_backoff_ms", 50, 50, "New setting"},
            {"shared_merge_tree_max_parts_update_backoff_ms", 5000, 5000, "New setting"},
            {"shared_merge_tree_interserver_http_connection_timeout_ms", 100, 100, "New setting"},
            {"columns_and_secondary_indices_sizes_lazy_calculation", true, true, "New setting to calculate columns and indices sizes lazily"},
            {"table_disk", false, false, "New setting"},
            {"allow_reduce_blocking_parts_task", false, true, "Now SMT will remove stale blocking parts from ZooKeeper by default"},
            {"shared_merge_tree_max_suspicious_broken_parts", 0, 0, "Max broken parts for SMT, if more - deny automatic detach"},
            {"shared_merge_tree_max_suspicious_broken_parts_bytes", 0, 0, "Max size of all broken parts for SMT, if more - deny automatic detach"},
            /// Release closed. Please use 25.3
        });
        addSettingsChanges(merge_tree_settings_changes_history, "25.1",
        {
            /// Release closed. Please use 25.2
            {"shared_merge_tree_try_fetch_part_in_memory_data_from_replicas", false, false, "New setting to fetch parts data from other replicas"},
            {"enable_max_bytes_limit_for_min_age_to_force_merge", false, false, "Added new setting to limit max bytes for min_age_to_force_merge."},
            {"enable_max_bytes_limit_for_min_age_to_force_merge", false, false, "New setting"},
            {"add_minmax_index_for_numeric_columns", false, false, "New setting"},
            {"add_minmax_index_for_string_columns", false, false, "New setting"},
            {"materialize_skip_indexes_on_merge", true, true, "New setting"},
            {"merge_max_bytes_to_prewarm_cache", 1ULL * 1024 * 1024 * 1024, 1ULL * 1024 * 1024 * 1024, "Cloud sync"},
            {"merge_total_max_bytes_to_prewarm_cache", 15ULL * 1024 * 1024 * 1024, 15ULL * 1024 * 1024 * 1024, "Cloud sync"},
            {"reduce_blocking_parts_sleep_ms", 5000, 5000, "Cloud sync"},
            {"number_of_partitions_to_consider_for_merge", 10, 10, "Cloud sync"},
            {"shared_merge_tree_enable_outdated_parts_check", true, true, "Cloud sync"},
            {"shared_merge_tree_max_parts_update_leaders_in_total", 6, 6, "Cloud sync"},
            {"shared_merge_tree_max_parts_update_leaders_per_az", 2, 2, "Cloud sync"},
            {"shared_merge_tree_leader_update_period_seconds", 30, 30, "Cloud sync"},
            {"shared_merge_tree_leader_update_period_random_add_seconds", 10, 10, "Cloud sync"},
            {"shared_merge_tree_read_virtual_parts_from_leader", true, true, "Cloud sync"},
            {"shared_merge_tree_interserver_http_timeout_ms", 10000, 10000, "Cloud sync"},
            {"shared_merge_tree_max_replicas_for_parts_deletion", 10, 10, "Cloud sync"},
            {"shared_merge_tree_max_replicas_to_merge_parts_for_each_parts_range", 5, 5, "Cloud sync"},
            {"shared_merge_tree_use_outdated_parts_compact_format", false, false, "Cloud sync"},
            {"shared_merge_tree_memo_ids_remove_timeout_seconds", 1800, 1800, "Cloud sync"},
            {"shared_merge_tree_idle_parts_update_seconds", 3600, 3600, "Cloud sync"},
            {"shared_merge_tree_max_outdated_parts_to_process_at_once", 1000, 1000, "Cloud sync"},
            {"shared_merge_tree_postpone_next_merge_for_locally_merged_parts_rows_threshold", 1000000, 1000000, "Cloud sync"},
            {"shared_merge_tree_postpone_next_merge_for_locally_merged_parts_ms", 0, 0, "Cloud sync"},
            {"shared_merge_tree_range_for_merge_window_size", 10, 10, "Cloud sync"},
            {"shared_merge_tree_use_too_many_parts_count_from_virtual_parts", 0, 0, "Cloud sync"},
            {"shared_merge_tree_create_per_replica_metadata_nodes", true, true, "Cloud sync"},
            {"shared_merge_tree_use_metadata_hints_cache", true, true, "Cloud sync"},
            {"notify_newest_block_number", false, false, "Cloud sync"},
            {"allow_reduce_blocking_parts_task", false, false, "Cloud sync"},
            /// Release closed. Please use 25.2
        });
        addSettingsChanges(merge_tree_settings_changes_history, "24.12",
        {
            /// Release closed. Please use 25.1
            {"enforce_index_structure_match_on_partition_manipulation", true, false, "New setting"},
            {"use_primary_key_cache", false, false, "New setting"},
            {"prewarm_primary_key_cache", false, false, "New setting"},
            {"min_bytes_to_prewarm_caches", 0, 0, "New setting"},
            {"allow_experimental_reverse_key", false, false, "New setting"},
            /// Release closed. Please use 25.1
        });
        addSettingsChanges(merge_tree_settings_changes_history, "24.11",
        {
        });
        addSettingsChanges(merge_tree_settings_changes_history, "24.10",
        {
        });
        addSettingsChanges(merge_tree_settings_changes_history, "24.9",
        {
        });
        addSettingsChanges(merge_tree_settings_changes_history, "24.8",
        {
            {"deduplicate_merge_projection_mode", "ignore", "throw", "Do not allow to create inconsistent projection"}
        });
    });

    return merge_tree_settings_changes_history;
}

}<|MERGE_RESOLUTION|>--- conflicted
+++ resolved
@@ -68,11 +68,8 @@
             {"type_json_skip_invalid_typed_paths", false, false, "Allow skipping typed paths that fail type coercion in JSON columns"},
             {"query_plan_optimize_join_order_algorithm", "greedy", "greedy", "New experimental setting."},
             {"s3_path_filter_limit", 0, 1000, "New setting"},
-<<<<<<< HEAD
             {"format_capn_proto_max_message_size", 0, 1_GiB, "Prevent allocating large amount of memory"},
-=======
             {"parallel_replicas_allow_materialized_views", false, true, "Allow usage of materialized views with parallel replicas"},
->>>>>>> 2b6b8a47
             {"distributed_cache_use_clients_cache_for_read", true, true, "New setting"},
             {"distributed_cache_use_clients_cache_for_write", false, false, "New setting"},
         });
