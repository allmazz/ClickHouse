#include <Core/SettingsChangesHistory.h>

#include <Core/SettingsEnums.h>

#include <Common/Exception.h>

namespace DB
{

namespace ErrorCodes
{
    extern const int LOGICAL_ERROR;
}

static void addSettingsChanges(
    VersionToSettingsChangesMap & settings_changes_history,
    std::string_view version,
    SettingsChangesHistory::SettingsChanges && changes)
{
    /// Forbid duplicate versions
    auto [_, inserted] = settings_changes_history.emplace(ClickHouseVersion(version), std::move(changes));
    if (!inserted)
        throw Exception{ErrorCodes::LOGICAL_ERROR, "Detected duplicate version '{}'", ClickHouseVersion(version).toString()};
}

const VersionToSettingsChangesMap & getSettingsChangesHistory()
{
    static VersionToSettingsChangesMap settings_changes_history;
    static std::once_flag initialized_flag;
    std::call_once(initialized_flag, [&]
    {
        // clang-format off
        /// History of settings changes that controls some backward incompatible changes
        /// across all ClickHouse versions. It maps ClickHouse version to settings changes that were done
        /// in this version. This history contains both changes to existing settings and newly added settings.
        /// Settings changes is a vector of structs
        ///     {setting_name, previous_value, new_value, reason}.
        /// For newly added setting choose the most appropriate previous_value (for example, if new setting
        /// controls new feature and it's 'true' by default, use 'false' as previous_value).
        /// It's used to implement `compatibility` setting (see https://github.com/ClickHouse/ClickHouse/issues/35972)
        /// Note: please check if the key already exists to prevent duplicate entries.
        addSettingsChanges(settings_changes_history, "25.8",
        {
            {"optimize_rewrite_regexp_functions", false, true, "A new setting"},
            {"max_joined_block_size_bytes", 0, 4 * 1024 * 1024, "New setting"},
            {"azure_max_single_part_upload_size", 100 * 1024 * 1024, 32 * 1024 * 1024, "Align with S3"},
            {"azure_max_redirects", 10, 10, "New setting"},
            {"azure_max_get_rps", 0, 0, "New setting"},
            {"azure_max_get_burst", 0, 0, "New setting"},
            {"azure_max_put_rps", 0, 0, "New setting"},
            {"azure_max_put_burst", 0, 0, "New setting"},
            {"azure_use_adaptive_timeouts", true, true, "New setting"},
            {"azure_request_timeout_ms", 30000, 30000, "New setting"},
            {"azure_connect_timeout_ms", 1000, 1000, "New setting"},
            {"azure_sdk_use_native_client", false, true, "New setting"},
            {"distributed_cache_connect_backoff_min_ms", 0, 0, "New setting"},
            {"distributed_cache_connect_backoff_max_ms", 50, 50, "New setting"},
            {"distributed_cache_read_request_max_tries", 20, 10, "Changed setting value"},
            {"distributed_cache_connect_max_tries", 20, 5, "Changed setting value"},
            {"opentelemetry_trace_cpu_scheduling", false, false, "New setting to trace `cpu_slot_preemption` feature."},
            {"enable_add_distinct_to_in_subqueries", false, false, "New setting to reduce the size of temporary tables transferred for distributed IN subqueries."},
            {"vector_search_with_rescoring", true, false, "New setting."},
            {"delta_lake_enable_expression_visitor_logging", false, false, "New setting"},
            {"write_full_path_in_iceberg_metadata", false, false, "New setting."},
            {"output_format_orc_compression_block_size", 65536, 262144, "New setting"},
            {"delta_lake_throw_on_engine_predicate_error", false, false, "New setting"},
            {"delta_lake_enable_engine_predicate", true, true, "New setting"},
            {"backup_restore_s3_retry_initial_backoff_ms", 25, 25, "New setting"},
            {"backup_restore_s3_retry_max_backoff_ms", 5000, 5000, "New setting"},
            {"backup_restore_s3_retry_jitter_factor", 0.0, 0.1, "New setting"},
            {"vector_search_index_fetch_multiplier", 1.0, 1.0, "Alias for setting 'vector_search_postfilter_multiplier'"},
            {"backup_slow_all_threads_after_retryable_s3_error", true, true, "New setting"},
            {"use_roaring_bitmap_iceberg_positional_deletes", false, false, "New setting"},
            {"iceberg_metadata_compression_method", "", "", "New setting"},
            {"allow_experimental_correlated_subqueries", false, true, "Mark correlated subqueries support as Beta."},
<<<<<<< HEAD
            {"jemalloc_enable_profiler", false, false, "New setting"},
            {"jemalloc_collect_profile_samples_in_trace_log", false, false, "New setting"},
=======
            {"enable_producing_buckets_out_of_order_in_aggregation", false, true, "New setting"},
>>>>>>> b12f0e04
        });
        addSettingsChanges(settings_changes_history, "25.7",
        {
            /// RELEASE CLOSED
            {"correlated_subqueries_substitute_equivalent_expressions", false, true, "New setting to correlated subquery planning optimization."},
            {"function_date_trunc_return_type_behavior", 0, 0, "Add new setting to preserve old behaviour of dateTrunc function"},
            {"output_format_parquet_geometadata", false, true, "A new setting to allow to write information about geo columns in parquet metadata and encode columns in WKB format."},
            {"cluster_function_process_archive_on_multiple_nodes", false, true, "New setting"},
            {"enable_vector_similarity_index", false, false, "Added an alias for setting `allow_experimental_vector_similarity_index`"},
            {"distributed_plan_max_rows_to_broadcast", 20000, 20000, "New experimental setting."},
            {"output_format_json_map_as_array_of_tuples", false, false, "New setting"},
            {"input_format_json_map_as_array_of_tuples", false, false, "New setting"},
            {"parallel_distributed_insert_select", 0, 2, "Enable parallel distributed insert select by default"},
            {"write_through_distributed_cache_buffer_size", 0, 0, "New cloud setting"},
            {"min_joined_block_size_rows", 0, DEFAULT_BLOCK_SIZE, "New setting."},
            {"table_engine_read_through_distributed_cache", false, false, "New setting"},
            {"distributed_cache_alignment", 0, 0, "Rename of distributed_cache_read_alignment"},
            {"enable_scopes_for_with_statement", true, true, "New setting for backward compatibility with the old analyzer."},
            {"output_format_parquet_enum_as_byte_array", false, false, "Write enum using parquet physical type: BYTE_ARRAY and logical type: ENUM"},
            {"distributed_plan_force_shuffle_aggregation", 0, 0, "New experimental setting"},
            {"allow_experimental_insert_into_iceberg", false, false, "New setting."},
            /// RELEASE CLOSED
        });
        addSettingsChanges(settings_changes_history, "25.6",
        {
            /// RELEASE CLOSED
            {"output_format_native_use_flattened_dynamic_and_json_serialization", false, false, "Add flattened Dynamic/JSON serializations to Native format"},
            {"cast_string_to_date_time_mode", "basic", "basic", "Allow to use different DateTime parsing mode in String to DateTime cast"},
            {"parallel_replicas_connect_timeout_ms", 1000, 300, "Separate connection timeout for parallel replicas queries"},
            {"use_iceberg_partition_pruning", false, true, "Enable Iceberg partition pruning by default."},
            {"distributed_cache_credentials_refresh_period_seconds", 5, 5, "New private setting"},
            {"enable_shared_storage_snapshot_in_query", false, false, "A new setting to share storage snapshot in query"},
            {"merge_tree_storage_snapshot_sleep_ms", 0, 0, "A new setting to debug storage snapshot consistency in query"},
            {"enable_job_stack_trace", false, false, "The setting was disabled by default to avoid performance overhead."},
            {"use_legacy_to_time", true, true, "New setting. Allows for user to use the old function logic for toTime, which works as toTimeWithFixedDate."},
            {"allow_experimental_time_time64_type", false, false, "New settings. Allows to use a new experimental Time and Time64 data types."},
            {"enable_time_time64_type", false, false, "New settings. Allows to use a new experimental Time and Time64 data types."},
            {"optimize_use_projection_filtering", false, true, "New setting"},
            {"input_format_parquet_enable_json_parsing", false, true, "When reading Parquet files, parse JSON columns as ClickHouse JSON Column."},
            {"use_skip_indexes_if_final", 0, 1, "Change in default value of setting"},
            {"use_skip_indexes_if_final_exact_mode", 0, 1, "Change in default value of setting"},
            {"allow_experimental_time_series_aggregate_functions", false, false, "New setting to enable experimental timeSeries* aggregate functions."},
            {"min_outstreams_per_resize_after_split", 0, 24, "New setting."},
            {"count_matches_stop_at_empty_match", true, false, "New setting."},
            {"enable_parallel_blocks_marshalling", "false", "true", "A new setting"},
            {"format_schema_source", "file", "file", "New setting"},
            {"format_schema_message_name", "", "", "New setting"},
            {"enable_scopes_for_with_statement", true, true, "New setting for backward compatibility with the old analyzer."},
            {"backup_slow_all_threads_after_retryable_s3_error", true, true, "New setting"},
            /// RELEASE CLOSED
        });
        addSettingsChanges(settings_changes_history, "25.5",
        {
            /// Release closed. Please use 25.6
            {"geotoh3_argument_order", "lon_lat", "lat_lon", "A new setting for legacy behaviour to set lon and lat argument order"},
            {"secondary_indices_enable_bulk_filtering", false, true, "A new algorithm for filtering by data skipping indices"},
            {"implicit_table_at_top_level", "", "", "A new setting, used in clickhouse-local"},
            {"use_skip_indexes_if_final_exact_mode", 0, 0, "This setting was introduced to help FINAL query return correct results with skip indexes"},
            {"parsedatetime_e_requires_space_padding", true, false, "Improved compatibility with MySQL DATE_FORMAT/STR_TO_DATE"},
            {"formatdatetime_e_with_space_padding", true, false, "Improved compatibility with MySQL DATE_FORMAT/STR_TO_DATE"},
            {"input_format_max_block_size_bytes", 0, 0, "New setting to limit bytes size if blocks created by input format"},
            {"parallel_replicas_insert_select_local_pipeline", false, true, "Use local pipeline during distributed INSERT SELECT with parallel replicas. Currently disabled due to performance issues"},
            {"page_cache_block_size", 1048576, 1048576, "Made this setting adjustable on a per-query level."},
            {"page_cache_lookahead_blocks", 16, 16, "Made this setting adjustable on a per-query level."},
            {"output_format_pretty_glue_chunks", "0", "auto", "A new setting to make Pretty formats prettier."},
            {"distributed_cache_read_only_from_current_az", true, true, "New setting"},
            {"parallel_hash_join_threshold", 0, 100'000, "New setting"},
            {"max_limit_for_ann_queries", 1'000, 0, "Obsolete setting"},
            {"max_limit_for_vector_search_queries", 1'000, 1'000, "New setting"},
            {"min_os_cpu_wait_time_ratio_to_throw", 0, 0, "Setting values were changed and backported to 25.4"},
            {"max_os_cpu_wait_time_ratio_to_throw", 0, 0, "Setting values were changed and backported to 25.4"},
            {"make_distributed_plan", 0, 0, "New experimental setting."},
            {"distributed_plan_execute_locally", 0, 0, "New experimental setting."},
            {"distributed_plan_default_shuffle_join_bucket_count", 8, 8, "New experimental setting."},
            {"distributed_plan_default_reader_bucket_count", 8, 8, "New experimental setting."},
            {"distributed_plan_optimize_exchanges", true, true, "New experimental setting."},
            {"distributed_plan_force_exchange_kind", "", "", "New experimental setting."},
            {"update_sequential_consistency", true, true, "A new setting"},
            {"update_parallel_mode", "auto", "auto", "A new setting"},
            {"lightweight_delete_mode", "alter_update", "alter_update", "A new setting"},
            {"alter_update_mode", "heavy", "heavy", "A new setting"},
            {"apply_patch_parts", true, true, "A new setting"},
            {"allow_experimental_lightweight_update", false, false, "A new setting"},
            {"allow_experimental_delta_kernel_rs", false, true, "New setting"},
            {"allow_experimental_database_hms_catalog", false, false, "Allow experimental database engine DataLakeCatalog with catalog_type = 'hive'"},
            {"vector_search_filter_strategy", "auto", "auto", "New setting"},
            {"vector_search_postfilter_multiplier", 1.0, 1.0, "New setting"},
            {"compile_expressions", false, true, "We believe that the LLVM infrastructure behind the JIT compiler is stable enough to enable this setting by default."},
            {"input_format_parquet_bloom_filter_push_down", false, true, "When reading Parquet files, skip whole row groups based on the WHERE/PREWHERE expressions and bloom filter in the Parquet metadata."},
            {"input_format_parquet_allow_geoparquet_parser", false, true, "A new setting to use geo columns in parquet file"},
            {"enable_url_encoding", true, false, "Changed existing setting's default value"},
            {"s3_slow_all_threads_after_network_error", false, true, "New setting"},
            {"enable_scopes_for_with_statement", true, true, "New setting for backward compatibility with the old analyzer."},
            /// Release closed. Please use 25.6
        });
        addSettingsChanges(settings_changes_history, "25.4",
        {
            /// Release closed. Please use 25.5
            {"use_query_condition_cache", false, true, "A new optimization"},
            {"allow_materialized_view_with_bad_select", true, false, "Don't allow creating MVs referencing nonexistent columns or tables"},
            {"query_plan_optimize_lazy_materialization", false, true, "Added new setting to use query plan for lazy materialization optimisation"},
            {"query_plan_max_limit_for_lazy_materialization", 10, 10, "Added new setting to control maximum limit value that allows to use query plan for lazy materialization optimisation. If zero, there is no limit"},
            {"query_plan_convert_join_to_in", false, false, "New setting"},
            {"enable_hdfs_pread", true, true, "New setting."},
            {"low_priority_query_wait_time_ms", 1000, 1000, "New setting."},
            {"allow_experimental_correlated_subqueries", false, false, "Added new setting to allow correlated subqueries execution."},
            {"serialize_query_plan", false, false, "NewSetting"},
            {"allow_experimental_shared_set_join", 0, 1, "A setting for ClickHouse Cloud to enable SharedSet and SharedJoin"},
            {"allow_special_bool_values_inside_variant", true, false, "Don't allow special bool values during Variant type parsing"},
            {"cast_string_to_variant_use_inference", true, true, "New setting to enable/disable types inference during CAST from String to Variant"},
            {"distributed_cache_read_request_max_tries", 20, 20, "New setting"},
            {"query_condition_cache_store_conditions_as_plaintext", false, false, "New setting"},
            {"min_os_cpu_wait_time_ratio_to_throw", 0, 0, "New setting"},
            {"max_os_cpu_wait_time_ratio_to_throw", 0, 0, "New setting"},
            {"query_plan_merge_filter_into_join_condition", false, true, "Added new setting to merge filter into join condition"},
            {"use_local_cache_for_remote_storage", true, false, "Obsolete setting."},
            {"iceberg_timestamp_ms", 0, 0, "New setting."},
            {"iceberg_snapshot_id", 0, 0, "New setting."},
            {"use_iceberg_metadata_files_cache", true, true, "New setting"},
            {"query_plan_join_shard_by_pk_ranges", false, false, "New setting"},
            {"parallel_replicas_insert_select_local_pipeline", false, false, "Use local pipeline during distributed INSERT SELECT with parallel replicas. Currently disabled due to performance issues"},
            {"parallel_hash_join_threshold", 0, 0, "New setting"},
            {"function_date_trunc_return_type_behavior", 1, 0, "Change the result type for dateTrunc function for DateTime64/Date32 arguments to DateTime64/Date32 regardless of time unit to get correct result for negative values"},
            {"enable_scopes_for_with_statement", true, true, "New setting for backward compatibility with the old analyzer."},
            /// Release closed. Please use 25.5
        });
        addSettingsChanges(settings_changes_history, "25.3",
        {
            /// Release closed. Please use 25.4
            {"enable_json_type", false, true, "JSON data type is production-ready"},
            {"enable_dynamic_type", false, true, "Dynamic data type is production-ready"},
            {"enable_variant_type", false, true, "Variant data type is production-ready"},
            {"allow_experimental_json_type", false, true, "JSON data type is production-ready"},
            {"allow_experimental_dynamic_type", false, true, "Dynamic data type is production-ready"},
            {"allow_experimental_variant_type", false, true, "Variant data type is production-ready"},
            {"allow_experimental_database_unity_catalog", false, false, "Allow experimental database engine DataLakeCatalog with catalog_type = 'unity'"},
            {"allow_experimental_database_glue_catalog", false, false, "Allow experimental database engine DataLakeCatalog with catalog_type = 'glue'"},
            {"use_page_cache_with_distributed_cache", false, false, "New setting"},
            {"use_query_condition_cache", false, false, "New setting."},
            {"parallel_replicas_for_cluster_engines", false, true, "New setting."},
            {"parallel_hash_join_threshold", 0, 0, "New setting"},
            /// Release closed. Please use 25.4
        });
        addSettingsChanges(settings_changes_history, "25.2",
        {
            /// Release closed. Please use 25.3
            {"schema_inference_make_json_columns_nullable", false, false, "Allow to infer Nullable(JSON) during schema inference"},
            {"query_plan_use_new_logical_join_step", false, true, "Enable new step"},
            {"postgresql_fault_injection_probability", 0., 0., "New setting"},
            {"apply_settings_from_server", false, true, "Client-side code (e.g. INSERT input parsing and query output formatting) will use the same settings as the server, including settings from server config."},
            {"merge_tree_use_deserialization_prefixes_cache", true, true, "A new setting to control the usage of deserialization prefixes cache in MergeTree"},
            {"merge_tree_use_prefixes_deserialization_thread_pool", true, true, "A new setting controlling the usage of the thread pool for parallel prefixes deserialization in MergeTree"},
            {"optimize_and_compare_chain", false, true, "A new setting"},
            {"enable_adaptive_memory_spill_scheduler", false, false, "New setting. Enable spill memory data into external storage adaptively."},
            {"output_format_parquet_write_bloom_filter", false, true, "Added support for writing Parquet bloom filters."},
            {"output_format_parquet_bloom_filter_bits_per_value", 10.5, 10.5, "New setting."},
            {"output_format_parquet_bloom_filter_flush_threshold_bytes", 128 * 1024 * 1024, 128 * 1024 * 1024, "New setting."},
            {"output_format_pretty_max_rows", 10000, 1000, "It is better for usability - less amount to scroll."},
            {"restore_replicated_merge_tree_to_shared_merge_tree", false, false, "New setting."},
            {"parallel_replicas_only_with_analyzer", true, true, "Parallel replicas is supported only with analyzer enabled"},
            {"s3_allow_multipart_copy", true, true, "New setting."},
        });
        addSettingsChanges(settings_changes_history, "25.1",
        {
            /// Release closed. Please use 25.2
            {"allow_not_comparable_types_in_order_by", true, false, "Don't allow not comparable types in order by by default"},
            {"allow_not_comparable_types_in_comparison_functions", true, false, "Don't allow not comparable types in comparison functions by default"},
            {"output_format_json_pretty_print", false, true, "Print values in a pretty format in JSON output format by default"},
            {"allow_experimental_ts_to_grid_aggregate_function", false, false, "Cloud only"},
            {"formatdatetime_f_prints_scale_number_of_digits", true, false, "New setting."},
            {"distributed_cache_connect_max_tries", 20, 20, "Cloud only"},
            {"query_plan_use_new_logical_join_step", false, false, "New join step, internal change"},
            {"distributed_cache_min_bytes_for_seek", 0, 0, "New private setting."},
            {"use_iceberg_partition_pruning", false, false, "New setting for Iceberg partition pruning."},
            {"max_bytes_ratio_before_external_group_by", 0.0, 0.5, "Enable automatic spilling to disk by default."},
            {"max_bytes_ratio_before_external_sort", 0.0, 0.5, "Enable automatic spilling to disk by default."},
            {"min_external_sort_block_bytes", 0., 100_MiB, "New setting."},
            {"s3queue_migrate_old_metadata_to_buckets", false, false, "New setting."},
            {"distributed_cache_pool_behaviour_on_limit", "allocate_bypassing_pool", "wait", "Cloud only"},
            {"use_hive_partitioning", false, true, "Enabled the setting by default."},
            {"query_plan_try_use_vector_search", false, true, "New setting."},
            {"short_circuit_function_evaluation_for_nulls", false, true, "Allow to execute functions with Nullable arguments only on rows with non-NULL values in all arguments"},
            {"short_circuit_function_evaluation_for_nulls_threshold", 1.0, 1.0, "Ratio threshold of NULL values to execute functions with Nullable arguments only on rows with non-NULL values in all arguments. Applies when setting short_circuit_function_evaluation_for_nulls is enabled."},
            {"output_format_orc_writer_time_zone_name", "GMT", "GMT", "The time zone name for ORC writer, the default ORC writer's time zone is GMT."},
            {"output_format_pretty_highlight_trailing_spaces", false, true, "A new setting."},
            {"allow_experimental_bfloat16_type", false, true, "Add new BFloat16 type"},
            {"allow_push_predicate_ast_for_distributed_subqueries", false, true, "A new setting"},
            {"output_format_pretty_squash_consecutive_ms", 0, 50, "Add new setting"},
            {"output_format_pretty_squash_max_wait_ms", 0, 1000, "Add new setting"},
            {"output_format_pretty_max_column_name_width_cut_to", 0, 24, "A new setting"},
            {"output_format_pretty_max_column_name_width_min_chars_to_cut", 0, 4, "A new setting"},
            {"output_format_pretty_multiline_fields", false, true, "A new setting"},
            {"output_format_pretty_fallback_to_vertical", false, true, "A new setting"},
            {"output_format_pretty_fallback_to_vertical_max_rows_per_chunk", 0, 100, "A new setting"},
            {"output_format_pretty_fallback_to_vertical_min_columns", 0, 5, "A new setting"},
            {"output_format_pretty_fallback_to_vertical_min_table_width", 0, 250, "A new setting"},
            {"merge_table_max_tables_to_look_for_schema_inference", 1, 1000, "A new setting"},
            {"max_autoincrement_series", 1000, 1000, "A new setting"},
            {"validate_enum_literals_in_operators", false, false, "A new setting"},
            {"allow_experimental_kusto_dialect", true, false, "A new setting"},
            {"allow_experimental_prql_dialect", true, false, "A new setting"},
            {"h3togeo_lon_lat_result_order", true, false, "A new setting"},
            {"max_parallel_replicas", 1, 1000, "Use up to 1000 parallel replicas by default."},
            {"allow_general_join_planning", false, true, "Allow more general join planning algorithm when hash join algorithm is enabled."},
            {"optimize_extract_common_expressions", false, true, "Optimize WHERE, PREWHERE, ON, HAVING and QUALIFY expressions by extracting common expressions out from disjunction of conjunctions."},
            /// Release closed. Please use 25.2
        });
        addSettingsChanges(settings_changes_history, "24.12",
        {
            /// Release closed. Please use 25.1
            {"allow_experimental_database_iceberg", false, false, "New setting."},
            {"shared_merge_tree_sync_parts_on_partition_operations", 1, 1, "New setting. By default parts are always synchronized"},
            {"query_plan_join_swap_table", "false", "auto", "New setting. Right table was always chosen before."},
            {"max_size_to_preallocate_for_aggregation", 100'000'000, 1'000'000'000'000, "Enable optimisation for bigger tables."},
            {"max_size_to_preallocate_for_joins", 100'000'000, 1'000'000'000'000, "Enable optimisation for bigger tables."},
            {"max_bytes_ratio_before_external_group_by", 0., 0., "New setting."},
            {"optimize_extract_common_expressions", false, false, "Introduce setting to optimize WHERE, PREWHERE, ON, HAVING and QUALIFY expressions by extracting common expressions out from disjunction of conjunctions."},
            {"max_bytes_ratio_before_external_sort", 0., 0., "New setting."},
            {"use_async_executor_for_materialized_views", false, false, "New setting."},
            {"http_response_headers", "", "", "New setting."},
            {"output_format_parquet_datetime_as_uint32", true, false, "Write DateTime as DateTime64(3) instead of UInt32 (these are the two Parquet types closest to DateTime)."},
            {"skip_redundant_aliases_in_udf", false, false, "When enabled, this allows you to use the same user defined function several times for several materialized columns in the same table."},
            {"parallel_replicas_index_analysis_only_on_coordinator", true, true, "Index analysis done only on replica-coordinator and skipped on other replicas. Effective only with enabled parallel_replicas_local_plan"}, // enabling it was moved to 24.10
            {"least_greatest_legacy_null_behavior", true, false, "New setting"},
            {"use_concurrency_control", false, true, "Enable concurrency control by default"},
            {"join_algorithm", "default", "direct,parallel_hash,hash", "'default' was deprecated in favor of explicitly specified join algorithms, also parallel_hash is now preferred over hash"},
            /// Release closed. Please use 25.1
        });
        addSettingsChanges(settings_changes_history, "24.11",
        {
            {"validate_mutation_query", false, true, "New setting to validate mutation queries by default."},
            {"enable_job_stack_trace", false, false, "Enables collecting stack traces from job's scheduling. Disabled by default to avoid performance overhead."},
            {"allow_suspicious_types_in_group_by", true, false, "Don't allow Variant/Dynamic types in GROUP BY by default"},
            {"allow_suspicious_types_in_order_by", true, false, "Don't allow Variant/Dynamic types in ORDER BY by default"},
            {"distributed_cache_discard_connection_if_unread_data", true, true, "New setting"},
            {"filesystem_cache_enable_background_download_for_metadata_files_in_packed_storage", true, true, "New setting"},
            {"filesystem_cache_enable_background_download_during_fetch", true, true, "New setting"},
            {"azure_check_objects_after_upload", false, false, "Check each uploaded object in azure blob storage to be sure that upload was successful"},
            {"backup_restore_keeper_max_retries", 20, 1000, "Should be big enough so the whole operation BACKUP or RESTORE operation won't fail because of a temporary [Zoo]Keeper failure in the middle of it."},
            {"backup_restore_failure_after_host_disconnected_for_seconds", 0, 3600, "New setting."},
            {"backup_restore_keeper_max_retries_while_initializing", 0, 20, "New setting."},
            {"backup_restore_keeper_max_retries_while_handling_error", 0, 20, "New setting."},
            {"backup_restore_finish_timeout_after_error_sec", 0, 180, "New setting."},
            {"query_plan_merge_filters", false, true, "Allow to merge filters in the query plan. This is required to properly support filter-push-down with a new analyzer."},
            {"parallel_replicas_local_plan", false, true, "Use local plan for local replica in a query with parallel replicas"},
            {"merge_tree_use_v1_object_and_dynamic_serialization", true, false, "Add new serialization V2 version for JSON and Dynamic types"},
            {"min_joined_block_size_bytes", 524288, 524288, "New setting."},
            {"allow_experimental_bfloat16_type", false, false, "Add new experimental BFloat16 type"},
            {"filesystem_cache_skip_download_if_exceeds_per_query_cache_write_limit", 1, 1, "Rename of setting skip_download_if_exceeds_query_cache_limit"},
            {"filesystem_cache_prefer_bigger_buffer_size", true, true, "New setting"},
            {"read_in_order_use_virtual_row", false, false, "Use virtual row while reading in order of primary key or its monotonic function fashion. It is useful when searching over multiple parts as only relevant ones are touched."},
            {"s3_skip_empty_files", false, true, "We hope it will provide better UX"},
            {"filesystem_cache_boundary_alignment", 0, 0, "New setting"},
            {"push_external_roles_in_interserver_queries", false, true, "New setting."},
            {"enable_variant_type", false, false, "Add alias to allow_experimental_variant_type"},
            {"enable_dynamic_type", false, false, "Add alias to allow_experimental_dynamic_type"},
            {"enable_json_type", false, false, "Add alias to allow_experimental_json_type"},
        });
        addSettingsChanges(settings_changes_history, "24.10",
        {
            {"query_metric_log_interval", 0, -1, "New setting."},
            {"enforce_strict_identifier_format", false, false, "New setting."},
            {"enable_parsing_to_custom_serialization", false, true, "New setting"},
            {"mongodb_throw_on_unsupported_query", false, true, "New setting."},
            {"enable_parallel_replicas", false, false, "Parallel replicas with read tasks became the Beta tier feature."},
            {"parallel_replicas_mode", "read_tasks", "read_tasks", "This setting was introduced as a part of making parallel replicas feature Beta"},
            {"filesystem_cache_name", "", "", "Filesystem cache name to use for stateless table engines or data lakes"},
            {"restore_replace_external_dictionary_source_to_null", false, false, "New setting."},
            {"show_create_query_identifier_quoting_rule", "when_necessary", "when_necessary", "New setting."},
            {"show_create_query_identifier_quoting_style", "Backticks", "Backticks", "New setting."},
            {"merge_tree_min_read_task_size", 8, 8, "New setting"},
            {"merge_tree_min_rows_for_concurrent_read_for_remote_filesystem", (20 * 8192), 0, "Setting is deprecated"},
            {"merge_tree_min_bytes_for_concurrent_read_for_remote_filesystem", (24 * 10 * 1024 * 1024), 0, "Setting is deprecated"},
            {"implicit_select", false, false, "A new setting."},
            {"output_format_native_write_json_as_string", false, false, "Add new setting to allow write JSON column as single String column in Native format"},
            {"output_format_binary_write_json_as_string", false, false, "Add new setting to write values of JSON type as JSON string in RowBinary output format"},
            {"input_format_binary_read_json_as_string", false, false, "Add new setting to read values of JSON type as JSON string in RowBinary input format"},
            {"min_free_disk_bytes_to_perform_insert", 0, 0, "New setting."},
            {"min_free_disk_ratio_to_perform_insert", 0.0, 0.0, "New setting."},
            {"parallel_replicas_local_plan", false, true, "Use local plan for local replica in a query with parallel replicas"},
            {"enable_named_columns_in_function_tuple", false, false, "Disabled pending usability improvements"},
            {"cloud_mode_database_engine", 1, 1, "A setting for ClickHouse Cloud"},
            {"allow_experimental_shared_set_join", 0, 0, "A setting for ClickHouse Cloud"},
            {"read_through_distributed_cache", 0, 0, "A setting for ClickHouse Cloud"},
            {"write_through_distributed_cache", 0, 0, "A setting for ClickHouse Cloud"},
            {"distributed_cache_throw_on_error", 0, 0, "A setting for ClickHouse Cloud"},
            {"distributed_cache_log_mode", "on_error", "on_error", "A setting for ClickHouse Cloud"},
            {"distributed_cache_fetch_metrics_only_from_current_az", 1, 1, "A setting for ClickHouse Cloud"},
            {"distributed_cache_connect_max_tries", 20, 20, "A setting for ClickHouse Cloud"},
            {"distributed_cache_receive_response_wait_milliseconds", 60000, 60000, "A setting for ClickHouse Cloud"},
            {"distributed_cache_receive_timeout_milliseconds", 10000, 10000, "A setting for ClickHouse Cloud"},
            {"distributed_cache_wait_connection_from_pool_milliseconds", 100, 100, "A setting for ClickHouse Cloud"},
            {"distributed_cache_bypass_connection_pool", 0, 0, "A setting for ClickHouse Cloud"},
            {"distributed_cache_pool_behaviour_on_limit", "allocate_bypassing_pool", "allocate_bypassing_pool", "A setting for ClickHouse Cloud"},
            {"distributed_cache_read_alignment", 0, 0, "A setting for ClickHouse Cloud"},
            {"distributed_cache_max_unacked_inflight_packets", 10, 10, "A setting for ClickHouse Cloud"},
            {"distributed_cache_data_packet_ack_window", 5, 5, "A setting for ClickHouse Cloud"},
            {"input_format_parquet_enable_row_group_prefetch", false, true, "Enable row group prefetching during parquet parsing. Currently, only single-threaded parsing can prefetch."},
            {"input_format_orc_dictionary_as_low_cardinality", false, true, "Treat ORC dictionary encoded columns as LowCardinality columns while reading ORC files"},
            {"allow_experimental_refreshable_materialized_view", false, true, "Not experimental anymore"},
            {"max_parts_to_move", 0, 1000, "New setting"},
            {"hnsw_candidate_list_size_for_search", 64, 256, "New setting. Previously, the value was optionally specified in CREATE INDEX and 64 by default."},
            {"allow_reorder_prewhere_conditions", true, true, "New setting"},
            {"input_format_parquet_bloom_filter_push_down", false, false, "When reading Parquet files, skip whole row groups based on the WHERE/PREWHERE expressions and bloom filter in the Parquet metadata."},
            {"date_time_64_output_format_cut_trailing_zeros_align_to_groups_of_thousands", false, false, "Dynamically trim the trailing zeros of datetime64 values to adjust the output scale to (0, 3, 6), corresponding to 'seconds', 'milliseconds', and 'microseconds'."},
            {"parallel_replicas_index_analysis_only_on_coordinator", false, true, "Index analysis done only on replica-coordinator and skipped on other replicas. Effective only with enabled parallel_replicas_local_plan"},
            {"distributed_cache_discard_connection_if_unread_data", true, true, "New setting"},
            {"azure_check_objects_after_upload", false, false, "Check each uploaded object in azure blob storage to be sure that upload was successful"},
            {"backup_restore_keeper_max_retries", 20, 1000, "Should be big enough so the whole operation BACKUP or RESTORE operation won't fail because of a temporary [Zoo]Keeper failure in the middle of it."},
            {"backup_restore_failure_after_host_disconnected_for_seconds", 0, 3600, "New setting."},
            {"backup_restore_keeper_max_retries_while_initializing", 0, 20, "New setting."},
            {"backup_restore_keeper_max_retries_while_handling_error", 0, 20, "New setting."},
            {"backup_restore_finish_timeout_after_error_sec", 0, 180, "New setting."},
        });
        addSettingsChanges(settings_changes_history, "24.9",
        {
            {"output_format_orc_dictionary_key_size_threshold", 0.0, 0.0, "For a string column in ORC output format, if the number of distinct values is greater than this fraction of the total number of non-null rows, turn off dictionary encoding. Otherwise dictionary encoding is enabled"},
            {"input_format_json_empty_as_default", false, false, "Added new setting to allow to treat empty fields in JSON input as default values."},
            {"input_format_try_infer_variants", false, false, "Try to infer Variant type in text formats when there is more than one possible type for column/array elements"},
            {"join_output_by_rowlist_perkey_rows_threshold", 0, 5, "The lower limit of per-key average rows in the right table to determine whether to output by row list in hash join."},
            {"create_if_not_exists", false, false, "New setting."},
            {"allow_materialized_view_with_bad_select", true, true, "Support (but not enable yet) stricter validation in CREATE MATERIALIZED VIEW"},
            {"parallel_replicas_mark_segment_size", 128, 0, "Value for this setting now determined automatically"},
            {"database_replicated_allow_replicated_engine_arguments", 1, 0, "Don't allow explicit arguments by default"},
            {"database_replicated_allow_explicit_uuid", 1, 0, "Added a new setting to disallow explicitly specifying table UUID"},
            {"parallel_replicas_local_plan", false, false, "Use local plan for local replica in a query with parallel replicas"},
            {"join_to_sort_minimum_perkey_rows", 0, 40, "The lower limit of per-key average rows in the right table to determine whether to rerange the right table by key in left or inner join. This setting ensures that the optimization is not applied for sparse table keys"},
            {"join_to_sort_maximum_table_rows", 0, 10000, "The maximum number of rows in the right table to determine whether to rerange the right table by key in left or inner join"},
            {"allow_experimental_join_right_table_sorting", false, false, "If it is set to true, and the conditions of `join_to_sort_minimum_perkey_rows` and `join_to_sort_maximum_table_rows` are met, rerange the right table by key to improve the performance in left or inner hash join"},
            {"mongodb_throw_on_unsupported_query", false, true, "New setting."},
            {"min_free_disk_bytes_to_perform_insert", 0, 0, "Maintain some free disk space bytes from inserts while still allowing for temporary writing."},
            {"min_free_disk_ratio_to_perform_insert", 0.0, 0.0, "Maintain some free disk space bytes expressed as ratio to total disk space from inserts while still allowing for temporary writing."},
        });
        addSettingsChanges(settings_changes_history, "24.8",
        {
            {"rows_before_aggregation", false, false, "Provide exact value for rows_before_aggregation statistic, represents the number of rows read before aggregation"},
            {"restore_replace_external_table_functions_to_null", false, false, "New setting."},
            {"restore_replace_external_engines_to_null", false, false, "New setting."},
            {"input_format_json_max_depth", 1000000, 1000, "It was unlimited in previous versions, but that was unsafe."},
            {"merge_tree_min_bytes_per_task_for_remote_reading", 4194304, 2097152, "Value is unified with `filesystem_prefetch_min_bytes_for_single_read_task`"},
            {"use_hive_partitioning", false, false, "Allows to use hive partitioning for File, URL, S3, AzureBlobStorage and HDFS engines."},
            {"allow_experimental_kafka_offsets_storage_in_keeper", false, false, "Allow the usage of experimental Kafka storage engine that stores the committed offsets in ClickHouse Keeper"},
            {"allow_archive_path_syntax", true, true, "Added new setting to allow disabling archive path syntax."},
            {"query_cache_tag", "", "", "New setting for labeling query cache settings."},
            {"allow_experimental_time_series_table", false, false, "Added new setting to allow the TimeSeries table engine"},
            {"enable_analyzer", 1, 1, "Added an alias to a setting `allow_experimental_analyzer`."},
            {"optimize_functions_to_subcolumns", false, true, "Enabled settings by default"},
            {"allow_experimental_json_type", false, false, "Add new experimental JSON type"},
            {"use_json_alias_for_old_object_type", true, false, "Use JSON type alias to create new JSON type"},
            {"type_json_skip_duplicated_paths", false, false, "Allow to skip duplicated paths during JSON parsing"},
            {"allow_experimental_vector_similarity_index", false, false, "Added new setting to allow experimental vector similarity indexes"},
            {"input_format_try_infer_datetimes_only_datetime64", true, false, "Allow to infer DateTime instead of DateTime64 in data formats"},
        });
        addSettingsChanges(settings_changes_history, "24.7",
        {
            {"output_format_parquet_write_page_index", false, true, "Add a possibility to write page index into parquet files."},
            {"output_format_binary_encode_types_in_binary_format", false, false, "Added new setting to allow to write type names in binary format in RowBinaryWithNamesAndTypes output format"},
            {"input_format_binary_decode_types_in_binary_format", false, false, "Added new setting to allow to read type names in binary format in RowBinaryWithNamesAndTypes input format"},
            {"output_format_native_encode_types_in_binary_format", false, false, "Added new setting to allow to write type names in binary format in Native output format"},
            {"input_format_native_decode_types_in_binary_format", false, false, "Added new setting to allow to read type names in binary format in Native output format"},
            {"read_in_order_use_buffering", false, true, "Use buffering before merging while reading in order of primary key"},
            {"enable_named_columns_in_function_tuple", false, false, "Generate named tuples in function tuple() when all names are unique and can be treated as unquoted identifiers."},
            {"optimize_trivial_insert_select", true, false, "The optimization does not make sense in many cases."},
            {"dictionary_validate_primary_key_type", false, false, "Validate primary key type for dictionaries. By default id type for simple layouts will be implicitly converted to UInt64."},
            {"collect_hash_table_stats_during_joins", false, true, "New setting."},
            {"max_size_to_preallocate_for_joins", 0, 100'000'000, "New setting."},
            {"input_format_orc_reader_time_zone_name", "GMT", "GMT", "The time zone name for ORC row reader, the default ORC row reader's time zone is GMT."},
            {"database_replicated_allow_heavy_create", true, false, "Long-running DDL queries (CREATE AS SELECT and POPULATE) for Replicated database engine was forbidden"},
            {"query_plan_merge_filters", false, false, "Allow to merge filters in the query plan"},
            {"azure_sdk_max_retries", 10, 10, "Maximum number of retries in azure sdk"},
            {"azure_sdk_retry_initial_backoff_ms", 10, 10, "Minimal backoff between retries in azure sdk"},
            {"azure_sdk_retry_max_backoff_ms", 1000, 1000, "Maximal backoff between retries in azure sdk"},
            {"ignore_on_cluster_for_replicated_named_collections_queries", false, false, "Ignore ON CLUSTER clause for replicated named collections management queries."},
            {"backup_restore_s3_retry_attempts", 1000,1000, "Setting for Aws::Client::RetryStrategy, Aws::Client does retries itself, 0 means no retries. It takes place only for backup/restore."},
            {"postgresql_connection_attempt_timeout", 2, 2, "Allow to control 'connect_timeout' parameter of PostgreSQL connection."},
            {"postgresql_connection_pool_retries", 2, 2, "Allow to control the number of retries in PostgreSQL connection pool."}
        });
        addSettingsChanges(settings_changes_history, "24.6",
        {
            {"materialize_skip_indexes_on_insert", true, true, "Added new setting to allow to disable materialization of skip indexes on insert"},
            {"materialize_statistics_on_insert", true, true, "Added new setting to allow to disable materialization of statistics on insert"},
            {"input_format_parquet_use_native_reader", false, false, "When reading Parquet files, to use native reader instead of arrow reader."},
            {"hdfs_throw_on_zero_files_match", false, false, "Allow to throw an error when ListObjects request cannot match any files in HDFS engine instead of empty query result"},
            {"azure_throw_on_zero_files_match", false, false, "Allow to throw an error when ListObjects request cannot match any files in AzureBlobStorage engine instead of empty query result"},
            {"s3_validate_request_settings", true, true, "Allow to disable S3 request settings validation"},
            {"allow_experimental_full_text_index", false, false, "Enable experimental text index"},
            {"azure_skip_empty_files", false, false, "Allow to skip empty files in azure table engine"},
            {"hdfs_ignore_file_doesnt_exist", false, false, "Allow to return 0 rows when the requested files don't exist instead of throwing an exception in HDFS table engine"},
            {"azure_ignore_file_doesnt_exist", false, false, "Allow to return 0 rows when the requested files don't exist instead of throwing an exception in AzureBlobStorage table engine"},
            {"s3_ignore_file_doesnt_exist", false, false, "Allow to return 0 rows when the requested files don't exist instead of throwing an exception in S3 table engine"},
            {"s3_max_part_number", 10000, 10000, "Maximum part number number for s3 upload part"},
            {"s3_max_single_operation_copy_size", 32 * 1024 * 1024, 32 * 1024 * 1024, "Maximum size for a single copy operation in s3"},
            {"input_format_parquet_max_block_size", 8192, DEFAULT_BLOCK_SIZE, "Increase block size for parquet reader."},
            {"input_format_parquet_prefer_block_bytes", 0, DEFAULT_BLOCK_SIZE * 256, "Average block bytes output by parquet reader."},
            {"enable_blob_storage_log", true, true, "Write information about blob storage operations to system.blob_storage_log table"},
            {"allow_deprecated_snowflake_conversion_functions", true, false, "Disabled deprecated functions snowflakeToDateTime[64] and dateTime[64]ToSnowflake."},
            {"allow_statistic_optimize", false, false, "Old setting which popped up here being renamed."},
            {"allow_experimental_statistic", false, false, "Old setting which popped up here being renamed."},
            {"allow_statistics_optimize", false, false, "The setting was renamed. The previous name is `allow_statistic_optimize`."},
            {"allow_experimental_statistics", false, false, "The setting was renamed. The previous name is `allow_experimental_statistic`."},
            {"enable_vertical_final", false, true, "Enable vertical final by default again after fixing bug"},
            {"parallel_replicas_custom_key_range_lower", 0, 0, "Add settings to control the range filter when using parallel replicas with dynamic shards"},
            {"parallel_replicas_custom_key_range_upper", 0, 0, "Add settings to control the range filter when using parallel replicas with dynamic shards. A value of 0 disables the upper limit"},
            {"output_format_pretty_display_footer_column_names", 0, 1, "Add a setting to display column names in the footer if there are many rows. Threshold value is controlled by output_format_pretty_display_footer_column_names_min_rows."},
            {"output_format_pretty_display_footer_column_names_min_rows", 0, 50, "Add a setting to control the threshold value for setting output_format_pretty_display_footer_column_names_min_rows. Default 50."},
            {"output_format_csv_serialize_tuple_into_separate_columns", true, true, "A new way of how interpret tuples in CSV format was added."},
            {"input_format_csv_deserialize_separate_columns_into_tuple", true, true, "A new way of how interpret tuples in CSV format was added."},
            {"input_format_csv_try_infer_strings_from_quoted_tuples", true, true, "A new way of how interpret tuples in CSV format was added."},
        });
        addSettingsChanges(settings_changes_history, "24.5",
        {
            {"allow_deprecated_error_prone_window_functions", true, false, "Allow usage of deprecated error prone window functions (neighbor, runningAccumulate, runningDifferenceStartingWithFirstValue, runningDifference)"},
            {"allow_experimental_join_condition", false, false, "Support join with inequal conditions which involve columns from both left and right table. e.g. t1.y < t2.y."},
            {"input_format_tsv_crlf_end_of_line", false, false, "Enables reading of CRLF line endings with TSV formats"},
            {"output_format_parquet_use_custom_encoder", false, true, "Enable custom Parquet encoder."},
            {"cross_join_min_rows_to_compress", 0, 10000000, "Minimal count of rows to compress block in CROSS JOIN. Zero value means - disable this threshold. This block is compressed when any of the two thresholds (by rows or by bytes) are reached."},
            {"cross_join_min_bytes_to_compress", 0, 1_GiB, "Minimal size of block to compress in CROSS JOIN. Zero value means - disable this threshold. This block is compressed when any of the two thresholds (by rows or by bytes) are reached."},
            {"http_max_chunk_size", 0, 0, "Internal limitation"},
            {"prefer_external_sort_block_bytes", 0, DEFAULT_BLOCK_SIZE * 256, "Prefer maximum block bytes for external sort, reduce the memory usage during merging."},
            {"input_format_force_null_for_omitted_fields", false, false, "Disable type-defaults for omitted fields when needed"},
            {"cast_string_to_dynamic_use_inference", false, false, "Add setting to allow converting String to Dynamic through parsing"},
            {"allow_experimental_dynamic_type", false, false, "Add new experimental Dynamic type"},
            {"azure_max_blocks_in_multipart_upload", 50000, 50000, "Maximum number of blocks in multipart upload for Azure."},
            {"allow_archive_path_syntax", false, true, "Added new setting to allow disabling archive path syntax."},
        });
        addSettingsChanges(settings_changes_history, "24.4",
        {
            {"input_format_json_throw_on_bad_escape_sequence", true, true, "Allow to save JSON strings with bad escape sequences"},
            {"max_parsing_threads", 0, 0, "Add a separate setting to control number of threads in parallel parsing from files"},
            {"ignore_drop_queries_probability", 0, 0, "Allow to ignore drop queries in server with specified probability for testing purposes"},
            {"lightweight_deletes_sync", 2, 2, "The same as 'mutation_sync', but controls only execution of lightweight deletes"},
            {"query_cache_system_table_handling", "save", "throw", "The query cache no longer caches results of queries against system tables"},
            {"input_format_json_ignore_unnecessary_fields", false, true, "Ignore unnecessary fields and not parse them. Enabling this may not throw exceptions on json strings of invalid format or with duplicated fields"},
            {"input_format_hive_text_allow_variable_number_of_columns", false, true, "Ignore extra columns in Hive Text input (if file has more columns than expected) and treat missing fields in Hive Text input as default values."},
            {"allow_experimental_database_replicated", false, true, "Database engine Replicated is now in Beta stage"},
            {"temporary_data_in_cache_reserve_space_wait_lock_timeout_milliseconds", (10 * 60 * 1000), (10 * 60 * 1000), "Wait time to lock cache for sapce reservation in temporary data in filesystem cache"},
            {"optimize_rewrite_sum_if_to_count_if", false, true, "Only available for the analyzer, where it works correctly"},
            {"azure_allow_parallel_part_upload", "true", "true", "Use multiple threads for azure multipart upload."},
            {"max_recursive_cte_evaluation_depth", DBMS_RECURSIVE_CTE_MAX_EVALUATION_DEPTH, DBMS_RECURSIVE_CTE_MAX_EVALUATION_DEPTH, "Maximum limit on recursive CTE evaluation depth"},
            {"query_plan_convert_outer_join_to_inner_join", false, true, "Allow to convert OUTER JOIN to INNER JOIN if filter after JOIN always filters default values"},
        });
        addSettingsChanges(settings_changes_history, "24.3",
        {
            {"s3_connect_timeout_ms", 1000, 1000, "Introduce new dedicated setting for s3 connection timeout"},
            {"allow_experimental_shared_merge_tree", false, true, "The setting is obsolete"},
            {"use_page_cache_for_disks_without_file_cache", false, false, "Added userspace page cache"},
            {"read_from_page_cache_if_exists_otherwise_bypass_cache", false, false, "Added userspace page cache"},
            {"page_cache_inject_eviction", false, false, "Added userspace page cache"},
            {"default_table_engine", "None", "MergeTree", "Set default table engine to MergeTree for better usability"},
            {"input_format_json_use_string_type_for_ambiguous_paths_in_named_tuples_inference_from_objects", false, false, "Allow to use String type for ambiguous paths during named tuple inference from JSON objects"},
            {"traverse_shadow_remote_data_paths", false, false, "Traverse shadow directory when query system.remote_data_paths."},
            {"throw_if_deduplication_in_dependent_materialized_views_enabled_with_async_insert", false, true, "Deduplication in dependent materialized view cannot work together with async inserts."},
            {"parallel_replicas_allow_in_with_subquery", false, true, "If true, subquery for IN will be executed on every follower replica"},
            {"log_processors_profiles", false, true, "Enable by default"},
            {"function_locate_has_mysql_compatible_argument_order", false, true, "Increase compatibility with MySQL's locate function."},
            {"allow_suspicious_primary_key", true, false, "Forbid suspicious PRIMARY KEY/ORDER BY for MergeTree (i.e. SimpleAggregateFunction)"},
            {"filesystem_cache_reserve_space_wait_lock_timeout_milliseconds", 1000, 1000, "Wait time to lock cache for sapce reservation in filesystem cache"},
            {"max_parser_backtracks", 0, 1000000, "Limiting the complexity of parsing"},
            {"analyzer_compatibility_join_using_top_level_identifier", false, false, "Force to resolve identifier in JOIN USING from projection"},
            {"distributed_insert_skip_read_only_replicas", false, false, "If true, INSERT into Distributed will skip read-only replicas"},
            {"keeper_max_retries", 10, 10, "Max retries for general keeper operations"},
            {"keeper_retry_initial_backoff_ms", 100, 100, "Initial backoff timeout for general keeper operations"},
            {"keeper_retry_max_backoff_ms", 5000, 5000, "Max backoff timeout for general keeper operations"},
            {"s3queue_allow_experimental_sharded_mode", false, false, "Enable experimental sharded mode of S3Queue table engine. It is experimental because it will be rewritten"},
            {"allow_experimental_analyzer", false, true, "Enable analyzer and planner by default."},
            {"merge_tree_read_split_ranges_into_intersecting_and_non_intersecting_injection_probability", 0.0, 0.0, "For testing of `PartsSplitter` - split read ranges into intersecting and non intersecting every time you read from MergeTree with the specified probability."},
            {"allow_get_client_http_header", false, false, "Introduced a new function."},
            {"output_format_pretty_row_numbers", false, true, "It is better for usability."},
            {"output_format_pretty_max_value_width_apply_for_single_value", true, false, "Single values in Pretty formats won't be cut."},
            {"output_format_parquet_string_as_string", false, true, "ClickHouse allows arbitrary binary data in the String data type, which is typically UTF-8. Parquet/ORC/Arrow Strings only support UTF-8. That's why you can choose which Arrow's data type to use for the ClickHouse String data type - String or Binary. While Binary would be more correct and compatible, using String by default will correspond to user expectations in most cases."},
            {"output_format_orc_string_as_string", false, true, "ClickHouse allows arbitrary binary data in the String data type, which is typically UTF-8. Parquet/ORC/Arrow Strings only support UTF-8. That's why you can choose which Arrow's data type to use for the ClickHouse String data type - String or Binary. While Binary would be more correct and compatible, using String by default will correspond to user expectations in most cases."},
            {"output_format_arrow_string_as_string", false, true, "ClickHouse allows arbitrary binary data in the String data type, which is typically UTF-8. Parquet/ORC/Arrow Strings only support UTF-8. That's why you can choose which Arrow's data type to use for the ClickHouse String data type - String or Binary. While Binary would be more correct and compatible, using String by default will correspond to user expectations in most cases."},
            {"output_format_parquet_compression_method", "lz4", "zstd", "Parquet/ORC/Arrow support many compression methods, including lz4 and zstd. ClickHouse supports each and every compression method. Some inferior tools, such as 'duckdb', lack support for the faster `lz4` compression method, that's why we set zstd by default."},
            {"output_format_orc_compression_method", "lz4", "zstd", "Parquet/ORC/Arrow support many compression methods, including lz4 and zstd. ClickHouse supports each and every compression method. Some inferior tools, such as 'duckdb', lack support for the faster `lz4` compression method, that's why we set zstd by default."},
            {"output_format_pretty_highlight_digit_groups", false, true, "If enabled and if output is a terminal, highlight every digit corresponding to the number of thousands, millions, etc. with underline."},
            {"geo_distance_returns_float64_on_float64_arguments", false, true, "Increase the default precision."},
            {"azure_max_inflight_parts_for_one_file", 20, 20, "The maximum number of a concurrent loaded parts in multipart upload request. 0 means unlimited."},
            {"azure_strict_upload_part_size", 0, 0, "The exact size of part to upload during multipart upload to Azure blob storage."},
            {"azure_min_upload_part_size", 16*1024*1024, 16*1024*1024, "The minimum size of part to upload during multipart upload to Azure blob storage."},
            {"azure_max_upload_part_size", 5ull*1024*1024*1024, 5ull*1024*1024*1024, "The maximum size of part to upload during multipart upload to Azure blob storage."},
            {"azure_upload_part_size_multiply_factor", 2, 2, "Multiply azure_min_upload_part_size by this factor each time azure_multiply_parts_count_threshold parts were uploaded from a single write to Azure blob storage."},
            {"azure_upload_part_size_multiply_parts_count_threshold", 500, 500, "Each time this number of parts was uploaded to Azure blob storage, azure_min_upload_part_size is multiplied by azure_upload_part_size_multiply_factor."},
            {"output_format_csv_serialize_tuple_into_separate_columns", true, true, "A new way of how interpret tuples in CSV format was added."},
            {"input_format_csv_deserialize_separate_columns_into_tuple", true, true, "A new way of how interpret tuples in CSV format was added."},
            {"input_format_csv_try_infer_strings_from_quoted_tuples", true, true, "A new way of how interpret tuples in CSV format was added."},
        });
        addSettingsChanges(settings_changes_history, "24.2",
        {
            {"allow_suspicious_variant_types", true, false, "Don't allow creating Variant type with suspicious variants by default"},
            {"validate_experimental_and_suspicious_types_inside_nested_types", false, true, "Validate usage of experimental and suspicious types inside nested types"},
            {"output_format_values_escape_quote_with_quote", false, false, "If true escape ' with '', otherwise quoted with \\'"},
            {"output_format_pretty_single_large_number_tip_threshold", 0, 1'000'000, "Print a readable number tip on the right side of the table if the block consists of a single number which exceeds this value (except 0)"},
            {"input_format_try_infer_exponent_floats", true, false, "Don't infer floats in exponential notation by default"},
            {"query_plan_optimize_prewhere", true, true, "Allow to push down filter to PREWHERE expression for supported storages"},
            {"async_insert_max_data_size", 1000000, 10485760, "The previous value appeared to be too small."},
            {"async_insert_poll_timeout_ms", 10, 10, "Timeout in milliseconds for polling data from asynchronous insert queue"},
            {"async_insert_use_adaptive_busy_timeout", false, true, "Use adaptive asynchronous insert timeout"},
            {"async_insert_busy_timeout_min_ms", 50, 50, "The minimum value of the asynchronous insert timeout in milliseconds; it also serves as the initial value, which may be increased later by the adaptive algorithm"},
            {"async_insert_busy_timeout_max_ms", 200, 200, "The minimum value of the asynchronous insert timeout in milliseconds; async_insert_busy_timeout_ms is aliased to async_insert_busy_timeout_max_ms"},
            {"async_insert_busy_timeout_increase_rate", 0.2, 0.2, "The exponential growth rate at which the adaptive asynchronous insert timeout increases"},
            {"async_insert_busy_timeout_decrease_rate", 0.2, 0.2, "The exponential growth rate at which the adaptive asynchronous insert timeout decreases"},
            {"format_template_row_format", "", "", "Template row format string can be set directly in query"},
            {"format_template_resultset_format", "", "", "Template result set format string can be set in query"},
            {"split_parts_ranges_into_intersecting_and_non_intersecting_final", true, true, "Allow to split parts ranges into intersecting and non intersecting during FINAL optimization"},
            {"split_intersecting_parts_ranges_into_layers_final", true, true, "Allow to split intersecting parts ranges into layers during FINAL optimization"},
            {"azure_max_single_part_copy_size", 256*1024*1024, 256*1024*1024, "The maximum size of object to copy using single part copy to Azure blob storage."},
            {"min_external_table_block_size_rows", DEFAULT_INSERT_BLOCK_SIZE, DEFAULT_INSERT_BLOCK_SIZE, "Squash blocks passed to external table to specified size in rows, if blocks are not big enough"},
            {"min_external_table_block_size_bytes", DEFAULT_INSERT_BLOCK_SIZE * 256, DEFAULT_INSERT_BLOCK_SIZE * 256, "Squash blocks passed to external table to specified size in bytes, if blocks are not big enough."},
            {"parallel_replicas_prefer_local_join", true, true, "If true, and JOIN can be executed with parallel replicas algorithm, and all storages of right JOIN part are *MergeTree, local JOIN will be used instead of GLOBAL JOIN."},
            {"optimize_time_filter_with_preimage", true, true, "Optimize Date and DateTime predicates by converting functions into equivalent comparisons without conversions (e.g. toYear(col) = 2023 -> col >= '2023-01-01' AND col <= '2023-12-31')"},
            {"extract_key_value_pairs_max_pairs_per_row", 0, 0, "Max number of pairs that can be produced by the `extractKeyValuePairs` function. Used as a safeguard against consuming too much memory."},
            {"default_view_definer", "CURRENT_USER", "CURRENT_USER", "Allows to set default `DEFINER` option while creating a view"},
            {"default_materialized_view_sql_security", "DEFINER", "DEFINER", "Allows to set a default value for SQL SECURITY option when creating a materialized view"},
            {"default_normal_view_sql_security", "INVOKER", "INVOKER", "Allows to set default `SQL SECURITY` option while creating a normal view"},
            {"mysql_map_string_to_text_in_show_columns", false, true, "Reduce the configuration effort to connect ClickHouse with BI tools."},
            {"mysql_map_fixed_string_to_text_in_show_columns", false, true, "Reduce the configuration effort to connect ClickHouse with BI tools."},
        });
        addSettingsChanges(settings_changes_history, "24.1",
        {
            {"print_pretty_type_names", false, true, "Better user experience."},
            {"input_format_json_read_bools_as_strings", false, true, "Allow to read bools as strings in JSON formats by default"},
            {"output_format_arrow_use_signed_indexes_for_dictionary", false, true, "Use signed indexes type for Arrow dictionaries by default as it's recommended"},
            {"allow_experimental_variant_type", false, false, "Add new experimental Variant type"},
            {"use_variant_as_common_type", false, false, "Allow to use Variant in if/multiIf if there is no common type"},
            {"output_format_arrow_use_64_bit_indexes_for_dictionary", false, false, "Allow to use 64 bit indexes type in Arrow dictionaries"},
            {"parallel_replicas_mark_segment_size", 128, 128, "Add new setting to control segment size in new parallel replicas coordinator implementation"},
            {"ignore_materialized_views_with_dropped_target_table", false, false, "Add new setting to allow to ignore materialized views with dropped target table"},
            {"output_format_compression_level", 3, 3, "Allow to change compression level in the query output"},
            {"output_format_compression_zstd_window_log", 0, 0, "Allow to change zstd window log in the query output when zstd compression is used"},
            {"enable_zstd_qat_codec", false, false, "Add new ZSTD_QAT codec"},
            {"enable_vertical_final", false, true, "Use vertical final by default"},
            {"output_format_arrow_use_64_bit_indexes_for_dictionary", false, false, "Allow to use 64 bit indexes type in Arrow dictionaries"},
            {"max_rows_in_set_to_optimize_join", 100000, 0, "Disable join optimization as it prevents from read in order optimization"},
            {"output_format_pretty_color", true, "auto", "Setting is changed to allow also for auto value, disabling ANSI escapes if output is not a tty"},
            {"function_visible_width_behavior", 0, 1, "We changed the default behavior of `visibleWidth` to be more precise"},
            {"max_estimated_execution_time", 0, 0, "Separate max_execution_time and max_estimated_execution_time"},
            {"iceberg_engine_ignore_schema_evolution", false, false, "Allow to ignore schema evolution in Iceberg table engine"},
            {"optimize_injective_functions_in_group_by", false, true, "Replace injective functions by it's arguments in GROUP BY section in analyzer"},
            {"update_insert_deduplication_token_in_dependent_materialized_views", false, false, "Allow to update insert deduplication token with table identifier during insert in dependent materialized views"},
            {"azure_max_unexpected_write_error_retries", 4, 4, "The maximum number of retries in case of unexpected errors during Azure blob storage write"},
            {"split_parts_ranges_into_intersecting_and_non_intersecting_final", false, true, "Allow to split parts ranges into intersecting and non intersecting during FINAL optimization"},
            {"split_intersecting_parts_ranges_into_layers_final", true, true, "Allow to split intersecting parts ranges into layers during FINAL optimization"}
        });
        addSettingsChanges(settings_changes_history, "23.12",
        {
            {"allow_suspicious_ttl_expressions", true, false, "It is a new setting, and in previous versions the behavior was equivalent to allowing."},
            {"input_format_parquet_allow_missing_columns", false, true, "Allow missing columns in Parquet files by default"},
            {"input_format_orc_allow_missing_columns", false, true, "Allow missing columns in ORC files by default"},
            {"input_format_arrow_allow_missing_columns", false, true, "Allow missing columns in Arrow files by default"}
        });
        addSettingsChanges(settings_changes_history, "23.11",
        {
            {"parsedatetime_parse_without_leading_zeros", false, true, "Improved compatibility with MySQL DATE_FORMAT/STR_TO_DATE"}
        });
        addSettingsChanges(settings_changes_history, "23.9",
        {
            {"optimize_group_by_constant_keys", false, true, "Optimize group by constant keys by default"},
            {"input_format_json_try_infer_named_tuples_from_objects", false, true, "Try to infer named Tuples from JSON objects by default"},
            {"input_format_json_read_numbers_as_strings", false, true, "Allow to read numbers as strings in JSON formats by default"},
            {"input_format_json_read_arrays_as_strings", false, true, "Allow to read arrays as strings in JSON formats by default"},
            {"input_format_json_infer_incomplete_types_as_strings", false, true, "Allow to infer incomplete types as Strings in JSON formats by default"},
            {"input_format_json_try_infer_numbers_from_strings", true, false, "Don't infer numbers from strings in JSON formats by default to prevent possible parsing errors"},
            {"http_write_exception_in_output_format", false, true, "Output valid JSON/XML on exception in HTTP streaming."}
        });
        addSettingsChanges(settings_changes_history, "23.8",
        {
            {"rewrite_count_distinct_if_with_count_distinct_implementation", false, true, "Rewrite countDistinctIf with count_distinct_implementation configuration"}
        });
        addSettingsChanges(settings_changes_history, "23.7",
        {
            {"function_sleep_max_microseconds_per_block", 0, 3000000, "In previous versions, the maximum sleep time of 3 seconds was applied only for `sleep`, but not for `sleepEachRow` function. In the new version, we introduce this setting. If you set compatibility with the previous versions, we will disable the limit altogether."}
        });
        addSettingsChanges(settings_changes_history, "23.6",
        {
            {"http_send_timeout", 180, 30, "3 minutes seems crazy long. Note that this is timeout for a single network write call, not for the whole upload operation."},
            {"http_receive_timeout", 180, 30, "See http_send_timeout."}
        });
        addSettingsChanges(settings_changes_history, "23.5",
        {
            {"input_format_parquet_preserve_order", true, false, "Allow Parquet reader to reorder rows for better parallelism."},
            {"parallelize_output_from_storages", false, true, "Allow parallelism when executing queries that read from file/url/s3/etc. This may reorder rows."},
            {"use_with_fill_by_sorting_prefix", false, true, "Columns preceding WITH FILL columns in ORDER BY clause form sorting prefix. Rows with different values in sorting prefix are filled independently"},
            {"output_format_parquet_compliant_nested_types", false, true, "Change an internal field name in output Parquet file schema."}
        });
        addSettingsChanges(settings_changes_history, "23.4",
        {
            {"allow_suspicious_indices", true, false, "If true, index can defined with identical expressions"},
            {"allow_nonconst_timezone_arguments", true, false, "Allow non-const timezone arguments in certain time-related functions like toTimeZone(), fromUnixTimestamp*(), snowflakeToDateTime*()."},
            {"connect_timeout_with_failover_ms", 50, 1000, "Increase default connect timeout because of async connect"},
            {"connect_timeout_with_failover_secure_ms", 100, 1000, "Increase default secure connect timeout because of async connect"},
            {"hedged_connection_timeout_ms", 100, 50, "Start new connection in hedged requests after 50 ms instead of 100 to correspond with previous connect timeout"},
            {"formatdatetime_f_prints_single_zero", true, false, "Improved compatibility with MySQL DATE_FORMAT()/STR_TO_DATE()"},
            {"formatdatetime_parsedatetime_m_is_month_name", false, true, "Improved compatibility with MySQL DATE_FORMAT/STR_TO_DATE"}
        });
        addSettingsChanges(settings_changes_history, "23.3",
        {
            {"output_format_parquet_version", "1.0", "2.latest", "Use latest Parquet format version for output format"},
            {"input_format_json_ignore_unknown_keys_in_named_tuple", false, true, "Improve parsing JSON objects as named tuples"},
            {"input_format_native_allow_types_conversion", false, true, "Allow types conversion in Native input forma"},
            {"output_format_arrow_compression_method", "none", "lz4_frame", "Use lz4 compression in Arrow output format by default"},
            {"output_format_parquet_compression_method", "snappy", "lz4", "Use lz4 compression in Parquet output format by default"},
            {"output_format_orc_compression_method", "none", "lz4_frame", "Use lz4 compression in ORC output format by default"},
            {"async_query_sending_for_remote", false, true, "Create connections and send query async across shards"}
        });
        addSettingsChanges(settings_changes_history, "23.2",
        {
            {"output_format_parquet_fixed_string_as_fixed_byte_array", false, true, "Use Parquet FIXED_LENGTH_BYTE_ARRAY type for FixedString by default"},
            {"output_format_arrow_fixed_string_as_fixed_byte_array", false, true, "Use Arrow FIXED_SIZE_BINARY type for FixedString by default"},
            {"query_plan_remove_redundant_distinct", false, true, "Remove redundant Distinct step in query plan"},
            {"optimize_duplicate_order_by_and_distinct", true, false, "Remove duplicate ORDER BY and DISTINCT if it's possible"},
            {"insert_keeper_max_retries", 0, 20, "Enable reconnections to Keeper on INSERT, improve reliability"}
        });
        addSettingsChanges(settings_changes_history, "23.1",
        {
            {"input_format_json_read_objects_as_strings", 0, 1, "Enable reading nested json objects as strings while object type is experimental"},
            {"input_format_json_defaults_for_missing_elements_in_named_tuple", false, true, "Allow missing elements in JSON objects while reading named tuples by default"},
            {"input_format_csv_detect_header", false, true, "Detect header in CSV format by default"},
            {"input_format_tsv_detect_header", false, true, "Detect header in TSV format by default"},
            {"input_format_custom_detect_header", false, true, "Detect header in CustomSeparated format by default"},
            {"query_plan_remove_redundant_sorting", false, true, "Remove redundant sorting in query plan. For example, sorting steps related to ORDER BY clauses in subqueries"}
        });
        addSettingsChanges(settings_changes_history, "22.12",
        {
            {"max_size_to_preallocate_for_aggregation", 10'000'000, 100'000'000, "This optimizes performance"},
            {"query_plan_aggregation_in_order", 0, 1, "Enable some refactoring around query plan"},
            {"format_binary_max_string_size", 0, 1_GiB, "Prevent allocating large amount of memory"}
        });
        addSettingsChanges(settings_changes_history, "22.11",
        {
            {"use_structure_from_insertion_table_in_table_functions", 0, 2, "Improve using structure from insertion table in table functions"}
        });
        addSettingsChanges(settings_changes_history, "22.9",
        {
            {"force_grouping_standard_compatibility", false, true, "Make GROUPING function output the same as in SQL standard and other DBMS"}
        });
        addSettingsChanges(settings_changes_history, "22.7",
        {
            {"cross_to_inner_join_rewrite", 1, 2, "Force rewrite comma join to inner"},
            {"enable_positional_arguments", false, true, "Enable positional arguments feature by default"},
            {"format_csv_allow_single_quotes", true, false, "Most tools don't treat single quote in CSV specially, don't do it by default too"}
        });
        addSettingsChanges(settings_changes_history, "22.6",
        {
            {"output_format_json_named_tuples_as_objects", false, true, "Allow to serialize named tuples as JSON objects in JSON formats by default"},
            {"input_format_skip_unknown_fields", false, true, "Optimize reading subset of columns for some input formats"}
        });
        addSettingsChanges(settings_changes_history, "22.5",
        {
            {"memory_overcommit_ratio_denominator", 0, 1073741824, "Enable memory overcommit feature by default"},
            {"memory_overcommit_ratio_denominator_for_user", 0, 1073741824, "Enable memory overcommit feature by default"}
        });
        addSettingsChanges(settings_changes_history, "22.4",
        {
            {"allow_settings_after_format_in_insert", true, false, "Do not allow SETTINGS after FORMAT for INSERT queries because ClickHouse interpret SETTINGS as some values, which is misleading"}
        });
        addSettingsChanges(settings_changes_history, "22.3",
        {
            {"cast_ipv4_ipv6_default_on_conversion_error", true, false, "Make functions cast(value, 'IPv4') and cast(value, 'IPv6') behave same as toIPv4 and toIPv6 functions"}
        });
        addSettingsChanges(settings_changes_history, "21.12",
        {
            {"stream_like_engine_allow_direct_select", true, false, "Do not allow direct select for Kafka/RabbitMQ/FileLog by default"}
        });
        addSettingsChanges(settings_changes_history, "21.9",
        {
            {"output_format_decimal_trailing_zeros", true, false, "Do not output trailing zeros in text representation of Decimal types by default for better looking output"},
            {"use_hedged_requests", false, true, "Enable Hedged Requests feature by default"}
        });
        addSettingsChanges(settings_changes_history, "21.7",
        {
            {"legacy_column_name_of_tuple_literal", true, false, "Add this setting only for compatibility reasons. It makes sense to set to 'true', while doing rolling update of cluster from version lower than 21.7 to higher"}
        });
        addSettingsChanges(settings_changes_history, "21.5",
        {
            {"async_socket_for_remote", false, true, "Fix all problems and turn on asynchronous reads from socket for remote queries by default again"}
        });
        addSettingsChanges(settings_changes_history, "21.3",
        {
            {"async_socket_for_remote", true, false, "Turn off asynchronous reads from socket for remote queries because of some problems"},
            {"optimize_normalize_count_variants", false, true, "Rewrite aggregate functions that semantically equals to count() as count() by default"},
            {"normalize_function_names", false, true, "Normalize function names to their canonical names, this was needed for projection query routing"}
        });
        addSettingsChanges(settings_changes_history, "21.2",
        {
            {"enable_global_with_statement", false, true, "Propagate WITH statements to UNION queries and all subqueries by default"}
        });
        addSettingsChanges(settings_changes_history, "21.1",
        {
            {"insert_quorum_parallel", false, true, "Use parallel quorum inserts by default. It is significantly more convenient to use than sequential quorum inserts"},
            {"input_format_null_as_default", false, true, "Allow to insert NULL as default for input formats by default"},
            {"optimize_on_insert", false, true, "Enable data optimization on INSERT by default for better user experience"},
            {"use_compact_format_in_distributed_parts_names", false, true, "Use compact format for async INSERT into Distributed tables by default"}
        });
        addSettingsChanges(settings_changes_history, "20.10",
        {
            {"format_regexp_escaping_rule", "Escaped", "Raw", "Use Raw as default escaping rule for Regexp format to male the behaviour more like to what users expect"}
        });
        addSettingsChanges(settings_changes_history, "20.7",
        {
            {"show_table_uuid_in_table_create_query_if_not_nil", true, false, "Stop showing  UID of the table in its CREATE query for Engine=Atomic"}
        });
        addSettingsChanges(settings_changes_history, "20.5",
        {
            {"input_format_with_names_use_header", false, true, "Enable using header with names for formats with WithNames/WithNamesAndTypes suffixes"},
            {"allow_suspicious_codecs", true, false, "Don't allow to specify meaningless compression codecs"}
        });
        addSettingsChanges(settings_changes_history, "20.4",
        {
            {"validate_polygons", false, true, "Throw exception if polygon is invalid in function pointInPolygon by default instead of returning possibly wrong results"}
        });
        addSettingsChanges(settings_changes_history, "19.18",
        {
            {"enable_scalar_subquery_optimization", false, true, "Prevent scalar subqueries from (de)serializing large scalar values and possibly avoid running the same subquery more than once"}
        });
        addSettingsChanges(settings_changes_history, "19.14",
        {
            {"any_join_distinct_right_table_keys", true, false, "Disable ANY RIGHT and ANY FULL JOINs by default to avoid inconsistency"}
        });
        addSettingsChanges(settings_changes_history, "19.12",
        {
            {"input_format_defaults_for_omitted_fields", false, true, "Enable calculation of complex default expressions for omitted fields for some input formats, because it should be the expected behaviour"}
        });
        addSettingsChanges(settings_changes_history, "19.5",
        {
            {"max_partitions_per_insert_block", 0, 100, "Add a limit for the number of partitions in one block"}
        });
        addSettingsChanges(settings_changes_history, "18.12.17",
        {
            {"enable_optimize_predicate_expression", 0, 1, "Optimize predicates to subqueries by default"}
        });
    });
    return settings_changes_history;
}

const VersionToSettingsChangesMap & getMergeTreeSettingsChangesHistory()
{
    static VersionToSettingsChangesMap merge_tree_settings_changes_history;
    static std::once_flag initialized_flag;
    std::call_once(initialized_flag, [&]
    {
        addSettingsChanges(merge_tree_settings_changes_history, "25.8",
        {
            {"search_orphaned_parts_disks", "any", "any", "New setting"},
            {"shared_merge_tree_virtual_parts_discovery_batch", 1, 1, "New setting"},
            {"write_marks_for_substreams_in_compact_parts", false, true, "Enable writing marks for substreams in compact parts by default"},
            {"allow_part_offset_column_in_projections", false, true, "Now projections can use _part_offset column."},
        });
        addSettingsChanges(merge_tree_settings_changes_history, "25.7",
        {
            /// RELEASE CLOSED
        });
        addSettingsChanges(merge_tree_settings_changes_history, "25.6",
        {
            /// RELEASE CLOSED
            {"cache_populated_by_fetch_filename_regexp", "", "", "New setting"},
            {"allow_coalescing_columns_in_partition_or_order_key", false, false, "New setting to allow coalescing of partition or sorting key columns."},
            /// RELEASE CLOSED
        });
        addSettingsChanges(merge_tree_settings_changes_history, "25.5",
        {
            /// Release closed. Please use 25.6
            {"shared_merge_tree_enable_coordinated_merges", false, false, "New setting"},
            {"shared_merge_tree_merge_coordinator_merges_prepare_count", 100, 100, "New setting"},
            {"shared_merge_tree_merge_coordinator_fetch_fresh_metadata_period_ms", 10000, 10000, "New setting"},
            {"shared_merge_tree_merge_coordinator_max_merge_request_size", 20, 20, "New setting"},
            {"shared_merge_tree_merge_coordinator_election_check_period_ms", 30000, 30000, "New setting"},
            {"shared_merge_tree_merge_coordinator_min_period_ms", 1, 1, "New setting"},
            {"shared_merge_tree_merge_coordinator_max_period_ms", 10000, 10000, "New setting"},
            {"shared_merge_tree_merge_coordinator_factor", 2, 2, "New setting"},
            {"shared_merge_tree_merge_worker_fast_timeout_ms", 100, 100, "New setting"},
            {"shared_merge_tree_merge_worker_regular_timeout_ms", 10000, 10000, "New setting"},
            {"apply_patches_on_merge", true, true, "New setting"},
            {"remove_unused_patch_parts", true, true, "New setting"},
            {"write_marks_for_substreams_in_compact_parts", false, false, "New setting"},
            /// Release closed. Please use 25.6
            {"allow_part_offset_column_in_projections", false, false, "New setting, it protects from creating projections with parent part offset column until it is stabilized."},
        });
        addSettingsChanges(merge_tree_settings_changes_history, "25.4",
        {
            /// Release closed. Please use 25.5
            {"max_postpone_time_for_failed_replicated_fetches_ms", 0, 1ULL * 60 * 1000, "Added new setting to enable postponing fetch tasks in the replication queue."},
            {"max_postpone_time_for_failed_replicated_merges_ms", 0, 1ULL * 60 * 1000, "Added new setting to enable postponing merge tasks in the replication queue."},
            {"max_postpone_time_for_failed_replicated_tasks_ms", 0, 5ULL * 60 * 1000, "Added new setting to enable postponing tasks in the replication queue."},
            {"default_compression_codec", "", "", "New setting"},
            {"refresh_parts_interval", 0, 0, "A new setting"},
            {"max_merge_delayed_streams_for_parallel_write", 40, 40, "New setting"},
            {"allow_summing_columns_in_partition_or_order_key", true, false, "New setting to allow summing of partition or sorting key columns"},
            /// Release closed. Please use 25.5
        });
        addSettingsChanges(merge_tree_settings_changes_history, "25.3",
        {
            /// Release closed. Please use 25.4
            {"shared_merge_tree_enable_keeper_parts_extra_data", false, false, "New setting"},
            {"zero_copy_merge_mutation_min_parts_size_sleep_no_scale_before_lock", 0, 0, "New setting"},
            {"enable_replacing_merge_with_cleanup_for_min_age_to_force_merge", false, false, "New setting to allow automatic cleanup merges for ReplacingMergeTree"},
            /// Release closed. Please use 25.4
        });
        addSettingsChanges(merge_tree_settings_changes_history, "25.2",
        {
            /// Release closed. Please use 25.3
            {"shared_merge_tree_initial_parts_update_backoff_ms", 50, 50, "New setting"},
            {"shared_merge_tree_max_parts_update_backoff_ms", 5000, 5000, "New setting"},
            {"shared_merge_tree_interserver_http_connection_timeout_ms", 100, 100, "New setting"},
            {"columns_and_secondary_indices_sizes_lazy_calculation", true, true, "New setting to calculate columns and indices sizes lazily"},
            {"table_disk", false, false, "New setting"},
            {"allow_reduce_blocking_parts_task", false, true, "Now SMT will remove stale blocking parts from ZooKeeper by default"},
            {"shared_merge_tree_max_suspicious_broken_parts", 0, 0, "Max broken parts for SMT, if more - deny automatic detach"},
            {"shared_merge_tree_max_suspicious_broken_parts_bytes", 0, 0, "Max size of all broken parts for SMT, if more - deny automatic detach"},
            /// Release closed. Please use 25.3
        });
        addSettingsChanges(merge_tree_settings_changes_history, "25.1",
        {
            /// Release closed. Please use 25.2
            {"shared_merge_tree_try_fetch_part_in_memory_data_from_replicas", false, false, "New setting to fetch parts data from other replicas"},
            {"enable_max_bytes_limit_for_min_age_to_force_merge", false, false, "Added new setting to limit max bytes for min_age_to_force_merge."},
            {"enable_max_bytes_limit_for_min_age_to_force_merge", false, false, "New setting"},
            {"add_minmax_index_for_numeric_columns", false, false, "New setting"},
            {"add_minmax_index_for_string_columns", false, false, "New setting"},
            {"materialize_skip_indexes_on_merge", true, true, "New setting"},
            {"merge_max_bytes_to_prewarm_cache", 1ULL * 1024 * 1024 * 1024, 1ULL * 1024 * 1024 * 1024, "Cloud sync"},
            {"merge_total_max_bytes_to_prewarm_cache", 15ULL * 1024 * 1024 * 1024, 15ULL * 1024 * 1024 * 1024, "Cloud sync"},
            {"reduce_blocking_parts_sleep_ms", 5000, 5000, "Cloud sync"},
            {"number_of_partitions_to_consider_for_merge", 10, 10, "Cloud sync"},
            {"shared_merge_tree_enable_outdated_parts_check", true, true, "Cloud sync"},
            {"shared_merge_tree_max_parts_update_leaders_in_total", 6, 6, "Cloud sync"},
            {"shared_merge_tree_max_parts_update_leaders_per_az", 2, 2, "Cloud sync"},
            {"shared_merge_tree_leader_update_period_seconds", 30, 30, "Cloud sync"},
            {"shared_merge_tree_leader_update_period_random_add_seconds", 10, 10, "Cloud sync"},
            {"shared_merge_tree_read_virtual_parts_from_leader", true, true, "Cloud sync"},
            {"shared_merge_tree_interserver_http_timeout_ms", 10000, 10000, "Cloud sync"},
            {"shared_merge_tree_max_replicas_for_parts_deletion", 10, 10, "Cloud sync"},
            {"shared_merge_tree_max_replicas_to_merge_parts_for_each_parts_range", 5, 5, "Cloud sync"},
            {"shared_merge_tree_use_outdated_parts_compact_format", false, false, "Cloud sync"},
            {"shared_merge_tree_memo_ids_remove_timeout_seconds", 1800, 1800, "Cloud sync"},
            {"shared_merge_tree_idle_parts_update_seconds", 3600, 3600, "Cloud sync"},
            {"shared_merge_tree_max_outdated_parts_to_process_at_once", 1000, 1000, "Cloud sync"},
            {"shared_merge_tree_postpone_next_merge_for_locally_merged_parts_rows_threshold", 1000000, 1000000, "Cloud sync"},
            {"shared_merge_tree_postpone_next_merge_for_locally_merged_parts_ms", 0, 0, "Cloud sync"},
            {"shared_merge_tree_range_for_merge_window_size", 10, 10, "Cloud sync"},
            {"shared_merge_tree_use_too_many_parts_count_from_virtual_parts", 0, 0, "Cloud sync"},
            {"shared_merge_tree_create_per_replica_metadata_nodes", true, true, "Cloud sync"},
            {"shared_merge_tree_use_metadata_hints_cache", true, true, "Cloud sync"},
            {"notify_newest_block_number", false, false, "Cloud sync"},
            {"allow_reduce_blocking_parts_task", false, false, "Cloud sync"},
            /// Release closed. Please use 25.2
        });
        addSettingsChanges(merge_tree_settings_changes_history, "24.12",
        {
            /// Release closed. Please use 25.1
            {"enforce_index_structure_match_on_partition_manipulation", true, false, "New setting"},
            {"use_primary_key_cache", false, false, "New setting"},
            {"prewarm_primary_key_cache", false, false, "New setting"},
            {"min_bytes_to_prewarm_caches", 0, 0, "New setting"},
            {"allow_experimental_reverse_key", false, false, "New setting"},
            /// Release closed. Please use 25.1
        });
        addSettingsChanges(merge_tree_settings_changes_history, "24.11",
        {
        });
        addSettingsChanges(merge_tree_settings_changes_history, "24.10",
        {
        });
        addSettingsChanges(merge_tree_settings_changes_history, "24.9",
        {
        });
        addSettingsChanges(merge_tree_settings_changes_history, "24.8",
        {
            {"deduplicate_merge_projection_mode", "ignore", "throw", "Do not allow to create inconsistent projection"}
        });
    });

    return merge_tree_settings_changes_history;
}

}<|MERGE_RESOLUTION|>--- conflicted
+++ resolved
@@ -73,12 +73,9 @@
             {"use_roaring_bitmap_iceberg_positional_deletes", false, false, "New setting"},
             {"iceberg_metadata_compression_method", "", "", "New setting"},
             {"allow_experimental_correlated_subqueries", false, true, "Mark correlated subqueries support as Beta."},
-<<<<<<< HEAD
             {"jemalloc_enable_profiler", false, false, "New setting"},
             {"jemalloc_collect_profile_samples_in_trace_log", false, false, "New setting"},
-=======
             {"enable_producing_buckets_out_of_order_in_aggregation", false, true, "New setting"},
->>>>>>> b12f0e04
         });
         addSettingsChanges(settings_changes_history, "25.7",
         {
