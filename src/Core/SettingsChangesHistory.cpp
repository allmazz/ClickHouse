--- conflicted
+++ resolved
@@ -58,15 +58,11 @@
             {"distributed_cache_read_request_max_tries", 20, 10, "Changed setting value"},
             {"distributed_cache_connect_max_tries", 20, 5, "Changed setting value"},
             {"opentelemetry_trace_cpu_scheduling", false, false, "New setting to trace `cpu_slot_preemption` feature."},
-<<<<<<< HEAD
             {"use_skip_indexes_on_data_read", false, true, "New setting"},
-            {"vector_search_with_rescoring", true, true, "New setting."},
-=======
             {"vector_search_with_rescoring", true, false, "New setting."},
             {"delta_lake_enable_expression_visitor_logging", false, false, "New setting"},
             {"write_full_path_in_iceberg_metadata", false, false, "New setting."},
             {"output_format_orc_compression_block_size", 65536, 262144, "New setting"},
->>>>>>> 141bfd66
         });
         addSettingsChanges(settings_changes_history, "25.7",
         {
