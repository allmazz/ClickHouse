#include <Core/SettingsChangesHistory.h>

#include <Core/SettingsEnums.h>

#include <Common/Exception.h>

namespace DB
{

namespace ErrorCodes
{
    extern const int LOGICAL_ERROR;
}

static void addSettingsChanges(
    VersionToSettingsChangesMap & settings_changes_history,
    std::string_view version,
    SettingsChangesHistory::SettingsChanges && changes)
{
    /// Forbid duplicate versions
    auto [_, inserted] = settings_changes_history.emplace(ClickHouseVersion(version), std::move(changes));
    if (!inserted)
        throw Exception{ErrorCodes::LOGICAL_ERROR, "Detected duplicate version '{}'", ClickHouseVersion(version).toString()};
}

const VersionToSettingsChangesMap & getSettingsChangesHistory()
{
    static VersionToSettingsChangesMap settings_changes_history;
    static std::once_flag initialized_flag;
    std::call_once(initialized_flag, [&]
    {
        // clang-format off
        /// History of settings changes that controls some backward incompatible changes
        /// across all ClickHouse versions. It maps ClickHouse version to settings changes that were done
        /// in this version. This history contains both changes to existing settings and newly added settings.
        /// Settings changes is a vector of structs
        ///     {setting_name, previous_value, new_value, reason}.
        /// For newly added setting choose the most appropriate previous_value (for example, if new setting
        /// controls new feature and it's 'true' by default, use 'false' as previous_value).
        /// It's used to implement `compatibility` setting (see https://github.com/ClickHouse/ClickHouse/issues/35972)
        /// Note: please check if the key already exists to prevent duplicate entries.
        addSettingsChanges(settings_changes_history, "25.8",
        {
            {"optimize_rewrite_regexp_functions", false, true, "A new setting"},
            {"max_joined_block_size_bytes", 0, 4 * 1024 * 1024, "New setting"},
            {"azure_max_single_part_upload_size", 100 * 1024 * 1024, 32 * 1024 * 1024, "Align with S3"},
            {"azure_max_redirects", 10, 10, "New setting"},
            {"azure_max_get_rps", 0, 0, "New setting"},
            {"azure_max_get_burst", 0, 0, "New setting"},
            {"azure_max_put_rps", 0, 0, "New setting"},
            {"azure_max_put_burst", 0, 0, "New setting"},
            {"azure_use_adaptive_timeouts", true, true, "New setting"},
            {"azure_request_timeout_ms", 30000, 30000, "New setting"},
            {"azure_connect_timeout_ms", 1000, 1000, "New setting"},
            {"azure_sdk_use_native_client", false, true, "New setting"},
            {"distributed_cache_connect_backoff_min_ms", 0, 0, "New setting"},
            {"distributed_cache_connect_backoff_max_ms", 50, 50, "New setting"},
            {"distributed_cache_read_request_max_tries", 20, 10, "Changed setting value"},
            {"distributed_cache_connect_max_tries", 20, 5, "Changed setting value"},
            {"opentelemetry_trace_cpu_scheduling", false, false, "New setting to trace `cpu_slot_preemption` feature."},
            {"enable_add_distinct_to_in_subqueries", false, false, "New setting to reduce the size of temporary tables transferred for distributed IN subqueries."},
            {"vector_search_with_rescoring", true, false, "New setting."},
            {"delta_lake_enable_expression_visitor_logging", false, false, "New setting"},
            {"write_full_path_in_iceberg_metadata", false, false, "New setting."},
            {"output_format_orc_compression_block_size", 65536, 262144, "New setting"},
            {"backup_restore_s3_retry_initial_backoff_ms", 25, 25, "New setting"},
            {"backup_restore_s3_retry_max_backoff_ms", 5000, 5000, "New setting"},
            {"backup_restore_s3_retry_jitter_factor", 0.0, 0.1, "New setting"},
            {"vector_search_index_fetch_multiplier", 1.0, 1.0, "New setting, replaces the obsolete 'vector_search_postfilter_multiplier' setting"},
            {"backup_slow_all_threads_after_retryable_s3_error", true, true, "New setting"},
<<<<<<< HEAD
            {"iceberg_metadata_compression_method", "", "", "New setting"},
=======
            {"allow_experimental_correlated_subqueries", false, true, "Mark correlated subqueries support as Beta."},
>>>>>>> 910819d6
        });
        addSettingsChanges(settings_changes_history, "25.7",
        {
            /// RELEASE CLOSED
            {"correlated_subqueries_substitute_equivalent_expressions", false, true, "New setting to correlated subquery planning optimization."},
            {"function_date_trunc_return_type_behavior", 0, 0, "Add new setting to preserve old behaviour of dateTrunc function"},
            {"output_format_parquet_geometadata", false, true, "A new setting to allow to write information about geo columns in parquet metadata and encode columns in WKB format."},
            {"cluster_function_process_archive_on_multiple_nodes", false, true, "New setting"},
            {"enable_vector_similarity_index", false, false, "Added an alias for setting `allow_experimental_vector_similarity_index`"},
            {"distributed_plan_max_rows_to_broadcast", 20000, 20000, "New experimental setting."},
            {"output_format_json_map_as_array_of_tuples", false, false, "New setting"},
            {"input_format_json_map_as_array_of_tuples", false, false, "New setting"},
            {"parallel_distributed_insert_select", 0, 2, "Enable parallel distributed insert select by default"},
            {"write_through_distributed_cache_buffer_size", 0, 0, "New cloud setting"},
            {"min_joined_block_size_rows", 0, DEFAULT_BLOCK_SIZE, "New setting."},
            {"table_engine_read_through_distributed_cache", false, false, "New setting"},
            {"distributed_cache_alignment", 0, 0, "Rename of distributed_cache_read_alignment"},
            {"enable_scopes_for_with_statement", true, true, "New setting for backward compatibility with the old analyzer."},
            {"output_format_parquet_enum_as_byte_array", false, false, "Write enum using parquet physical type: BYTE_ARRAY and logical type: ENUM"},
            {"distributed_plan_force_shuffle_aggregation", 0, 0, "New experimental setting"},
            {"allow_experimental_insert_into_iceberg", false, false, "New setting."},
            /// RELEASE CLOSED
        });
        addSettingsChanges(settings_changes_history, "25.6",
        {
            /// RELEASE CLOSED
            {"output_format_native_use_flattened_dynamic_and_json_serialization", false, false, "Add flattened Dynamic/JSON serializations to Native format"},
            {"cast_string_to_date_time_mode", "basic", "basic", "Allow to use different DateTime parsing mode in String to DateTime cast"},
            {"parallel_replicas_connect_timeout_ms", 1000, 300, "Separate connection timeout for parallel replicas queries"},
            {"use_iceberg_partition_pruning", false, true, "Enable Iceberg partition pruning by default."},
            {"distributed_cache_credentials_refresh_period_seconds", 5, 5, "New private setting"},
            {"enable_shared_storage_snapshot_in_query", false, false, "A new setting to share storage snapshot in query"},
            {"merge_tree_storage_snapshot_sleep_ms", 0, 0, "A new setting to debug storage snapshot consistency in query"},
            {"enable_job_stack_trace", false, false, "The setting was disabled by default to avoid performance overhead."},
            {"use_legacy_to_time", true, true, "New setting. Allows for user to use the old function logic for toTime, which works as toTimeWithFixedDate."},
            {"allow_experimental_time_time64_type", false, false, "New settings. Allows to use a new experimental Time and Time64 data types."},
            {"enable_time_time64_type", false, false, "New settings. Allows to use a new experimental Time and Time64 data types."},
            {"optimize_use_projection_filtering", false, true, "New setting"},
            {"input_format_parquet_enable_json_parsing", false, true, "When reading Parquet files, parse JSON columns as ClickHouse JSON Column."},
            {"use_skip_indexes_if_final", 0, 1, "Change in default value of setting"},
            {"use_skip_indexes_if_final_exact_mode", 0, 1, "Change in default value of setting"},
            {"allow_experimental_time_series_aggregate_functions", false, false, "New setting to enable experimental timeSeries* aggregate functions."},
            {"min_outstreams_per_resize_after_split", 0, 24, "New setting."},
            {"count_matches_stop_at_empty_match", true, false, "New setting."},
            {"enable_parallel_blocks_marshalling", "false", "true", "A new setting"},
            {"format_schema_source", "file", "file", "New setting"},
            {"format_schema_message_name", "", "", "New setting"},
            {"enable_scopes_for_with_statement", true, true, "New setting for backward compatibility with the old analyzer."},
            {"backup_slow_all_threads_after_retryable_s3_error", true, true, "New setting"},
            /// RELEASE CLOSED
        });
        addSettingsChanges(settings_changes_history, "25.5",
        {
            /// Release closed. Please use 25.6
            {"geotoh3_argument_order", "lon_lat", "lat_lon", "A new setting for legacy behaviour to set lon and lat argument order"},
            {"secondary_indices_enable_bulk_filtering", false, true, "A new algorithm for filtering by data skipping indices"},
            {"implicit_table_at_top_level", "", "", "A new setting, used in clickhouse-local"},
            {"use_skip_indexes_if_final_exact_mode", 0, 0, "This setting was introduced to help FINAL query return correct results with skip indexes"},
            {"parsedatetime_e_requires_space_padding", true, false, "Improved compatibility with MySQL DATE_FORMAT/STR_TO_DATE"},
            {"formatdatetime_e_with_space_padding", true, false, "Improved compatibility with MySQL DATE_FORMAT/STR_TO_DATE"},
            {"input_format_max_block_size_bytes", 0, 0, "New setting to limit bytes size if blocks created by input format"},
            {"parallel_replicas_insert_select_local_pipeline", false, true, "Use local pipeline during distributed INSERT SELECT with parallel replicas. Currently disabled due to performance issues"},
            {"page_cache_block_size", 1048576, 1048576, "Made this setting adjustable on a per-query level."},
            {"page_cache_lookahead_blocks", 16, 16, "Made this setting adjustable on a per-query level."},
            {"output_format_pretty_glue_chunks", "0", "auto", "A new setting to make Pretty formats prettier."},
            {"distributed_cache_read_only_from_current_az", true, true, "New setting"},
            {"parallel_hash_join_threshold", 0, 100'000, "New setting"},
            {"max_limit_for_ann_queries", 1'000, 0, "Obsolete setting"},
            {"max_limit_for_vector_search_queries", 1'000, 1'000, "New setting"},
            {"min_os_cpu_wait_time_ratio_to_throw", 0, 0, "Setting values were changed and backported to 25.4"},
            {"max_os_cpu_wait_time_ratio_to_throw", 0, 0, "Setting values were changed and backported to 25.4"},
            {"make_distributed_plan", 0, 0, "New experimental setting."},
            {"distributed_plan_execute_locally", 0, 0, "New experimental setting."},
            {"distributed_plan_default_shuffle_join_bucket_count", 8, 8, "New experimental setting."},
            {"distributed_plan_default_reader_bucket_count", 8, 8, "New experimental setting."},
            {"distributed_plan_optimize_exchanges", true, true, "New experimental setting."},
            {"distributed_plan_force_exchange_kind", "", "", "New experimental setting."},
            {"update_sequential_consistency", true, true, "A new setting"},
            {"update_parallel_mode", "auto", "auto", "A new setting"},
            {"lightweight_delete_mode", "alter_update", "alter_update", "A new setting"},
            {"alter_update_mode", "heavy", "heavy", "A new setting"},
            {"apply_patch_parts", true, true, "A new setting"},
            {"allow_experimental_lightweight_update", false, false, "A new setting"},
            {"allow_experimental_delta_kernel_rs", false, true, "New setting"},
            {"allow_experimental_database_hms_catalog", false, false, "Allow experimental database engine DataLakeCatalog with catalog_type = 'hive'"},
            {"vector_search_filter_strategy", "auto", "auto", "New setting"},
            {"vector_search_postfilter_multiplier", 1, 1, "New setting"},
            {"compile_expressions", false, true, "We believe that the LLVM infrastructure behind the JIT compiler is stable enough to enable this setting by default."},
            {"input_format_parquet_bloom_filter_push_down", false, true, "When reading Parquet files, skip whole row groups based on the WHERE/PREWHERE expressions and bloom filter in the Parquet metadata."},
            {"input_format_parquet_allow_geoparquet_parser", false, true, "A new setting to use geo columns in parquet file"},
            {"enable_url_encoding", true, false, "Changed existing setting's default value"},
            {"s3_slow_all_threads_after_network_error", false, true, "New setting"},
            {"enable_scopes_for_with_statement", true, true, "New setting for backward compatibility with the old analyzer."},
            /// Release closed. Please use 25.6
        });
        addSettingsChanges(settings_changes_history, "25.4",
        {
            /// Release closed. Please use 25.5
            {"use_query_condition_cache", false, true, "A new optimization"},
            {"allow_materialized_view_with_bad_select", true, false, "Don't allow creating MVs referencing nonexistent columns or tables"},
            {"query_plan_optimize_lazy_materialization", false, true, "Added new setting to use query plan for lazy materialization optimisation"},
            {"query_plan_max_limit_for_lazy_materialization", 10, 10, "Added new setting to control maximum limit value that allows to use query plan for lazy materialization optimisation. If zero, there is no limit"},
            {"query_plan_convert_join_to_in", false, false, "New setting"},
            {"enable_hdfs_pread", true, true, "New setting."},
            {"low_priority_query_wait_time_ms", 1000, 1000, "New setting."},
            {"allow_experimental_correlated_subqueries", false, false, "Added new setting to allow correlated subqueries execution."},
            {"serialize_query_plan", false, false, "NewSetting"},
            {"allow_experimental_shared_set_join", 0, 1, "A setting for ClickHouse Cloud to enable SharedSet and SharedJoin"},
            {"allow_special_bool_values_inside_variant", true, false, "Don't allow special bool values during Variant type parsing"},
            {"cast_string_to_variant_use_inference", true, true, "New setting to enable/disable types inference during CAST from String to Variant"},
            {"distributed_cache_read_request_max_tries", 20, 20, "New setting"},
            {"query_condition_cache_store_conditions_as_plaintext", false, false, "New setting"},
            {"min_os_cpu_wait_time_ratio_to_throw", 0, 0, "New setting"},
            {"max_os_cpu_wait_time_ratio_to_throw", 0, 0, "New setting"},
            {"query_plan_merge_filter_into_join_condition", false, true, "Added new setting to merge filter into join condition"},
            {"use_local_cache_for_remote_storage", true, false, "Obsolete setting."},
            {"iceberg_timestamp_ms", 0, 0, "New setting."},
            {"iceberg_snapshot_id", 0, 0, "New setting."},
            {"use_iceberg_metadata_files_cache", true, true, "New setting"},
            {"query_plan_join_shard_by_pk_ranges", false, false, "New setting"},
            {"parallel_replicas_insert_select_local_pipeline", false, false, "Use local pipeline during distributed INSERT SELECT with parallel replicas. Currently disabled due to performance issues"},
            {"parallel_hash_join_threshold", 0, 0, "New setting"},
            {"function_date_trunc_return_type_behavior", 1, 0, "Change the result type for dateTrunc function for DateTime64/Date32 arguments to DateTime64/Date32 regardless of time unit to get correct result for negative values"},
            {"enable_scopes_for_with_statement", true, true, "New setting for backward compatibility with the old analyzer."},
            /// Release closed. Please use 25.5
        });
        addSettingsChanges(settings_changes_history, "25.3",
        {
            /// Release closed. Please use 25.4
            {"enable_json_type", false, true, "JSON data type is production-ready"},
            {"enable_dynamic_type", false, true, "Dynamic data type is production-ready"},
            {"enable_variant_type", false, true, "Variant data type is production-ready"},
            {"allow_experimental_json_type", false, true, "JSON data type is production-ready"},
            {"allow_experimental_dynamic_type", false, true, "Dynamic data type is production-ready"},
            {"allow_experimental_variant_type", false, true, "Variant data type is production-ready"},
            {"allow_experimental_database_unity_catalog", false, false, "Allow experimental database engine DataLakeCatalog with catalog_type = 'unity'"},
            {"allow_experimental_database_glue_catalog", false, false, "Allow experimental database engine DataLakeCatalog with catalog_type = 'glue'"},
            {"use_page_cache_with_distributed_cache", false, false, "New setting"},
            {"use_query_condition_cache", false, false, "New setting."},
            {"parallel_replicas_for_cluster_engines", false, true, "New setting."},
            {"parallel_hash_join_threshold", 0, 0, "New setting"},
            /// Release closed. Please use 25.4
        });
        addSettingsChanges(settings_changes_history, "25.2",
        {
            /// Release closed. Please use 25.3
            {"schema_inference_make_json_columns_nullable", false, false, "Allow to infer Nullable(JSON) during schema inference"},
            {"query_plan_use_new_logical_join_step", false, true, "Enable new step"},
            {"postgresql_fault_injection_probability", 0., 0., "New setting"},
            {"apply_settings_from_server", false, true, "Client-side code (e.g. INSERT input parsing and query output formatting) will use the same settings as the server, including settings from server config."},
            {"merge_tree_use_deserialization_prefixes_cache", true, true, "A new setting to control the usage of deserialization prefixes cache in MergeTree"},
            {"merge_tree_use_prefixes_deserialization_thread_pool", true, true, "A new setting controlling the usage of the thread pool for parallel prefixes deserialization in MergeTree"},
            {"optimize_and_compare_chain", false, true, "A new setting"},
            {"enable_adaptive_memory_spill_scheduler", false, false, "New setting. Enable spill memory data into external storage adaptively."},
            {"output_format_parquet_write_bloom_filter", false, true, "Added support for writing Parquet bloom filters."},
            {"output_format_parquet_bloom_filter_bits_per_value", 10.5, 10.5, "New setting."},
            {"output_format_parquet_bloom_filter_flush_threshold_bytes", 128 * 1024 * 1024, 128 * 1024 * 1024, "New setting."},
            {"output_format_pretty_max_rows", 10000, 1000, "It is better for usability - less amount to scroll."},
            {"restore_replicated_merge_tree_to_shared_merge_tree", false, false, "New setting."},
            {"parallel_replicas_only_with_analyzer", true, true, "Parallel replicas is supported only with analyzer enabled"},
            {"s3_allow_multipart_copy", true, true, "New setting."},
        });
        addSettingsChanges(settings_changes_history, "25.1",
        {
            /// Release closed. Please use 25.2
            {"allow_not_comparable_types_in_order_by", true, false, "Don't allow not comparable types in order by by default"},
            {"allow_not_comparable_types_in_comparison_functions", true, false, "Don't allow not comparable types in comparison functions by default"},
            {"output_format_json_pretty_print", false, true, "Print values in a pretty format in JSON output format by default"},
            {"allow_experimental_ts_to_grid_aggregate_function", false, false, "Cloud only"},
            {"formatdatetime_f_prints_scale_number_of_digits", true, false, "New setting."},
            {"distributed_cache_connect_max_tries", 20, 20, "Cloud only"},
            {"query_plan_use_new_logical_join_step", false, false, "New join step, internal change"},
            {"distributed_cache_min_bytes_for_seek", 0, 0, "New private setting."},
            {"use_iceberg_partition_pruning", false, false, "New setting for Iceberg partition pruning."},
            {"max_bytes_ratio_before_external_group_by", 0.0, 0.5, "Enable automatic spilling to disk by default."},
            {"max_bytes_ratio_before_external_sort", 0.0, 0.5, "Enable automatic spilling to disk by default."},
            {"min_external_sort_block_bytes", 0., 100_MiB, "New setting."},
            {"s3queue_migrate_old_metadata_to_buckets", false, false, "New setting."},
            {"distributed_cache_pool_behaviour_on_limit", "allocate_bypassing_pool", "wait", "Cloud only"},
            {"use_hive_partitioning", false, true, "Enabled the setting by default."},
            {"query_plan_try_use_vector_search", false, true, "New setting."},
            {"short_circuit_function_evaluation_for_nulls", false, true, "Allow to execute functions with Nullable arguments only on rows with non-NULL values in all arguments"},
            {"short_circuit_function_evaluation_for_nulls_threshold", 1.0, 1.0, "Ratio threshold of NULL values to execute functions with Nullable arguments only on rows with non-NULL values in all arguments. Applies when setting short_circuit_function_evaluation_for_nulls is enabled."},
            {"output_format_orc_writer_time_zone_name", "GMT", "GMT", "The time zone name for ORC writer, the default ORC writer's time zone is GMT."},
            {"output_format_pretty_highlight_trailing_spaces", false, true, "A new setting."},
            {"allow_experimental_bfloat16_type", false, true, "Add new BFloat16 type"},
            {"allow_push_predicate_ast_for_distributed_subqueries", false, true, "A new setting"},
            {"output_format_pretty_squash_consecutive_ms", 0, 50, "Add new setting"},
            {"output_format_pretty_squash_max_wait_ms", 0, 1000, "Add new setting"},
            {"output_format_pretty_max_column_name_width_cut_to", 0, 24, "A new setting"},
            {"output_format_pretty_max_column_name_width_min_chars_to_cut", 0, 4, "A new setting"},
            {"output_format_pretty_multiline_fields", false, true, "A new setting"},
            {"output_format_pretty_fallback_to_vertical", false, true, "A new setting"},
            {"output_format_pretty_fallback_to_vertical_max_rows_per_chunk", 0, 100, "A new setting"},
            {"output_format_pretty_fallback_to_vertical_min_columns", 0, 5, "A new setting"},
            {"output_format_pretty_fallback_to_vertical_min_table_width", 0, 250, "A new setting"},
            {"merge_table_max_tables_to_look_for_schema_inference", 1, 1000, "A new setting"},
            {"max_autoincrement_series", 1000, 1000, "A new setting"},
            {"validate_enum_literals_in_operators", false, false, "A new setting"},
            {"allow_experimental_kusto_dialect", true, false, "A new setting"},
            {"allow_experimental_prql_dialect", true, false, "A new setting"},
            {"h3togeo_lon_lat_result_order", true, false, "A new setting"},
            {"max_parallel_replicas", 1, 1000, "Use up to 1000 parallel replicas by default."},
            {"allow_general_join_planning", false, true, "Allow more general join planning algorithm when hash join algorithm is enabled."},
            {"optimize_extract_common_expressions", false, true, "Optimize WHERE, PREWHERE, ON, HAVING and QUALIFY expressions by extracting common expressions out from disjunction of conjunctions."},
            /// Release closed. Please use 25.2
        });
        addSettingsChanges(settings_changes_history, "24.12",
        {
            /// Release closed. Please use 25.1
            {"allow_experimental_database_iceberg", false, false, "New setting."},
            {"shared_merge_tree_sync_parts_on_partition_operations", 1, 1, "New setting. By default parts are always synchronized"},
            {"query_plan_join_swap_table", "false", "auto", "New setting. Right table was always chosen before."},
            {"max_size_to_preallocate_for_aggregation", 100'000'000, 1'000'000'000'000, "Enable optimisation for bigger tables."},
            {"max_size_to_preallocate_for_joins", 100'000'000, 1'000'000'000'000, "Enable optimisation for bigger tables."},
            {"max_bytes_ratio_before_external_group_by", 0., 0., "New setting."},
            {"optimize_extract_common_expressions", false, false, "Introduce setting to optimize WHERE, PREWHERE, ON, HAVING and QUALIFY expressions by extracting common expressions out from disjunction of conjunctions."},
            {"max_bytes_ratio_before_external_sort", 0., 0., "New setting."},
            {"use_async_executor_for_materialized_views", false, false, "New setting."},
            {"http_response_headers", "", "", "New setting."},
            {"output_format_parquet_datetime_as_uint32", true, false, "Write DateTime as DateTime64(3) instead of UInt32 (these are the two Parquet types closest to DateTime)."},
            {"skip_redundant_aliases_in_udf", false, false, "When enabled, this allows you to use the same user defined function several times for several materialized columns in the same table."},
            {"parallel_replicas_index_analysis_only_on_coordinator", true, true, "Index analysis done only on replica-coordinator and skipped on other replicas. Effective only with enabled parallel_replicas_local_plan"}, // enabling it was moved to 24.10
            {"least_greatest_legacy_null_behavior", true, false, "New setting"},
            {"use_concurrency_control", false, true, "Enable concurrency control by default"},
            {"join_algorithm", "default", "direct,parallel_hash,hash", "'default' was deprecated in favor of explicitly specified join algorithms, also parallel_hash is now preferred over hash"},
            /// Release closed. Please use 25.1
        });
        addSettingsChanges(settings_changes_history, "24.11",
        {
            {"validate_mutation_query", false, true, "New setting to validate mutation queries by default."},
            {"enable_job_stack_trace", false, false, "Enables collecting stack traces from job's scheduling. Disabled by default to avoid performance overhead."},
            {"allow_suspicious_types_in_group_by", true, false, "Don't allow Variant/Dynamic types in GROUP BY by default"},
            {"allow_suspicious_types_in_order_by", true, false, "Don't allow Variant/Dynamic types in ORDER BY by default"},
            {"distributed_cache_discard_connection_if_unread_data", true, true, "New setting"},
            {"filesystem_cache_enable_background_download_for_metadata_files_in_packed_storage", true, true, "New setting"},
            {"filesystem_cache_enable_background_download_during_fetch", true, true, "New setting"},
            {"azure_check_objects_after_upload", false, false, "Check each uploaded object in azure blob storage to be sure that upload was successful"},
            {"backup_restore_keeper_max_retries", 20, 1000, "Should be big enough so the whole operation BACKUP or RESTORE operation won't fail because of a temporary [Zoo]Keeper failure in the middle of it."},
            {"backup_restore_failure_after_host_disconnected_for_seconds", 0, 3600, "New setting."},
            {"backup_restore_keeper_max_retries_while_initializing", 0, 20, "New setting."},
            {"backup_restore_keeper_max_retries_while_handling_error", 0, 20, "New setting."},
            {"backup_restore_finish_timeout_after_error_sec", 0, 180, "New setting."},
            {"query_plan_merge_filters", false, true, "Allow to merge filters in the query plan. This is required to properly support filter-push-down with a new analyzer."},
            {"parallel_replicas_local_plan", false, true, "Use local plan for local replica in a query with parallel replicas"},
            {"merge_tree_use_v1_object_and_dynamic_serialization", true, false, "Add new serialization V2 version for JSON and Dynamic types"},
            {"min_joined_block_size_bytes", 524288, 524288, "New setting."},
            {"allow_experimental_bfloat16_type", false, false, "Add new experimental BFloat16 type"},
            {"filesystem_cache_skip_download_if_exceeds_per_query_cache_write_limit", 1, 1, "Rename of setting skip_download_if_exceeds_query_cache_limit"},
            {"filesystem_cache_prefer_bigger_buffer_size", true, true, "New setting"},
            {"read_in_order_use_virtual_row", false, false, "Use virtual row while reading in order of primary key or its monotonic function fashion. It is useful when searching over multiple parts as only relevant ones are touched."},
            {"s3_skip_empty_files", false, true, "We hope it will provide better UX"},
            {"filesystem_cache_boundary_alignment", 0, 0, "New setting"},
            {"push_external_roles_in_interserver_queries", false, true, "New setting."},
            {"enable_variant_type", false, false, "Add alias to allow_experimental_variant_type"},
            {"enable_dynamic_type", false, false, "Add alias to allow_experimental_dynamic_type"},
            {"enable_json_type", false, false, "Add alias to allow_experimental_json_type"},
        });
        addSettingsChanges(settings_changes_history, "24.10",
        {
            {"query_metric_log_interval", 0, -1, "New setting."},
            {"enforce_strict_identifier_format", false, false, "New setting."},
            {"enable_parsing_to_custom_serialization", false, true, "New setting"},
            {"mongodb_throw_on_unsupported_query", false, true, "New setting."},
            {"enable_parallel_replicas", false, false, "Parallel replicas with read tasks became the Beta tier feature."},
            {"parallel_replicas_mode", "read_tasks", "read_tasks", "This setting was introduced as a part of making parallel replicas feature Beta"},
            {"filesystem_cache_name", "", "", "Filesystem cache name to use for stateless table engines or data lakes"},
            {"restore_replace_external_dictionary_source_to_null", false, false, "New setting."},
            {"show_create_query_identifier_quoting_rule", "when_necessary", "when_necessary", "New setting."},
            {"show_create_query_identifier_quoting_style", "Backticks", "Backticks", "New setting."},
            {"merge_tree_min_read_task_size", 8, 8, "New setting"},
            {"merge_tree_min_rows_for_concurrent_read_for_remote_filesystem", (20 * 8192), 0, "Setting is deprecated"},
            {"merge_tree_min_bytes_for_concurrent_read_for_remote_filesystem", (24 * 10 * 1024 * 1024), 0, "Setting is deprecated"},
            {"implicit_select", false, false, "A new setting."},
            {"output_format_native_write_json_as_string", false, false, "Add new setting to allow write JSON column as single String column in Native format"},
            {"output_format_binary_write_json_as_string", false, false, "Add new setting to write values of JSON type as JSON string in RowBinary output format"},
            {"input_format_binary_read_json_as_string", false, false, "Add new setting to read values of JSON type as JSON string in RowBinary input format"},
            {"min_free_disk_bytes_to_perform_insert", 0, 0, "New setting."},
            {"min_free_disk_ratio_to_perform_insert", 0.0, 0.0, "New setting."},
            {"parallel_replicas_local_plan", false, true, "Use local plan for local replica in a query with parallel replicas"},
            {"enable_named_columns_in_function_tuple", false, false, "Disabled pending usability improvements"},
            {"cloud_mode_database_engine", 1, 1, "A setting for ClickHouse Cloud"},
            {"allow_experimental_shared_set_join", 0, 0, "A setting for ClickHouse Cloud"},
            {"read_through_distributed_cache", 0, 0, "A setting for ClickHouse Cloud"},
            {"write_through_distributed_cache", 0, 0, "A setting for ClickHouse Cloud"},
            {"distributed_cache_throw_on_error", 0, 0, "A setting for ClickHouse Cloud"},
            {"distributed_cache_log_mode", "on_error", "on_error", "A setting for ClickHouse Cloud"},
            {"distributed_cache_fetch_metrics_only_from_current_az", 1, 1, "A setting for ClickHouse Cloud"},
            {"distributed_cache_connect_max_tries", 20, 20, "A setting for ClickHouse Cloud"},
            {"distributed_cache_receive_response_wait_milliseconds", 60000, 60000, "A setting for ClickHouse Cloud"},
            {"distributed_cache_receive_timeout_milliseconds", 10000, 10000, "A setting for ClickHouse Cloud"},
            {"distributed_cache_wait_connection_from_pool_milliseconds", 100, 100, "A setting for ClickHouse Cloud"},
            {"distributed_cache_bypass_connection_pool", 0, 0, "A setting for ClickHouse Cloud"},
            {"distributed_cache_pool_behaviour_on_limit", "allocate_bypassing_pool", "allocate_bypassing_pool", "A setting for ClickHouse Cloud"},
            {"distributed_cache_read_alignment", 0, 0, "A setting for ClickHouse Cloud"},
            {"distributed_cache_max_unacked_inflight_packets", 10, 10, "A setting for ClickHouse Cloud"},
            {"distributed_cache_data_packet_ack_window", 5, 5, "A setting for ClickHouse Cloud"},
            {"input_format_parquet_enable_row_group_prefetch", false, true, "Enable row group prefetching during parquet parsing. Currently, only single-threaded parsing can prefetch."},
            {"input_format_orc_dictionary_as_low_cardinality", false, true, "Treat ORC dictionary encoded columns as LowCardinality columns while reading ORC files"},
            {"allow_experimental_refreshable_materialized_view", false, true, "Not experimental anymore"},
            {"max_parts_to_move", 0, 1000, "New setting"},
            {"hnsw_candidate_list_size_for_search", 64, 256, "New setting. Previously, the value was optionally specified in CREATE INDEX and 64 by default."},
            {"allow_reorder_prewhere_conditions", true, true, "New setting"},
            {"input_format_parquet_bloom_filter_push_down", false, false, "When reading Parquet files, skip whole row groups based on the WHERE/PREWHERE expressions and bloom filter in the Parquet metadata."},
            {"date_time_64_output_format_cut_trailing_zeros_align_to_groups_of_thousands", false, false, "Dynamically trim the trailing zeros of datetime64 values to adjust the output scale to (0, 3, 6), corresponding to 'seconds', 'milliseconds', and 'microseconds'."},
            {"parallel_replicas_index_analysis_only_on_coordinator", false, true, "Index analysis done only on replica-coordinator and skipped on other replicas. Effective only with enabled parallel_replicas_local_plan"},
            {"distributed_cache_discard_connection_if_unread_data", true, true, "New setting"},
            {"azure_check_objects_after_upload", false, false, "Check each uploaded object in azure blob storage to be sure that upload was successful"},
            {"backup_restore_keeper_max_retries", 20, 1000, "Should be big enough so the whole operation BACKUP or RESTORE operation won't fail because of a temporary [Zoo]Keeper failure in the middle of it."},
            {"backup_restore_failure_after_host_disconnected_for_seconds", 0, 3600, "New setting."},
            {"backup_restore_keeper_max_retries_while_initializing", 0, 20, "New setting."},
            {"backup_restore_keeper_max_retries_while_handling_error", 0, 20, "New setting."},
            {"backup_restore_finish_timeout_after_error_sec", 0, 180, "New setting."},
        });
        addSettingsChanges(settings_changes_history, "24.9",
        {
            {"output_format_orc_dictionary_key_size_threshold", 0.0, 0.0, "For a string column in ORC output format, if the number of distinct values is greater than this fraction of the total number of non-null rows, turn off dictionary encoding. Otherwise dictionary encoding is enabled"},
            {"input_format_json_empty_as_default", false, false, "Added new setting to allow to treat empty fields in JSON input as default values."},
            {"input_format_try_infer_variants", false, false, "Try to infer Variant type in text formats when there is more than one possible type for column/array elements"},
            {"join_output_by_rowlist_perkey_rows_threshold", 0, 5, "The lower limit of per-key average rows in the right table to determine whether to output by row list in hash join."},
            {"create_if_not_exists", false, false, "New setting."},
            {"allow_materialized_view_with_bad_select", true, true, "Support (but not enable yet) stricter validation in CREATE MATERIALIZED VIEW"},
            {"parallel_replicas_mark_segment_size", 128, 0, "Value for this setting now determined automatically"},
            {"database_replicated_allow_replicated_engine_arguments", 1, 0, "Don't allow explicit arguments by default"},
            {"database_replicated_allow_explicit_uuid", 1, 0, "Added a new setting to disallow explicitly specifying table UUID"},
            {"parallel_replicas_local_plan", false, false, "Use local plan for local replica in a query with parallel replicas"},
            {"join_to_sort_minimum_perkey_rows", 0, 40, "The lower limit of per-key average rows in the right table to determine whether to rerange the right table by key in left or inner join. This setting ensures that the optimization is not applied for sparse table keys"},
            {"join_to_sort_maximum_table_rows", 0, 10000, "The maximum number of rows in the right table to determine whether to rerange the right table by key in left or inner join"},
            {"allow_experimental_join_right_table_sorting", false, false, "If it is set to true, and the conditions of `join_to_sort_minimum_perkey_rows` and `join_to_sort_maximum_table_rows` are met, rerange the right table by key to improve the performance in left or inner hash join"},
            {"mongodb_throw_on_unsupported_query", false, true, "New setting."},
            {"min_free_disk_bytes_to_perform_insert", 0, 0, "Maintain some free disk space bytes from inserts while still allowing for temporary writing."},
            {"min_free_disk_ratio_to_perform_insert", 0.0, 0.0, "Maintain some free disk space bytes expressed as ratio to total disk space from inserts while still allowing for temporary writing."},
        });
        addSettingsChanges(settings_changes_history, "24.8",
        {
            {"rows_before_aggregation", false, false, "Provide exact value for rows_before_aggregation statistic, represents the number of rows read before aggregation"},
            {"restore_replace_external_table_functions_to_null", false, false, "New setting."},
            {"restore_replace_external_engines_to_null", false, false, "New setting."},
            {"input_format_json_max_depth", 1000000, 1000, "It was unlimited in previous versions, but that was unsafe."},
            {"merge_tree_min_bytes_per_task_for_remote_reading", 4194304, 2097152, "Value is unified with `filesystem_prefetch_min_bytes_for_single_read_task`"},
            {"use_hive_partitioning", false, false, "Allows to use hive partitioning for File, URL, S3, AzureBlobStorage and HDFS engines."},
            {"allow_experimental_kafka_offsets_storage_in_keeper", false, false, "Allow the usage of experimental Kafka storage engine that stores the committed offsets in ClickHouse Keeper"},
            {"allow_archive_path_syntax", true, true, "Added new setting to allow disabling archive path syntax."},
            {"query_cache_tag", "", "", "New setting for labeling query cache settings."},
            {"allow_experimental_time_series_table", false, false, "Added new setting to allow the TimeSeries table engine"},
            {"enable_analyzer", 1, 1, "Added an alias to a setting `allow_experimental_analyzer`."},
            {"optimize_functions_to_subcolumns", false, true, "Enabled settings by default"},
            {"allow_experimental_json_type", false, false, "Add new experimental JSON type"},
            {"use_json_alias_for_old_object_type", true, false, "Use JSON type alias to create new JSON type"},
            {"type_json_skip_duplicated_paths", false, false, "Allow to skip duplicated paths during JSON parsing"},
            {"allow_experimental_vector_similarity_index", false, false, "Added new setting to allow experimental vector similarity indexes"},
            {"input_format_try_infer_datetimes_only_datetime64", true, false, "Allow to infer DateTime instead of DateTime64 in data formats"},
        });
        addSettingsChanges(settings_changes_history, "24.7",
        {
            {"output_format_parquet_write_page_index", false, true, "Add a possibility to write page index into parquet files."},
            {"output_format_binary_encode_types_in_binary_format", false, false, "Added new setting to allow to write type names in binary format in RowBinaryWithNamesAndTypes output format"},
            {"input_format_binary_decode_types_in_binary_format", false, false, "Added new setting to allow to read type names in binary format in RowBinaryWithNamesAndTypes input format"},
            {"output_format_native_encode_types_in_binary_format", false, false, "Added new setting to allow to write type names in binary format in Native output format"},
            {"input_format_native_decode_types_in_binary_format", false, false, "Added new setting to allow to read type names in binary format in Native output format"},
            {"read_in_order_use_buffering", false, true, "Use buffering before merging while reading in order of primary key"},
            {"enable_named_columns_in_function_tuple", false, false, "Generate named tuples in function tuple() when all names are unique and can be treated as unquoted identifiers."},
            {"optimize_trivial_insert_select", true, false, "The optimization does not make sense in many cases."},
            {"dictionary_validate_primary_key_type", false, false, "Validate primary key type for dictionaries. By default id type for simple layouts will be implicitly converted to UInt64."},
            {"collect_hash_table_stats_during_joins", false, true, "New setting."},
            {"max_size_to_preallocate_for_joins", 0, 100'000'000, "New setting."},
            {"input_format_orc_reader_time_zone_name", "GMT", "GMT", "The time zone name for ORC row reader, the default ORC row reader's time zone is GMT."},
            {"database_replicated_allow_heavy_create", true, false, "Long-running DDL queries (CREATE AS SELECT and POPULATE) for Replicated database engine was forbidden"},
            {"query_plan_merge_filters", false, false, "Allow to merge filters in the query plan"},
            {"azure_sdk_max_retries", 10, 10, "Maximum number of retries in azure sdk"},
            {"azure_sdk_retry_initial_backoff_ms", 10, 10, "Minimal backoff between retries in azure sdk"},
            {"azure_sdk_retry_max_backoff_ms", 1000, 1000, "Maximal backoff between retries in azure sdk"},
            {"ignore_on_cluster_for_replicated_named_collections_queries", false, false, "Ignore ON CLUSTER clause for replicated named collections management queries."},
            {"backup_restore_s3_retry_attempts", 1000,1000, "Setting for Aws::Client::RetryStrategy, Aws::Client does retries itself, 0 means no retries. It takes place only for backup/restore."},
            {"postgresql_connection_attempt_timeout", 2, 2, "Allow to control 'connect_timeout' parameter of PostgreSQL connection."},
            {"postgresql_connection_pool_retries", 2, 2, "Allow to control the number of retries in PostgreSQL connection pool."}
        });
        addSettingsChanges(settings_changes_history, "24.6",
        {
            {"materialize_skip_indexes_on_insert", true, true, "Added new setting to allow to disable materialization of skip indexes on insert"},
            {"materialize_statistics_on_insert", true, true, "Added new setting to allow to disable materialization of statistics on insert"},
            {"input_format_parquet_use_native_reader", false, false, "When reading Parquet files, to use native reader instead of arrow reader."},
            {"hdfs_throw_on_zero_files_match", false, false, "Allow to throw an error when ListObjects request cannot match any files in HDFS engine instead of empty query result"},
            {"azure_throw_on_zero_files_match", false, false, "Allow to throw an error when ListObjects request cannot match any files in AzureBlobStorage engine instead of empty query result"},
            {"s3_validate_request_settings", true, true, "Allow to disable S3 request settings validation"},
            {"allow_experimental_full_text_index", false, false, "Enable experimental text index"},
            {"azure_skip_empty_files", false, false, "Allow to skip empty files in azure table engine"},
            {"hdfs_ignore_file_doesnt_exist", false, false, "Allow to return 0 rows when the requested files don't exist instead of throwing an exception in HDFS table engine"},
            {"azure_ignore_file_doesnt_exist", false, false, "Allow to return 0 rows when the requested files don't exist instead of throwing an exception in AzureBlobStorage table engine"},
            {"s3_ignore_file_doesnt_exist", false, false, "Allow to return 0 rows when the requested files don't exist instead of throwing an exception in S3 table engine"},
            {"s3_max_part_number", 10000, 10000, "Maximum part number number for s3 upload part"},
            {"s3_max_single_operation_copy_size", 32 * 1024 * 1024, 32 * 1024 * 1024, "Maximum size for a single copy operation in s3"},
            {"input_format_parquet_max_block_size", 8192, DEFAULT_BLOCK_SIZE, "Increase block size for parquet reader."},
            {"input_format_parquet_prefer_block_bytes", 0, DEFAULT_BLOCK_SIZE * 256, "Average block bytes output by parquet reader."},
            {"enable_blob_storage_log", true, true, "Write information about blob storage operations to system.blob_storage_log table"},
            {"allow_deprecated_snowflake_conversion_functions", true, false, "Disabled deprecated functions snowflakeToDateTime[64] and dateTime[64]ToSnowflake."},
            {"allow_statistic_optimize", false, false, "Old setting which popped up here being renamed."},
            {"allow_experimental_statistic", false, false, "Old setting which popped up here being renamed."},
            {"allow_statistics_optimize", false, false, "The setting was renamed. The previous name is `allow_statistic_optimize`."},
            {"allow_experimental_statistics", false, false, "The setting was renamed. The previous name is `allow_experimental_statistic`."},
            {"enable_vertical_final", false, true, "Enable vertical final by default again after fixing bug"},
            {"parallel_replicas_custom_key_range_lower", 0, 0, "Add settings to control the range filter when using parallel replicas with dynamic shards"},
            {"parallel_replicas_custom_key_range_upper", 0, 0, "Add settings to control the range filter when using parallel replicas with dynamic shards. A value of 0 disables the upper limit"},
            {"output_format_pretty_display_footer_column_names", 0, 1, "Add a setting to display column names in the footer if there are many rows. Threshold value is controlled by output_format_pretty_display_footer_column_names_min_rows."},
            {"output_format_pretty_display_footer_column_names_min_rows", 0, 50, "Add a setting to control the threshold value for setting output_format_pretty_display_footer_column_names_min_rows. Default 50."},
            {"output_format_csv_serialize_tuple_into_separate_columns", true, true, "A new way of how interpret tuples in CSV format was added."},
            {"input_format_csv_deserialize_separate_columns_into_tuple", true, true, "A new way of how interpret tuples in CSV format was added."},
            {"input_format_csv_try_infer_strings_from_quoted_tuples", true, true, "A new way of how interpret tuples in CSV format was added."},
        });
        addSettingsChanges(settings_changes_history, "24.5",
        {
            {"allow_deprecated_error_prone_window_functions", true, false, "Allow usage of deprecated error prone window functions (neighbor, runningAccumulate, runningDifferenceStartingWithFirstValue, runningDifference)"},
            {"allow_experimental_join_condition", false, false, "Support join with inequal conditions which involve columns from both left and right table. e.g. t1.y < t2.y."},
            {"input_format_tsv_crlf_end_of_line", false, false, "Enables reading of CRLF line endings with TSV formats"},
            {"output_format_parquet_use_custom_encoder", false, true, "Enable custom Parquet encoder."},
            {"cross_join_min_rows_to_compress", 0, 10000000, "Minimal count of rows to compress block in CROSS JOIN. Zero value means - disable this threshold. This block is compressed when any of the two thresholds (by rows or by bytes) are reached."},
            {"cross_join_min_bytes_to_compress", 0, 1_GiB, "Minimal size of block to compress in CROSS JOIN. Zero value means - disable this threshold. This block is compressed when any of the two thresholds (by rows or by bytes) are reached."},
            {"http_max_chunk_size", 0, 0, "Internal limitation"},
            {"prefer_external_sort_block_bytes", 0, DEFAULT_BLOCK_SIZE * 256, "Prefer maximum block bytes for external sort, reduce the memory usage during merging."},
            {"input_format_force_null_for_omitted_fields", false, false, "Disable type-defaults for omitted fields when needed"},
            {"cast_string_to_dynamic_use_inference", false, false, "Add setting to allow converting String to Dynamic through parsing"},
            {"allow_experimental_dynamic_type", false, false, "Add new experimental Dynamic type"},
            {"azure_max_blocks_in_multipart_upload", 50000, 50000, "Maximum number of blocks in multipart upload for Azure."},
            {"allow_archive_path_syntax", false, true, "Added new setting to allow disabling archive path syntax."},
        });
        addSettingsChanges(settings_changes_history, "24.4",
        {
            {"input_format_json_throw_on_bad_escape_sequence", true, true, "Allow to save JSON strings with bad escape sequences"},
            {"max_parsing_threads", 0, 0, "Add a separate setting to control number of threads in parallel parsing from files"},
            {"ignore_drop_queries_probability", 0, 0, "Allow to ignore drop queries in server with specified probability for testing purposes"},
            {"lightweight_deletes_sync", 2, 2, "The same as 'mutation_sync', but controls only execution of lightweight deletes"},
            {"query_cache_system_table_handling", "save", "throw", "The query cache no longer caches results of queries against system tables"},
            {"input_format_json_ignore_unnecessary_fields", false, true, "Ignore unnecessary fields and not parse them. Enabling this may not throw exceptions on json strings of invalid format or with duplicated fields"},
            {"input_format_hive_text_allow_variable_number_of_columns", false, true, "Ignore extra columns in Hive Text input (if file has more columns than expected) and treat missing fields in Hive Text input as default values."},
            {"allow_experimental_database_replicated", false, true, "Database engine Replicated is now in Beta stage"},
            {"temporary_data_in_cache_reserve_space_wait_lock_timeout_milliseconds", (10 * 60 * 1000), (10 * 60 * 1000), "Wait time to lock cache for sapce reservation in temporary data in filesystem cache"},
            {"optimize_rewrite_sum_if_to_count_if", false, true, "Only available for the analyzer, where it works correctly"},
            {"azure_allow_parallel_part_upload", "true", "true", "Use multiple threads for azure multipart upload."},
            {"max_recursive_cte_evaluation_depth", DBMS_RECURSIVE_CTE_MAX_EVALUATION_DEPTH, DBMS_RECURSIVE_CTE_MAX_EVALUATION_DEPTH, "Maximum limit on recursive CTE evaluation depth"},
            {"query_plan_convert_outer_join_to_inner_join", false, true, "Allow to convert OUTER JOIN to INNER JOIN if filter after JOIN always filters default values"},
        });
        addSettingsChanges(settings_changes_history, "24.3",
        {
            {"s3_connect_timeout_ms", 1000, 1000, "Introduce new dedicated setting for s3 connection timeout"},
            {"allow_experimental_shared_merge_tree", false, true, "The setting is obsolete"},
            {"use_page_cache_for_disks_without_file_cache", false, false, "Added userspace page cache"},
            {"read_from_page_cache_if_exists_otherwise_bypass_cache", false, false, "Added userspace page cache"},
            {"page_cache_inject_eviction", false, false, "Added userspace page cache"},
            {"default_table_engine", "None", "MergeTree", "Set default table engine to MergeTree for better usability"},
            {"input_format_json_use_string_type_for_ambiguous_paths_in_named_tuples_inference_from_objects", false, false, "Allow to use String type for ambiguous paths during named tuple inference from JSON objects"},
            {"traverse_shadow_remote_data_paths", false, false, "Traverse shadow directory when query system.remote_data_paths."},
            {"throw_if_deduplication_in_dependent_materialized_views_enabled_with_async_insert", false, true, "Deduplication in dependent materialized view cannot work together with async inserts."},
            {"parallel_replicas_allow_in_with_subquery", false, true, "If true, subquery for IN will be executed on every follower replica"},
            {"log_processors_profiles", false, true, "Enable by default"},
            {"function_locate_has_mysql_compatible_argument_order", false, true, "Increase compatibility with MySQL's locate function."},
            {"allow_suspicious_primary_key", true, false, "Forbid suspicious PRIMARY KEY/ORDER BY for MergeTree (i.e. SimpleAggregateFunction)"},
            {"filesystem_cache_reserve_space_wait_lock_timeout_milliseconds", 1000, 1000, "Wait time to lock cache for sapce reservation in filesystem cache"},
            {"max_parser_backtracks", 0, 1000000, "Limiting the complexity of parsing"},
            {"analyzer_compatibility_join_using_top_level_identifier", false, false, "Force to resolve identifier in JOIN USING from projection"},
            {"distributed_insert_skip_read_only_replicas", false, false, "If true, INSERT into Distributed will skip read-only replicas"},
            {"keeper_max_retries", 10, 10, "Max retries for general keeper operations"},
            {"keeper_retry_initial_backoff_ms", 100, 100, "Initial backoff timeout for general keeper operations"},
            {"keeper_retry_max_backoff_ms", 5000, 5000, "Max backoff timeout for general keeper operations"},
            {"s3queue_allow_experimental_sharded_mode", false, false, "Enable experimental sharded mode of S3Queue table engine. It is experimental because it will be rewritten"},
            {"allow_experimental_analyzer", false, true, "Enable analyzer and planner by default."},
            {"merge_tree_read_split_ranges_into_intersecting_and_non_intersecting_injection_probability", 0.0, 0.0, "For testing of `PartsSplitter` - split read ranges into intersecting and non intersecting every time you read from MergeTree with the specified probability."},
            {"allow_get_client_http_header", false, false, "Introduced a new function."},
            {"output_format_pretty_row_numbers", false, true, "It is better for usability."},
            {"output_format_pretty_max_value_width_apply_for_single_value", true, false, "Single values in Pretty formats won't be cut."},
            {"output_format_parquet_string_as_string", false, true, "ClickHouse allows arbitrary binary data in the String data type, which is typically UTF-8. Parquet/ORC/Arrow Strings only support UTF-8. That's why you can choose which Arrow's data type to use for the ClickHouse String data type - String or Binary. While Binary would be more correct and compatible, using String by default will correspond to user expectations in most cases."},
            {"output_format_orc_string_as_string", false, true, "ClickHouse allows arbitrary binary data in the String data type, which is typically UTF-8. Parquet/ORC/Arrow Strings only support UTF-8. That's why you can choose which Arrow's data type to use for the ClickHouse String data type - String or Binary. While Binary would be more correct and compatible, using String by default will correspond to user expectations in most cases."},
            {"output_format_arrow_string_as_string", false, true, "ClickHouse allows arbitrary binary data in the String data type, which is typically UTF-8. Parquet/ORC/Arrow Strings only support UTF-8. That's why you can choose which Arrow's data type to use for the ClickHouse String data type - String or Binary. While Binary would be more correct and compatible, using String by default will correspond to user expectations in most cases."},
            {"output_format_parquet_compression_method", "lz4", "zstd", "Parquet/ORC/Arrow support many compression methods, including lz4 and zstd. ClickHouse supports each and every compression method. Some inferior tools, such as 'duckdb', lack support for the faster `lz4` compression method, that's why we set zstd by default."},
            {"output_format_orc_compression_method", "lz4", "zstd", "Parquet/ORC/Arrow support many compression methods, including lz4 and zstd. ClickHouse supports each and every compression method. Some inferior tools, such as 'duckdb', lack support for the faster `lz4` compression method, that's why we set zstd by default."},
            {"output_format_pretty_highlight_digit_groups", false, true, "If enabled and if output is a terminal, highlight every digit corresponding to the number of thousands, millions, etc. with underline."},
            {"geo_distance_returns_float64_on_float64_arguments", false, true, "Increase the default precision."},
            {"azure_max_inflight_parts_for_one_file", 20, 20, "The maximum number of a concurrent loaded parts in multipart upload request. 0 means unlimited."},
            {"azure_strict_upload_part_size", 0, 0, "The exact size of part to upload during multipart upload to Azure blob storage."},
            {"azure_min_upload_part_size", 16*1024*1024, 16*1024*1024, "The minimum size of part to upload during multipart upload to Azure blob storage."},
            {"azure_max_upload_part_size", 5ull*1024*1024*1024, 5ull*1024*1024*1024, "The maximum size of part to upload during multipart upload to Azure blob storage."},
            {"azure_upload_part_size_multiply_factor", 2, 2, "Multiply azure_min_upload_part_size by this factor each time azure_multiply_parts_count_threshold parts were uploaded from a single write to Azure blob storage."},
            {"azure_upload_part_size_multiply_parts_count_threshold", 500, 500, "Each time this number of parts was uploaded to Azure blob storage, azure_min_upload_part_size is multiplied by azure_upload_part_size_multiply_factor."},
            {"output_format_csv_serialize_tuple_into_separate_columns", true, true, "A new way of how interpret tuples in CSV format was added."},
            {"input_format_csv_deserialize_separate_columns_into_tuple", true, true, "A new way of how interpret tuples in CSV format was added."},
            {"input_format_csv_try_infer_strings_from_quoted_tuples", true, true, "A new way of how interpret tuples in CSV format was added."},
        });
        addSettingsChanges(settings_changes_history, "24.2",
        {
            {"allow_suspicious_variant_types", true, false, "Don't allow creating Variant type with suspicious variants by default"},
            {"validate_experimental_and_suspicious_types_inside_nested_types", false, true, "Validate usage of experimental and suspicious types inside nested types"},
            {"output_format_values_escape_quote_with_quote", false, false, "If true escape ' with '', otherwise quoted with \\'"},
            {"output_format_pretty_single_large_number_tip_threshold", 0, 1'000'000, "Print a readable number tip on the right side of the table if the block consists of a single number which exceeds this value (except 0)"},
            {"input_format_try_infer_exponent_floats", true, false, "Don't infer floats in exponential notation by default"},
            {"query_plan_optimize_prewhere", true, true, "Allow to push down filter to PREWHERE expression for supported storages"},
            {"async_insert_max_data_size", 1000000, 10485760, "The previous value appeared to be too small."},
            {"async_insert_poll_timeout_ms", 10, 10, "Timeout in milliseconds for polling data from asynchronous insert queue"},
            {"async_insert_use_adaptive_busy_timeout", false, true, "Use adaptive asynchronous insert timeout"},
            {"async_insert_busy_timeout_min_ms", 50, 50, "The minimum value of the asynchronous insert timeout in milliseconds; it also serves as the initial value, which may be increased later by the adaptive algorithm"},
            {"async_insert_busy_timeout_max_ms", 200, 200, "The minimum value of the asynchronous insert timeout in milliseconds; async_insert_busy_timeout_ms is aliased to async_insert_busy_timeout_max_ms"},
            {"async_insert_busy_timeout_increase_rate", 0.2, 0.2, "The exponential growth rate at which the adaptive asynchronous insert timeout increases"},
            {"async_insert_busy_timeout_decrease_rate", 0.2, 0.2, "The exponential growth rate at which the adaptive asynchronous insert timeout decreases"},
            {"format_template_row_format", "", "", "Template row format string can be set directly in query"},
            {"format_template_resultset_format", "", "", "Template result set format string can be set in query"},
            {"split_parts_ranges_into_intersecting_and_non_intersecting_final", true, true, "Allow to split parts ranges into intersecting and non intersecting during FINAL optimization"},
            {"split_intersecting_parts_ranges_into_layers_final", true, true, "Allow to split intersecting parts ranges into layers during FINAL optimization"},
            {"azure_max_single_part_copy_size", 256*1024*1024, 256*1024*1024, "The maximum size of object to copy using single part copy to Azure blob storage."},
            {"min_external_table_block_size_rows", DEFAULT_INSERT_BLOCK_SIZE, DEFAULT_INSERT_BLOCK_SIZE, "Squash blocks passed to external table to specified size in rows, if blocks are not big enough"},
            {"min_external_table_block_size_bytes", DEFAULT_INSERT_BLOCK_SIZE * 256, DEFAULT_INSERT_BLOCK_SIZE * 256, "Squash blocks passed to external table to specified size in bytes, if blocks are not big enough."},
            {"parallel_replicas_prefer_local_join", true, true, "If true, and JOIN can be executed with parallel replicas algorithm, and all storages of right JOIN part are *MergeTree, local JOIN will be used instead of GLOBAL JOIN."},
            {"optimize_time_filter_with_preimage", true, true, "Optimize Date and DateTime predicates by converting functions into equivalent comparisons without conversions (e.g. toYear(col) = 2023 -> col >= '2023-01-01' AND col <= '2023-12-31')"},
            {"extract_key_value_pairs_max_pairs_per_row", 0, 0, "Max number of pairs that can be produced by the `extractKeyValuePairs` function. Used as a safeguard against consuming too much memory."},
            {"default_view_definer", "CURRENT_USER", "CURRENT_USER", "Allows to set default `DEFINER` option while creating a view"},
            {"default_materialized_view_sql_security", "DEFINER", "DEFINER", "Allows to set a default value for SQL SECURITY option when creating a materialized view"},
            {"default_normal_view_sql_security", "INVOKER", "INVOKER", "Allows to set default `SQL SECURITY` option while creating a normal view"},
            {"mysql_map_string_to_text_in_show_columns", false, true, "Reduce the configuration effort to connect ClickHouse with BI tools."},
            {"mysql_map_fixed_string_to_text_in_show_columns", false, true, "Reduce the configuration effort to connect ClickHouse with BI tools."},
        });
        addSettingsChanges(settings_changes_history, "24.1",
        {
            {"print_pretty_type_names", false, true, "Better user experience."},
            {"input_format_json_read_bools_as_strings", false, true, "Allow to read bools as strings in JSON formats by default"},
            {"output_format_arrow_use_signed_indexes_for_dictionary", false, true, "Use signed indexes type for Arrow dictionaries by default as it's recommended"},
            {"allow_experimental_variant_type", false, false, "Add new experimental Variant type"},
            {"use_variant_as_common_type", false, false, "Allow to use Variant in if/multiIf if there is no common type"},
            {"output_format_arrow_use_64_bit_indexes_for_dictionary", false, false, "Allow to use 64 bit indexes type in Arrow dictionaries"},
            {"parallel_replicas_mark_segment_size", 128, 128, "Add new setting to control segment size in new parallel replicas coordinator implementation"},
            {"ignore_materialized_views_with_dropped_target_table", false, false, "Add new setting to allow to ignore materialized views with dropped target table"},
            {"output_format_compression_level", 3, 3, "Allow to change compression level in the query output"},
            {"output_format_compression_zstd_window_log", 0, 0, "Allow to change zstd window log in the query output when zstd compression is used"},
            {"enable_zstd_qat_codec", false, false, "Add new ZSTD_QAT codec"},
            {"enable_vertical_final", false, true, "Use vertical final by default"},
            {"output_format_arrow_use_64_bit_indexes_for_dictionary", false, false, "Allow to use 64 bit indexes type in Arrow dictionaries"},
            {"max_rows_in_set_to_optimize_join", 100000, 0, "Disable join optimization as it prevents from read in order optimization"},
            {"output_format_pretty_color", true, "auto", "Setting is changed to allow also for auto value, disabling ANSI escapes if output is not a tty"},
            {"function_visible_width_behavior", 0, 1, "We changed the default behavior of `visibleWidth` to be more precise"},
            {"max_estimated_execution_time", 0, 0, "Separate max_execution_time and max_estimated_execution_time"},
            {"iceberg_engine_ignore_schema_evolution", false, false, "Allow to ignore schema evolution in Iceberg table engine"},
            {"optimize_injective_functions_in_group_by", false, true, "Replace injective functions by it's arguments in GROUP BY section in analyzer"},
            {"update_insert_deduplication_token_in_dependent_materialized_views", false, false, "Allow to update insert deduplication token with table identifier during insert in dependent materialized views"},
            {"azure_max_unexpected_write_error_retries", 4, 4, "The maximum number of retries in case of unexpected errors during Azure blob storage write"},
            {"split_parts_ranges_into_intersecting_and_non_intersecting_final", false, true, "Allow to split parts ranges into intersecting and non intersecting during FINAL optimization"},
            {"split_intersecting_parts_ranges_into_layers_final", true, true, "Allow to split intersecting parts ranges into layers during FINAL optimization"}
        });
        addSettingsChanges(settings_changes_history, "23.12",
        {
            {"allow_suspicious_ttl_expressions", true, false, "It is a new setting, and in previous versions the behavior was equivalent to allowing."},
            {"input_format_parquet_allow_missing_columns", false, true, "Allow missing columns in Parquet files by default"},
            {"input_format_orc_allow_missing_columns", false, true, "Allow missing columns in ORC files by default"},
            {"input_format_arrow_allow_missing_columns", false, true, "Allow missing columns in Arrow files by default"}
        });
        addSettingsChanges(settings_changes_history, "23.11",
        {
            {"parsedatetime_parse_without_leading_zeros", false, true, "Improved compatibility with MySQL DATE_FORMAT/STR_TO_DATE"}
        });
        addSettingsChanges(settings_changes_history, "23.9",
        {
            {"optimize_group_by_constant_keys", false, true, "Optimize group by constant keys by default"},
            {"input_format_json_try_infer_named_tuples_from_objects", false, true, "Try to infer named Tuples from JSON objects by default"},
            {"input_format_json_read_numbers_as_strings", false, true, "Allow to read numbers as strings in JSON formats by default"},
            {"input_format_json_read_arrays_as_strings", false, true, "Allow to read arrays as strings in JSON formats by default"},
            {"input_format_json_infer_incomplete_types_as_strings", false, true, "Allow to infer incomplete types as Strings in JSON formats by default"},
            {"input_format_json_try_infer_numbers_from_strings", true, false, "Don't infer numbers from strings in JSON formats by default to prevent possible parsing errors"},
            {"http_write_exception_in_output_format", false, true, "Output valid JSON/XML on exception in HTTP streaming."}
        });
        addSettingsChanges(settings_changes_history, "23.8",
        {
            {"rewrite_count_distinct_if_with_count_distinct_implementation", false, true, "Rewrite countDistinctIf with count_distinct_implementation configuration"}
        });
        addSettingsChanges(settings_changes_history, "23.7",
        {
            {"function_sleep_max_microseconds_per_block", 0, 3000000, "In previous versions, the maximum sleep time of 3 seconds was applied only for `sleep`, but not for `sleepEachRow` function. In the new version, we introduce this setting. If you set compatibility with the previous versions, we will disable the limit altogether."}
        });
        addSettingsChanges(settings_changes_history, "23.6",
        {
            {"http_send_timeout", 180, 30, "3 minutes seems crazy long. Note that this is timeout for a single network write call, not for the whole upload operation."},
            {"http_receive_timeout", 180, 30, "See http_send_timeout."}
        });
        addSettingsChanges(settings_changes_history, "23.5",
        {
            {"input_format_parquet_preserve_order", true, false, "Allow Parquet reader to reorder rows for better parallelism."},
            {"parallelize_output_from_storages", false, true, "Allow parallelism when executing queries that read from file/url/s3/etc. This may reorder rows."},
            {"use_with_fill_by_sorting_prefix", false, true, "Columns preceding WITH FILL columns in ORDER BY clause form sorting prefix. Rows with different values in sorting prefix are filled independently"},
            {"output_format_parquet_compliant_nested_types", false, true, "Change an internal field name in output Parquet file schema."}
        });
        addSettingsChanges(settings_changes_history, "23.4",
        {
            {"allow_suspicious_indices", true, false, "If true, index can defined with identical expressions"},
            {"allow_nonconst_timezone_arguments", true, false, "Allow non-const timezone arguments in certain time-related functions like toTimeZone(), fromUnixTimestamp*(), snowflakeToDateTime*()."},
            {"connect_timeout_with_failover_ms", 50, 1000, "Increase default connect timeout because of async connect"},
            {"connect_timeout_with_failover_secure_ms", 100, 1000, "Increase default secure connect timeout because of async connect"},
            {"hedged_connection_timeout_ms", 100, 50, "Start new connection in hedged requests after 50 ms instead of 100 to correspond with previous connect timeout"},
            {"formatdatetime_f_prints_single_zero", true, false, "Improved compatibility with MySQL DATE_FORMAT()/STR_TO_DATE()"},
            {"formatdatetime_parsedatetime_m_is_month_name", false, true, "Improved compatibility with MySQL DATE_FORMAT/STR_TO_DATE"}
        });
        addSettingsChanges(settings_changes_history, "23.3",
        {
            {"output_format_parquet_version", "1.0", "2.latest", "Use latest Parquet format version for output format"},
            {"input_format_json_ignore_unknown_keys_in_named_tuple", false, true, "Improve parsing JSON objects as named tuples"},
            {"input_format_native_allow_types_conversion", false, true, "Allow types conversion in Native input forma"},
            {"output_format_arrow_compression_method", "none", "lz4_frame", "Use lz4 compression in Arrow output format by default"},
            {"output_format_parquet_compression_method", "snappy", "lz4", "Use lz4 compression in Parquet output format by default"},
            {"output_format_orc_compression_method", "none", "lz4_frame", "Use lz4 compression in ORC output format by default"},
            {"async_query_sending_for_remote", false, true, "Create connections and send query async across shards"}
        });
        addSettingsChanges(settings_changes_history, "23.2",
        {
            {"output_format_parquet_fixed_string_as_fixed_byte_array", false, true, "Use Parquet FIXED_LENGTH_BYTE_ARRAY type for FixedString by default"},
            {"output_format_arrow_fixed_string_as_fixed_byte_array", false, true, "Use Arrow FIXED_SIZE_BINARY type for FixedString by default"},
            {"query_plan_remove_redundant_distinct", false, true, "Remove redundant Distinct step in query plan"},
            {"optimize_duplicate_order_by_and_distinct", true, false, "Remove duplicate ORDER BY and DISTINCT if it's possible"},
            {"insert_keeper_max_retries", 0, 20, "Enable reconnections to Keeper on INSERT, improve reliability"}
        });
        addSettingsChanges(settings_changes_history, "23.1",
        {
            {"input_format_json_read_objects_as_strings", 0, 1, "Enable reading nested json objects as strings while object type is experimental"},
            {"input_format_json_defaults_for_missing_elements_in_named_tuple", false, true, "Allow missing elements in JSON objects while reading named tuples by default"},
            {"input_format_csv_detect_header", false, true, "Detect header in CSV format by default"},
            {"input_format_tsv_detect_header", false, true, "Detect header in TSV format by default"},
            {"input_format_custom_detect_header", false, true, "Detect header in CustomSeparated format by default"},
            {"query_plan_remove_redundant_sorting", false, true, "Remove redundant sorting in query plan. For example, sorting steps related to ORDER BY clauses in subqueries"}
        });
        addSettingsChanges(settings_changes_history, "22.12",
        {
            {"max_size_to_preallocate_for_aggregation", 10'000'000, 100'000'000, "This optimizes performance"},
            {"query_plan_aggregation_in_order", 0, 1, "Enable some refactoring around query plan"},
            {"format_binary_max_string_size", 0, 1_GiB, "Prevent allocating large amount of memory"}
        });
        addSettingsChanges(settings_changes_history, "22.11",
        {
            {"use_structure_from_insertion_table_in_table_functions", 0, 2, "Improve using structure from insertion table in table functions"}
        });
        addSettingsChanges(settings_changes_history, "22.9",
        {
            {"force_grouping_standard_compatibility", false, true, "Make GROUPING function output the same as in SQL standard and other DBMS"}
        });
        addSettingsChanges(settings_changes_history, "22.7",
        {
            {"cross_to_inner_join_rewrite", 1, 2, "Force rewrite comma join to inner"},
            {"enable_positional_arguments", false, true, "Enable positional arguments feature by default"},
            {"format_csv_allow_single_quotes", true, false, "Most tools don't treat single quote in CSV specially, don't do it by default too"}
        });
        addSettingsChanges(settings_changes_history, "22.6",
        {
            {"output_format_json_named_tuples_as_objects", false, true, "Allow to serialize named tuples as JSON objects in JSON formats by default"},
            {"input_format_skip_unknown_fields", false, true, "Optimize reading subset of columns for some input formats"}
        });
        addSettingsChanges(settings_changes_history, "22.5",
        {
            {"memory_overcommit_ratio_denominator", 0, 1073741824, "Enable memory overcommit feature by default"},
            {"memory_overcommit_ratio_denominator_for_user", 0, 1073741824, "Enable memory overcommit feature by default"}
        });
        addSettingsChanges(settings_changes_history, "22.4",
        {
            {"allow_settings_after_format_in_insert", true, false, "Do not allow SETTINGS after FORMAT for INSERT queries because ClickHouse interpret SETTINGS as some values, which is misleading"}
        });
        addSettingsChanges(settings_changes_history, "22.3",
        {
            {"cast_ipv4_ipv6_default_on_conversion_error", true, false, "Make functions cast(value, 'IPv4') and cast(value, 'IPv6') behave same as toIPv4 and toIPv6 functions"}
        });
        addSettingsChanges(settings_changes_history, "21.12",
        {
            {"stream_like_engine_allow_direct_select", true, false, "Do not allow direct select for Kafka/RabbitMQ/FileLog by default"}
        });
        addSettingsChanges(settings_changes_history, "21.9",
        {
            {"output_format_decimal_trailing_zeros", true, false, "Do not output trailing zeros in text representation of Decimal types by default for better looking output"},
            {"use_hedged_requests", false, true, "Enable Hedged Requests feature by default"}
        });
        addSettingsChanges(settings_changes_history, "21.7",
        {
            {"legacy_column_name_of_tuple_literal", true, false, "Add this setting only for compatibility reasons. It makes sense to set to 'true', while doing rolling update of cluster from version lower than 21.7 to higher"}
        });
        addSettingsChanges(settings_changes_history, "21.5",
        {
            {"async_socket_for_remote", false, true, "Fix all problems and turn on asynchronous reads from socket for remote queries by default again"}
        });
        addSettingsChanges(settings_changes_history, "21.3",
        {
            {"async_socket_for_remote", true, false, "Turn off asynchronous reads from socket for remote queries because of some problems"},
            {"optimize_normalize_count_variants", false, true, "Rewrite aggregate functions that semantically equals to count() as count() by default"},
            {"normalize_function_names", false, true, "Normalize function names to their canonical names, this was needed for projection query routing"}
        });
        addSettingsChanges(settings_changes_history, "21.2",
        {
            {"enable_global_with_statement", false, true, "Propagate WITH statements to UNION queries and all subqueries by default"}
        });
        addSettingsChanges(settings_changes_history, "21.1",
        {
            {"insert_quorum_parallel", false, true, "Use parallel quorum inserts by default. It is significantly more convenient to use than sequential quorum inserts"},
            {"input_format_null_as_default", false, true, "Allow to insert NULL as default for input formats by default"},
            {"optimize_on_insert", false, true, "Enable data optimization on INSERT by default for better user experience"},
            {"use_compact_format_in_distributed_parts_names", false, true, "Use compact format for async INSERT into Distributed tables by default"}
        });
        addSettingsChanges(settings_changes_history, "20.10",
        {
            {"format_regexp_escaping_rule", "Escaped", "Raw", "Use Raw as default escaping rule for Regexp format to male the behaviour more like to what users expect"}
        });
        addSettingsChanges(settings_changes_history, "20.7",
        {
            {"show_table_uuid_in_table_create_query_if_not_nil", true, false, "Stop showing  UID of the table in its CREATE query for Engine=Atomic"}
        });
        addSettingsChanges(settings_changes_history, "20.5",
        {
            {"input_format_with_names_use_header", false, true, "Enable using header with names for formats with WithNames/WithNamesAndTypes suffixes"},
            {"allow_suspicious_codecs", true, false, "Don't allow to specify meaningless compression codecs"}
        });
        addSettingsChanges(settings_changes_history, "20.4",
        {
            {"validate_polygons", false, true, "Throw exception if polygon is invalid in function pointInPolygon by default instead of returning possibly wrong results"}
        });
        addSettingsChanges(settings_changes_history, "19.18",
        {
            {"enable_scalar_subquery_optimization", false, true, "Prevent scalar subqueries from (de)serializing large scalar values and possibly avoid running the same subquery more than once"}
        });
        addSettingsChanges(settings_changes_history, "19.14",
        {
            {"any_join_distinct_right_table_keys", true, false, "Disable ANY RIGHT and ANY FULL JOINs by default to avoid inconsistency"}
        });
        addSettingsChanges(settings_changes_history, "19.12",
        {
            {"input_format_defaults_for_omitted_fields", false, true, "Enable calculation of complex default expressions for omitted fields for some input formats, because it should be the expected behaviour"}
        });
        addSettingsChanges(settings_changes_history, "19.5",
        {
            {"max_partitions_per_insert_block", 0, 100, "Add a limit for the number of partitions in one block"}
        });
        addSettingsChanges(settings_changes_history, "18.12.17",
        {
            {"enable_optimize_predicate_expression", 0, 1, "Optimize predicates to subqueries by default"}
        });
    });
    return settings_changes_history;
}

const VersionToSettingsChangesMap & getMergeTreeSettingsChangesHistory()
{
    static VersionToSettingsChangesMap merge_tree_settings_changes_history;
    static std::once_flag initialized_flag;
    std::call_once(initialized_flag, [&]
    {
        addSettingsChanges(merge_tree_settings_changes_history, "25.8",
        {
            {"search_orphaned_parts_disks", "any", "any", "New setting"},
            {"shared_merge_tree_virtual_parts_discovery_batch", 1, 1, "New setting"},
            {"write_marks_for_substreams_in_compact_parts", false, true, "Enable writing marks for substreams in compact parts by default"}
        });
        addSettingsChanges(merge_tree_settings_changes_history, "25.7",
        {
            /// RELEASE CLOSED
        });
        addSettingsChanges(merge_tree_settings_changes_history, "25.6",
        {
            /// RELEASE CLOSED
            {"cache_populated_by_fetch_filename_regexp", "", "", "New setting"},
            {"allow_coalescing_columns_in_partition_or_order_key", false, false, "New setting to allow coalescing of partition or sorting key columns."},
            /// RELEASE CLOSED
        });
        addSettingsChanges(merge_tree_settings_changes_history, "25.5",
        {
            /// Release closed. Please use 25.6
            {"shared_merge_tree_enable_coordinated_merges", false, false, "New setting"},
            {"shared_merge_tree_merge_coordinator_merges_prepare_count", 100, 100, "New setting"},
            {"shared_merge_tree_merge_coordinator_fetch_fresh_metadata_period_ms", 10000, 10000, "New setting"},
            {"shared_merge_tree_merge_coordinator_max_merge_request_size", 20, 20, "New setting"},
            {"shared_merge_tree_merge_coordinator_election_check_period_ms", 30000, 30000, "New setting"},
            {"shared_merge_tree_merge_coordinator_min_period_ms", 1, 1, "New setting"},
            {"shared_merge_tree_merge_coordinator_max_period_ms", 10000, 10000, "New setting"},
            {"shared_merge_tree_merge_coordinator_factor", 2, 2, "New setting"},
            {"shared_merge_tree_merge_worker_fast_timeout_ms", 100, 100, "New setting"},
            {"shared_merge_tree_merge_worker_regular_timeout_ms", 10000, 10000, "New setting"},
            {"apply_patches_on_merge", true, true, "New setting"},
            {"remove_unused_patch_parts", true, true, "New setting"},
            {"write_marks_for_substreams_in_compact_parts", false, false, "New setting"},
            /// Release closed. Please use 25.6
        });
        addSettingsChanges(merge_tree_settings_changes_history, "25.4",
        {
            /// Release closed. Please use 25.5
            {"max_postpone_time_for_failed_replicated_fetches_ms", 0, 1ULL * 60 * 1000, "Added new setting to enable postponing fetch tasks in the replication queue."},
            {"max_postpone_time_for_failed_replicated_merges_ms", 0, 1ULL * 60 * 1000, "Added new setting to enable postponing merge tasks in the replication queue."},
            {"max_postpone_time_for_failed_replicated_tasks_ms", 0, 5ULL * 60 * 1000, "Added new setting to enable postponing tasks in the replication queue."},
            {"default_compression_codec", "", "", "New setting"},
            {"refresh_parts_interval", 0, 0, "A new setting"},
            {"max_merge_delayed_streams_for_parallel_write", 40, 40, "New setting"},
            {"allow_summing_columns_in_partition_or_order_key", true, false, "New setting to allow summing of partition or sorting key columns"},
            /// Release closed. Please use 25.5
        });
        addSettingsChanges(merge_tree_settings_changes_history, "25.3",
        {
            /// Release closed. Please use 25.4
            {"shared_merge_tree_enable_keeper_parts_extra_data", false, false, "New setting"},
            {"zero_copy_merge_mutation_min_parts_size_sleep_no_scale_before_lock", 0, 0, "New setting"},
            {"enable_replacing_merge_with_cleanup_for_min_age_to_force_merge", false, false, "New setting to allow automatic cleanup merges for ReplacingMergeTree"},
            /// Release closed. Please use 25.4
        });
        addSettingsChanges(merge_tree_settings_changes_history, "25.2",
        {
            /// Release closed. Please use 25.3
            {"shared_merge_tree_initial_parts_update_backoff_ms", 50, 50, "New setting"},
            {"shared_merge_tree_max_parts_update_backoff_ms", 5000, 5000, "New setting"},
            {"shared_merge_tree_interserver_http_connection_timeout_ms", 100, 100, "New setting"},
            {"columns_and_secondary_indices_sizes_lazy_calculation", true, true, "New setting to calculate columns and indices sizes lazily"},
            {"table_disk", false, false, "New setting"},
            {"allow_reduce_blocking_parts_task", false, true, "Now SMT will remove stale blocking parts from ZooKeeper by default"},
            {"shared_merge_tree_max_suspicious_broken_parts", 0, 0, "Max broken parts for SMT, if more - deny automatic detach"},
            {"shared_merge_tree_max_suspicious_broken_parts_bytes", 0, 0, "Max size of all broken parts for SMT, if more - deny automatic detach"},
            /// Release closed. Please use 25.3
        });
        addSettingsChanges(merge_tree_settings_changes_history, "25.1",
        {
            /// Release closed. Please use 25.2
            {"shared_merge_tree_try_fetch_part_in_memory_data_from_replicas", false, false, "New setting to fetch parts data from other replicas"},
            {"enable_max_bytes_limit_for_min_age_to_force_merge", false, false, "Added new setting to limit max bytes for min_age_to_force_merge."},
            {"enable_max_bytes_limit_for_min_age_to_force_merge", false, false, "New setting"},
            {"add_minmax_index_for_numeric_columns", false, false, "New setting"},
            {"add_minmax_index_for_string_columns", false, false, "New setting"},
            {"materialize_skip_indexes_on_merge", true, true, "New setting"},
            {"merge_max_bytes_to_prewarm_cache", 1ULL * 1024 * 1024 * 1024, 1ULL * 1024 * 1024 * 1024, "Cloud sync"},
            {"merge_total_max_bytes_to_prewarm_cache", 15ULL * 1024 * 1024 * 1024, 15ULL * 1024 * 1024 * 1024, "Cloud sync"},
            {"reduce_blocking_parts_sleep_ms", 5000, 5000, "Cloud sync"},
            {"number_of_partitions_to_consider_for_merge", 10, 10, "Cloud sync"},
            {"shared_merge_tree_enable_outdated_parts_check", true, true, "Cloud sync"},
            {"shared_merge_tree_max_parts_update_leaders_in_total", 6, 6, "Cloud sync"},
            {"shared_merge_tree_max_parts_update_leaders_per_az", 2, 2, "Cloud sync"},
            {"shared_merge_tree_leader_update_period_seconds", 30, 30, "Cloud sync"},
            {"shared_merge_tree_leader_update_period_random_add_seconds", 10, 10, "Cloud sync"},
            {"shared_merge_tree_read_virtual_parts_from_leader", true, true, "Cloud sync"},
            {"shared_merge_tree_interserver_http_timeout_ms", 10000, 10000, "Cloud sync"},
            {"shared_merge_tree_max_replicas_for_parts_deletion", 10, 10, "Cloud sync"},
            {"shared_merge_tree_max_replicas_to_merge_parts_for_each_parts_range", 5, 5, "Cloud sync"},
            {"shared_merge_tree_use_outdated_parts_compact_format", false, false, "Cloud sync"},
            {"shared_merge_tree_memo_ids_remove_timeout_seconds", 1800, 1800, "Cloud sync"},
            {"shared_merge_tree_idle_parts_update_seconds", 3600, 3600, "Cloud sync"},
            {"shared_merge_tree_max_outdated_parts_to_process_at_once", 1000, 1000, "Cloud sync"},
            {"shared_merge_tree_postpone_next_merge_for_locally_merged_parts_rows_threshold", 1000000, 1000000, "Cloud sync"},
            {"shared_merge_tree_postpone_next_merge_for_locally_merged_parts_ms", 0, 0, "Cloud sync"},
            {"shared_merge_tree_range_for_merge_window_size", 10, 10, "Cloud sync"},
            {"shared_merge_tree_use_too_many_parts_count_from_virtual_parts", 0, 0, "Cloud sync"},
            {"shared_merge_tree_create_per_replica_metadata_nodes", true, true, "Cloud sync"},
            {"shared_merge_tree_use_metadata_hints_cache", true, true, "Cloud sync"},
            {"notify_newest_block_number", false, false, "Cloud sync"},
            {"allow_reduce_blocking_parts_task", false, false, "Cloud sync"},
            /// Release closed. Please use 25.2
        });
        addSettingsChanges(merge_tree_settings_changes_history, "24.12",
        {
            /// Release closed. Please use 25.1
            {"enforce_index_structure_match_on_partition_manipulation", true, false, "New setting"},
            {"use_primary_key_cache", false, false, "New setting"},
            {"prewarm_primary_key_cache", false, false, "New setting"},
            {"min_bytes_to_prewarm_caches", 0, 0, "New setting"},
            {"allow_experimental_reverse_key", false, false, "New setting"},
            /// Release closed. Please use 25.1
        });
        addSettingsChanges(merge_tree_settings_changes_history, "24.11",
        {
        });
        addSettingsChanges(merge_tree_settings_changes_history, "24.10",
        {
        });
        addSettingsChanges(merge_tree_settings_changes_history, "24.9",
        {
        });
        addSettingsChanges(merge_tree_settings_changes_history, "24.8",
        {
            {"deduplicate_merge_projection_mode", "ignore", "throw", "Do not allow to create inconsistent projection"}
        });
    });

    return merge_tree_settings_changes_history;
}

}<|MERGE_RESOLUTION|>--- conflicted
+++ resolved
@@ -68,11 +68,8 @@
             {"backup_restore_s3_retry_jitter_factor", 0.0, 0.1, "New setting"},
             {"vector_search_index_fetch_multiplier", 1.0, 1.0, "New setting, replaces the obsolete 'vector_search_postfilter_multiplier' setting"},
             {"backup_slow_all_threads_after_retryable_s3_error", true, true, "New setting"},
-<<<<<<< HEAD
             {"iceberg_metadata_compression_method", "", "", "New setting"},
-=======
             {"allow_experimental_correlated_subqueries", false, true, "Mark correlated subqueries support as Beta."},
->>>>>>> 910819d6
         });
         addSettingsChanges(settings_changes_history, "25.7",
         {
