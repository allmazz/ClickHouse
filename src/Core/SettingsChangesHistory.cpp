#include <Core/SettingsChangesHistory.h>

#include <Core/SettingsEnums.h>

#include <Common/Exception.h>

namespace DB
{

namespace ErrorCodes
{
    extern const int LOGICAL_ERROR;
}

static void addSettingsChanges(
    VersionToSettingsChangesMap & settings_changes_history,
    std::string_view version,
    SettingsChangesHistory::SettingsChanges && changes)
{
    /// Forbid duplicate versions
    auto [_, inserted] = settings_changes_history.emplace(ClickHouseVersion(version), std::move(changes));
    if (!inserted)
        throw Exception{ErrorCodes::LOGICAL_ERROR, "Detected duplicate version '{}'", ClickHouseVersion(version).toString()};
}

const VersionToSettingsChangesMap & getSettingsChangesHistory()
{
    static VersionToSettingsChangesMap settings_changes_history;
    static std::once_flag initialized_flag;
    std::call_once(initialized_flag, [&]
    {
        // clang-format off
        /// History of settings changes that controls some backward incompatible changes
        /// across all ClickHouse versions. It maps ClickHouse version to settings changes that were done
        /// in this version. This history contains both changes to existing settings and newly added settings.
        /// Settings changes is a vector of structs
        ///     {setting_name, previous_value, new_value, reason}.
        /// For newly added setting choose the most appropriate previous_value (for example, if new setting
        /// controls new feature and it's 'true' by default, use 'false' as previous_value).
        /// It's used to implement `compatibility` setting (see https://github.com/ClickHouse/ClickHouse/issues/35972)
        /// Note: please check if the key already exists to prevent duplicate entries.
        addSettingsChanges(settings_changes_history, "25.11",
        {
<<<<<<< HEAD
            {"max_reverse_dictionary_lookup_cache_size_bytes", 100 * 1024 * 1024, 100 * 1024 * 1024, "New setting. Maximum size in bytes of the per-query reverse dictionary lookup cache used by dictGetKeys. The cache stores serialized key tuples per attribute value to avoid re-scanning the dictionary within the same query."},
=======
            {"create_table_empty_primary_key_by_default", false, true, "Better usability"},
            {"cluster_table_function_split_granularity", "file", "file", "New setting."},
            {"cluster_table_function_buckets_batch_size", 0, 0, "New setting."},
            {"arrow_flight_request_descriptor_type", "path", "path", "New setting. Type of descriptor to use for Arrow Flight requests: 'path' or 'command'. Dremio requires 'command'."},
            {"send_profile_events", true, true, "New setting. Whether to send profile events to the clients."},
            {"into_outfile_create_parent_directories", false, false, "New setting"},
>>>>>>> b4749367
            {"correlated_subqueries_default_join_kind", "left", "right", "New setting. Default join kind for decorrelated query plan."},
            {"use_statistics_cache", 0, 0, "New setting"},
            {"enable_shared_storage_snapshot_in_query", false, true, "Better consistency guarantees."},
            {"input_format_parquet_use_native_reader_v3", false, true, "Seems stable"},
            {"max_projection_rows_to_use_projection_index", 1'000'000, 1'000'000, "New setting"},
            {"min_table_rows_to_use_projection_index", 1'000'000, 1'000'000, "New setting"},
            {"use_text_index_dictionary_cache", false, false, "New setting"},
            {"use_text_index_header_cache", false, false, "New setting"},
            {"use_text_index_postings_cache", false, false, "New setting"},
            {"s3_retry_attempts", 500, 500, "Changed the value of the obsolete setting"},
            {"http_write_exception_in_output_format", true, false, "Changed for consistency across formats"},
            {"optimize_const_name_size", -1, 256, "Replace with scalar and use hash as a name for large constants (size is estimated by name length)"},
            {"enable_lazy_columns_replication", false, true, "Enable lazy columns replication in JOIN and ARRAY JOIN by default"},
            {"allow_special_serialization_kinds_in_output_formats", false, true, "Enable direct output of special columns representations like Sparse/Replicated in some output formats"},
            {"allow_experimental_alias_table_engine", false, false, "New setting"},
            {"input_format_parquet_local_time_as_utc", false, true, "Use more appropriate type DateTime64(..., 'UTC') for parquet 'local time without timezone' type."},
            {"input_format_parquet_verify_checksums", true, true, "New setting."},
            {"output_format_parquet_write_checksums", false, true, "New setting."},
            {"database_shared_drop_table_delay_seconds", 8 * 60 * 60, 8 * 60 * 60, "New setting."},
            {"filesystem_cache_allow_background_download", true, true, "New setting to control background downloads in filesystem cache per query."},
            {"show_processlist_include_internal", false, true, "New setting."},
        });
        addSettingsChanges(settings_changes_history, "25.10",
        {
            {"allow_special_serialization_kinds_in_output_formats", false, false, "Add a setting to allow output of special columns representations like Sparse/Replicated without converting them to full columns"},
            {"enable_lazy_columns_replication", false, false, "Add a setting to enable lazy columns replication in JOIN and ARRAY JOIN"},
            {"correlated_subqueries_default_join_kind", "left", "right", "New setting. Default join kind for decorrelated query plan."},
            {"show_data_lake_catalogs_in_system_tables", true, false, "Disable catalogs in system tables by default"},
            {"optimize_rewrite_like_perfect_affix", false, true, "New setting"},
            {"allow_dynamic_type_in_join_keys", true, false, "Disallow using Dynamic type in JOIN keys by default"},
            {"s3queue_keeper_fault_injection_probability", 0, 0, "New setting."},
            {"enable_join_runtime_filters", false, false, "New setting"},
            {"join_runtime_filter_exact_values_limit", 10000, 10000, "New setting"},
            {"join_runtime_bloom_filter_bytes", 512_KiB, 512_KiB, "New setting"},
            {"join_runtime_bloom_filter_hash_functions", 3, 3, "New setting"},
            {"use_join_disjunctions_push_down", false, false, "New setting."},
            {"joined_block_split_single_row", false, false, "New setting"},
            {"temporary_files_buffer_size", DBMS_DEFAULT_BUFFER_SIZE, DBMS_DEFAULT_BUFFER_SIZE, "New setting"},
            {"rewrite_in_to_join", false, false, "New experimental setting"},
            {"delta_lake_log_metadata", false, false, "New setting."},
            {"distributed_cache_prefer_bigger_buffer_size", false, false, "New setting."},
            {"allow_experimental_qbit_type", false, false, "New experimental setting"},
            {"optimize_qbit_distance_function_reads", true, true, "New setting"},
            {"read_from_distributed_cache_if_exists_otherwise_bypass_cache", false, false, "New setting"},
            {"s3_slow_all_threads_after_retryable_error", false, false, "Disable the setting by default"},
            {"backup_slow_all_threads_after_retryable_s3_error", false, false, "Disable the setting by default"},
            {"enable_http_compression", false, true, "It should be beneficial in general"},
            {"inject_random_order_for_select_without_order_by", false, false, "New setting"},
            {"exclude_materialize_skip_indexes_on_insert", "", "", "New setting."},
            {"optimize_empty_string_comparisons", false, true, "A new setting."},
            {"query_plan_use_logical_join_step", true, true, "Added alias"},
            {"schema_inference_make_columns_nullable", 1, 3, "Take nullability information from Parquet/ORC/Arrow metadata by default, instead of making everything nullable."},
            {"materialized_views_squash_parallel_inserts", false, true, "Added setting to preserve old behavior if needed."},
            {"distributed_cache_connect_timeout_ms", 50, 50, "New setting"},
            {"distributed_cache_receive_timeout_ms", 3000, 3000, "New setting"},
            {"distributed_cache_send_timeout_ms", 3000, 3000, "New setting"},
            {"distributed_cache_tcp_keep_alive_timeout_ms", 2900, 2900, "New setting"},
        });
        addSettingsChanges(settings_changes_history, "25.9",
        {
            {"input_format_protobuf_oneof_presence", false, false, "New setting"},
            {"iceberg_delete_data_on_drop", false, false, "New setting"},
            {"use_skip_indexes_on_data_read", false, false, "New setting"},
            {"s3_slow_all_threads_after_retryable_error", false, false, "Added an alias for setting `backup_slow_all_threads_after_retryable_s3_error`"},
            {"iceberg_metadata_log_level", "none", "none", "New setting."},
            {"iceberg_insert_max_rows_in_data_file", 1000000, 1000000, "New setting."},
            {"iceberg_insert_max_bytes_in_data_file", 1_GiB, 1_GiB, "New setting."},
            {"query_plan_optimize_join_order_limit", 1, 1, "New setting"},
            {"query_plan_display_internal_aliases", false, false, "New setting"},
            {"query_plan_max_step_description_length", 1000000000, 500, "New setting"},
            {"allow_experimental_delta_lake_writes", false, false, "New setting."},
            {"query_plan_convert_any_join_to_semi_or_anti_join", true, true, "New setting."},
            {"text_index_use_bloom_filter", true, true, "New setting."},
            {"query_plan_direct_read_from_text_index", true, true, "New setting."},
            {"enable_producing_buckets_out_of_order_in_aggregation", false, true, "New setting"},
            {"jemalloc_enable_profiler", false, false, "New setting"},
            {"jemalloc_collect_profile_samples_in_trace_log", false, false, "New setting"},
            {"delta_lake_insert_max_bytes_in_data_file", 1_GiB, 1_GiB, "New setting."},
            {"delta_lake_insert_max_rows_in_data_file", 1000000, 1000000, "New setting."},
            {"promql_evaluation_time", Field{"auto"}, Field{"auto"}, "The setting was renamed. The previous name is `evaluation_time`."},
            {"evaluation_time", 0, 0, "Old setting which popped up here being renamed."},
            {"os_threads_nice_value_query", 0, 0, "New setting."},
            {"os_threads_nice_value_materialized_view", 0, 0, "New setting."},
            {"os_thread_priority", 0, 0, "Alias for os_threads_nice_value_query."},
        });
        addSettingsChanges(settings_changes_history, "25.8",
        {
            {"output_format_json_quote_64bit_integers", true, false, "Disable quoting of the 64 bit integers in JSON by default"},
            {"show_data_lake_catalogs_in_system_tables", true, true, "New setting"},
            {"optimize_rewrite_regexp_functions", false, true, "A new setting"},
            {"max_joined_block_size_bytes", 0, 4 * 1024 * 1024, "New setting"},
            {"azure_max_single_part_upload_size", 100 * 1024 * 1024, 32 * 1024 * 1024, "Align with S3"},
            {"azure_max_redirects", 10, 10, "New setting"},
            {"azure_max_get_rps", 0, 0, "New setting"},
            {"azure_max_get_burst", 0, 0, "New setting"},
            {"azure_max_put_rps", 0, 0, "New setting"},
            {"azure_max_put_burst", 0, 0, "New setting"},
            {"azure_use_adaptive_timeouts", true, true, "New setting"},
            {"azure_request_timeout_ms", 30000, 30000, "New setting"},
            {"azure_connect_timeout_ms", 1000, 1000, "New setting"},
            {"azure_sdk_use_native_client", false, true, "New setting"},
            {"analyzer_compatibility_allow_compound_identifiers_in_unflatten_nested", false, true, "New setting."},
            {"distributed_cache_connect_backoff_min_ms", 0, 0, "New setting"},
            {"distributed_cache_connect_backoff_max_ms", 50, 50, "New setting"},
            {"distributed_cache_read_request_max_tries", 20, 10, "Changed setting value"},
            {"distributed_cache_connect_max_tries", 20, 5, "Changed setting value"},
            {"opentelemetry_trace_cpu_scheduling", false, false, "New setting to trace `cpu_slot_preemption` feature."},
            {"output_format_parquet_max_dictionary_size", 1024 * 1024, 1024 * 1024, "New setting"},
            {"input_format_parquet_use_native_reader_v3", false, false, "New setting"},
            {"input_format_parquet_memory_low_watermark", 2ul << 20, 2ul << 20, "New setting"},
            {"input_format_parquet_memory_high_watermark", 4ul << 30, 4ul << 30, "New setting"},
            {"input_format_parquet_page_filter_push_down", true, true, "New setting (no effect when input_format_parquet_use_native_reader_v3 is disabled)"},
            {"input_format_parquet_use_offset_index", true, true, "New setting (no effect when input_format_parquet_use_native_reader_v3 is disabled)"},
            {"output_format_parquet_enum_as_byte_array", false, true, "Enable writing Enum as byte array in Parquet by default"},
            {"json_type_escape_dots_in_keys", false, false, "Add new setting that allows to escape dots in JSON keys during JSON type parsing"},
            {"parallel_replicas_support_projection", false, true, "New setting. Optimization of projections can be applied in parallel replicas. Effective only with enabled parallel_replicas_local_plan and aggregation_in_order is inactive."},
            {"input_format_json_infer_array_of_dynamic_from_array_of_different_types", false, true, "Infer Array(Dynamic) for JSON arrays with different values types by default"},
            {"enable_add_distinct_to_in_subqueries", false, false, "New setting to reduce the size of temporary tables transferred for distributed IN subqueries."},
            {"enable_vector_similarity_index", false, true, "Vector similarity indexes are GA."},
            {"execute_exists_as_scalar_subquery", false, true, "New setting"},
            {"allow_experimental_vector_similarity_index", false, true, "Vector similarity indexes are GA."},
            {"vector_search_with_rescoring", true, false, "New setting."},
            {"delta_lake_enable_expression_visitor_logging", false, false, "New setting"},
            {"write_full_path_in_iceberg_metadata", false, false, "New setting."},
            {"output_format_orc_compression_block_size", 65536, 262144, "New setting"},
            {"allow_database_iceberg", false, false, "Added an alias for setting `allow_experimental_database_iceberg`"},
            {"allow_database_unity_catalog", false, false, "Added an alias for setting `allow_experimental_database_unity_catalog`"},
            {"allow_database_glue_catalog", false, false, "Added an alias for setting `allow_experimental_database_glue_catalog`"},
            {"apply_patch_parts_join_cache_buckets", 8, 8, "New setting"},
            {"delta_lake_throw_on_engine_predicate_error", false, false, "New setting"},
            {"delta_lake_enable_engine_predicate", true, true, "New setting"},
            {"backup_restore_s3_retry_initial_backoff_ms", 25, 25, "New setting"},
            {"backup_restore_s3_retry_max_backoff_ms", 5000, 5000, "New setting"},
            {"backup_restore_s3_retry_jitter_factor", 0.0, 0.1, "New setting"},
            {"vector_search_index_fetch_multiplier", 1.0, 1.0, "Alias for setting 'vector_search_postfilter_multiplier'"},
            {"backup_slow_all_threads_after_retryable_s3_error", false, false, "New setting"},
            {"allow_experimental_ytsaurus_table_engine", false, false, "New setting."},
            {"allow_experimental_ytsaurus_table_function", false, false, "New setting."},
            {"allow_experimental_ytsaurus_dictionary_source", false, false, "New setting."},
            {"per_part_index_stats", false, false, "New setting."},
            {"allow_experimental_iceberg_compaction", 0, 0, "New setting "},
            {"delta_lake_snapshot_version", -1, -1, "New setting"},
            {"use_roaring_bitmap_iceberg_positional_deletes", false, false, "New setting"},
            {"iceberg_metadata_compression_method", "", "", "New setting"},
            {"allow_experimental_correlated_subqueries", false, true, "Mark correlated subqueries support as Beta."},
            {"promql_database", "", "", "New experimental setting"},
            {"promql_table", "", "", "New experimental setting"},
            {"evaluation_time", 0, 0, "New experimental setting"},
            {"output_format_parquet_date_as_uint16", false, false, "Added a compatibility setting for a minor compatibility-breaking change introduced back in 24.12."},
            {"enable_lightweight_update", false, true, "Lightweight updates were moved to Beta. Added an alias for setting 'allow_experimental_lightweight_update'."},
            {"allow_experimental_lightweight_update", false, true, "Lightweight updates were moved to Beta."},
            {"s3_slow_all_threads_after_retryable_error", false, false, "Added an alias for setting `backup_slow_all_threads_after_retryable_s3_error`"},
        });
        addSettingsChanges(settings_changes_history, "25.7",
        {
            /// RELEASE CLOSED
            {"correlated_subqueries_substitute_equivalent_expressions", false, true, "New setting to correlated subquery planning optimization."},
            {"function_date_trunc_return_type_behavior", 0, 0, "Add new setting to preserve old behaviour of dateTrunc function"},
            {"output_format_parquet_geometadata", false, true, "A new setting to allow to write information about geo columns in parquet metadata and encode columns in WKB format."},
            {"cluster_function_process_archive_on_multiple_nodes", false, true, "New setting"},
            {"enable_vector_similarity_index", false, false, "Added an alias for setting `allow_experimental_vector_similarity_index`"},
            {"distributed_plan_max_rows_to_broadcast", 20000, 20000, "New experimental setting."},
            {"output_format_json_map_as_array_of_tuples", false, false, "New setting"},
            {"input_format_json_map_as_array_of_tuples", false, false, "New setting"},
            {"parallel_distributed_insert_select", 0, 2, "Enable parallel distributed insert select by default"},
            {"write_through_distributed_cache_buffer_size", 0, 0, "New cloud setting"},
            {"min_joined_block_size_rows", 0, DEFAULT_BLOCK_SIZE, "New setting."},
            {"table_engine_read_through_distributed_cache", false, false, "New setting"},
            {"distributed_cache_alignment", 0, 0, "Rename of distributed_cache_read_alignment"},
            {"enable_scopes_for_with_statement", true, true, "New setting for backward compatibility with the old analyzer."},
            {"output_format_parquet_enum_as_byte_array", false, false, "Write enum using parquet physical type: BYTE_ARRAY and logical type: ENUM"},
            {"distributed_plan_force_shuffle_aggregation", 0, 0, "New experimental setting"},
            {"allow_experimental_insert_into_iceberg", false, false, "New setting."},
            /// RELEASE CLOSED
        });
        addSettingsChanges(settings_changes_history, "25.6",
        {
            /// RELEASE CLOSED
            {"output_format_native_use_flattened_dynamic_and_json_serialization", false, false, "Add flattened Dynamic/JSON serializations to Native format"},
            {"cast_string_to_date_time_mode", "basic", "basic", "Allow to use different DateTime parsing mode in String to DateTime cast"},
            {"parallel_replicas_connect_timeout_ms", 1000, 300, "Separate connection timeout for parallel replicas queries"},
            {"use_iceberg_partition_pruning", false, true, "Enable Iceberg partition pruning by default."},
            {"distributed_cache_credentials_refresh_period_seconds", 5, 5, "New private setting"},
            {"enable_shared_storage_snapshot_in_query", false, false, "A new setting to share storage snapshot in query"},
            {"merge_tree_storage_snapshot_sleep_ms", 0, 0, "A new setting to debug storage snapshot consistency in query"},
            {"enable_job_stack_trace", false, false, "The setting was disabled by default to avoid performance overhead."},
            {"use_legacy_to_time", true, true, "New setting. Allows for user to use the old function logic for toTime, which works as toTimeWithFixedDate."},
            {"allow_experimental_time_time64_type", false, false, "New settings. Allows to use a new experimental Time and Time64 data types."},
            {"enable_time_time64_type", false, false, "New settings. Allows to use a new experimental Time and Time64 data types."},
            {"optimize_use_projection_filtering", false, true, "New setting"},
            {"input_format_parquet_enable_json_parsing", false, true, "When reading Parquet files, parse JSON columns as ClickHouse JSON Column."},
            {"use_skip_indexes_if_final", 0, 1, "Change in default value of setting"},
            {"use_skip_indexes_if_final_exact_mode", 0, 1, "Change in default value of setting"},
            {"allow_experimental_time_series_aggregate_functions", false, false, "New setting to enable experimental timeSeries* aggregate functions."},
            {"min_outstreams_per_resize_after_split", 0, 24, "New setting."},
            {"count_matches_stop_at_empty_match", true, false, "New setting."},
            {"enable_parallel_blocks_marshalling", "false", "true", "A new setting"},
            {"format_schema_source", "file", "file", "New setting"},
            {"format_schema_message_name", "", "", "New setting"},
            {"enable_scopes_for_with_statement", true, true, "New setting for backward compatibility with the old analyzer."},
            {"backup_slow_all_threads_after_retryable_s3_error", false, false, "New setting"},
            {"s3_slow_all_threads_after_retryable_error", false, false, "Added an alias for setting `backup_slow_all_threads_after_retryable_s3_error`"},
            {"s3_retry_attempts", 500, 500, "Changed the value of the obsolete setting"},
            /// RELEASE CLOSED
        });
        addSettingsChanges(settings_changes_history, "25.5",
        {
            /// Release closed. Please use 25.6
            {"geotoh3_argument_order", "lon_lat", "lat_lon", "A new setting for legacy behaviour to set lon and lat argument order"},
            {"secondary_indices_enable_bulk_filtering", false, true, "A new algorithm for filtering by data skipping indices"},
            {"implicit_table_at_top_level", "", "", "A new setting, used in clickhouse-local"},
            {"use_skip_indexes_if_final_exact_mode", 0, 0, "This setting was introduced to help FINAL query return correct results with skip indexes"},
            {"parsedatetime_e_requires_space_padding", true, false, "Improved compatibility with MySQL DATE_FORMAT/STR_TO_DATE"},
            {"formatdatetime_e_with_space_padding", true, false, "Improved compatibility with MySQL DATE_FORMAT/STR_TO_DATE"},
            {"input_format_max_block_size_bytes", 0, 0, "New setting to limit bytes size if blocks created by input format"},
            {"parallel_replicas_insert_select_local_pipeline", false, true, "Use local pipeline during distributed INSERT SELECT with parallel replicas. Currently disabled due to performance issues"},
            {"page_cache_block_size", 1048576, 1048576, "Made this setting adjustable on a per-query level."},
            {"page_cache_lookahead_blocks", 16, 16, "Made this setting adjustable on a per-query level."},
            {"output_format_pretty_glue_chunks", "0", "auto", "A new setting to make Pretty formats prettier."},
            {"distributed_cache_read_only_from_current_az", true, true, "New setting"},
            {"parallel_hash_join_threshold", 0, 100'000, "New setting"},
            {"max_limit_for_ann_queries", 1'000, 0, "Obsolete setting"},
            {"max_limit_for_vector_search_queries", 1'000, 1'000, "New setting"},
            {"min_os_cpu_wait_time_ratio_to_throw", 0, 0, "Setting values were changed and backported to 25.4"},
            {"max_os_cpu_wait_time_ratio_to_throw", 0, 0, "Setting values were changed and backported to 25.4"},
            {"make_distributed_plan", 0, 0, "New experimental setting."},
            {"distributed_plan_execute_locally", 0, 0, "New experimental setting."},
            {"distributed_plan_default_shuffle_join_bucket_count", 8, 8, "New experimental setting."},
            {"distributed_plan_default_reader_bucket_count", 8, 8, "New experimental setting."},
            {"distributed_plan_optimize_exchanges", true, true, "New experimental setting."},
            {"distributed_plan_force_exchange_kind", "", "", "New experimental setting."},
            {"update_sequential_consistency", true, true, "A new setting"},
            {"update_parallel_mode", "auto", "auto", "A new setting"},
            {"lightweight_delete_mode", "alter_update", "alter_update", "A new setting"},
            {"alter_update_mode", "heavy", "heavy", "A new setting"},
            {"apply_patch_parts", true, true, "A new setting"},
            {"allow_experimental_lightweight_update", false, false, "A new setting"},
            {"allow_experimental_delta_kernel_rs", false, true, "New setting"},
            {"allow_experimental_database_hms_catalog", false, false, "Allow experimental database engine DataLakeCatalog with catalog_type = 'hive'"},
            {"vector_search_filter_strategy", "auto", "auto", "New setting"},
            {"vector_search_postfilter_multiplier", 1.0, 1.0, "New setting"},
            {"compile_expressions", false, true, "We believe that the LLVM infrastructure behind the JIT compiler is stable enough to enable this setting by default."},
            {"input_format_parquet_bloom_filter_push_down", false, true, "When reading Parquet files, skip whole row groups based on the WHERE/PREWHERE expressions and bloom filter in the Parquet metadata."},
            {"input_format_parquet_allow_geoparquet_parser", false, true, "A new setting to use geo columns in parquet file"},
            {"enable_url_encoding", true, false, "Changed existing setting's default value"},
            {"s3_slow_all_threads_after_network_error", false, true, "New setting"},
            {"enable_scopes_for_with_statement", true, true, "New setting for backward compatibility with the old analyzer."},
            /// Release closed. Please use 25.6
        });
        addSettingsChanges(settings_changes_history, "25.4",
        {
            /// Release closed. Please use 25.5
            {"use_query_condition_cache", false, true, "A new optimization"},
            {"allow_materialized_view_with_bad_select", true, false, "Don't allow creating MVs referencing nonexistent columns or tables"},
            {"query_plan_optimize_lazy_materialization", false, true, "Added new setting to use query plan for lazy materialization optimisation"},
            {"query_plan_max_limit_for_lazy_materialization", 10, 10, "Added new setting to control maximum limit value that allows to use query plan for lazy materialization optimisation. If zero, there is no limit"},
            {"query_plan_convert_join_to_in", false, false, "New setting"},
            {"enable_hdfs_pread", true, true, "New setting."},
            {"low_priority_query_wait_time_ms", 1000, 1000, "New setting."},
            {"allow_experimental_correlated_subqueries", false, false, "Added new setting to allow correlated subqueries execution."},
            {"serialize_query_plan", false, false, "NewSetting"},
            {"allow_experimental_shared_set_join", 0, 1, "A setting for ClickHouse Cloud to enable SharedSet and SharedJoin"},
            {"allow_special_bool_values_inside_variant", true, false, "Don't allow special bool values during Variant type parsing"},
            {"cast_string_to_variant_use_inference", true, true, "New setting to enable/disable types inference during CAST from String to Variant"},
            {"distributed_cache_read_request_max_tries", 20, 20, "New setting"},
            {"query_condition_cache_store_conditions_as_plaintext", false, false, "New setting"},
            {"min_os_cpu_wait_time_ratio_to_throw", 0, 0, "New setting"},
            {"max_os_cpu_wait_time_ratio_to_throw", 0, 0, "New setting"},
            {"query_plan_merge_filter_into_join_condition", false, true, "Added new setting to merge filter into join condition"},
            {"use_local_cache_for_remote_storage", true, false, "Obsolete setting."},
            {"iceberg_timestamp_ms", 0, 0, "New setting."},
            {"iceberg_snapshot_id", 0, 0, "New setting."},
            {"use_iceberg_metadata_files_cache", true, true, "New setting"},
            {"query_plan_join_shard_by_pk_ranges", false, false, "New setting"},
            {"parallel_replicas_insert_select_local_pipeline", false, false, "Use local pipeline during distributed INSERT SELECT with parallel replicas. Currently disabled due to performance issues"},
            {"parallel_hash_join_threshold", 0, 0, "New setting"},
            {"function_date_trunc_return_type_behavior", 1, 0, "Change the result type for dateTrunc function for DateTime64/Date32 arguments to DateTime64/Date32 regardless of time unit to get correct result for negative values"},
            {"enable_scopes_for_with_statement", true, true, "New setting for backward compatibility with the old analyzer."},
            /// Release closed. Please use 25.5
        });
        addSettingsChanges(settings_changes_history, "25.3",
        {
            /// Release closed. Please use 25.4
            {"enable_json_type", false, true, "JSON data type is production-ready"},
            {"enable_dynamic_type", false, true, "Dynamic data type is production-ready"},
            {"enable_variant_type", false, true, "Variant data type is production-ready"},
            {"allow_experimental_json_type", false, true, "JSON data type is production-ready"},
            {"allow_experimental_dynamic_type", false, true, "Dynamic data type is production-ready"},
            {"allow_experimental_variant_type", false, true, "Variant data type is production-ready"},
            {"allow_experimental_database_unity_catalog", false, false, "Allow experimental database engine DataLakeCatalog with catalog_type = 'unity'"},
            {"allow_experimental_database_glue_catalog", false, false, "Allow experimental database engine DataLakeCatalog with catalog_type = 'glue'"},
            {"use_page_cache_with_distributed_cache", false, false, "New setting"},
            {"use_query_condition_cache", false, false, "New setting."},
            {"parallel_replicas_for_cluster_engines", false, true, "New setting."},
            {"parallel_hash_join_threshold", 0, 0, "New setting"},
            /// Release closed. Please use 25.4
        });
        addSettingsChanges(settings_changes_history, "25.2",
        {
            /// Release closed. Please use 25.3
            {"schema_inference_make_json_columns_nullable", false, false, "Allow to infer Nullable(JSON) during schema inference"},
            {"query_plan_use_new_logical_join_step", false, true, "Enable new step"},
            {"postgresql_fault_injection_probability", 0., 0., "New setting"},
            {"apply_settings_from_server", false, true, "Client-side code (e.g. INSERT input parsing and query output formatting) will use the same settings as the server, including settings from server config."},
            {"merge_tree_use_deserialization_prefixes_cache", true, true, "A new setting to control the usage of deserialization prefixes cache in MergeTree"},
            {"merge_tree_use_prefixes_deserialization_thread_pool", true, true, "A new setting controlling the usage of the thread pool for parallel prefixes deserialization in MergeTree"},
            {"optimize_and_compare_chain", false, true, "A new setting"},
            {"enable_adaptive_memory_spill_scheduler", false, false, "New setting. Enable spill memory data into external storage adaptively."},
            {"output_format_parquet_write_bloom_filter", false, true, "Added support for writing Parquet bloom filters."},
            {"output_format_parquet_bloom_filter_bits_per_value", 10.5, 10.5, "New setting."},
            {"output_format_parquet_bloom_filter_flush_threshold_bytes", 128 * 1024 * 1024, 128 * 1024 * 1024, "New setting."},
            {"output_format_pretty_max_rows", 10000, 1000, "It is better for usability - less amount to scroll."},
            {"restore_replicated_merge_tree_to_shared_merge_tree", false, false, "New setting."},
            {"parallel_replicas_only_with_analyzer", true, true, "Parallel replicas is supported only with analyzer enabled"},
            {"s3_allow_multipart_copy", true, true, "New setting."},
        });
        addSettingsChanges(settings_changes_history, "25.1",
        {
            /// Release closed. Please use 25.2
            {"allow_not_comparable_types_in_order_by", true, false, "Don't allow not comparable types in order by by default"},
            {"allow_not_comparable_types_in_comparison_functions", true, false, "Don't allow not comparable types in comparison functions by default"},
            {"output_format_json_pretty_print", false, true, "Print values in a pretty format in JSON output format by default"},
            {"allow_experimental_ts_to_grid_aggregate_function", false, false, "Cloud only"},
            {"formatdatetime_f_prints_scale_number_of_digits", true, false, "New setting."},
            {"distributed_cache_connect_max_tries", 20, 20, "Cloud only"},
            {"query_plan_use_new_logical_join_step", false, false, "New join step, internal change"},
            {"distributed_cache_min_bytes_for_seek", 0, 0, "New private setting."},
            {"use_iceberg_partition_pruning", false, false, "New setting for Iceberg partition pruning."},
            {"max_bytes_ratio_before_external_group_by", 0.0, 0.5, "Enable automatic spilling to disk by default."},
            {"max_bytes_ratio_before_external_sort", 0.0, 0.5, "Enable automatic spilling to disk by default."},
            {"min_external_sort_block_bytes", 0., 100_MiB, "New setting."},
            {"s3queue_migrate_old_metadata_to_buckets", false, false, "New setting."},
            {"distributed_cache_pool_behaviour_on_limit", "allocate_bypassing_pool", "wait", "Cloud only"},
            {"use_hive_partitioning", false, true, "Enabled the setting by default."},
            {"query_plan_try_use_vector_search", false, true, "New setting."},
            {"short_circuit_function_evaluation_for_nulls", false, true, "Allow to execute functions with Nullable arguments only on rows with non-NULL values in all arguments"},
            {"short_circuit_function_evaluation_for_nulls_threshold", 1.0, 1.0, "Ratio threshold of NULL values to execute functions with Nullable arguments only on rows with non-NULL values in all arguments. Applies when setting short_circuit_function_evaluation_for_nulls is enabled."},
            {"output_format_orc_writer_time_zone_name", "GMT", "GMT", "The time zone name for ORC writer, the default ORC writer's time zone is GMT."},
            {"output_format_pretty_highlight_trailing_spaces", false, true, "A new setting."},
            {"allow_experimental_bfloat16_type", false, true, "Add new BFloat16 type"},
            {"allow_push_predicate_ast_for_distributed_subqueries", false, true, "A new setting"},
            {"output_format_pretty_squash_consecutive_ms", 0, 50, "Add new setting"},
            {"output_format_pretty_squash_max_wait_ms", 0, 1000, "Add new setting"},
            {"output_format_pretty_max_column_name_width_cut_to", 0, 24, "A new setting"},
            {"output_format_pretty_max_column_name_width_min_chars_to_cut", 0, 4, "A new setting"},
            {"output_format_pretty_multiline_fields", false, true, "A new setting"},
            {"output_format_pretty_fallback_to_vertical", false, true, "A new setting"},
            {"output_format_pretty_fallback_to_vertical_max_rows_per_chunk", 0, 100, "A new setting"},
            {"output_format_pretty_fallback_to_vertical_min_columns", 0, 5, "A new setting"},
            {"output_format_pretty_fallback_to_vertical_min_table_width", 0, 250, "A new setting"},
            {"merge_table_max_tables_to_look_for_schema_inference", 1, 1000, "A new setting"},
            {"max_autoincrement_series", 1000, 1000, "A new setting"},
            {"validate_enum_literals_in_operators", false, false, "A new setting"},
            {"allow_experimental_kusto_dialect", true, false, "A new setting"},
            {"allow_experimental_prql_dialect", true, false, "A new setting"},
            {"h3togeo_lon_lat_result_order", true, false, "A new setting"},
            {"max_parallel_replicas", 1, 1000, "Use up to 1000 parallel replicas by default."},
            {"allow_general_join_planning", false, true, "Allow more general join planning algorithm when hash join algorithm is enabled."},
            {"optimize_extract_common_expressions", false, true, "Optimize WHERE, PREWHERE, ON, HAVING and QUALIFY expressions by extracting common expressions out from disjunction of conjunctions."},
            /// Release closed. Please use 25.2
        });
        addSettingsChanges(settings_changes_history, "24.12",
        {
            /// Release closed. Please use 25.1
            {"allow_experimental_database_iceberg", false, false, "New setting."},
            {"shared_merge_tree_sync_parts_on_partition_operations", 1, 1, "New setting. By default parts are always synchronized"},
            {"query_plan_join_swap_table", "false", "auto", "New setting. Right table was always chosen before."},
            {"max_size_to_preallocate_for_aggregation", 100'000'000, 1'000'000'000'000, "Enable optimisation for bigger tables."},
            {"max_size_to_preallocate_for_joins", 100'000'000, 1'000'000'000'000, "Enable optimisation for bigger tables."},
            {"max_bytes_ratio_before_external_group_by", 0., 0., "New setting."},
            {"optimize_extract_common_expressions", false, false, "Introduce setting to optimize WHERE, PREWHERE, ON, HAVING and QUALIFY expressions by extracting common expressions out from disjunction of conjunctions."},
            {"max_bytes_ratio_before_external_sort", 0., 0., "New setting."},
            {"use_async_executor_for_materialized_views", false, false, "New setting."},
            {"http_response_headers", "", "", "New setting."},
            {"output_format_parquet_datetime_as_uint32", true, false, "Write DateTime as DateTime64(3) instead of UInt32 (these are the two Parquet types closest to DateTime)."},
            {"output_format_parquet_date_as_uint16", true, false, "Write Date as Date32 instead of plain UInt16 (these are the two Parquet types closest to Date)."},
            {"skip_redundant_aliases_in_udf", false, false, "When enabled, this allows you to use the same user defined function several times for several materialized columns in the same table."},
            {"parallel_replicas_index_analysis_only_on_coordinator", true, true, "Index analysis done only on replica-coordinator and skipped on other replicas. Effective only with enabled parallel_replicas_local_plan"}, // enabling it was moved to 24.10
            {"least_greatest_legacy_null_behavior", true, false, "New setting"},
            {"use_concurrency_control", false, true, "Enable concurrency control by default"},
            {"join_algorithm", "default", "direct,parallel_hash,hash", "'default' was deprecated in favor of explicitly specified join algorithms, also parallel_hash is now preferred over hash"},
            /// Release closed. Please use 25.1
        });
        addSettingsChanges(settings_changes_history, "24.11",
        {
            {"validate_mutation_query", false, true, "New setting to validate mutation queries by default."},
            {"enable_job_stack_trace", false, false, "Enables collecting stack traces from job's scheduling. Disabled by default to avoid performance overhead."},
            {"allow_suspicious_types_in_group_by", true, false, "Don't allow Variant/Dynamic types in GROUP BY by default"},
            {"allow_suspicious_types_in_order_by", true, false, "Don't allow Variant/Dynamic types in ORDER BY by default"},
            {"distributed_cache_discard_connection_if_unread_data", true, true, "New setting"},
            {"filesystem_cache_enable_background_download_for_metadata_files_in_packed_storage", true, true, "New setting"},
            {"filesystem_cache_enable_background_download_during_fetch", true, true, "New setting"},
            {"azure_check_objects_after_upload", false, false, "Check each uploaded object in azure blob storage to be sure that upload was successful"},
            {"backup_restore_keeper_max_retries", 20, 1000, "Should be big enough so the whole operation BACKUP or RESTORE operation won't fail because of a temporary [Zoo]Keeper failure in the middle of it."},
            {"backup_restore_failure_after_host_disconnected_for_seconds", 0, 3600, "New setting."},
            {"backup_restore_keeper_max_retries_while_initializing", 0, 20, "New setting."},
            {"backup_restore_keeper_max_retries_while_handling_error", 0, 20, "New setting."},
            {"backup_restore_finish_timeout_after_error_sec", 0, 180, "New setting."},
            {"query_plan_merge_filters", false, true, "Allow to merge filters in the query plan. This is required to properly support filter-push-down with a new analyzer."},
            {"parallel_replicas_local_plan", false, true, "Use local plan for local replica in a query with parallel replicas"},
            {"merge_tree_use_v1_object_and_dynamic_serialization", true, false, "Add new serialization V2 version for JSON and Dynamic types"},
            {"min_joined_block_size_bytes", 524288, 524288, "New setting."},
            {"allow_experimental_bfloat16_type", false, false, "Add new experimental BFloat16 type"},
            {"filesystem_cache_skip_download_if_exceeds_per_query_cache_write_limit", 1, 1, "Rename of setting skip_download_if_exceeds_query_cache_limit"},
            {"filesystem_cache_prefer_bigger_buffer_size", true, true, "New setting"},
            {"read_in_order_use_virtual_row", false, false, "Use virtual row while reading in order of primary key or its monotonic function fashion. It is useful when searching over multiple parts as only relevant ones are touched."},
            {"s3_skip_empty_files", false, true, "We hope it will provide better UX"},
            {"filesystem_cache_boundary_alignment", 0, 0, "New setting"},
            {"push_external_roles_in_interserver_queries", false, true, "New setting."},
            {"enable_variant_type", false, false, "Add alias to allow_experimental_variant_type"},
            {"enable_dynamic_type", false, false, "Add alias to allow_experimental_dynamic_type"},
            {"enable_json_type", false, false, "Add alias to allow_experimental_json_type"},
        });
        addSettingsChanges(settings_changes_history, "24.10",
        {
            {"query_metric_log_interval", 0, -1, "New setting."},
            {"enforce_strict_identifier_format", false, false, "New setting."},
            {"enable_parsing_to_custom_serialization", false, true, "New setting"},
            {"mongodb_throw_on_unsupported_query", false, true, "New setting."},
            {"enable_parallel_replicas", false, false, "Parallel replicas with read tasks became the Beta tier feature."},
            {"parallel_replicas_mode", "read_tasks", "read_tasks", "This setting was introduced as a part of making parallel replicas feature Beta"},
            {"filesystem_cache_name", "", "", "Filesystem cache name to use for stateless table engines or data lakes"},
            {"restore_replace_external_dictionary_source_to_null", false, false, "New setting."},
            {"show_create_query_identifier_quoting_rule", "when_necessary", "when_necessary", "New setting."},
            {"show_create_query_identifier_quoting_style", "Backticks", "Backticks", "New setting."},
            {"merge_tree_min_read_task_size", 8, 8, "New setting"},
            {"merge_tree_min_rows_for_concurrent_read_for_remote_filesystem", (20 * 8192), 0, "Setting is deprecated"},
            {"merge_tree_min_bytes_for_concurrent_read_for_remote_filesystem", (24 * 10 * 1024 * 1024), 0, "Setting is deprecated"},
            {"implicit_select", false, false, "A new setting."},
            {"output_format_native_write_json_as_string", false, false, "Add new setting to allow write JSON column as single String column in Native format"},
            {"output_format_binary_write_json_as_string", false, false, "Add new setting to write values of JSON type as JSON string in RowBinary output format"},
            {"input_format_binary_read_json_as_string", false, false, "Add new setting to read values of JSON type as JSON string in RowBinary input format"},
            {"min_free_disk_bytes_to_perform_insert", 0, 0, "New setting."},
            {"min_free_disk_ratio_to_perform_insert", 0.0, 0.0, "New setting."},
            {"parallel_replicas_local_plan", false, true, "Use local plan for local replica in a query with parallel replicas"},
            {"enable_named_columns_in_function_tuple", false, false, "Disabled pending usability improvements"},
            {"cloud_mode_database_engine", 1, 1, "A setting for ClickHouse Cloud"},
            {"allow_experimental_shared_set_join", 0, 0, "A setting for ClickHouse Cloud"},
            {"read_through_distributed_cache", 0, 0, "A setting for ClickHouse Cloud"},
            {"write_through_distributed_cache", 0, 0, "A setting for ClickHouse Cloud"},
            {"distributed_cache_throw_on_error", 0, 0, "A setting for ClickHouse Cloud"},
            {"distributed_cache_log_mode", "on_error", "on_error", "A setting for ClickHouse Cloud"},
            {"distributed_cache_fetch_metrics_only_from_current_az", 1, 1, "A setting for ClickHouse Cloud"},
            {"distributed_cache_connect_max_tries", 20, 20, "A setting for ClickHouse Cloud"},
            {"distributed_cache_receive_response_wait_milliseconds", 60000, 60000, "A setting for ClickHouse Cloud"},
            {"distributed_cache_receive_timeout_milliseconds", 10000, 10000, "A setting for ClickHouse Cloud"},
            {"distributed_cache_wait_connection_from_pool_milliseconds", 100, 100, "A setting for ClickHouse Cloud"},
            {"distributed_cache_bypass_connection_pool", 0, 0, "A setting for ClickHouse Cloud"},
            {"distributed_cache_pool_behaviour_on_limit", "allocate_bypassing_pool", "allocate_bypassing_pool", "A setting for ClickHouse Cloud"},
            {"distributed_cache_read_alignment", 0, 0, "A setting for ClickHouse Cloud"},
            {"distributed_cache_max_unacked_inflight_packets", 10, 10, "A setting for ClickHouse Cloud"},
            {"distributed_cache_data_packet_ack_window", 5, 5, "A setting for ClickHouse Cloud"},
            {"input_format_parquet_enable_row_group_prefetch", false, true, "Enable row group prefetching during parquet parsing. Currently, only single-threaded parsing can prefetch."},
            {"input_format_orc_dictionary_as_low_cardinality", false, true, "Treat ORC dictionary encoded columns as LowCardinality columns while reading ORC files"},
            {"allow_experimental_refreshable_materialized_view", false, true, "Not experimental anymore"},
            {"max_parts_to_move", 0, 1000, "New setting"},
            {"hnsw_candidate_list_size_for_search", 64, 256, "New setting. Previously, the value was optionally specified in CREATE INDEX and 64 by default."},
            {"allow_reorder_prewhere_conditions", true, true, "New setting"},
            {"input_format_parquet_bloom_filter_push_down", false, false, "When reading Parquet files, skip whole row groups based on the WHERE/PREWHERE expressions and bloom filter in the Parquet metadata."},
            {"date_time_64_output_format_cut_trailing_zeros_align_to_groups_of_thousands", false, false, "Dynamically trim the trailing zeros of datetime64 values to adjust the output scale to (0, 3, 6), corresponding to 'seconds', 'milliseconds', and 'microseconds'."},
            {"parallel_replicas_index_analysis_only_on_coordinator", false, true, "Index analysis done only on replica-coordinator and skipped on other replicas. Effective only with enabled parallel_replicas_local_plan"},
            {"distributed_cache_discard_connection_if_unread_data", true, true, "New setting"},
            {"azure_check_objects_after_upload", false, false, "Check each uploaded object in azure blob storage to be sure that upload was successful"},
            {"backup_restore_keeper_max_retries", 20, 1000, "Should be big enough so the whole operation BACKUP or RESTORE operation won't fail because of a temporary [Zoo]Keeper failure in the middle of it."},
            {"backup_restore_failure_after_host_disconnected_for_seconds", 0, 3600, "New setting."},
            {"backup_restore_keeper_max_retries_while_initializing", 0, 20, "New setting."},
            {"backup_restore_keeper_max_retries_while_handling_error", 0, 20, "New setting."},
            {"backup_restore_finish_timeout_after_error_sec", 0, 180, "New setting."},
        });
        addSettingsChanges(settings_changes_history, "24.9",
        {
            {"output_format_orc_dictionary_key_size_threshold", 0.0, 0.0, "For a string column in ORC output format, if the number of distinct values is greater than this fraction of the total number of non-null rows, turn off dictionary encoding. Otherwise dictionary encoding is enabled"},
            {"input_format_json_empty_as_default", false, false, "Added new setting to allow to treat empty fields in JSON input as default values."},
            {"input_format_try_infer_variants", false, false, "Try to infer Variant type in text formats when there is more than one possible type for column/array elements"},
            {"join_output_by_rowlist_perkey_rows_threshold", 0, 5, "The lower limit of per-key average rows in the right table to determine whether to output by row list in hash join."},
            {"create_if_not_exists", false, false, "New setting."},
            {"allow_materialized_view_with_bad_select", true, true, "Support (but not enable yet) stricter validation in CREATE MATERIALIZED VIEW"},
            {"parallel_replicas_mark_segment_size", 128, 0, "Value for this setting now determined automatically"},
            {"database_replicated_allow_replicated_engine_arguments", 1, 0, "Don't allow explicit arguments by default"},
            {"database_replicated_allow_explicit_uuid", 1, 0, "Added a new setting to disallow explicitly specifying table UUID"},
            {"parallel_replicas_local_plan", false, false, "Use local plan for local replica in a query with parallel replicas"},
            {"join_to_sort_minimum_perkey_rows", 0, 40, "The lower limit of per-key average rows in the right table to determine whether to rerange the right table by key in left or inner join. This setting ensures that the optimization is not applied for sparse table keys"},
            {"join_to_sort_maximum_table_rows", 0, 10000, "The maximum number of rows in the right table to determine whether to rerange the right table by key in left or inner join"},
            {"allow_experimental_join_right_table_sorting", false, false, "If it is set to true, and the conditions of `join_to_sort_minimum_perkey_rows` and `join_to_sort_maximum_table_rows` are met, rerange the right table by key to improve the performance in left or inner hash join"},
            {"mongodb_throw_on_unsupported_query", false, true, "New setting."},
            {"min_free_disk_bytes_to_perform_insert", 0, 0, "Maintain some free disk space bytes from inserts while still allowing for temporary writing."},
            {"min_free_disk_ratio_to_perform_insert", 0.0, 0.0, "Maintain some free disk space bytes expressed as ratio to total disk space from inserts while still allowing for temporary writing."},
        });
        addSettingsChanges(settings_changes_history, "24.8",
        {
            {"rows_before_aggregation", false, false, "Provide exact value for rows_before_aggregation statistic, represents the number of rows read before aggregation"},
            {"restore_replace_external_table_functions_to_null", false, false, "New setting."},
            {"restore_replace_external_engines_to_null", false, false, "New setting."},
            {"input_format_json_max_depth", 1000000, 1000, "It was unlimited in previous versions, but that was unsafe."},
            {"merge_tree_min_bytes_per_task_for_remote_reading", 4194304, 2097152, "Value is unified with `filesystem_prefetch_min_bytes_for_single_read_task`"},
            {"use_hive_partitioning", false, false, "Allows to use hive partitioning for File, URL, S3, AzureBlobStorage and HDFS engines."},
            {"allow_experimental_kafka_offsets_storage_in_keeper", false, false, "Allow the usage of experimental Kafka storage engine that stores the committed offsets in ClickHouse Keeper"},
            {"allow_archive_path_syntax", true, true, "Added new setting to allow disabling archive path syntax."},
            {"query_cache_tag", "", "", "New setting for labeling query cache settings."},
            {"allow_experimental_time_series_table", false, false, "Added new setting to allow the TimeSeries table engine"},
            {"enable_analyzer", 1, 1, "Added an alias to a setting `allow_experimental_analyzer`."},
            {"optimize_functions_to_subcolumns", false, true, "Enabled settings by default"},
            {"allow_experimental_json_type", false, false, "Add new experimental JSON type"},
            {"use_json_alias_for_old_object_type", true, false, "Use JSON type alias to create new JSON type"},
            {"type_json_skip_duplicated_paths", false, false, "Allow to skip duplicated paths during JSON parsing"},
            {"allow_experimental_vector_similarity_index", false, false, "Added new setting to allow experimental vector similarity indexes"},
            {"input_format_try_infer_datetimes_only_datetime64", true, false, "Allow to infer DateTime instead of DateTime64 in data formats"},
        });
        addSettingsChanges(settings_changes_history, "24.7",
        {
            {"output_format_parquet_write_page_index", false, true, "Add a possibility to write page index into parquet files."},
            {"output_format_binary_encode_types_in_binary_format", false, false, "Added new setting to allow to write type names in binary format in RowBinaryWithNamesAndTypes output format"},
            {"input_format_binary_decode_types_in_binary_format", false, false, "Added new setting to allow to read type names in binary format in RowBinaryWithNamesAndTypes input format"},
            {"output_format_native_encode_types_in_binary_format", false, false, "Added new setting to allow to write type names in binary format in Native output format"},
            {"input_format_native_decode_types_in_binary_format", false, false, "Added new setting to allow to read type names in binary format in Native output format"},
            {"read_in_order_use_buffering", false, true, "Use buffering before merging while reading in order of primary key"},
            {"enable_named_columns_in_function_tuple", false, false, "Generate named tuples in function tuple() when all names are unique and can be treated as unquoted identifiers."},
            {"optimize_trivial_insert_select", true, false, "The optimization does not make sense in many cases."},
            {"dictionary_validate_primary_key_type", false, false, "Validate primary key type for dictionaries. By default id type for simple layouts will be implicitly converted to UInt64."},
            {"collect_hash_table_stats_during_joins", false, true, "New setting."},
            {"max_size_to_preallocate_for_joins", 0, 100'000'000, "New setting."},
            {"input_format_orc_reader_time_zone_name", "GMT", "GMT", "The time zone name for ORC row reader, the default ORC row reader's time zone is GMT."},
            {"database_replicated_allow_heavy_create", true, false, "Long-running DDL queries (CREATE AS SELECT and POPULATE) for Replicated database engine was forbidden"},
            {"query_plan_merge_filters", false, false, "Allow to merge filters in the query plan"},
            {"azure_sdk_max_retries", 10, 10, "Maximum number of retries in azure sdk"},
            {"azure_sdk_retry_initial_backoff_ms", 10, 10, "Minimal backoff between retries in azure sdk"},
            {"azure_sdk_retry_max_backoff_ms", 1000, 1000, "Maximal backoff between retries in azure sdk"},
            {"ignore_on_cluster_for_replicated_named_collections_queries", false, false, "Ignore ON CLUSTER clause for replicated named collections management queries."},
            {"backup_restore_s3_retry_attempts", 1000,1000, "Setting for Aws::Client::RetryStrategy, Aws::Client does retries itself, 0 means no retries. It takes place only for backup/restore."},
            {"postgresql_connection_attempt_timeout", 2, 2, "Allow to control 'connect_timeout' parameter of PostgreSQL connection."},
            {"postgresql_connection_pool_retries", 2, 2, "Allow to control the number of retries in PostgreSQL connection pool."}
        });
        addSettingsChanges(settings_changes_history, "24.6",
        {
            {"materialize_skip_indexes_on_insert", true, true, "Added new setting to allow to disable materialization of skip indexes on insert"},
            {"materialize_statistics_on_insert", true, true, "Added new setting to allow to disable materialization of statistics on insert"},
            {"input_format_parquet_use_native_reader", false, false, "When reading Parquet files, to use native reader instead of arrow reader."},
            {"hdfs_throw_on_zero_files_match", false, false, "Allow to throw an error when ListObjects request cannot match any files in HDFS engine instead of empty query result"},
            {"azure_throw_on_zero_files_match", false, false, "Allow to throw an error when ListObjects request cannot match any files in AzureBlobStorage engine instead of empty query result"},
            {"s3_validate_request_settings", true, true, "Allow to disable S3 request settings validation"},
            {"allow_experimental_full_text_index", false, false, "Enable experimental text index"},
            {"azure_skip_empty_files", false, false, "Allow to skip empty files in azure table engine"},
            {"hdfs_ignore_file_doesnt_exist", false, false, "Allow to return 0 rows when the requested files don't exist instead of throwing an exception in HDFS table engine"},
            {"azure_ignore_file_doesnt_exist", false, false, "Allow to return 0 rows when the requested files don't exist instead of throwing an exception in AzureBlobStorage table engine"},
            {"s3_ignore_file_doesnt_exist", false, false, "Allow to return 0 rows when the requested files don't exist instead of throwing an exception in S3 table engine"},
            {"s3_max_part_number", 10000, 10000, "Maximum part number number for s3 upload part"},
            {"s3_max_single_operation_copy_size", 32 * 1024 * 1024, 32 * 1024 * 1024, "Maximum size for a single copy operation in s3"},
            {"input_format_parquet_max_block_size", 8192, DEFAULT_BLOCK_SIZE, "Increase block size for parquet reader."},
            {"input_format_parquet_prefer_block_bytes", 0, DEFAULT_BLOCK_SIZE * 256, "Average block bytes output by parquet reader."},
            {"enable_blob_storage_log", true, true, "Write information about blob storage operations to system.blob_storage_log table"},
            {"allow_deprecated_snowflake_conversion_functions", true, false, "Disabled deprecated functions snowflakeToDateTime[64] and dateTime[64]ToSnowflake."},
            {"allow_statistic_optimize", false, false, "Old setting which popped up here being renamed."},
            {"allow_experimental_statistic", false, false, "Old setting which popped up here being renamed."},
            {"allow_statistics_optimize", false, false, "The setting was renamed. The previous name is `allow_statistic_optimize`."},
            {"allow_experimental_statistics", false, false, "The setting was renamed. The previous name is `allow_experimental_statistic`."},
            {"enable_vertical_final", false, true, "Enable vertical final by default again after fixing bug"},
            {"parallel_replicas_custom_key_range_lower", 0, 0, "Add settings to control the range filter when using parallel replicas with dynamic shards"},
            {"parallel_replicas_custom_key_range_upper", 0, 0, "Add settings to control the range filter when using parallel replicas with dynamic shards. A value of 0 disables the upper limit"},
            {"output_format_pretty_display_footer_column_names", 0, 1, "Add a setting to display column names in the footer if there are many rows. Threshold value is controlled by output_format_pretty_display_footer_column_names_min_rows."},
            {"output_format_pretty_display_footer_column_names_min_rows", 0, 50, "Add a setting to control the threshold value for setting output_format_pretty_display_footer_column_names_min_rows. Default 50."},
            {"output_format_csv_serialize_tuple_into_separate_columns", true, true, "A new way of how interpret tuples in CSV format was added."},
            {"input_format_csv_deserialize_separate_columns_into_tuple", true, true, "A new way of how interpret tuples in CSV format was added."},
            {"input_format_csv_try_infer_strings_from_quoted_tuples", true, true, "A new way of how interpret tuples in CSV format was added."},
        });
        addSettingsChanges(settings_changes_history, "24.5",
        {
            {"allow_deprecated_error_prone_window_functions", true, false, "Allow usage of deprecated error prone window functions (neighbor, runningAccumulate, runningDifferenceStartingWithFirstValue, runningDifference)"},
            {"allow_experimental_join_condition", false, false, "Support join with inequal conditions which involve columns from both left and right table. e.g. t1.y < t2.y."},
            {"input_format_tsv_crlf_end_of_line", false, false, "Enables reading of CRLF line endings with TSV formats"},
            {"output_format_parquet_use_custom_encoder", false, true, "Enable custom Parquet encoder."},
            {"cross_join_min_rows_to_compress", 0, 10000000, "Minimal count of rows to compress block in CROSS JOIN. Zero value means - disable this threshold. This block is compressed when any of the two thresholds (by rows or by bytes) are reached."},
            {"cross_join_min_bytes_to_compress", 0, 1_GiB, "Minimal size of block to compress in CROSS JOIN. Zero value means - disable this threshold. This block is compressed when any of the two thresholds (by rows or by bytes) are reached."},
            {"http_max_chunk_size", 0, 0, "Internal limitation"},
            {"prefer_external_sort_block_bytes", 0, DEFAULT_BLOCK_SIZE * 256, "Prefer maximum block bytes for external sort, reduce the memory usage during merging."},
            {"input_format_force_null_for_omitted_fields", false, false, "Disable type-defaults for omitted fields when needed"},
            {"cast_string_to_dynamic_use_inference", false, false, "Add setting to allow converting String to Dynamic through parsing"},
            {"allow_experimental_dynamic_type", false, false, "Add new experimental Dynamic type"},
            {"azure_max_blocks_in_multipart_upload", 50000, 50000, "Maximum number of blocks in multipart upload for Azure."},
            {"allow_archive_path_syntax", false, true, "Added new setting to allow disabling archive path syntax."},
        });
        addSettingsChanges(settings_changes_history, "24.4",
        {
            {"input_format_json_throw_on_bad_escape_sequence", true, true, "Allow to save JSON strings with bad escape sequences"},
            {"max_parsing_threads", 0, 0, "Add a separate setting to control number of threads in parallel parsing from files"},
            {"ignore_drop_queries_probability", 0, 0, "Allow to ignore drop queries in server with specified probability for testing purposes"},
            {"lightweight_deletes_sync", 2, 2, "The same as 'mutation_sync', but controls only execution of lightweight deletes"},
            {"query_cache_system_table_handling", "save", "throw", "The query cache no longer caches results of queries against system tables"},
            {"input_format_json_ignore_unnecessary_fields", false, true, "Ignore unnecessary fields and not parse them. Enabling this may not throw exceptions on json strings of invalid format or with duplicated fields"},
            {"input_format_hive_text_allow_variable_number_of_columns", false, true, "Ignore extra columns in Hive Text input (if file has more columns than expected) and treat missing fields in Hive Text input as default values."},
            {"allow_experimental_database_replicated", false, true, "Database engine Replicated is now in Beta stage"},
            {"temporary_data_in_cache_reserve_space_wait_lock_timeout_milliseconds", (10 * 60 * 1000), (10 * 60 * 1000), "Wait time to lock cache for space reservation in temporary data in filesystem cache"},
            {"optimize_rewrite_sum_if_to_count_if", false, true, "Only available for the analyzer, where it works correctly"},
            {"azure_allow_parallel_part_upload", "true", "true", "Use multiple threads for azure multipart upload."},
            {"max_recursive_cte_evaluation_depth", DBMS_RECURSIVE_CTE_MAX_EVALUATION_DEPTH, DBMS_RECURSIVE_CTE_MAX_EVALUATION_DEPTH, "Maximum limit on recursive CTE evaluation depth"},
            {"query_plan_convert_outer_join_to_inner_join", false, true, "Allow to convert OUTER JOIN to INNER JOIN if filter after JOIN always filters default values"},
        });
        addSettingsChanges(settings_changes_history, "24.3",
        {
            {"s3_connect_timeout_ms", 1000, 1000, "Introduce new dedicated setting for s3 connection timeout"},
            {"allow_experimental_shared_merge_tree", false, true, "The setting is obsolete"},
            {"use_page_cache_for_disks_without_file_cache", false, false, "Added userspace page cache"},
            {"read_from_page_cache_if_exists_otherwise_bypass_cache", false, false, "Added userspace page cache"},
            {"page_cache_inject_eviction", false, false, "Added userspace page cache"},
            {"default_table_engine", "None", "MergeTree", "Set default table engine to MergeTree for better usability"},
            {"input_format_json_use_string_type_for_ambiguous_paths_in_named_tuples_inference_from_objects", false, false, "Allow to use String type for ambiguous paths during named tuple inference from JSON objects"},
            {"traverse_shadow_remote_data_paths", false, false, "Traverse shadow directory when query system.remote_data_paths."},
            {"throw_if_deduplication_in_dependent_materialized_views_enabled_with_async_insert", false, true, "Deduplication in dependent materialized view cannot work together with async inserts."},
            {"parallel_replicas_allow_in_with_subquery", false, true, "If true, subquery for IN will be executed on every follower replica"},
            {"log_processors_profiles", false, true, "Enable by default"},
            {"function_locate_has_mysql_compatible_argument_order", false, true, "Increase compatibility with MySQL's locate function."},
            {"allow_suspicious_primary_key", true, false, "Forbid suspicious PRIMARY KEY/ORDER BY for MergeTree (i.e. SimpleAggregateFunction)"},
            {"filesystem_cache_reserve_space_wait_lock_timeout_milliseconds", 1000, 1000, "Wait time to lock cache for space reservation in filesystem cache"},
            {"max_parser_backtracks", 0, 1000000, "Limiting the complexity of parsing"},
            {"analyzer_compatibility_join_using_top_level_identifier", false, false, "Force to resolve identifier in JOIN USING from projection"},
            {"distributed_insert_skip_read_only_replicas", false, false, "If true, INSERT into Distributed will skip read-only replicas"},
            {"keeper_max_retries", 10, 10, "Max retries for general keeper operations"},
            {"keeper_retry_initial_backoff_ms", 100, 100, "Initial backoff timeout for general keeper operations"},
            {"keeper_retry_max_backoff_ms", 5000, 5000, "Max backoff timeout for general keeper operations"},
            {"s3queue_allow_experimental_sharded_mode", false, false, "Enable experimental sharded mode of S3Queue table engine. It is experimental because it will be rewritten"},
            {"allow_experimental_analyzer", false, true, "Enable analyzer and planner by default."},
            {"merge_tree_read_split_ranges_into_intersecting_and_non_intersecting_injection_probability", 0.0, 0.0, "For testing of `PartsSplitter` - split read ranges into intersecting and non intersecting every time you read from MergeTree with the specified probability."},
            {"allow_get_client_http_header", false, false, "Introduced a new function."},
            {"output_format_pretty_row_numbers", false, true, "It is better for usability."},
            {"output_format_pretty_max_value_width_apply_for_single_value", true, false, "Single values in Pretty formats won't be cut."},
            {"output_format_parquet_string_as_string", false, true, "ClickHouse allows arbitrary binary data in the String data type, which is typically UTF-8. Parquet/ORC/Arrow Strings only support UTF-8. That's why you can choose which Arrow's data type to use for the ClickHouse String data type - String or Binary. While Binary would be more correct and compatible, using String by default will correspond to user expectations in most cases."},
            {"output_format_orc_string_as_string", false, true, "ClickHouse allows arbitrary binary data in the String data type, which is typically UTF-8. Parquet/ORC/Arrow Strings only support UTF-8. That's why you can choose which Arrow's data type to use for the ClickHouse String data type - String or Binary. While Binary would be more correct and compatible, using String by default will correspond to user expectations in most cases."},
            {"output_format_arrow_string_as_string", false, true, "ClickHouse allows arbitrary binary data in the String data type, which is typically UTF-8. Parquet/ORC/Arrow Strings only support UTF-8. That's why you can choose which Arrow's data type to use for the ClickHouse String data type - String or Binary. While Binary would be more correct and compatible, using String by default will correspond to user expectations in most cases."},
            {"output_format_parquet_compression_method", "lz4", "zstd", "Parquet/ORC/Arrow support many compression methods, including lz4 and zstd. ClickHouse supports each and every compression method. Some inferior tools, such as 'duckdb', lack support for the faster `lz4` compression method, that's why we set zstd by default."},
            {"output_format_orc_compression_method", "lz4", "zstd", "Parquet/ORC/Arrow support many compression methods, including lz4 and zstd. ClickHouse supports each and every compression method. Some inferior tools, such as 'duckdb', lack support for the faster `lz4` compression method, that's why we set zstd by default."},
            {"output_format_pretty_highlight_digit_groups", false, true, "If enabled and if output is a terminal, highlight every digit corresponding to the number of thousands, millions, etc. with underline."},
            {"geo_distance_returns_float64_on_float64_arguments", false, true, "Increase the default precision."},
            {"azure_max_inflight_parts_for_one_file", 20, 20, "The maximum number of a concurrent loaded parts in multipart upload request. 0 means unlimited."},
            {"azure_strict_upload_part_size", 0, 0, "The exact size of part to upload during multipart upload to Azure blob storage."},
            {"azure_min_upload_part_size", 16*1024*1024, 16*1024*1024, "The minimum size of part to upload during multipart upload to Azure blob storage."},
            {"azure_max_upload_part_size", 5ull*1024*1024*1024, 5ull*1024*1024*1024, "The maximum size of part to upload during multipart upload to Azure blob storage."},
            {"azure_upload_part_size_multiply_factor", 2, 2, "Multiply azure_min_upload_part_size by this factor each time azure_multiply_parts_count_threshold parts were uploaded from a single write to Azure blob storage."},
            {"azure_upload_part_size_multiply_parts_count_threshold", 500, 500, "Each time this number of parts was uploaded to Azure blob storage, azure_min_upload_part_size is multiplied by azure_upload_part_size_multiply_factor."},
            {"output_format_csv_serialize_tuple_into_separate_columns", true, true, "A new way of how interpret tuples in CSV format was added."},
            {"input_format_csv_deserialize_separate_columns_into_tuple", true, true, "A new way of how interpret tuples in CSV format was added."},
            {"input_format_csv_try_infer_strings_from_quoted_tuples", true, true, "A new way of how interpret tuples in CSV format was added."},
        });
        addSettingsChanges(settings_changes_history, "24.2",
        {
            {"allow_suspicious_variant_types", true, false, "Don't allow creating Variant type with suspicious variants by default"},
            {"validate_experimental_and_suspicious_types_inside_nested_types", false, true, "Validate usage of experimental and suspicious types inside nested types"},
            {"output_format_values_escape_quote_with_quote", false, false, "If true escape ' with '', otherwise quoted with \\'"},
            {"output_format_pretty_single_large_number_tip_threshold", 0, 1'000'000, "Print a readable number tip on the right side of the table if the block consists of a single number which exceeds this value (except 0)"},
            {"input_format_try_infer_exponent_floats", true, false, "Don't infer floats in exponential notation by default"},
            {"query_plan_optimize_prewhere", true, true, "Allow to push down filter to PREWHERE expression for supported storages"},
            {"async_insert_max_data_size", 1000000, 10485760, "The previous value appeared to be too small."},
            {"async_insert_poll_timeout_ms", 10, 10, "Timeout in milliseconds for polling data from asynchronous insert queue"},
            {"async_insert_use_adaptive_busy_timeout", false, true, "Use adaptive asynchronous insert timeout"},
            {"async_insert_busy_timeout_min_ms", 50, 50, "The minimum value of the asynchronous insert timeout in milliseconds; it also serves as the initial value, which may be increased later by the adaptive algorithm"},
            {"async_insert_busy_timeout_max_ms", 200, 200, "The minimum value of the asynchronous insert timeout in milliseconds; async_insert_busy_timeout_ms is aliased to async_insert_busy_timeout_max_ms"},
            {"async_insert_busy_timeout_increase_rate", 0.2, 0.2, "The exponential growth rate at which the adaptive asynchronous insert timeout increases"},
            {"async_insert_busy_timeout_decrease_rate", 0.2, 0.2, "The exponential growth rate at which the adaptive asynchronous insert timeout decreases"},
            {"format_template_row_format", "", "", "Template row format string can be set directly in query"},
            {"format_template_resultset_format", "", "", "Template result set format string can be set in query"},
            {"split_parts_ranges_into_intersecting_and_non_intersecting_final", true, true, "Allow to split parts ranges into intersecting and non intersecting during FINAL optimization"},
            {"split_intersecting_parts_ranges_into_layers_final", true, true, "Allow to split intersecting parts ranges into layers during FINAL optimization"},
            {"azure_max_single_part_copy_size", 256*1024*1024, 256*1024*1024, "The maximum size of object to copy using single part copy to Azure blob storage."},
            {"min_external_table_block_size_rows", DEFAULT_INSERT_BLOCK_SIZE, DEFAULT_INSERT_BLOCK_SIZE, "Squash blocks passed to external table to specified size in rows, if blocks are not big enough"},
            {"min_external_table_block_size_bytes", DEFAULT_INSERT_BLOCK_SIZE * 256, DEFAULT_INSERT_BLOCK_SIZE * 256, "Squash blocks passed to external table to specified size in bytes, if blocks are not big enough."},
            {"parallel_replicas_prefer_local_join", true, true, "If true, and JOIN can be executed with parallel replicas algorithm, and all storages of right JOIN part are *MergeTree, local JOIN will be used instead of GLOBAL JOIN."},
            {"optimize_time_filter_with_preimage", true, true, "Optimize Date and DateTime predicates by converting functions into equivalent comparisons without conversions (e.g. toYear(col) = 2023 -> col >= '2023-01-01' AND col <= '2023-12-31')"},
            {"extract_key_value_pairs_max_pairs_per_row", 0, 0, "Max number of pairs that can be produced by the `extractKeyValuePairs` function. Used as a safeguard against consuming too much memory."},
            {"default_view_definer", "CURRENT_USER", "CURRENT_USER", "Allows to set default `DEFINER` option while creating a view"},
            {"default_materialized_view_sql_security", "DEFINER", "DEFINER", "Allows to set a default value for SQL SECURITY option when creating a materialized view"},
            {"default_normal_view_sql_security", "INVOKER", "INVOKER", "Allows to set default `SQL SECURITY` option while creating a normal view"},
            {"mysql_map_string_to_text_in_show_columns", false, true, "Reduce the configuration effort to connect ClickHouse with BI tools."},
            {"mysql_map_fixed_string_to_text_in_show_columns", false, true, "Reduce the configuration effort to connect ClickHouse with BI tools."},
        });
        addSettingsChanges(settings_changes_history, "24.1",
        {
            {"print_pretty_type_names", false, true, "Better user experience."},
            {"input_format_json_read_bools_as_strings", false, true, "Allow to read bools as strings in JSON formats by default"},
            {"output_format_arrow_use_signed_indexes_for_dictionary", false, true, "Use signed indexes type for Arrow dictionaries by default as it's recommended"},
            {"allow_experimental_variant_type", false, false, "Add new experimental Variant type"},
            {"use_variant_as_common_type", false, false, "Allow to use Variant in if/multiIf if there is no common type"},
            {"output_format_arrow_use_64_bit_indexes_for_dictionary", false, false, "Allow to use 64 bit indexes type in Arrow dictionaries"},
            {"parallel_replicas_mark_segment_size", 128, 128, "Add new setting to control segment size in new parallel replicas coordinator implementation"},
            {"ignore_materialized_views_with_dropped_target_table", false, false, "Add new setting to allow to ignore materialized views with dropped target table"},
            {"output_format_compression_level", 3, 3, "Allow to change compression level in the query output"},
            {"output_format_compression_zstd_window_log", 0, 0, "Allow to change zstd window log in the query output when zstd compression is used"},
            {"enable_zstd_qat_codec", false, false, "Add new ZSTD_QAT codec"},
            {"enable_vertical_final", false, true, "Use vertical final by default"},
            {"output_format_arrow_use_64_bit_indexes_for_dictionary", false, false, "Allow to use 64 bit indexes type in Arrow dictionaries"},
            {"max_rows_in_set_to_optimize_join", 100000, 0, "Disable join optimization as it prevents from read in order optimization"},
            {"output_format_pretty_color", true, "auto", "Setting is changed to allow also for auto value, disabling ANSI escapes if output is not a tty"},
            {"function_visible_width_behavior", 0, 1, "We changed the default behavior of `visibleWidth` to be more precise"},
            {"max_estimated_execution_time", 0, 0, "Separate max_execution_time and max_estimated_execution_time"},
            {"iceberg_engine_ignore_schema_evolution", false, false, "Allow to ignore schema evolution in Iceberg table engine"},
            {"optimize_injective_functions_in_group_by", false, true, "Replace injective functions by it's arguments in GROUP BY section in analyzer"},
            {"update_insert_deduplication_token_in_dependent_materialized_views", false, false, "Allow to update insert deduplication token with table identifier during insert in dependent materialized views"},
            {"azure_max_unexpected_write_error_retries", 4, 4, "The maximum number of retries in case of unexpected errors during Azure blob storage write"},
            {"split_parts_ranges_into_intersecting_and_non_intersecting_final", false, true, "Allow to split parts ranges into intersecting and non intersecting during FINAL optimization"},
            {"split_intersecting_parts_ranges_into_layers_final", true, true, "Allow to split intersecting parts ranges into layers during FINAL optimization"}
        });
        addSettingsChanges(settings_changes_history, "23.12",
        {
            {"allow_suspicious_ttl_expressions", true, false, "It is a new setting, and in previous versions the behavior was equivalent to allowing."},
            {"input_format_parquet_allow_missing_columns", false, true, "Allow missing columns in Parquet files by default"},
            {"input_format_orc_allow_missing_columns", false, true, "Allow missing columns in ORC files by default"},
            {"input_format_arrow_allow_missing_columns", false, true, "Allow missing columns in Arrow files by default"}
        });
        addSettingsChanges(settings_changes_history, "23.11",
        {
            {"parsedatetime_parse_without_leading_zeros", false, true, "Improved compatibility with MySQL DATE_FORMAT/STR_TO_DATE"}
        });
        addSettingsChanges(settings_changes_history, "23.9",
        {
            {"optimize_group_by_constant_keys", false, true, "Optimize group by constant keys by default"},
            {"input_format_json_try_infer_named_tuples_from_objects", false, true, "Try to infer named Tuples from JSON objects by default"},
            {"input_format_json_read_numbers_as_strings", false, true, "Allow to read numbers as strings in JSON formats by default"},
            {"input_format_json_read_arrays_as_strings", false, true, "Allow to read arrays as strings in JSON formats by default"},
            {"input_format_json_infer_incomplete_types_as_strings", false, true, "Allow to infer incomplete types as Strings in JSON formats by default"},
            {"input_format_json_try_infer_numbers_from_strings", true, false, "Don't infer numbers from strings in JSON formats by default to prevent possible parsing errors"},
            {"http_write_exception_in_output_format", false, true, "Output valid JSON/XML on exception in HTTP streaming."}
        });
        addSettingsChanges(settings_changes_history, "23.8",
        {
            {"rewrite_count_distinct_if_with_count_distinct_implementation", false, true, "Rewrite countDistinctIf with count_distinct_implementation configuration"}
        });
        addSettingsChanges(settings_changes_history, "23.7",
        {
            {"function_sleep_max_microseconds_per_block", 0, 3000000, "In previous versions, the maximum sleep time of 3 seconds was applied only for `sleep`, but not for `sleepEachRow` function. In the new version, we introduce this setting. If you set compatibility with the previous versions, we will disable the limit altogether."}
        });
        addSettingsChanges(settings_changes_history, "23.6",
        {
            {"http_send_timeout", 180, 30, "3 minutes seems crazy long. Note that this is timeout for a single network write call, not for the whole upload operation."},
            {"http_receive_timeout", 180, 30, "See http_send_timeout."}
        });
        addSettingsChanges(settings_changes_history, "23.5",
        {
            {"input_format_parquet_preserve_order", true, false, "Allow Parquet reader to reorder rows for better parallelism."},
            {"parallelize_output_from_storages", false, true, "Allow parallelism when executing queries that read from file/url/s3/etc. This may reorder rows."},
            {"use_with_fill_by_sorting_prefix", false, true, "Columns preceding WITH FILL columns in ORDER BY clause form sorting prefix. Rows with different values in sorting prefix are filled independently"},
            {"output_format_parquet_compliant_nested_types", false, true, "Change an internal field name in output Parquet file schema."}
        });
        addSettingsChanges(settings_changes_history, "23.4",
        {
            {"allow_suspicious_indices", true, false, "If true, index can defined with identical expressions"},
            {"allow_nonconst_timezone_arguments", true, false, "Allow non-const timezone arguments in certain time-related functions like toTimeZone(), fromUnixTimestamp*(), snowflakeToDateTime*()."},
            {"connect_timeout_with_failover_ms", 50, 1000, "Increase default connect timeout because of async connect"},
            {"connect_timeout_with_failover_secure_ms", 100, 1000, "Increase default secure connect timeout because of async connect"},
            {"hedged_connection_timeout_ms", 100, 50, "Start new connection in hedged requests after 50 ms instead of 100 to correspond with previous connect timeout"},
            {"formatdatetime_f_prints_single_zero", true, false, "Improved compatibility with MySQL DATE_FORMAT()/STR_TO_DATE()"},
            {"formatdatetime_parsedatetime_m_is_month_name", false, true, "Improved compatibility with MySQL DATE_FORMAT/STR_TO_DATE"}
        });
        addSettingsChanges(settings_changes_history, "23.3",
        {
            {"output_format_parquet_version", "1.0", "2.latest", "Use latest Parquet format version for output format"},
            {"input_format_json_ignore_unknown_keys_in_named_tuple", false, true, "Improve parsing JSON objects as named tuples"},
            {"input_format_native_allow_types_conversion", false, true, "Allow types conversion in Native input forma"},
            {"output_format_arrow_compression_method", "none", "lz4_frame", "Use lz4 compression in Arrow output format by default"},
            {"output_format_parquet_compression_method", "snappy", "lz4", "Use lz4 compression in Parquet output format by default"},
            {"output_format_orc_compression_method", "none", "lz4_frame", "Use lz4 compression in ORC output format by default"},
            {"async_query_sending_for_remote", false, true, "Create connections and send query async across shards"}
        });
        addSettingsChanges(settings_changes_history, "23.2",
        {
            {"output_format_parquet_fixed_string_as_fixed_byte_array", false, true, "Use Parquet FIXED_LENGTH_BYTE_ARRAY type for FixedString by default"},
            {"output_format_arrow_fixed_string_as_fixed_byte_array", false, true, "Use Arrow FIXED_SIZE_BINARY type for FixedString by default"},
            {"query_plan_remove_redundant_distinct", false, true, "Remove redundant Distinct step in query plan"},
            {"optimize_duplicate_order_by_and_distinct", true, false, "Remove duplicate ORDER BY and DISTINCT if it's possible"},
            {"insert_keeper_max_retries", 0, 20, "Enable reconnections to Keeper on INSERT, improve reliability"}
        });
        addSettingsChanges(settings_changes_history, "23.1",
        {
            {"input_format_json_read_objects_as_strings", 0, 1, "Enable reading nested json objects as strings while object type is experimental"},
            {"input_format_json_defaults_for_missing_elements_in_named_tuple", false, true, "Allow missing elements in JSON objects while reading named tuples by default"},
            {"input_format_csv_detect_header", false, true, "Detect header in CSV format by default"},
            {"input_format_tsv_detect_header", false, true, "Detect header in TSV format by default"},
            {"input_format_custom_detect_header", false, true, "Detect header in CustomSeparated format by default"},
            {"query_plan_remove_redundant_sorting", false, true, "Remove redundant sorting in query plan. For example, sorting steps related to ORDER BY clauses in subqueries"}
        });
        addSettingsChanges(settings_changes_history, "22.12",
        {
            {"max_size_to_preallocate_for_aggregation", 10'000'000, 100'000'000, "This optimizes performance"},
            {"query_plan_aggregation_in_order", 0, 1, "Enable some refactoring around query plan"},
            {"format_binary_max_string_size", 0, 1_GiB, "Prevent allocating large amount of memory"}
        });
        addSettingsChanges(settings_changes_history, "22.11",
        {
            {"use_structure_from_insertion_table_in_table_functions", 0, 2, "Improve using structure from insertion table in table functions"}
        });
        addSettingsChanges(settings_changes_history, "22.9",
        {
            {"force_grouping_standard_compatibility", false, true, "Make GROUPING function output the same as in SQL standard and other DBMS"}
        });
        addSettingsChanges(settings_changes_history, "22.7",
        {
            {"cross_to_inner_join_rewrite", 1, 2, "Force rewrite comma join to inner"},
            {"enable_positional_arguments", false, true, "Enable positional arguments feature by default"},
            {"format_csv_allow_single_quotes", true, false, "Most tools don't treat single quote in CSV specially, don't do it by default too"}
        });
        addSettingsChanges(settings_changes_history, "22.6",
        {
            {"output_format_json_named_tuples_as_objects", false, true, "Allow to serialize named tuples as JSON objects in JSON formats by default"},
            {"input_format_skip_unknown_fields", false, true, "Optimize reading subset of columns for some input formats"}
        });
        addSettingsChanges(settings_changes_history, "22.5",
        {
            {"memory_overcommit_ratio_denominator", 0, 1073741824, "Enable memory overcommit feature by default"},
            {"memory_overcommit_ratio_denominator_for_user", 0, 1073741824, "Enable memory overcommit feature by default"}
        });
        addSettingsChanges(settings_changes_history, "22.4",
        {
            {"allow_settings_after_format_in_insert", true, false, "Do not allow SETTINGS after FORMAT for INSERT queries because ClickHouse interpret SETTINGS as some values, which is misleading"}
        });
        addSettingsChanges(settings_changes_history, "22.3",
        {
            {"cast_ipv4_ipv6_default_on_conversion_error", true, false, "Make functions cast(value, 'IPv4') and cast(value, 'IPv6') behave same as toIPv4 and toIPv6 functions"}
        });
        addSettingsChanges(settings_changes_history, "21.12",
        {
            {"stream_like_engine_allow_direct_select", true, false, "Do not allow direct select for Kafka/RabbitMQ/FileLog by default"}
        });
        addSettingsChanges(settings_changes_history, "21.9",
        {
            {"output_format_decimal_trailing_zeros", true, false, "Do not output trailing zeros in text representation of Decimal types by default for better looking output"},
            {"use_hedged_requests", false, true, "Enable Hedged Requests feature by default"}
        });
        addSettingsChanges(settings_changes_history, "21.7",
        {
            {"legacy_column_name_of_tuple_literal", true, false, "Add this setting only for compatibility reasons. It makes sense to set to 'true', while doing rolling update of cluster from version lower than 21.7 to higher"}
        });
        addSettingsChanges(settings_changes_history, "21.5",
        {
            {"async_socket_for_remote", false, true, "Fix all problems and turn on asynchronous reads from socket for remote queries by default again"}
        });
        addSettingsChanges(settings_changes_history, "21.3",
        {
            {"async_socket_for_remote", true, false, "Turn off asynchronous reads from socket for remote queries because of some problems"},
            {"optimize_normalize_count_variants", false, true, "Rewrite aggregate functions that semantically equals to count() as count() by default"},
            {"normalize_function_names", false, true, "Normalize function names to their canonical names, this was needed for projection query routing"}
        });
        addSettingsChanges(settings_changes_history, "21.2",
        {
            {"enable_global_with_statement", false, true, "Propagate WITH statements to UNION queries and all subqueries by default"}
        });
        addSettingsChanges(settings_changes_history, "21.1",
        {
            {"insert_quorum_parallel", false, true, "Use parallel quorum inserts by default. It is significantly more convenient to use than sequential quorum inserts"},
            {"input_format_null_as_default", false, true, "Allow to insert NULL as default for input formats by default"},
            {"optimize_on_insert", false, true, "Enable data optimization on INSERT by default for better user experience"},
            {"use_compact_format_in_distributed_parts_names", false, true, "Use compact format for async INSERT into Distributed tables by default"}
        });
        addSettingsChanges(settings_changes_history, "20.10",
        {
            {"format_regexp_escaping_rule", "Escaped", "Raw", "Use Raw as default escaping rule for Regexp format to male the behaviour more like to what users expect"}
        });
        addSettingsChanges(settings_changes_history, "20.7",
        {
            {"show_table_uuid_in_table_create_query_if_not_nil", true, false, "Stop showing  UID of the table in its CREATE query for Engine=Atomic"}
        });
        addSettingsChanges(settings_changes_history, "20.5",
        {
            {"input_format_with_names_use_header", false, true, "Enable using header with names for formats with WithNames/WithNamesAndTypes suffixes"},
            {"allow_suspicious_codecs", true, false, "Don't allow to specify meaningless compression codecs"}
        });
        addSettingsChanges(settings_changes_history, "20.4",
        {
            {"validate_polygons", false, true, "Throw exception if polygon is invalid in function pointInPolygon by default instead of returning possibly wrong results"}
        });
        addSettingsChanges(settings_changes_history, "19.18",
        {
            {"enable_scalar_subquery_optimization", false, true, "Prevent scalar subqueries from (de)serializing large scalar values and possibly avoid running the same subquery more than once"}
        });
        addSettingsChanges(settings_changes_history, "19.14",
        {
            {"any_join_distinct_right_table_keys", true, false, "Disable ANY RIGHT and ANY FULL JOINs by default to avoid inconsistency"}
        });
        addSettingsChanges(settings_changes_history, "19.12",
        {
            {"input_format_defaults_for_omitted_fields", false, true, "Enable calculation of complex default expressions for omitted fields for some input formats, because it should be the expected behaviour"}
        });
        addSettingsChanges(settings_changes_history, "19.5",
        {
            {"max_partitions_per_insert_block", 0, 100, "Add a limit for the number of partitions in one block"}
        });
        addSettingsChanges(settings_changes_history, "18.12.17",
        {
            {"enable_optimize_predicate_expression", 0, 1, "Optimize predicates to subqueries by default"}
        });
    });
    return settings_changes_history;
}

const VersionToSettingsChangesMap & getMergeTreeSettingsChangesHistory()
{
    static VersionToSettingsChangesMap merge_tree_settings_changes_history;
    static std::once_flag initialized_flag;
    std::call_once(initialized_flag, [&]
    {
        addSettingsChanges(merge_tree_settings_changes_history, "25.11",
        {
            {"merge_max_dynamic_subcolumns_in_wide_part", "auto", "auto", "Add a new setting to limit number of dynamic subcolumns in Wide part after merge regardless the parameters specified in the data type"},
            {"refresh_statistics_interval", 0, 0, "New setting"},
            {"shared_merge_tree_create_per_replica_metadata_nodes", true, false, "Reduce the amount of metadata in Keeper."},
            {"serialization_info_version", "basic", "with_types", "Change to the newer format allowing custom string serialization"},
            {"string_serialization_version", "single_stream", "with_size_stream", "Change to the newer format with separate sizes"},
            {"escape_variant_subcolumn_filenames", false, true, "Escape special symbols for filenames created for Variant type subcolumns in Wide parts"},
        });
        addSettingsChanges(merge_tree_settings_changes_history, "25.10",
        {
            {"auto_statistics_types", "", "", "New setting"},
            {"exclude_materialize_skip_indexes_on_merge", "", "", "New setting."},
            {"serialization_info_version", "basic", "basic", "New setting"},
            {"string_serialization_version", "single_stream", "single_stream", "New setting"},
            {"replicated_deduplication_window_seconds", 7 * 24 * 60 * 60, 60*60, "decrease default value"},
            {"shared_merge_tree_activate_coordinated_merges_tasks", false, false, "New settings"},
            {"shared_merge_tree_merge_coordinator_factor", 1.1f, 1.1f, "Lower coordinator sleep time after load"},
            {"min_level_for_wide_part", 0, 0, "New setting"},
            {"min_level_for_full_part_storage", 0, 0, "New setting"},
        });
        addSettingsChanges(merge_tree_settings_changes_history, "25.9",
        {
            {"vertical_merge_optimize_lightweight_delete", false, true, "New setting"},
            {"replicated_deduplication_window", 1000, 10000, "increase default value"},
            {"shared_merge_tree_enable_automatic_empty_partitions_cleanup", false, false, "New setting"},
            {"shared_merge_tree_empty_partition_lifetime", 86400, 86400, "New setting"},
            {"shared_merge_tree_outdated_parts_group_size", 2, 2, "New setting"},
            {"shared_merge_tree_use_outdated_parts_compact_format", false, true, "Enable outdated parts v3 by default"},
            {"shared_merge_tree_activate_coordinated_merges_tasks", false, false, "New settings"},
        });
        addSettingsChanges(merge_tree_settings_changes_history, "25.8",
        {
            {"object_serialization_version", "v2", "v2", "Add a setting to control JSON serialization versions"},
            {"object_shared_data_serialization_version", "map", "map", "Add a setting to control JSON serialization versions"},
            {"object_shared_data_serialization_version_for_zero_level_parts", "map", "map", "Add a setting to control JSON serialization versions  for zero level parts"},
            {"object_shared_data_buckets_for_compact_part", 8, 8, "Add a setting to control number of buckets for shared data in JSON serialization in compact parts"},
            {"object_shared_data_buckets_for_wide_part", 32, 32, "Add a setting to control number of buckets for shared data in JSON serialization in wide parts"},
            {"dynamic_serialization_version", "v2", "v2", "Add a setting to control Dynamic serialization versions"},
            {"search_orphaned_parts_disks", "any", "any", "New setting"},
            {"shared_merge_tree_virtual_parts_discovery_batch", 1, 1, "New setting"},
            {"max_digestion_size_per_segment", 256_MiB, 256_MiB, "Obsolete setting"},
            {"shared_merge_tree_update_replica_flags_delay_ms", 30000, 30000, "New setting"},
            {"write_marks_for_substreams_in_compact_parts", false, true, "Enable writing marks for substreams in compact parts by default"},
            {"allow_part_offset_column_in_projections", false, true, "Now projections can use _part_offset column."},
            {"max_uncompressed_bytes_in_patches", 0, 30ULL * 1024 * 1024 * 1024, "New setting"},
            {"shared_merge_tree_activate_coordinated_merges_tasks", false, false, "New settings"},
        });
        addSettingsChanges(merge_tree_settings_changes_history, "25.7",
        {
            /// RELEASE CLOSED
            {"shared_merge_tree_activate_coordinated_merges_tasks", false, false, "New settings"},
            /// RELEASE CLOSED
        });
        addSettingsChanges(merge_tree_settings_changes_history, "25.6",
        {
            /// RELEASE CLOSED
            {"cache_populated_by_fetch_filename_regexp", "", "", "New setting"},
            {"allow_coalescing_columns_in_partition_or_order_key", false, false, "New setting to allow coalescing of partition or sorting key columns."},
            {"shared_merge_tree_activate_coordinated_merges_tasks", false, false, "New settings"},
            /// RELEASE CLOSED
        });
        addSettingsChanges(merge_tree_settings_changes_history, "25.5",
        {
            /// Release closed. Please use 25.6
            {"shared_merge_tree_enable_coordinated_merges", false, false, "New setting"},
            {"shared_merge_tree_merge_coordinator_merges_prepare_count", 100, 100, "New setting"},
            {"shared_merge_tree_merge_coordinator_fetch_fresh_metadata_period_ms", 10000, 10000, "New setting"},
            {"shared_merge_tree_merge_coordinator_max_merge_request_size", 20, 20, "New setting"},
            {"shared_merge_tree_merge_coordinator_election_check_period_ms", 30000, 30000, "New setting"},
            {"shared_merge_tree_merge_coordinator_min_period_ms", 1, 1, "New setting"},
            {"shared_merge_tree_merge_coordinator_max_period_ms", 10000, 10000, "New setting"},
            {"shared_merge_tree_merge_coordinator_factor", 1.1f, 1.1f, "New setting"},
            {"shared_merge_tree_merge_worker_fast_timeout_ms", 100, 100, "New setting"},
            {"shared_merge_tree_merge_worker_regular_timeout_ms", 10000, 10000, "New setting"},
            {"apply_patches_on_merge", true, true, "New setting"},
            {"remove_unused_patch_parts", true, true, "New setting"},
            {"write_marks_for_substreams_in_compact_parts", false, false, "New setting"},
            /// Release closed. Please use 25.6
            {"allow_part_offset_column_in_projections", false, false, "New setting, it protects from creating projections with parent part offset column until it is stabilized."},
        });
        addSettingsChanges(merge_tree_settings_changes_history, "25.4",
        {
            /// Release closed. Please use 25.5
            {"max_postpone_time_for_failed_replicated_fetches_ms", 0, 1ULL * 60 * 1000, "Added new setting to enable postponing fetch tasks in the replication queue."},
            {"max_postpone_time_for_failed_replicated_merges_ms", 0, 1ULL * 60 * 1000, "Added new setting to enable postponing merge tasks in the replication queue."},
            {"max_postpone_time_for_failed_replicated_tasks_ms", 0, 5ULL * 60 * 1000, "Added new setting to enable postponing tasks in the replication queue."},
            {"default_compression_codec", "", "", "New setting"},
            {"refresh_parts_interval", 0, 0, "A new setting"},
            {"max_merge_delayed_streams_for_parallel_write", 40, 40, "New setting"},
            {"allow_summing_columns_in_partition_or_order_key", true, false, "New setting to allow summing of partition or sorting key columns"},
            /// Release closed. Please use 25.5
        });
        addSettingsChanges(merge_tree_settings_changes_history, "25.3",
        {
            /// Release closed. Please use 25.4
            {"shared_merge_tree_enable_keeper_parts_extra_data", false, false, "New setting"},
            {"zero_copy_merge_mutation_min_parts_size_sleep_no_scale_before_lock", 0, 0, "New setting"},
            {"enable_replacing_merge_with_cleanup_for_min_age_to_force_merge", false, false, "New setting to allow automatic cleanup merges for ReplacingMergeTree"},
            /// Release closed. Please use 25.4
        });
        addSettingsChanges(merge_tree_settings_changes_history, "25.2",
        {
            /// Release closed. Please use 25.3
            {"shared_merge_tree_initial_parts_update_backoff_ms", 50, 50, "New setting"},
            {"shared_merge_tree_max_parts_update_backoff_ms", 5000, 5000, "New setting"},
            {"shared_merge_tree_interserver_http_connection_timeout_ms", 100, 100, "New setting"},
            {"columns_and_secondary_indices_sizes_lazy_calculation", true, true, "New setting to calculate columns and indices sizes lazily"},
            {"table_disk", false, false, "New setting"},
            {"allow_reduce_blocking_parts_task", false, true, "Now SMT will remove stale blocking parts from ZooKeeper by default"},
            {"shared_merge_tree_max_suspicious_broken_parts", 0, 0, "Max broken parts for SMT, if more - deny automatic detach"},
            {"shared_merge_tree_max_suspicious_broken_parts_bytes", 0, 0, "Max size of all broken parts for SMT, if more - deny automatic detach"},
            /// Release closed. Please use 25.3
        });
        addSettingsChanges(merge_tree_settings_changes_history, "25.1",
        {
            /// Release closed. Please use 25.2
            {"shared_merge_tree_try_fetch_part_in_memory_data_from_replicas", false, false, "New setting to fetch parts data from other replicas"},
            {"enable_max_bytes_limit_for_min_age_to_force_merge", false, false, "Added new setting to limit max bytes for min_age_to_force_merge."},
            {"enable_max_bytes_limit_for_min_age_to_force_merge", false, false, "New setting"},
            {"add_minmax_index_for_numeric_columns", false, false, "New setting"},
            {"add_minmax_index_for_string_columns", false, false, "New setting"},
            {"materialize_skip_indexes_on_merge", true, true, "New setting"},
            {"merge_max_bytes_to_prewarm_cache", 1ULL * 1024 * 1024 * 1024, 1ULL * 1024 * 1024 * 1024, "Cloud sync"},
            {"merge_total_max_bytes_to_prewarm_cache", 15ULL * 1024 * 1024 * 1024, 15ULL * 1024 * 1024 * 1024, "Cloud sync"},
            {"reduce_blocking_parts_sleep_ms", 5000, 5000, "Cloud sync"},
            {"number_of_partitions_to_consider_for_merge", 10, 10, "Cloud sync"},
            {"shared_merge_tree_enable_outdated_parts_check", true, true, "Cloud sync"},
            {"shared_merge_tree_max_parts_update_leaders_in_total", 6, 6, "Cloud sync"},
            {"shared_merge_tree_max_parts_update_leaders_per_az", 2, 2, "Cloud sync"},
            {"shared_merge_tree_leader_update_period_seconds", 30, 30, "Cloud sync"},
            {"shared_merge_tree_leader_update_period_random_add_seconds", 10, 10, "Cloud sync"},
            {"shared_merge_tree_read_virtual_parts_from_leader", true, true, "Cloud sync"},
            {"shared_merge_tree_interserver_http_timeout_ms", 10000, 10000, "Cloud sync"},
            {"shared_merge_tree_max_replicas_for_parts_deletion", 10, 10, "Cloud sync"},
            {"shared_merge_tree_max_replicas_to_merge_parts_for_each_parts_range", 5, 5, "Cloud sync"},
            {"shared_merge_tree_use_outdated_parts_compact_format", false, false, "Cloud sync"},
            {"shared_merge_tree_memo_ids_remove_timeout_seconds", 1800, 1800, "Cloud sync"},
            {"shared_merge_tree_idle_parts_update_seconds", 3600, 3600, "Cloud sync"},
            {"shared_merge_tree_max_outdated_parts_to_process_at_once", 1000, 1000, "Cloud sync"},
            {"shared_merge_tree_postpone_next_merge_for_locally_merged_parts_rows_threshold", 1000000, 1000000, "Cloud sync"},
            {"shared_merge_tree_postpone_next_merge_for_locally_merged_parts_ms", 0, 0, "Cloud sync"},
            {"shared_merge_tree_range_for_merge_window_size", 10, 10, "Cloud sync"},
            {"shared_merge_tree_use_too_many_parts_count_from_virtual_parts", 0, 0, "Cloud sync"},
            {"shared_merge_tree_create_per_replica_metadata_nodes", true, true, "Cloud sync"},
            {"shared_merge_tree_use_metadata_hints_cache", true, true, "Cloud sync"},
            {"notify_newest_block_number", false, false, "Cloud sync"},
            {"allow_reduce_blocking_parts_task", false, false, "Cloud sync"},
            /// Release closed. Please use 25.2
        });
        addSettingsChanges(merge_tree_settings_changes_history, "24.12",
        {
            /// Release closed. Please use 25.1
            {"enforce_index_structure_match_on_partition_manipulation", true, false, "New setting"},
            {"use_primary_key_cache", false, false, "New setting"},
            {"prewarm_primary_key_cache", false, false, "New setting"},
            {"min_bytes_to_prewarm_caches", 0, 0, "New setting"},
            {"allow_experimental_reverse_key", false, false, "New setting"},
            /// Release closed. Please use 25.1
        });
        addSettingsChanges(merge_tree_settings_changes_history, "24.11",
        {
        });
        addSettingsChanges(merge_tree_settings_changes_history, "24.10",
        {
        });
        addSettingsChanges(merge_tree_settings_changes_history, "24.9",
        {
        });
        addSettingsChanges(merge_tree_settings_changes_history, "24.8",
        {
            {"deduplicate_merge_projection_mode", "ignore", "throw", "Do not allow to create inconsistent projection"}
        });
    });

    return merge_tree_settings_changes_history;
}

}<|MERGE_RESOLUTION|>--- conflicted
+++ resolved
@@ -41,16 +41,13 @@
         /// Note: please check if the key already exists to prevent duplicate entries.
         addSettingsChanges(settings_changes_history, "25.11",
         {
-<<<<<<< HEAD
             {"max_reverse_dictionary_lookup_cache_size_bytes", 100 * 1024 * 1024, 100 * 1024 * 1024, "New setting. Maximum size in bytes of the per-query reverse dictionary lookup cache used by dictGetKeys. The cache stores serialized key tuples per attribute value to avoid re-scanning the dictionary within the same query."},
-=======
             {"create_table_empty_primary_key_by_default", false, true, "Better usability"},
             {"cluster_table_function_split_granularity", "file", "file", "New setting."},
             {"cluster_table_function_buckets_batch_size", 0, 0, "New setting."},
             {"arrow_flight_request_descriptor_type", "path", "path", "New setting. Type of descriptor to use for Arrow Flight requests: 'path' or 'command'. Dremio requires 'command'."},
             {"send_profile_events", true, true, "New setting. Whether to send profile events to the clients."},
             {"into_outfile_create_parent_directories", false, false, "New setting"},
->>>>>>> b4749367
             {"correlated_subqueries_default_join_kind", "left", "right", "New setting. Default join kind for decorrelated query plan."},
             {"use_statistics_cache", 0, 0, "New setting"},
             {"enable_shared_storage_snapshot_in_query", false, true, "Better consistency guarantees."},
