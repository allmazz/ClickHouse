--- conflicted
+++ resolved
@@ -68,10 +68,7 @@
         /// Note: please check if the key already exists to prevent duplicate entries.
         addSettingsChanges(settings_changes_history, "25.3",
         {
-<<<<<<< HEAD
             {"output_format_json_quote_64bit_integers", true, false, "Disable quoting of the 64 bit integers in JSON by default"},
-=======
->>>>>>> d3349cca
         });
         addSettingsChanges(settings_changes_history, "25.2",
         {
