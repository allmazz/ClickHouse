#include <Core/Defines.h>
#include <Core/SettingsChangesHistory.h>
#include <IO/ReadBufferFromString.h>
#include <IO/ReadHelpers.h>
#include <boost/algorithm/string.hpp>

#include <fmt/ranges.h>


namespace DB
{

namespace ErrorCodes
{
    extern const int BAD_ARGUMENTS;
    extern const int LOGICAL_ERROR;
}

ClickHouseVersion::ClickHouseVersion(std::string_view version)
{
    Strings split;
    boost::split(split, version, [](char c){ return c == '.'; });
    components.reserve(split.size());
    if (split.empty())
        throw Exception{ErrorCodes::BAD_ARGUMENTS, "Cannot parse ClickHouse version here: {}", version};

    for (const auto & split_element : split)
    {
        size_t component;
        ReadBufferFromString buf(split_element);
        if (!tryReadIntText(component, buf) || !buf.eof())
            throw Exception{ErrorCodes::BAD_ARGUMENTS, "Cannot parse ClickHouse version here: {}", version};
        components.push_back(component);
    }
}

String ClickHouseVersion::toString() const
{
    return fmt::format("{}", fmt::join(components, "."));
}

static void addSettingsChanges(
    VersionToSettingsChangesMap & settings_changes_history,
    std::string_view version,
    SettingsChangesHistory::SettingsChanges && changes)
{
    /// Forbid duplicate versions
    auto [_, inserted] = settings_changes_history.emplace(ClickHouseVersion(version), std::move(changes));
    if (!inserted)
        throw Exception{ErrorCodes::LOGICAL_ERROR, "Detected duplicate version '{}'", ClickHouseVersion(version).toString()};
}

const VersionToSettingsChangesMap & getSettingsChangesHistory()
{
    static VersionToSettingsChangesMap settings_changes_history;
    static std::once_flag initialized_flag;
    std::call_once(initialized_flag, [&]
    {
        // clang-format off
        /// History of settings changes that controls some backward incompatible changes
        /// across all ClickHouse versions. It maps ClickHouse version to settings changes that were done
        /// in this version. This history contains both changes to existing settings and newly added settings.
        /// Settings changes is a vector of structs
        ///     {setting_name, previous_value, new_value, reason}.
        /// For newly added setting choose the most appropriate previous_value (for example, if new setting
        /// controls new feature and it's 'true' by default, use 'false' as previous_value).
        /// It's used to implement `compatibility` setting (see https://github.com/ClickHouse/ClickHouse/issues/35972)
        /// Note: please check if the key already exists to prevent duplicate entries.
        addSettingsChanges(settings_changes_history, "25.4",
        {

        });
        addSettingsChanges(settings_changes_history, "25.3",
        {
            /// Release closed. Please use 25.4
            {"allow_experimental_database_unity_catalog", false, false, "Allow experimental database engine DataLakeCatalog with catalog_type = 'unity'"},
            {"allow_experimental_database_glue_catalog", false, false, "Allow experimental database engine DataLakeCatalog with catalog_type = 'glue'"},
            {"use_page_cache_with_distributed_cache", false, false, "New setting"},
            {"use_query_condition_cache", false, false, "New setting."},
            {"iceberg_timestamp_ms", 0, 0, "New setting."},
            {"iceberg_snapshot_id", 0, 0, "New setting."},
            {"parallel_replicas_for_cluster_engines", false, true, "New setting."},
<<<<<<< HEAD
            {"allow_materialized_view_with_bad_select", true, false, "Don't allow creating MVs referencing nonexistent columns or tables"},
=======
            /// Release closed. Please use 25.4
>>>>>>> a487db3d
        });
        addSettingsChanges(settings_changes_history, "25.2",
        {
            /// Release closed. Please use 25.3
            {"schema_inference_make_json_columns_nullable", false, false, "Allow to infer Nullable(JSON) during schema inference"},
            {"query_plan_use_new_logical_join_step", false, true, "Enable new step"},
            {"postgresql_fault_injection_probability", 0., 0., "New setting"},
            {"apply_settings_from_server", false, true, "Client-side code (e.g. INSERT input parsing and query output formatting) will use the same settings as the server, including settings from server config."},
            {"merge_tree_use_deserialization_prefixes_cache", true, true, "A new setting to control the usage of deserialization prefixes cache in MergeTree"},
            {"merge_tree_use_prefixes_deserialization_thread_pool", true, true, "A new setting controlling the usage of the thread pool for parallel prefixes deserialization in MergeTree"},
            {"optimize_and_compare_chain", false, true, "A new setting"},
            {"enable_adaptive_memory_spill_scheduler", false, false, "New setting. Enable spill memory data into external storage adaptively."},
            {"output_format_parquet_write_bloom_filter", false, true, "Added support for writing Parquet bloom filters."},
            {"output_format_parquet_bloom_filter_bits_per_value", 10.5, 10.5, "New setting."},
            {"output_format_parquet_bloom_filter_flush_threshold_bytes", 128 * 1024 * 1024, 128 * 1024 * 1024, "New setting."},
            {"output_format_pretty_max_rows", 10000, 1000, "It is better for usability - less amount to scroll."},
            {"restore_replicated_merge_tree_to_shared_merge_tree", false, false, "New setting."},
            {"parallel_replicas_only_with_analyzer", true, true, "Parallel replicas is supported only with analyzer enabled"},
            {"s3_allow_multipart_copy", true, true, "New setting."},
            /// Release closed. Please use 25.3
        });
        addSettingsChanges(settings_changes_history, "25.1",
        {
            /// Release closed. Please use 25.2
            {"allow_not_comparable_types_in_order_by", true, false, "Don't allow not comparable types in order by by default"},
            {"allow_not_comparable_types_in_comparison_functions", true, false, "Don't allow not comparable types in comparison functions by default"},
            {"output_format_json_pretty_print", false, true, "Print values in a pretty format in JSON output format by default"},
            {"allow_experimental_ts_to_grid_aggregate_function", false, false, "Cloud only"},
            {"formatdatetime_f_prints_scale_number_of_digits", true, false, "New setting."},
            {"distributed_cache_connect_max_tries", 20, 20, "Cloud only"},
            {"query_plan_use_new_logical_join_step", false, false, "New join step, internal change"},
            {"distributed_cache_min_bytes_for_seek", 0, 0, "New private setting."},
            {"use_iceberg_partition_pruning", false, false, "New setting"},
            {"max_bytes_ratio_before_external_group_by", 0.0, 0.5, "Enable automatic spilling to disk by default."},
            {"max_bytes_ratio_before_external_sort", 0.0, 0.5, "Enable automatic spilling to disk by default."},
            {"min_external_sort_block_bytes", 0., 100_MiB, "New setting."},
            {"s3queue_migrate_old_metadata_to_buckets", false, false, "New setting."},
            {"distributed_cache_pool_behaviour_on_limit", "allocate_bypassing_pool", "wait", "Cloud only"},
            {"use_hive_partitioning", false, true, "Enabled the setting by default."},
            {"query_plan_try_use_vector_search", false, true, "New setting."},
            {"short_circuit_function_evaluation_for_nulls", false, true, "Allow to execute functions with Nullable arguments only on rows with non-NULL values in all arguments"},
            {"short_circuit_function_evaluation_for_nulls_threshold", 1.0, 1.0, "Ratio threshold of NULL values to execute functions with Nullable arguments only on rows with non-NULL values in all arguments. Applies when setting short_circuit_function_evaluation_for_nulls is enabled."},
            {"output_format_orc_writer_time_zone_name", "GMT", "GMT", "The time zone name for ORC writer, the default ORC writer's time zone is GMT."},
            {"output_format_pretty_highlight_trailing_spaces", false, true, "A new setting."},
            {"allow_experimental_bfloat16_type", false, true, "Add new BFloat16 type"},
            {"allow_push_predicate_ast_for_distributed_subqueries", false, true, "A new setting"},
            {"output_format_pretty_squash_consecutive_ms", 0, 50, "Add new setting"},
            {"output_format_pretty_squash_max_wait_ms", 0, 1000, "Add new setting"},
            {"output_format_pretty_max_column_name_width_cut_to", 0, 24, "A new setting"},
            {"output_format_pretty_max_column_name_width_min_chars_to_cut", 0, 4, "A new setting"},
            {"output_format_pretty_multiline_fields", false, true, "A new setting"},
            {"output_format_pretty_fallback_to_vertical", false, true, "A new setting"},
            {"output_format_pretty_fallback_to_vertical_max_rows_per_chunk", 0, 100, "A new setting"},
            {"output_format_pretty_fallback_to_vertical_min_columns", 0, 5, "A new setting"},
            {"output_format_pretty_fallback_to_vertical_min_table_width", 0, 250, "A new setting"},
            {"merge_table_max_tables_to_look_for_schema_inference", 1, 1000, "A new setting"},
            {"max_autoincrement_series", 1000, 1000, "A new setting"},
            {"validate_enum_literals_in_operators", false, false, "A new setting"},
            {"allow_experimental_kusto_dialect", true, false, "A new setting"},
            {"allow_experimental_prql_dialect", true, false, "A new setting"},
            {"h3togeo_lon_lat_result_order", true, false, "A new setting"},
            {"max_parallel_replicas", 1, 1000, "Use up to 1000 parallel replicas by default."},
            {"allow_general_join_planning", false, true, "Allow more general join planning algorithm when hash join algorithm is enabled."},
            {"optimize_extract_common_expressions", false, true, "Optimize WHERE, PREWHERE, ON, HAVING and QUALIFY expressions by extracting common expressions out from disjunction of conjunctions."},
            /// Release closed. Please use 25.2
        });
        addSettingsChanges(settings_changes_history, "24.12",
        {
            /// Release closed. Please use 25.1
            {"allow_experimental_database_iceberg", false, false, "New setting."},
            {"shared_merge_tree_sync_parts_on_partition_operations", 1, 1, "New setting. By default parts are always synchronized"},
            {"query_plan_join_swap_table", "false", "auto", "New setting. Right table was always chosen before."},
            {"max_size_to_preallocate_for_aggregation", 100'000'000, 1'000'000'000'000, "Enable optimisation for bigger tables."},
            {"max_size_to_preallocate_for_joins", 100'000'000, 1'000'000'000'000, "Enable optimisation for bigger tables."},
            {"max_bytes_ratio_before_external_group_by", 0., 0., "New setting."},
            {"optimize_extract_common_expressions", false, false, "Introduce setting to optimize WHERE, PREWHERE, ON, HAVING and QUALIFY expressions by extracting common expressions out from disjunction of conjunctions."},
            {"max_bytes_ratio_before_external_sort", 0., 0., "New setting."},
            {"use_async_executor_for_materialized_views", false, false, "New setting."},
            {"http_response_headers", "", "", "New setting."},
            {"output_format_parquet_datetime_as_uint32", true, false, "Write DateTime as DateTime64(3) instead of UInt32 (these are the two Parquet types closest to DateTime)."},
            {"skip_redundant_aliases_in_udf", false, false, "When enabled, this allows you to use the same user defined function several times for several materialized columns in the same table."},
            {"parallel_replicas_index_analysis_only_on_coordinator", true, true, "Index analysis done only on replica-coordinator and skipped on other replicas. Effective only with enabled parallel_replicas_local_plan"}, // enabling it was moved to 24.10
            {"least_greatest_legacy_null_behavior", true, false, "New setting"},
            {"use_concurrency_control", false, true, "Enable concurrency control by default"},
            {"join_algorithm", "default", "direct,parallel_hash,hash", "'default' was deprecated in favor of explicitly specified join algorithms, also parallel_hash is now preferred over hash"},
            /// Release closed. Please use 25.1
        });
        addSettingsChanges(settings_changes_history, "24.11",
        {
            {"validate_mutation_query", false, true, "New setting to validate mutation queries by default."},
            {"enable_job_stack_trace", false, true, "Enable by default collecting stack traces from job's scheduling."},
            {"allow_suspicious_types_in_group_by", true, false, "Don't allow Variant/Dynamic types in GROUP BY by default"},
            {"allow_suspicious_types_in_order_by", true, false, "Don't allow Variant/Dynamic types in ORDER BY by default"},
            {"distributed_cache_discard_connection_if_unread_data", true, true, "New setting"},
            {"filesystem_cache_enable_background_download_for_metadata_files_in_packed_storage", true, true, "New setting"},
            {"filesystem_cache_enable_background_download_during_fetch", true, true, "New setting"},
            {"azure_check_objects_after_upload", false, false, "Check each uploaded object in azure blob storage to be sure that upload was successful"},
            {"backup_restore_keeper_max_retries", 20, 1000, "Should be big enough so the whole operation BACKUP or RESTORE operation won't fail because of a temporary [Zoo]Keeper failure in the middle of it."},
            {"backup_restore_failure_after_host_disconnected_for_seconds", 0, 3600, "New setting."},
            {"backup_restore_keeper_max_retries_while_initializing", 0, 20, "New setting."},
            {"backup_restore_keeper_max_retries_while_handling_error", 0, 20, "New setting."},
            {"backup_restore_finish_timeout_after_error_sec", 0, 180, "New setting."},
            {"query_plan_merge_filters", false, true, "Allow to merge filters in the query plan. This is required to properly support filter-push-down with a new analyzer."},
            {"parallel_replicas_local_plan", false, true, "Use local plan for local replica in a query with parallel replicas"},
            {"merge_tree_use_v1_object_and_dynamic_serialization", true, false, "Add new serialization V2 version for JSON and Dynamic types"},
            {"min_joined_block_size_bytes", 524288, 524288, "New setting."},
            {"allow_experimental_bfloat16_type", false, false, "Add new experimental BFloat16 type"},
            {"filesystem_cache_skip_download_if_exceeds_per_query_cache_write_limit", 1, 1, "Rename of setting skip_download_if_exceeds_query_cache_limit"},
            {"filesystem_cache_prefer_bigger_buffer_size", true, true, "New setting"},
            {"read_in_order_use_virtual_row", false, false, "Use virtual row while reading in order of primary key or its monotonic function fashion. It is useful when searching over multiple parts as only relevant ones are touched."},
            {"s3_skip_empty_files", false, true, "We hope it will provide better UX"},
            {"filesystem_cache_boundary_alignment", 0, 0, "New setting"},
            {"push_external_roles_in_interserver_queries", false, true, "New setting."},
            {"enable_variant_type", false, false, "Add alias to allow_experimental_variant_type"},
            {"enable_dynamic_type", false, false, "Add alias to allow_experimental_dynamic_type"},
            {"enable_json_type", false, false, "Add alias to allow_experimental_json_type"},
        });
        addSettingsChanges(settings_changes_history, "24.10",
        {
            {"query_metric_log_interval", 0, -1, "New setting."},
            {"enforce_strict_identifier_format", false, false, "New setting."},
            {"enable_parsing_to_custom_serialization", false, true, "New setting"},
            {"mongodb_throw_on_unsupported_query", false, true, "New setting."},
            {"enable_parallel_replicas", false, false, "Parallel replicas with read tasks became the Beta tier feature."},
            {"parallel_replicas_mode", "read_tasks", "read_tasks", "This setting was introduced as a part of making parallel replicas feature Beta"},
            {"filesystem_cache_name", "", "", "Filesystem cache name to use for stateless table engines or data lakes"},
            {"restore_replace_external_dictionary_source_to_null", false, false, "New setting."},
            {"show_create_query_identifier_quoting_rule", "when_necessary", "when_necessary", "New setting."},
            {"show_create_query_identifier_quoting_style", "Backticks", "Backticks", "New setting."},
            {"merge_tree_min_read_task_size", 8, 8, "New setting"},
            {"merge_tree_min_rows_for_concurrent_read_for_remote_filesystem", (20 * 8192), 0, "Setting is deprecated"},
            {"merge_tree_min_bytes_for_concurrent_read_for_remote_filesystem", (24 * 10 * 1024 * 1024), 0, "Setting is deprecated"},
            {"implicit_select", false, false, "A new setting."},
            {"output_format_native_write_json_as_string", false, false, "Add new setting to allow write JSON column as single String column in Native format"},
            {"output_format_binary_write_json_as_string", false, false, "Add new setting to write values of JSON type as JSON string in RowBinary output format"},
            {"input_format_binary_read_json_as_string", false, false, "Add new setting to read values of JSON type as JSON string in RowBinary input format"},
            {"min_free_disk_bytes_to_perform_insert", 0, 0, "New setting."},
            {"min_free_disk_ratio_to_perform_insert", 0.0, 0.0, "New setting."},
            {"parallel_replicas_local_plan", false, true, "Use local plan for local replica in a query with parallel replicas"},
            {"enable_named_columns_in_function_tuple", false, false, "Disabled pending usability improvements"},
            {"cloud_mode_database_engine", 1, 1, "A setting for ClickHouse Cloud"},
            {"allow_experimental_shared_set_join", 0, 0, "A setting for ClickHouse Cloud"},
            {"read_through_distributed_cache", 0, 0, "A setting for ClickHouse Cloud"},
            {"write_through_distributed_cache", 0, 0, "A setting for ClickHouse Cloud"},
            {"distributed_cache_throw_on_error", 0, 0, "A setting for ClickHouse Cloud"},
            {"distributed_cache_log_mode", "on_error", "on_error", "A setting for ClickHouse Cloud"},
            {"distributed_cache_fetch_metrics_only_from_current_az", 1, 1, "A setting for ClickHouse Cloud"},
            {"distributed_cache_connect_max_tries", 20, 20, "A setting for ClickHouse Cloud"},
            {"distributed_cache_receive_response_wait_milliseconds", 60000, 60000, "A setting for ClickHouse Cloud"},
            {"distributed_cache_receive_timeout_milliseconds", 10000, 10000, "A setting for ClickHouse Cloud"},
            {"distributed_cache_wait_connection_from_pool_milliseconds", 100, 100, "A setting for ClickHouse Cloud"},
            {"distributed_cache_bypass_connection_pool", 0, 0, "A setting for ClickHouse Cloud"},
            {"distributed_cache_pool_behaviour_on_limit", "allocate_bypassing_pool", "allocate_bypassing_pool", "A setting for ClickHouse Cloud"},
            {"distributed_cache_read_alignment", 0, 0, "A setting for ClickHouse Cloud"},
            {"distributed_cache_max_unacked_inflight_packets", 10, 10, "A setting for ClickHouse Cloud"},
            {"distributed_cache_data_packet_ack_window", 5, 5, "A setting for ClickHouse Cloud"},
            {"input_format_parquet_enable_row_group_prefetch", false, true, "Enable row group prefetching during parquet parsing. Currently, only single-threaded parsing can prefetch."},
            {"input_format_orc_dictionary_as_low_cardinality", false, true, "Treat ORC dictionary encoded columns as LowCardinality columns while reading ORC files"},
            {"allow_experimental_refreshable_materialized_view", false, true, "Not experimental anymore"},
            {"max_parts_to_move", 0, 1000, "New setting"},
            {"hnsw_candidate_list_size_for_search", 64, 256, "New setting. Previously, the value was optionally specified in CREATE INDEX and 64 by default."},
            {"allow_reorder_prewhere_conditions", true, true, "New setting"},
            {"input_format_parquet_bloom_filter_push_down", false, true, "When reading Parquet files, skip whole row groups based on the WHERE/PREWHERE expressions and bloom filter in the Parquet metadata."},
            {"date_time_64_output_format_cut_trailing_zeros_align_to_groups_of_thousands", false, false, "Dynamically trim the trailing zeros of datetime64 values to adjust the output scale to (0, 3, 6), corresponding to 'seconds', 'milliseconds', and 'microseconds'."},
            {"parallel_replicas_index_analysis_only_on_coordinator", false, true, "Index analysis done only on replica-coordinator and skipped on other replicas. Effective only with enabled parallel_replicas_local_plan"},
            {"distributed_cache_discard_connection_if_unread_data", true, true, "New setting"},
            {"azure_check_objects_after_upload", false, false, "Check each uploaded object in azure blob storage to be sure that upload was successful"},
            {"backup_restore_keeper_max_retries", 20, 1000, "Should be big enough so the whole operation BACKUP or RESTORE operation won't fail because of a temporary [Zoo]Keeper failure in the middle of it."},
            {"backup_restore_failure_after_host_disconnected_for_seconds", 0, 3600, "New setting."},
            {"backup_restore_keeper_max_retries_while_initializing", 0, 20, "New setting."},
            {"backup_restore_keeper_max_retries_while_handling_error", 0, 20, "New setting."},
            {"backup_restore_finish_timeout_after_error_sec", 0, 180, "New setting."},
        });
        addSettingsChanges(settings_changes_history, "24.9",
        {
            {"output_format_orc_dictionary_key_size_threshold", 0.0, 0.0, "For a string column in ORC output format, if the number of distinct values is greater than this fraction of the total number of non-null rows, turn off dictionary encoding. Otherwise dictionary encoding is enabled"},
            {"input_format_json_empty_as_default", false, false, "Added new setting to allow to treat empty fields in JSON input as default values."},
            {"input_format_try_infer_variants", false, false, "Try to infer Variant type in text formats when there is more than one possible type for column/array elements"},
            {"join_output_by_rowlist_perkey_rows_threshold", 0, 5, "The lower limit of per-key average rows in the right table to determine whether to output by row list in hash join."},
            {"create_if_not_exists", false, false, "New setting."},
            {"allow_materialized_view_with_bad_select", true, true, "Support (but not enable yet) stricter validation in CREATE MATERIALIZED VIEW"},
            {"parallel_replicas_mark_segment_size", 128, 0, "Value for this setting now determined automatically"},
            {"database_replicated_allow_replicated_engine_arguments", 1, 0, "Don't allow explicit arguments by default"},
            {"database_replicated_allow_explicit_uuid", 1, 0, "Added a new setting to disallow explicitly specifying table UUID"},
            {"parallel_replicas_local_plan", false, false, "Use local plan for local replica in a query with parallel replicas"},
            {"join_to_sort_minimum_perkey_rows", 0, 40, "The lower limit of per-key average rows in the right table to determine whether to rerange the right table by key in left or inner join. This setting ensures that the optimization is not applied for sparse table keys"},
            {"join_to_sort_maximum_table_rows", 0, 10000, "The maximum number of rows in the right table to determine whether to rerange the right table by key in left or inner join"},
            {"allow_experimental_join_right_table_sorting", false, false, "If it is set to true, and the conditions of `join_to_sort_minimum_perkey_rows` and `join_to_sort_maximum_table_rows` are met, rerange the right table by key to improve the performance in left or inner hash join"},
            {"mongodb_throw_on_unsupported_query", false, true, "New setting."},
            {"min_free_disk_bytes_to_perform_insert", 0, 0, "Maintain some free disk space bytes from inserts while still allowing for temporary writing."},
            {"min_free_disk_ratio_to_perform_insert", 0.0, 0.0, "Maintain some free disk space bytes expressed as ratio to total disk space from inserts while still allowing for temporary writing."},
        });
        addSettingsChanges(settings_changes_history, "24.8",
        {
            {"rows_before_aggregation", false, false, "Provide exact value for rows_before_aggregation statistic, represents the number of rows read before aggregation"},
            {"restore_replace_external_table_functions_to_null", false, false, "New setting."},
            {"restore_replace_external_engines_to_null", false, false, "New setting."},
            {"input_format_json_max_depth", 1000000, 1000, "It was unlimited in previous versions, but that was unsafe."},
            {"merge_tree_min_bytes_per_task_for_remote_reading", 4194304, 2097152, "Value is unified with `filesystem_prefetch_min_bytes_for_single_read_task`"},
            {"use_hive_partitioning", false, false, "Allows to use hive partitioning for File, URL, S3, AzureBlobStorage and HDFS engines."},
            {"allow_experimental_kafka_offsets_storage_in_keeper", false, false, "Allow the usage of experimental Kafka storage engine that stores the committed offsets in ClickHouse Keeper"},
            {"allow_archive_path_syntax", true, true, "Added new setting to allow disabling archive path syntax."},
            {"query_cache_tag", "", "", "New setting for labeling query cache settings."},
            {"allow_experimental_time_series_table", false, false, "Added new setting to allow the TimeSeries table engine"},
            {"enable_analyzer", 1, 1, "Added an alias to a setting `allow_experimental_analyzer`."},
            {"optimize_functions_to_subcolumns", false, true, "Enabled settings by default"},
            {"allow_experimental_json_type", false, false, "Add new experimental JSON type"},
            {"use_json_alias_for_old_object_type", true, false, "Use JSON type alias to create new JSON type"},
            {"type_json_skip_duplicated_paths", false, false, "Allow to skip duplicated paths during JSON parsing"},
            {"allow_experimental_vector_similarity_index", false, false, "Added new setting to allow experimental vector similarity indexes"},
            {"input_format_try_infer_datetimes_only_datetime64", true, false, "Allow to infer DateTime instead of DateTime64 in data formats"},
        });
        addSettingsChanges(settings_changes_history, "24.7",
        {
            {"output_format_parquet_write_page_index", false, true, "Add a possibility to write page index into parquet files."},
            {"output_format_binary_encode_types_in_binary_format", false, false, "Added new setting to allow to write type names in binary format in RowBinaryWithNamesAndTypes output format"},
            {"input_format_binary_decode_types_in_binary_format", false, false, "Added new setting to allow to read type names in binary format in RowBinaryWithNamesAndTypes input format"},
            {"output_format_native_encode_types_in_binary_format", false, false, "Added new setting to allow to write type names in binary format in Native output format"},
            {"input_format_native_decode_types_in_binary_format", false, false, "Added new setting to allow to read type names in binary format in Native output format"},
            {"read_in_order_use_buffering", false, true, "Use buffering before merging while reading in order of primary key"},
            {"enable_named_columns_in_function_tuple", false, false, "Generate named tuples in function tuple() when all names are unique and can be treated as unquoted identifiers."},
            {"optimize_trivial_insert_select", true, false, "The optimization does not make sense in many cases."},
            {"dictionary_validate_primary_key_type", false, false, "Validate primary key type for dictionaries. By default id type for simple layouts will be implicitly converted to UInt64."},
            {"collect_hash_table_stats_during_joins", false, true, "New setting."},
            {"max_size_to_preallocate_for_joins", 0, 100'000'000, "New setting."},
            {"input_format_orc_reader_time_zone_name", "GMT", "GMT", "The time zone name for ORC row reader, the default ORC row reader's time zone is GMT."},
            {"database_replicated_allow_heavy_create", true, false, "Long-running DDL queries (CREATE AS SELECT and POPULATE) for Replicated database engine was forbidden"},
            {"query_plan_merge_filters", false, false, "Allow to merge filters in the query plan"},
            {"azure_sdk_max_retries", 10, 10, "Maximum number of retries in azure sdk"},
            {"azure_sdk_retry_initial_backoff_ms", 10, 10, "Minimal backoff between retries in azure sdk"},
            {"azure_sdk_retry_max_backoff_ms", 1000, 1000, "Maximal backoff between retries in azure sdk"},
            {"ignore_on_cluster_for_replicated_named_collections_queries", false, false, "Ignore ON CLUSTER clause for replicated named collections management queries."},
            {"backup_restore_s3_retry_attempts", 1000,1000, "Setting for Aws::Client::RetryStrategy, Aws::Client does retries itself, 0 means no retries. It takes place only for backup/restore."},
            {"postgresql_connection_attempt_timeout", 2, 2, "Allow to control 'connect_timeout' parameter of PostgreSQL connection."},
            {"postgresql_connection_pool_retries", 2, 2, "Allow to control the number of retries in PostgreSQL connection pool."}
        });
        addSettingsChanges(settings_changes_history, "24.6",
        {
            {"materialize_skip_indexes_on_insert", true, true, "Added new setting to allow to disable materialization of skip indexes on insert"},
            {"materialize_statistics_on_insert", true, true, "Added new setting to allow to disable materialization of statistics on insert"},
            {"input_format_parquet_use_native_reader", false, false, "When reading Parquet files, to use native reader instead of arrow reader."},
            {"hdfs_throw_on_zero_files_match", false, false, "Allow to throw an error when ListObjects request cannot match any files in HDFS engine instead of empty query result"},
            {"azure_throw_on_zero_files_match", false, false, "Allow to throw an error when ListObjects request cannot match any files in AzureBlobStorage engine instead of empty query result"},
            {"s3_validate_request_settings", true, true, "Allow to disable S3 request settings validation"},
            {"allow_experimental_full_text_index", false, false, "Enable experimental full-text index"},
            {"azure_skip_empty_files", false, false, "Allow to skip empty files in azure table engine"},
            {"hdfs_ignore_file_doesnt_exist", false, false, "Allow to return 0 rows when the requested files don't exist instead of throwing an exception in HDFS table engine"},
            {"azure_ignore_file_doesnt_exist", false, false, "Allow to return 0 rows when the requested files don't exist instead of throwing an exception in AzureBlobStorage table engine"},
            {"s3_ignore_file_doesnt_exist", false, false, "Allow to return 0 rows when the requested files don't exist instead of throwing an exception in S3 table engine"},
            {"s3_max_part_number", 10000, 10000, "Maximum part number number for s3 upload part"},
            {"s3_max_single_operation_copy_size", 32 * 1024 * 1024, 32 * 1024 * 1024, "Maximum size for a single copy operation in s3"},
            {"input_format_parquet_max_block_size", 8192, DEFAULT_BLOCK_SIZE, "Increase block size for parquet reader."},
            {"input_format_parquet_prefer_block_bytes", 0, DEFAULT_BLOCK_SIZE * 256, "Average block bytes output by parquet reader."},
            {"enable_blob_storage_log", true, true, "Write information about blob storage operations to system.blob_storage_log table"},
            {"allow_deprecated_snowflake_conversion_functions", true, false, "Disabled deprecated functions snowflakeToDateTime[64] and dateTime[64]ToSnowflake."},
            {"allow_statistic_optimize", false, false, "Old setting which popped up here being renamed."},
            {"allow_experimental_statistic", false, false, "Old setting which popped up here being renamed."},
            {"allow_statistics_optimize", false, false, "The setting was renamed. The previous name is `allow_statistic_optimize`."},
            {"allow_experimental_statistics", false, false, "The setting was renamed. The previous name is `allow_experimental_statistic`."},
            {"enable_vertical_final", false, true, "Enable vertical final by default again after fixing bug"},
            {"parallel_replicas_custom_key_range_lower", 0, 0, "Add settings to control the range filter when using parallel replicas with dynamic shards"},
            {"parallel_replicas_custom_key_range_upper", 0, 0, "Add settings to control the range filter when using parallel replicas with dynamic shards. A value of 0 disables the upper limit"},
            {"output_format_pretty_display_footer_column_names", 0, 1, "Add a setting to display column names in the footer if there are many rows. Threshold value is controlled by output_format_pretty_display_footer_column_names_min_rows."},
            {"output_format_pretty_display_footer_column_names_min_rows", 0, 50, "Add a setting to control the threshold value for setting output_format_pretty_display_footer_column_names_min_rows. Default 50."},
            {"output_format_csv_serialize_tuple_into_separate_columns", true, true, "A new way of how interpret tuples in CSV format was added."},
            {"input_format_csv_deserialize_separate_columns_into_tuple", true, true, "A new way of how interpret tuples in CSV format was added."},
            {"input_format_csv_try_infer_strings_from_quoted_tuples", true, true, "A new way of how interpret tuples in CSV format was added."},
        });
        addSettingsChanges(settings_changes_history, "24.5",
        {
            {"allow_deprecated_error_prone_window_functions", true, false, "Allow usage of deprecated error prone window functions (neighbor, runningAccumulate, runningDifferenceStartingWithFirstValue, runningDifference)"},
            {"allow_experimental_join_condition", false, false, "Support join with inequal conditions which involve columns from both left and right table. e.g. t1.y < t2.y."},
            {"input_format_tsv_crlf_end_of_line", false, false, "Enables reading of CRLF line endings with TSV formats"},
            {"output_format_parquet_use_custom_encoder", false, true, "Enable custom Parquet encoder."},
            {"cross_join_min_rows_to_compress", 0, 10000000, "Minimal count of rows to compress block in CROSS JOIN. Zero value means - disable this threshold. This block is compressed when any of the two thresholds (by rows or by bytes) are reached."},
            {"cross_join_min_bytes_to_compress", 0, 1_GiB, "Minimal size of block to compress in CROSS JOIN. Zero value means - disable this threshold. This block is compressed when any of the two thresholds (by rows or by bytes) are reached."},
            {"http_max_chunk_size", 0, 0, "Internal limitation"},
            {"prefer_external_sort_block_bytes", 0, DEFAULT_BLOCK_SIZE * 256, "Prefer maximum block bytes for external sort, reduce the memory usage during merging."},
            {"input_format_force_null_for_omitted_fields", false, false, "Disable type-defaults for omitted fields when needed"},
            {"cast_string_to_dynamic_use_inference", false, false, "Add setting to allow converting String to Dynamic through parsing"},
            {"allow_experimental_dynamic_type", false, false, "Add new experimental Dynamic type"},
            {"azure_max_blocks_in_multipart_upload", 50000, 50000, "Maximum number of blocks in multipart upload for Azure."},
            {"allow_archive_path_syntax", false, true, "Added new setting to allow disabling archive path syntax."},
        });
        addSettingsChanges(settings_changes_history, "24.4",
        {
            {"input_format_json_throw_on_bad_escape_sequence", true, true, "Allow to save JSON strings with bad escape sequences"},
            {"max_parsing_threads", 0, 0, "Add a separate setting to control number of threads in parallel parsing from files"},
            {"ignore_drop_queries_probability", 0, 0, "Allow to ignore drop queries in server with specified probability for testing purposes"},
            {"lightweight_deletes_sync", 2, 2, "The same as 'mutation_sync', but controls only execution of lightweight deletes"},
            {"query_cache_system_table_handling", "save", "throw", "The query cache no longer caches results of queries against system tables"},
            {"input_format_json_ignore_unnecessary_fields", false, true, "Ignore unnecessary fields and not parse them. Enabling this may not throw exceptions on json strings of invalid format or with duplicated fields"},
            {"input_format_hive_text_allow_variable_number_of_columns", false, true, "Ignore extra columns in Hive Text input (if file has more columns than expected) and treat missing fields in Hive Text input as default values."},
            {"allow_experimental_database_replicated", false, true, "Database engine Replicated is now in Beta stage"},
            {"temporary_data_in_cache_reserve_space_wait_lock_timeout_milliseconds", (10 * 60 * 1000), (10 * 60 * 1000), "Wait time to lock cache for sapce reservation in temporary data in filesystem cache"},
            {"optimize_rewrite_sum_if_to_count_if", false, true, "Only available for the analyzer, where it works correctly"},
            {"azure_allow_parallel_part_upload", "true", "true", "Use multiple threads for azure multipart upload."},
            {"max_recursive_cte_evaluation_depth", DBMS_RECURSIVE_CTE_MAX_EVALUATION_DEPTH, DBMS_RECURSIVE_CTE_MAX_EVALUATION_DEPTH, "Maximum limit on recursive CTE evaluation depth"},
            {"query_plan_convert_outer_join_to_inner_join", false, true, "Allow to convert OUTER JOIN to INNER JOIN if filter after JOIN always filters default values"},
        });
        addSettingsChanges(settings_changes_history, "24.3",
        {
            {"s3_connect_timeout_ms", 1000, 1000, "Introduce new dedicated setting for s3 connection timeout"},
            {"allow_experimental_shared_merge_tree", false, true, "The setting is obsolete"},
            {"use_page_cache_for_disks_without_file_cache", false, false, "Added userspace page cache"},
            {"read_from_page_cache_if_exists_otherwise_bypass_cache", false, false, "Added userspace page cache"},
            {"page_cache_inject_eviction", false, false, "Added userspace page cache"},
            {"default_table_engine", "None", "MergeTree", "Set default table engine to MergeTree for better usability"},
            {"input_format_json_use_string_type_for_ambiguous_paths_in_named_tuples_inference_from_objects", false, false, "Allow to use String type for ambiguous paths during named tuple inference from JSON objects"},
            {"traverse_shadow_remote_data_paths", false, false, "Traverse shadow directory when query system.remote_data_paths."},
            {"throw_if_deduplication_in_dependent_materialized_views_enabled_with_async_insert", false, true, "Deduplication in dependent materialized view cannot work together with async inserts."},
            {"parallel_replicas_allow_in_with_subquery", false, true, "If true, subquery for IN will be executed on every follower replica"},
            {"log_processors_profiles", false, true, "Enable by default"},
            {"function_locate_has_mysql_compatible_argument_order", false, true, "Increase compatibility with MySQL's locate function."},
            {"allow_suspicious_primary_key", true, false, "Forbid suspicious PRIMARY KEY/ORDER BY for MergeTree (i.e. SimpleAggregateFunction)"},
            {"filesystem_cache_reserve_space_wait_lock_timeout_milliseconds", 1000, 1000, "Wait time to lock cache for sapce reservation in filesystem cache"},
            {"max_parser_backtracks", 0, 1000000, "Limiting the complexity of parsing"},
            {"analyzer_compatibility_join_using_top_level_identifier", false, false, "Force to resolve identifier in JOIN USING from projection"},
            {"distributed_insert_skip_read_only_replicas", false, false, "If true, INSERT into Distributed will skip read-only replicas"},
            {"keeper_max_retries", 10, 10, "Max retries for general keeper operations"},
            {"keeper_retry_initial_backoff_ms", 100, 100, "Initial backoff timeout for general keeper operations"},
            {"keeper_retry_max_backoff_ms", 5000, 5000, "Max backoff timeout for general keeper operations"},
            {"s3queue_allow_experimental_sharded_mode", false, false, "Enable experimental sharded mode of S3Queue table engine. It is experimental because it will be rewritten"},
            {"allow_experimental_analyzer", false, true, "Enable analyzer and planner by default."},
            {"merge_tree_read_split_ranges_into_intersecting_and_non_intersecting_injection_probability", 0.0, 0.0, "For testing of `PartsSplitter` - split read ranges into intersecting and non intersecting every time you read from MergeTree with the specified probability."},
            {"allow_get_client_http_header", false, false, "Introduced a new function."},
            {"output_format_pretty_row_numbers", false, true, "It is better for usability."},
            {"output_format_pretty_max_value_width_apply_for_single_value", true, false, "Single values in Pretty formats won't be cut."},
            {"output_format_parquet_string_as_string", false, true, "ClickHouse allows arbitrary binary data in the String data type, which is typically UTF-8. Parquet/ORC/Arrow Strings only support UTF-8. That's why you can choose which Arrow's data type to use for the ClickHouse String data type - String or Binary. While Binary would be more correct and compatible, using String by default will correspond to user expectations in most cases."},
            {"output_format_orc_string_as_string", false, true, "ClickHouse allows arbitrary binary data in the String data type, which is typically UTF-8. Parquet/ORC/Arrow Strings only support UTF-8. That's why you can choose which Arrow's data type to use for the ClickHouse String data type - String or Binary. While Binary would be more correct and compatible, using String by default will correspond to user expectations in most cases."},
            {"output_format_arrow_string_as_string", false, true, "ClickHouse allows arbitrary binary data in the String data type, which is typically UTF-8. Parquet/ORC/Arrow Strings only support UTF-8. That's why you can choose which Arrow's data type to use for the ClickHouse String data type - String or Binary. While Binary would be more correct and compatible, using String by default will correspond to user expectations in most cases."},
            {"output_format_parquet_compression_method", "lz4", "zstd", "Parquet/ORC/Arrow support many compression methods, including lz4 and zstd. ClickHouse supports each and every compression method. Some inferior tools, such as 'duckdb', lack support for the faster `lz4` compression method, that's why we set zstd by default."},
            {"output_format_orc_compression_method", "lz4", "zstd", "Parquet/ORC/Arrow support many compression methods, including lz4 and zstd. ClickHouse supports each and every compression method. Some inferior tools, such as 'duckdb', lack support for the faster `lz4` compression method, that's why we set zstd by default."},
            {"output_format_pretty_highlight_digit_groups", false, true, "If enabled and if output is a terminal, highlight every digit corresponding to the number of thousands, millions, etc. with underline."},
            {"geo_distance_returns_float64_on_float64_arguments", false, true, "Increase the default precision."},
            {"azure_max_inflight_parts_for_one_file", 20, 20, "The maximum number of a concurrent loaded parts in multipart upload request. 0 means unlimited."},
            {"azure_strict_upload_part_size", 0, 0, "The exact size of part to upload during multipart upload to Azure blob storage."},
            {"azure_min_upload_part_size", 16*1024*1024, 16*1024*1024, "The minimum size of part to upload during multipart upload to Azure blob storage."},
            {"azure_max_upload_part_size", 5ull*1024*1024*1024, 5ull*1024*1024*1024, "The maximum size of part to upload during multipart upload to Azure blob storage."},
            {"azure_upload_part_size_multiply_factor", 2, 2, "Multiply azure_min_upload_part_size by this factor each time azure_multiply_parts_count_threshold parts were uploaded from a single write to Azure blob storage."},
            {"azure_upload_part_size_multiply_parts_count_threshold", 500, 500, "Each time this number of parts was uploaded to Azure blob storage, azure_min_upload_part_size is multiplied by azure_upload_part_size_multiply_factor."},
            {"output_format_csv_serialize_tuple_into_separate_columns", true, true, "A new way of how interpret tuples in CSV format was added."},
            {"input_format_csv_deserialize_separate_columns_into_tuple", true, true, "A new way of how interpret tuples in CSV format was added."},
            {"input_format_csv_try_infer_strings_from_quoted_tuples", true, true, "A new way of how interpret tuples in CSV format was added."},
        });
        addSettingsChanges(settings_changes_history, "24.2",
        {
            {"allow_suspicious_variant_types", true, false, "Don't allow creating Variant type with suspicious variants by default"},
            {"validate_experimental_and_suspicious_types_inside_nested_types", false, true, "Validate usage of experimental and suspicious types inside nested types"},
            {"output_format_values_escape_quote_with_quote", false, false, "If true escape ' with '', otherwise quoted with \\'"},
            {"output_format_pretty_single_large_number_tip_threshold", 0, 1'000'000, "Print a readable number tip on the right side of the table if the block consists of a single number which exceeds this value (except 0)"},
            {"input_format_try_infer_exponent_floats", true, false, "Don't infer floats in exponential notation by default"},
            {"query_plan_optimize_prewhere", true, true, "Allow to push down filter to PREWHERE expression for supported storages"},
            {"async_insert_max_data_size", 1000000, 10485760, "The previous value appeared to be too small."},
            {"async_insert_poll_timeout_ms", 10, 10, "Timeout in milliseconds for polling data from asynchronous insert queue"},
            {"async_insert_use_adaptive_busy_timeout", false, true, "Use adaptive asynchronous insert timeout"},
            {"async_insert_busy_timeout_min_ms", 50, 50, "The minimum value of the asynchronous insert timeout in milliseconds; it also serves as the initial value, which may be increased later by the adaptive algorithm"},
            {"async_insert_busy_timeout_max_ms", 200, 200, "The minimum value of the asynchronous insert timeout in milliseconds; async_insert_busy_timeout_ms is aliased to async_insert_busy_timeout_max_ms"},
            {"async_insert_busy_timeout_increase_rate", 0.2, 0.2, "The exponential growth rate at which the adaptive asynchronous insert timeout increases"},
            {"async_insert_busy_timeout_decrease_rate", 0.2, 0.2, "The exponential growth rate at which the adaptive asynchronous insert timeout decreases"},
            {"format_template_row_format", "", "", "Template row format string can be set directly in query"},
            {"format_template_resultset_format", "", "", "Template result set format string can be set in query"},
            {"split_parts_ranges_into_intersecting_and_non_intersecting_final", true, true, "Allow to split parts ranges into intersecting and non intersecting during FINAL optimization"},
            {"split_intersecting_parts_ranges_into_layers_final", true, true, "Allow to split intersecting parts ranges into layers during FINAL optimization"},
            {"azure_max_single_part_copy_size", 256*1024*1024, 256*1024*1024, "The maximum size of object to copy using single part copy to Azure blob storage."},
            {"min_external_table_block_size_rows", DEFAULT_INSERT_BLOCK_SIZE, DEFAULT_INSERT_BLOCK_SIZE, "Squash blocks passed to external table to specified size in rows, if blocks are not big enough"},
            {"min_external_table_block_size_bytes", DEFAULT_INSERT_BLOCK_SIZE * 256, DEFAULT_INSERT_BLOCK_SIZE * 256, "Squash blocks passed to external table to specified size in bytes, if blocks are not big enough."},
            {"parallel_replicas_prefer_local_join", true, true, "If true, and JOIN can be executed with parallel replicas algorithm, and all storages of right JOIN part are *MergeTree, local JOIN will be used instead of GLOBAL JOIN."},
            {"optimize_time_filter_with_preimage", true, true, "Optimize Date and DateTime predicates by converting functions into equivalent comparisons without conversions (e.g. toYear(col) = 2023 -> col >= '2023-01-01' AND col <= '2023-12-31')"},
            {"extract_key_value_pairs_max_pairs_per_row", 0, 0, "Max number of pairs that can be produced by the `extractKeyValuePairs` function. Used as a safeguard against consuming too much memory."},
            {"default_view_definer", "CURRENT_USER", "CURRENT_USER", "Allows to set default `DEFINER` option while creating a view"},
            {"default_materialized_view_sql_security", "DEFINER", "DEFINER", "Allows to set a default value for SQL SECURITY option when creating a materialized view"},
            {"default_normal_view_sql_security", "INVOKER", "INVOKER", "Allows to set default `SQL SECURITY` option while creating a normal view"},
            {"mysql_map_string_to_text_in_show_columns", false, true, "Reduce the configuration effort to connect ClickHouse with BI tools."},
            {"mysql_map_fixed_string_to_text_in_show_columns", false, true, "Reduce the configuration effort to connect ClickHouse with BI tools."},
        });
        addSettingsChanges(settings_changes_history, "24.1",
        {
            {"print_pretty_type_names", false, true, "Better user experience."},
            {"input_format_json_read_bools_as_strings", false, true, "Allow to read bools as strings in JSON formats by default"},
            {"output_format_arrow_use_signed_indexes_for_dictionary", false, true, "Use signed indexes type for Arrow dictionaries by default as it's recommended"},
            {"allow_experimental_variant_type", false, false, "Add new experimental Variant type"},
            {"use_variant_as_common_type", false, false, "Allow to use Variant in if/multiIf if there is no common type"},
            {"output_format_arrow_use_64_bit_indexes_for_dictionary", false, false, "Allow to use 64 bit indexes type in Arrow dictionaries"},
            {"parallel_replicas_mark_segment_size", 128, 128, "Add new setting to control segment size in new parallel replicas coordinator implementation"},
            {"ignore_materialized_views_with_dropped_target_table", false, false, "Add new setting to allow to ignore materialized views with dropped target table"},
            {"output_format_compression_level", 3, 3, "Allow to change compression level in the query output"},
            {"output_format_compression_zstd_window_log", 0, 0, "Allow to change zstd window log in the query output when zstd compression is used"},
            {"enable_zstd_qat_codec", false, false, "Add new ZSTD_QAT codec"},
            {"enable_vertical_final", false, true, "Use vertical final by default"},
            {"output_format_arrow_use_64_bit_indexes_for_dictionary", false, false, "Allow to use 64 bit indexes type in Arrow dictionaries"},
            {"max_rows_in_set_to_optimize_join", 100000, 0, "Disable join optimization as it prevents from read in order optimization"},
            {"output_format_pretty_color", true, "auto", "Setting is changed to allow also for auto value, disabling ANSI escapes if output is not a tty"},
            {"function_visible_width_behavior", 0, 1, "We changed the default behavior of `visibleWidth` to be more precise"},
            {"max_estimated_execution_time", 0, 0, "Separate max_execution_time and max_estimated_execution_time"},
            {"iceberg_engine_ignore_schema_evolution", false, false, "Allow to ignore schema evolution in Iceberg table engine"},
            {"optimize_injective_functions_in_group_by", false, true, "Replace injective functions by it's arguments in GROUP BY section in analyzer"},
            {"update_insert_deduplication_token_in_dependent_materialized_views", false, false, "Allow to update insert deduplication token with table identifier during insert in dependent materialized views"},
            {"azure_max_unexpected_write_error_retries", 4, 4, "The maximum number of retries in case of unexpected errors during Azure blob storage write"},
            {"split_parts_ranges_into_intersecting_and_non_intersecting_final", false, true, "Allow to split parts ranges into intersecting and non intersecting during FINAL optimization"},
            {"split_intersecting_parts_ranges_into_layers_final", true, true, "Allow to split intersecting parts ranges into layers during FINAL optimization"}
        });
        addSettingsChanges(settings_changes_history, "23.12",
        {
            {"allow_suspicious_ttl_expressions", true, false, "It is a new setting, and in previous versions the behavior was equivalent to allowing."},
            {"input_format_parquet_allow_missing_columns", false, true, "Allow missing columns in Parquet files by default"},
            {"input_format_orc_allow_missing_columns", false, true, "Allow missing columns in ORC files by default"},
            {"input_format_arrow_allow_missing_columns", false, true, "Allow missing columns in Arrow files by default"}
        });
        addSettingsChanges(settings_changes_history, "23.11",
        {
            {"parsedatetime_parse_without_leading_zeros", false, true, "Improved compatibility with MySQL DATE_FORMAT/STR_TO_DATE"}
        });
        addSettingsChanges(settings_changes_history, "23.9",
        {
            {"optimize_group_by_constant_keys", false, true, "Optimize group by constant keys by default"},
            {"input_format_json_try_infer_named_tuples_from_objects", false, true, "Try to infer named Tuples from JSON objects by default"},
            {"input_format_json_read_numbers_as_strings", false, true, "Allow to read numbers as strings in JSON formats by default"},
            {"input_format_json_read_arrays_as_strings", false, true, "Allow to read arrays as strings in JSON formats by default"},
            {"input_format_json_infer_incomplete_types_as_strings", false, true, "Allow to infer incomplete types as Strings in JSON formats by default"},
            {"input_format_json_try_infer_numbers_from_strings", true, false, "Don't infer numbers from strings in JSON formats by default to prevent possible parsing errors"},
            {"http_write_exception_in_output_format", false, true, "Output valid JSON/XML on exception in HTTP streaming."}
        });
        addSettingsChanges(settings_changes_history, "23.8",
        {
            {"rewrite_count_distinct_if_with_count_distinct_implementation", false, true, "Rewrite countDistinctIf with count_distinct_implementation configuration"}
        });
        addSettingsChanges(settings_changes_history, "23.7",
        {
            {"function_sleep_max_microseconds_per_block", 0, 3000000, "In previous versions, the maximum sleep time of 3 seconds was applied only for `sleep`, but not for `sleepEachRow` function. In the new version, we introduce this setting. If you set compatibility with the previous versions, we will disable the limit altogether."}
        });
        addSettingsChanges(settings_changes_history, "23.6",
        {
            {"http_send_timeout", 180, 30, "3 minutes seems crazy long. Note that this is timeout for a single network write call, not for the whole upload operation."},
            {"http_receive_timeout", 180, 30, "See http_send_timeout."}
        });
        addSettingsChanges(settings_changes_history, "23.5",
        {
            {"input_format_parquet_preserve_order", true, false, "Allow Parquet reader to reorder rows for better parallelism."},
            {"parallelize_output_from_storages", false, true, "Allow parallelism when executing queries that read from file/url/s3/etc. This may reorder rows."},
            {"use_with_fill_by_sorting_prefix", false, true, "Columns preceding WITH FILL columns in ORDER BY clause form sorting prefix. Rows with different values in sorting prefix are filled independently"},
            {"output_format_parquet_compliant_nested_types", false, true, "Change an internal field name in output Parquet file schema."}
        });
        addSettingsChanges(settings_changes_history, "23.4",
        {
            {"allow_suspicious_indices", true, false, "If true, index can defined with identical expressions"},
            {"allow_nonconst_timezone_arguments", true, false, "Allow non-const timezone arguments in certain time-related functions like toTimeZone(), fromUnixTimestamp*(), snowflakeToDateTime*()."},
            {"connect_timeout_with_failover_ms", 50, 1000, "Increase default connect timeout because of async connect"},
            {"connect_timeout_with_failover_secure_ms", 100, 1000, "Increase default secure connect timeout because of async connect"},
            {"hedged_connection_timeout_ms", 100, 50, "Start new connection in hedged requests after 50 ms instead of 100 to correspond with previous connect timeout"},
            {"formatdatetime_f_prints_single_zero", true, false, "Improved compatibility with MySQL DATE_FORMAT()/STR_TO_DATE()"},
            {"formatdatetime_parsedatetime_m_is_month_name", false, true, "Improved compatibility with MySQL DATE_FORMAT/STR_TO_DATE"}
        });
        addSettingsChanges(settings_changes_history, "23.3",
        {
            {"output_format_parquet_version", "1.0", "2.latest", "Use latest Parquet format version for output format"},
            {"input_format_json_ignore_unknown_keys_in_named_tuple", false, true, "Improve parsing JSON objects as named tuples"},
            {"input_format_native_allow_types_conversion", false, true, "Allow types conversion in Native input forma"},
            {"output_format_arrow_compression_method", "none", "lz4_frame", "Use lz4 compression in Arrow output format by default"},
            {"output_format_parquet_compression_method", "snappy", "lz4", "Use lz4 compression in Parquet output format by default"},
            {"output_format_orc_compression_method", "none", "lz4_frame", "Use lz4 compression in ORC output format by default"},
            {"async_query_sending_for_remote", false, true, "Create connections and send query async across shards"}
        });
        addSettingsChanges(settings_changes_history, "23.2",
        {
            {"output_format_parquet_fixed_string_as_fixed_byte_array", false, true, "Use Parquet FIXED_LENGTH_BYTE_ARRAY type for FixedString by default"},
            {"output_format_arrow_fixed_string_as_fixed_byte_array", false, true, "Use Arrow FIXED_SIZE_BINARY type for FixedString by default"},
            {"query_plan_remove_redundant_distinct", false, true, "Remove redundant Distinct step in query plan"},
            {"optimize_duplicate_order_by_and_distinct", true, false, "Remove duplicate ORDER BY and DISTINCT if it's possible"},
            {"insert_keeper_max_retries", 0, 20, "Enable reconnections to Keeper on INSERT, improve reliability"}
        });
        addSettingsChanges(settings_changes_history, "23.1",
        {
            {"input_format_json_read_objects_as_strings", 0, 1, "Enable reading nested json objects as strings while object type is experimental"},
            {"input_format_json_defaults_for_missing_elements_in_named_tuple", false, true, "Allow missing elements in JSON objects while reading named tuples by default"},
            {"input_format_csv_detect_header", false, true, "Detect header in CSV format by default"},
            {"input_format_tsv_detect_header", false, true, "Detect header in TSV format by default"},
            {"input_format_custom_detect_header", false, true, "Detect header in CustomSeparated format by default"},
            {"query_plan_remove_redundant_sorting", false, true, "Remove redundant sorting in query plan. For example, sorting steps related to ORDER BY clauses in subqueries"}
        });
        addSettingsChanges(settings_changes_history, "22.12",
        {
            {"max_size_to_preallocate_for_aggregation", 10'000'000, 100'000'000, "This optimizes performance"},
            {"query_plan_aggregation_in_order", 0, 1, "Enable some refactoring around query plan"},
            {"format_binary_max_string_size", 0, 1_GiB, "Prevent allocating large amount of memory"}
        });
        addSettingsChanges(settings_changes_history, "22.11",
        {
            {"use_structure_from_insertion_table_in_table_functions", 0, 2, "Improve using structure from insertion table in table functions"}
        });
        addSettingsChanges(settings_changes_history, "22.9",
        {
            {"force_grouping_standard_compatibility", false, true, "Make GROUPING function output the same as in SQL standard and other DBMS"}
        });
        addSettingsChanges(settings_changes_history, "22.7",
        {
            {"cross_to_inner_join_rewrite", 1, 2, "Force rewrite comma join to inner"},
            {"enable_positional_arguments", false, true, "Enable positional arguments feature by default"},
            {"format_csv_allow_single_quotes", true, false, "Most tools don't treat single quote in CSV specially, don't do it by default too"}
        });
        addSettingsChanges(settings_changes_history, "22.6",
        {
            {"output_format_json_named_tuples_as_objects", false, true, "Allow to serialize named tuples as JSON objects in JSON formats by default"},
            {"input_format_skip_unknown_fields", false, true, "Optimize reading subset of columns for some input formats"}
        });
        addSettingsChanges(settings_changes_history, "22.5",
        {
            {"memory_overcommit_ratio_denominator", 0, 1073741824, "Enable memory overcommit feature by default"},
            {"memory_overcommit_ratio_denominator_for_user", 0, 1073741824, "Enable memory overcommit feature by default"}
        });
        addSettingsChanges(settings_changes_history, "22.4",
        {
            {"allow_settings_after_format_in_insert", true, false, "Do not allow SETTINGS after FORMAT for INSERT queries because ClickHouse interpret SETTINGS as some values, which is misleading"}
        });
        addSettingsChanges(settings_changes_history, "22.3",
        {
            {"cast_ipv4_ipv6_default_on_conversion_error", true, false, "Make functions cast(value, 'IPv4') and cast(value, 'IPv6') behave same as toIPv4 and toIPv6 functions"}
        });
        addSettingsChanges(settings_changes_history, "21.12",
        {
            {"stream_like_engine_allow_direct_select", true, false, "Do not allow direct select for Kafka/RabbitMQ/FileLog by default"}
        });
        addSettingsChanges(settings_changes_history, "21.9",
        {
            {"output_format_decimal_trailing_zeros", true, false, "Do not output trailing zeros in text representation of Decimal types by default for better looking output"},
            {"use_hedged_requests", false, true, "Enable Hedged Requests feature by default"}
        });
        addSettingsChanges(settings_changes_history, "21.7",
        {
            {"legacy_column_name_of_tuple_literal", true, false, "Add this setting only for compatibility reasons. It makes sense to set to 'true', while doing rolling update of cluster from version lower than 21.7 to higher"}
        });
        addSettingsChanges(settings_changes_history, "21.5",
        {
            {"async_socket_for_remote", false, true, "Fix all problems and turn on asynchronous reads from socket for remote queries by default again"}
        });
        addSettingsChanges(settings_changes_history, "21.3",
        {
            {"async_socket_for_remote", true, false, "Turn off asynchronous reads from socket for remote queries because of some problems"},
            {"optimize_normalize_count_variants", false, true, "Rewrite aggregate functions that semantically equals to count() as count() by default"},
            {"normalize_function_names", false, true, "Normalize function names to their canonical names, this was needed for projection query routing"}
        });
        addSettingsChanges(settings_changes_history, "21.2",
        {
            {"enable_global_with_statement", false, true, "Propagate WITH statements to UNION queries and all subqueries by default"}
        });
        addSettingsChanges(settings_changes_history, "21.1",
        {
            {"insert_quorum_parallel", false, true, "Use parallel quorum inserts by default. It is significantly more convenient to use than sequential quorum inserts"},
            {"input_format_null_as_default", false, true, "Allow to insert NULL as default for input formats by default"},
            {"optimize_on_insert", false, true, "Enable data optimization on INSERT by default for better user experience"},
            {"use_compact_format_in_distributed_parts_names", false, true, "Use compact format for async INSERT into Distributed tables by default"}
        });
        addSettingsChanges(settings_changes_history, "20.10",
        {
            {"format_regexp_escaping_rule", "Escaped", "Raw", "Use Raw as default escaping rule for Regexp format to male the behaviour more like to what users expect"}
        });
        addSettingsChanges(settings_changes_history, "20.7",
        {
            {"show_table_uuid_in_table_create_query_if_not_nil", true, false, "Stop showing  UID of the table in its CREATE query for Engine=Atomic"}
        });
        addSettingsChanges(settings_changes_history, "20.5",
        {
            {"input_format_with_names_use_header", false, true, "Enable using header with names for formats with WithNames/WithNamesAndTypes suffixes"},
            {"allow_suspicious_codecs", true, false, "Don't allow to specify meaningless compression codecs"}
        });
        addSettingsChanges(settings_changes_history, "20.4",
        {
            {"validate_polygons", false, true, "Throw exception if polygon is invalid in function pointInPolygon by default instead of returning possibly wrong results"}
        });
        addSettingsChanges(settings_changes_history, "19.18",
        {
            {"enable_scalar_subquery_optimization", false, true, "Prevent scalar subqueries from (de)serializing large scalar values and possibly avoid running the same subquery more than once"}
        });
        addSettingsChanges(settings_changes_history, "19.14",
        {
            {"any_join_distinct_right_table_keys", true, false, "Disable ANY RIGHT and ANY FULL JOINs by default to avoid inconsistency"}
        });
        addSettingsChanges(settings_changes_history, "19.12",
        {
            {"input_format_defaults_for_omitted_fields", false, true, "Enable calculation of complex default expressions for omitted fields for some input formats, because it should be the expected behaviour"}
        });
        addSettingsChanges(settings_changes_history, "19.5",
        {
            {"max_partitions_per_insert_block", 0, 100, "Add a limit for the number of partitions in one block"}
        });
        addSettingsChanges(settings_changes_history, "18.12.17",
        {
            {"enable_optimize_predicate_expression", 0, 1, "Optimize predicates to subqueries by default"}
        });
    });
    return settings_changes_history;
}

const VersionToSettingsChangesMap & getMergeTreeSettingsChangesHistory()
{
    static VersionToSettingsChangesMap merge_tree_settings_changes_history;
    static std::once_flag initialized_flag;
    std::call_once(initialized_flag, [&]
    {
        addSettingsChanges(merge_tree_settings_changes_history, "25.4",
        {

        });
        addSettingsChanges(merge_tree_settings_changes_history, "25.3",
        {
            /// Release closed. Please use 25.4
            {"shared_merge_tree_enable_keeper_parts_extra_data", false, false, "New setting"},
            {"zero_copy_merge_mutation_min_parts_size_sleep_no_scale_before_lock", 0, 0, "New setting"},
            {"enable_replacing_merge_with_cleanup_for_min_age_to_force_merge", false, false, "New setting to allow automatic cleanup merges for ReplacingMergeTree"},
            /// Release closed. Please use 25.4
        });
        addSettingsChanges(merge_tree_settings_changes_history, "25.2",
        {
            /// Release closed. Please use 25.3
            {"shared_merge_tree_initial_parts_update_backoff_ms", 50, 50, "New setting"},
            {"shared_merge_tree_max_parts_update_backoff_ms", 5000, 5000, "New setting"},
            {"shared_merge_tree_interserver_http_connection_timeout_ms", 100, 100, "New setting"},
            {"columns_and_secondary_indices_sizes_lazy_calculation", true, true, "New setting to calculate columns and indices sizes lazily"},
            {"table_disk", false, false, "New setting"},
            {"allow_reduce_blocking_parts_task", false, true, "Now SMT will remove stale blocking parts from ZooKeeper by default"},
            {"shared_merge_tree_max_suspicious_broken_parts", 0, 0, "Max broken parts for SMT, if more - deny automatic detach"},
            {"shared_merge_tree_max_suspicious_broken_parts_bytes", 0, 0, "Max size of all broken parts for SMT, if more - deny automatic detach"},
            /// Release closed. Please use 25.3
        });
        addSettingsChanges(merge_tree_settings_changes_history, "25.1",
        {
            /// Release closed. Please use 25.2
            {"shared_merge_tree_try_fetch_part_in_memory_data_from_replicas", false, false, "New setting to fetch parts data from other replicas"},
            {"enable_max_bytes_limit_for_min_age_to_force_merge", false, false, "Added new setting to limit max bytes for min_age_to_force_merge."},
            {"enable_max_bytes_limit_for_min_age_to_force_merge", false, false, "New setting"},
            {"add_minmax_index_for_numeric_columns", false, false, "New setting"},
            {"add_minmax_index_for_string_columns", false, false, "New setting"},
            {"materialize_skip_indexes_on_merge", true, true, "New setting"},
            {"merge_max_bytes_to_prewarm_cache", 1ULL * 1024 * 1024 * 1024, 1ULL * 1024 * 1024 * 1024, "Cloud sync"},
            {"merge_total_max_bytes_to_prewarm_cache", 15ULL * 1024 * 1024 * 1024, 15ULL * 1024 * 1024 * 1024, "Cloud sync"},
            {"reduce_blocking_parts_sleep_ms", 5000, 5000, "Cloud sync"},
            {"number_of_partitions_to_consider_for_merge", 10, 10, "Cloud sync"},
            {"shared_merge_tree_enable_outdated_parts_check", true, true, "Cloud sync"},
            {"shared_merge_tree_max_parts_update_leaders_in_total", 6, 6, "Cloud sync"},
            {"shared_merge_tree_max_parts_update_leaders_per_az", 2, 2, "Cloud sync"},
            {"shared_merge_tree_leader_update_period_seconds", 30, 30, "Cloud sync"},
            {"shared_merge_tree_leader_update_period_random_add_seconds", 10, 10, "Cloud sync"},
            {"shared_merge_tree_read_virtual_parts_from_leader", true, true, "Cloud sync"},
            {"shared_merge_tree_interserver_http_timeout_ms", 10000, 10000, "Cloud sync"},
            {"shared_merge_tree_max_replicas_for_parts_deletion", 10, 10, "Cloud sync"},
            {"shared_merge_tree_max_replicas_to_merge_parts_for_each_parts_range", 5, 5, "Cloud sync"},
            {"shared_merge_tree_use_outdated_parts_compact_format", false, false, "Cloud sync"},
            {"shared_merge_tree_memo_ids_remove_timeout_seconds", 1800, 1800, "Cloud sync"},
            {"shared_merge_tree_idle_parts_update_seconds", 3600, 3600, "Cloud sync"},
            {"shared_merge_tree_max_outdated_parts_to_process_at_once", 1000, 1000, "Cloud sync"},
            {"shared_merge_tree_postpone_next_merge_for_locally_merged_parts_rows_threshold", 1000000, 1000000, "Cloud sync"},
            {"shared_merge_tree_postpone_next_merge_for_locally_merged_parts_ms", 0, 0, "Cloud sync"},
            {"shared_merge_tree_range_for_merge_window_size", 10, 10, "Cloud sync"},
            {"shared_merge_tree_use_too_many_parts_count_from_virtual_parts", 0, 0, "Cloud sync"},
            {"shared_merge_tree_create_per_replica_metadata_nodes", true, true, "Cloud sync"},
            {"shared_merge_tree_use_metadata_hints_cache", true, true, "Cloud sync"},
            {"notify_newest_block_number", false, false, "Cloud sync"},
            {"allow_reduce_blocking_parts_task", false, false, "Cloud sync"},
            /// Release closed. Please use 25.2
        });
        addSettingsChanges(merge_tree_settings_changes_history, "24.12",
        {
            /// Release closed. Please use 25.1
            {"enforce_index_structure_match_on_partition_manipulation", true, false, "New setting"},
            {"use_primary_key_cache", false, false, "New setting"},
            {"prewarm_primary_key_cache", false, false, "New setting"},
            {"min_bytes_to_prewarm_caches", 0, 0, "New setting"},
            {"allow_experimental_reverse_key", false, false, "New setting"},
            /// Release closed. Please use 25.1
        });
        addSettingsChanges(merge_tree_settings_changes_history, "24.11",
        {
        });
        addSettingsChanges(merge_tree_settings_changes_history, "24.10",
        {
        });
        addSettingsChanges(merge_tree_settings_changes_history, "24.9",
        {
        });
        addSettingsChanges(merge_tree_settings_changes_history, "24.8",
        {
            {"deduplicate_merge_projection_mode", "ignore", "throw", "Do not allow to create inconsistent projection"}
        });
    });

    return merge_tree_settings_changes_history;
}

}<|MERGE_RESOLUTION|>--- conflicted
+++ resolved
@@ -80,11 +80,8 @@
             {"iceberg_timestamp_ms", 0, 0, "New setting."},
             {"iceberg_snapshot_id", 0, 0, "New setting."},
             {"parallel_replicas_for_cluster_engines", false, true, "New setting."},
-<<<<<<< HEAD
             {"allow_materialized_view_with_bad_select", true, false, "Don't allow creating MVs referencing nonexistent columns or tables"},
-=======
             /// Release closed. Please use 25.4
->>>>>>> a487db3d
         });
         addSettingsChanges(settings_changes_history, "25.2",
         {
