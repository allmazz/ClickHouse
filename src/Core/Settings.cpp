--- conflicted
+++ resolved
@@ -894,17 +894,13 @@
     DECLARE(Bool, allow_suspicious_types_in_order_by, false, R"(
 Allows or restricts using [Variant](../../sql-reference/data-types/variant.md) and [Dynamic](../../sql-reference/data-types/dynamic.md) types in ORDER BY keys.
 )", 0) \
-<<<<<<< HEAD
-    DECLARE(Bool, compile_expressions, true, R"(
-=======
     DECLARE(Bool, allow_not_comparable_types_in_order_by, false, R"(
 Allows or restricts using not comparable types (like JSON/Object/AggregateFunction) in ORDER BY keys.
 )", 0) \
     DECLARE(Bool, allow_not_comparable_types_in_comparison_functions, false, R"(
 Allows or restricts using not comparable types (like JSON/Object/AggregateFunction) in comparison functions `equal/less/greater/etc`.
 )", 0) \
-    DECLARE(Bool, compile_expressions, false, R"(
->>>>>>> b3b9000d
+    DECLARE(Bool, compile_expressions, true, R"(
 Compile some scalar functions and operators to native code. Due to a bug in the LLVM compiler infrastructure, on AArch64 machines, it is known to lead to a nullptr dereference and, consequently, server crash. Do not enable this setting.
 )", 0) \
     DECLARE(UInt64, min_count_to_compile_expression, 0, R"(
