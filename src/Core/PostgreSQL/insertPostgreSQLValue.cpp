--- conflicted
+++ resolved
@@ -24,11 +24,7 @@
 namespace ErrorCodes
 {
     extern const int BAD_ARGUMENTS;
-<<<<<<< HEAD
-    extern const int UNKNOWN_TYPE;
-=======
     extern const int NOT_IMPLEMENTED;
->>>>>>> facde754
 }
 
 
@@ -167,13 +163,8 @@
             assert_cast<ColumnArray &>(column).insert(Array(dimensions[1].begin(), dimensions[1].end()));
             break;
         }
-<<<<<<< HEAD
-        case ExternalResultDescription::ValueType::vtTuple:
-            throw Exception(ErrorCodes::UNKNOWN_TYPE, "Value of unsupported type: {}", column.getName());
-=======
         default:
             throw Exception(ErrorCodes::NOT_IMPLEMENTED, "Unsupported value type");
->>>>>>> facde754
     }
 }
 
