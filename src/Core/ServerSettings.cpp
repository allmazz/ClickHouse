#include <Access/AccessControl.h>
#include <Columns/IColumn.h>
#include <Core/BaseSettings.h>
#include <Core/BaseSettingsFwdMacrosImpl.h>
#include <Core/ServerSettings.h>
#include <IO/MMappedFileCache.h>
#include <Interpreters/Cache/QueryConditionCache.h>
#include <IO/UncompressedCache.h>
#include <IO/SharedThreadPools.h>
#include <Interpreters/Context.h>
#include <Interpreters/ProcessList.h>
#include <Storages/MarkCache.h>
#include <Storages/MergeTree/MergeTreeBackgroundExecutor.h>
#include <Storages/System/ServerSettingColumnsParams.h>
#include <Common/Config/ConfigReloader.h>
#include <Common/MemoryTracker.h>

#include <Poco/Util/AbstractConfiguration.h>


namespace CurrentMetrics
{
extern const Metric BackgroundSchedulePoolSize;
extern const Metric BackgroundBufferFlushSchedulePoolSize;
extern const Metric BackgroundDistributedSchedulePoolSize;
extern const Metric BackgroundMessageBrokerSchedulePoolSize;
}

namespace DB
{

// clang-format off

#define LIST_OF_SERVER_SETTINGS(DECLARE, ALIAS) \
    DECLARE(UInt64, dictionary_background_reconnect_interval, 1000, "Interval in milliseconds for reconnection attempts of failed MySQL and Postgres dictionaries having `background_reconnect` enabled.", 0) \
    DECLARE(Bool, show_addresses_in_stack_traces, true, R"(If it is set true will show addresses in stack traces)", 0) \
    DECLARE(Bool, shutdown_wait_unfinished_queries, false, R"(If set true ClickHouse will wait for running queries finish before shutdown.)", 0) \
    DECLARE(UInt64, shutdown_wait_unfinished, 5, R"(Delay in seconds to wait for unfinished queries)", 0) \
    DECLARE(UInt64, max_thread_pool_size, 10000, R"(
    ClickHouse uses threads from the Global Thread pool to process queries. If there is no idle thread to process a query, then a new thread is created in the pool. `max_thread_pool_size` limits the maximum number of threads in the pool.

    **Example**

    ```xml
    <max_thread_pool_size>12000</max_thread_pool_size>
    ```
    )", 0) \
    DECLARE(UInt64, max_thread_pool_free_size, 1000, R"(
    If the number of **idle** threads in the Global Thread pool is greater than [`max_thread_pool_free_size`](/operations/server-configuration-parameters/settings#max_thread_pool_free_size), then ClickHouse releases resources occupied by some threads and the pool size is decreased. Threads can be created again if necessary.

    **Example**

    ```xml
    <max_thread_pool_free_size>1200</max_thread_pool_free_size>
    ```
    )", 0) \
    DECLARE(UInt64, thread_pool_queue_size, 10000, R"(
    The maximum number of jobs that can be scheduled on the Global Thread pool. Increasing queue size leads to larger memory usage. It is recommended to keep this value equal to [`max_thread_pool_size`](/operations/server-configuration-parameters/settings#max_thread_pool_size).

    :::note
    A value of `0` means unlimited.
    :::

    **Example**

    ```xml
    <thread_pool_queue_size>12000</thread_pool_queue_size>
    ```
    )", 0) \
    DECLARE(UInt64, max_io_thread_pool_size, 100, R"(
    ClickHouse uses threads from the IO Thread pool to do some IO operations (e.g. to interact with S3). `max_io_thread_pool_size` limits the maximum number of threads in the pool.
    )", 0) \
    DECLARE(UInt64, max_io_thread_pool_free_size, 0, R"(
    If the number of **idle** threads in the IO Thread pool exceeds `max_io_thread_pool_free_size`, ClickHouse will release resources occupied by idling threads and decrease the pool size. Threads can be created again if necessary.
    )", 0) \
    DECLARE(UInt64, io_thread_pool_queue_size, 10000, R"(
    The maximum number of jobs that can be scheduled on the IO Thread pool.

    :::note
    A value of `0` means unlimited.
    :::
    )", 0) \
    DECLARE(UInt64, max_prefixes_deserialization_thread_pool_size, 100, R"(
    ClickHouse uses threads from the prefixes deserialization Thread pool for parallel reading of metadata of columns and subcolumns from file prefixes in Wide parts in MergeTree. `max_prefixes_deserialization_thread_pool_size` limits the maximum number of threads in the pool.
    )", 0) \
    DECLARE(UInt64, max_prefixes_deserialization_thread_pool_free_size, 0, R"(
    If the number of **idle** threads in the prefixes deserialization Thread pool exceeds `max_prefixes_deserialization_thread_pool_free_size`, ClickHouse will release resources occupied by idling threads and decrease the pool size. Threads can be created again if necessary.
    )", 0) \
    DECLARE(UInt64, prefixes_deserialization_thread_pool_thread_pool_queue_size, 10000, R"(
    The maximum number of jobs that can be scheduled on the prefixes deserialization Thread pool.

    :::note
    A value of `0` means unlimited.
    :::
    )", 0) \
    DECLARE(UInt64, max_fetch_partition_thread_pool_size, 64, R"(The number of threads for ALTER TABLE FETCH PARTITION.)", 0) \
    DECLARE(UInt64, max_active_parts_loading_thread_pool_size, 64, R"(The number of threads to load active set of data parts (Active ones) at startup.)", 0) \
    DECLARE(UInt64, max_outdated_parts_loading_thread_pool_size, 32, R"(The number of threads to load inactive set of data parts (Outdated ones) at startup.)", 0) \
    DECLARE(UInt64, max_unexpected_parts_loading_thread_pool_size, 8, R"(The number of threads to load inactive set of data parts (Unexpected ones) at startup.)", 0) \
    DECLARE(UInt64, max_parts_cleaning_thread_pool_size, 128, R"(The number of threads for concurrent removal of inactive data parts.)", 0) \
    DECLARE(UInt64, max_mutations_bandwidth_for_server, 0, R"(The maximum read speed of all mutations on server in bytes per second. Zero means unlimited.)", 0) \
    DECLARE(UInt64, max_merges_bandwidth_for_server, 0, R"(The maximum read speed of all merges on server in bytes per second. Zero means unlimited.)", 0) \
    DECLARE(UInt64, max_replicated_fetches_network_bandwidth_for_server, 0, R"(The maximum speed of data exchange over the network in bytes per second for replicated fetches. Zero means unlimited.)", 0) \
    DECLARE(UInt64, max_replicated_sends_network_bandwidth_for_server, 0, R"(The maximum speed of data exchange over the network in bytes per second for replicated sends. Zero means unlimited.)", 0) \
    DECLARE(UInt64, max_remote_read_network_bandwidth_for_server, 0, R"(
    The maximum speed of data exchange over the network in bytes per second for read.

    :::note
    A value of `0` (default) means unlimited.
    :::
    )", 0) \
    DECLARE(UInt64, max_remote_write_network_bandwidth_for_server, 0, R"(
    The maximum speed of data exchange over the network in bytes per second for write.

    :::note
    A value of `0` (default) means unlimited.
    :::
    )", 0) \
    DECLARE(UInt64, max_local_read_bandwidth_for_server, 0, R"(
    The maximum speed of local reads in bytes per second.

    :::note
    A value of `0` means unlimited.
    :::
    )", 0) \
    DECLARE(UInt64, max_local_write_bandwidth_for_server, 0, R"(
    The maximum speed of local writes in bytes per seconds.

    :::note
    A value of `0` means unlimited.
    :::
    )", 0) \
    DECLARE(UInt64, max_backups_io_thread_pool_size, 1000, R"(ClickHouse uses threads from the Backups IO Thread pool to do S3 backup IO operations. `max_backups_io_thread_pool_size` limits the maximum number of threads in the pool.)", 0) \
    DECLARE(UInt64, max_backups_io_thread_pool_free_size, 0, R"(If the number of **idle** threads in the Backups IO Thread pool exceeds `max_backup_io_thread_pool_free_size`, ClickHouse will release resources occupied by idling threads and decrease the pool size. Threads can be created again if necessary.)", 0) \
    DECLARE(UInt64, backups_io_thread_pool_queue_size, 0, R"(
    The maximum number of jobs that can be scheduled on the Backups IO Thread pool. It is recommended to keep this queue unlimited due to the current S3 backup logic.

    :::note
    A value of `0` (default) means unlimited.
    :::
    )", 0) \
    DECLARE(UInt64, backup_threads, 16, R"(The maximum number of threads to execute `BACKUP` requests.)", 0) \
    DECLARE(UInt64, max_backup_bandwidth_for_server, 0, R"(The maximum read speed in bytes per second for all backups on server. Zero means unlimited.)", 0) \
    DECLARE(UInt64, restore_threads, 16, R"(The maximum number of threads to execute RESTORE requests.)", 0) \
    DECLARE(Bool, shutdown_wait_backups_and_restores, true, R"(If set to true ClickHouse will wait for running backups and restores to finish before shutdown.)", 0) \
    DECLARE(Double, cannot_allocate_thread_fault_injection_probability, 0, R"(For testing purposes.)", 0) \
    DECLARE(Int32, max_connections, 4096, R"(Max server connections.)", 0) \
    DECLARE(UInt32, asynchronous_metrics_update_period_s, 1, R"(Period in seconds for updating asynchronous metrics.)", 0) \
    DECLARE(Bool, asynchronous_metrics_enable_heavy_metrics, false, R"(Enable the calculation of heavy asynchronous metrics.)", 0) \
    DECLARE(UInt32, asynchronous_heavy_metrics_update_period_s, 120, R"(Period in seconds for updating heavy asynchronous metrics.)", 0) \
    DECLARE(String, default_database, "default", R"(The default database name.)", 0) \
    DECLARE(String, tmp_policy, "", R"(
    Policy for storage with temporary data. For more information see the [MergeTree Table Engine](/engines/table-engines/mergetree-family/mergetree) documentation.

    :::note
    - Only one option can be used to configure temporary data storage: `tmp_path` ,`tmp_policy`, `temporary_data_in_cache`.
    - `move_factor`, `keep_free_space_bytes`,`max_data_part_size_bytes` and are ignored.
    - Policy should have exactly *one volume* with *local* disks.
    :::

    **Example**

    When `/disk1` is full, temporary data will be stored on `/disk2`.

    ```xml
    <clickhouse>
    <storage_configuration>
        <disks>
            <disk1>
                <path>/disk1/</path>
            </disk1>
            <disk2>
                <path>/disk2/</path>
            </disk2>
        </disks>

        <policies>
            <!-- highlight-start -->
            <tmp_two_disks>
                <volumes>
                    <main>
                        <disk>disk1</disk>
                        <disk>disk2</disk>
                    </main>
                </volumes>
            </tmp_two_disks>
            <!-- highlight-end -->
        </policies>
    </storage_configuration>

    <!-- highlight-start -->
    <tmp_policy>tmp_two_disks</tmp_policy>
    <!-- highlight-end -->
    </clickhouse>
    ```
    )", 0) \
    DECLARE(UInt64, max_temporary_data_on_disk_size, 0, R"(
    The maximum amount of storage that could be used for external aggregation, joins or sorting.
    Queries that exceed this limit will fail with an exception.

    :::note
    A value of `0` means unlimited.
    :::

    See also:
    - [`max_temporary_data_on_disk_size_for_user`](/operations/settings/settings#max_temporary_data_on_disk_size_for_user)
    - [`max_temporary_data_on_disk_size_for_query`](/operations/settings/settings#max_temporary_data_on_disk_size_for_query)
    )", 0) \
    DECLARE(String, temporary_data_in_cache, "", R"(
    With this option, temporary data will be stored in the cache for the particular disk.
    In this section, you should specify the disk name with the type `cache`.
    In that case, the cache and temporary data will share the same space, and the disk cache can be evicted to create temporary data.

    :::note
    Only one option can be used to configure temporary data storage: `tmp_path` ,`tmp_policy`, `temporary_data_in_cache`.
    :::

    **Example**

    Both the cache for `local_disk`, and temporary data will be stored in `/tiny_local_cache` on the filesystem, managed by `tiny_local_cache`.

    ```xml
    <clickhouse>
    <storage_configuration>
        <disks>
            <local_disk>
                <type>local</type>
                <path>/local_disk/</path>
            </local_disk>

            <!-- highlight-start -->
            <tiny_local_cache>
                <type>cache</type>
                <disk>local_disk</disk>
                <path>/tiny_local_cache/</path>
                <max_size_rows>10M</max_size_rows>
                <max_file_segment_size>1M</max_file_segment_size>
                <cache_on_write_operations>1</cache_on_write_operations>
            </tiny_local_cache>
            <!-- highlight-end -->
        </disks>
    </storage_configuration>

    <!-- highlight-start -->
    <temporary_data_in_cache>tiny_local_cache</temporary_data_in_cache>
    <!-- highlight-end -->
    </clickhouse>
    ```
    )", 0) \
    DECLARE(UInt64, aggregate_function_group_array_max_element_size, 0xFFFFFF, R"(Max array element size in bytes for groupArray function. This limit is checked at serialization and help to avoid large state size.)", 0) \
    DECLARE(GroupArrayActionWhenLimitReached, aggregate_function_group_array_action_when_limit_is_reached, GroupArrayActionWhenLimitReached::THROW, R"(Action to execute when max array element size is exceeded in groupArray: `throw` exception, or `discard` extra values)", 0) \
    DECLARE(UInt64, max_server_memory_usage, 0, R"(
    The maximum amount of memory the server is allowed to use, expressed in bytes.

    :::note
    The maximum memory consumption of the server is further restricted by setting `max_server_memory_usage_to_ram_ratio`.
    :::

    As a special case, a value of `0` (default) means the server may consume all available memory (excluding further restrictions imposed by `max_server_memory_usage_to_ram_ratio`).
    )", 0) \
    DECLARE(Double, max_server_memory_usage_to_ram_ratio, 0.9, R"(
    The maximum amount of memory the server is allowed to use, expressed as a ratio to all available memory.

    For example, a value of `0.9` (default) means that the server may consume 90% of the available memory.

    Allows lowering the memory usage on low-memory systems.
    On hosts with low RAM and swap, you may possibly need setting [`max_server_memory_usage_to_ram_ratio`](#max_server_memory_usage_to_ram_ratio) set larger than 1.

    :::note
    The maximum memory consumption of the server is further restricted by setting `max_server_memory_usage`.
    :::
    )", 0) \
    DECLARE(UInt64, merges_mutations_memory_usage_soft_limit, 0, R"(
    Sets the limit on how much RAM is allowed to use for performing merge and mutation operations.
    If ClickHouse reaches the limit set, it won't schedule any new background merge or mutation operations but will continue to execute already scheduled tasks.

    :::note
    A value of `0` means unlimited.
    :::

    **Example**

    ```xml
    <merges_mutations_memory_usage_soft_limit>0</merges_mutations_memory_usage_soft_limit>
    ```
    )", 0) \
    DECLARE(Double, merges_mutations_memory_usage_to_ram_ratio, 0.5, R"(
    The default `merges_mutations_memory_usage_soft_limit` value is calculated as `memory_amount * merges_mutations_memory_usage_to_ram_ratio`.

    **See also:**

    - [max_memory_usage](/operations/settings/settings#max_memory_usage)
    - [merges_mutations_memory_usage_soft_limit](/operations/server-configuration-parameters/settings#merges_mutations_memory_usage_soft_limit)
    )", 0) \
    DECLARE(Bool, allow_use_jemalloc_memory, true, R"(Allows to use jemalloc memory.)", 0) \
    DECLARE(UInt64, cgroups_memory_usage_observer_wait_time, 15, R"(
    Interval in seconds during which the server's maximum allowed memory consumption is adjusted by the corresponding threshold in cgroups.

    To disable the cgroup observer, set this value to `0`.

    see settings:
    - [`cgroup_memory_watcher_hard_limit_ratio`](/operations/server-configuration-parameters/settings#cgroup_memory_watcher_hard_limit_ratio)
    - [`cgroup_memory_watcher_soft_limit_ratio`](/operations/server-configuration-parameters/settings#cgroup_memory_watcher_soft_limit_ratio).
    )", 0) \
    DECLARE(Double, cgroup_memory_watcher_hard_limit_ratio, 0.95, R"(
    Specifies the "hard" threshold of the memory consumption of the server process according to cgroups after which the server's
    maximum memory consumption is adjusted to the threshold value.

    See settings:
    - [`cgroups_memory_usage_observer_wait_time`](/operations/server-configuration-parameters/settings#cgroups_memory_usage_observer_wait_time)
    - [`cgroup_memory_watcher_soft_limit_ratio`](/operations/server-configuration-parameters/settings#cgroup_memory_watcher_soft_limit_ratio)
    )", 0) \
    DECLARE(Double, cgroup_memory_watcher_soft_limit_ratio, 0.9, R"(
    Specifies the "soft" threshold of the memory consumption of the server process according to cgroups after which arenas in
    jemalloc are purged.

    See settings:
    - [`cgroups_memory_usage_observer_wait_time`](/operations/server-configuration-parameters/settings#cgroups_memory_usage_observer_wait_time)
    - [`cgroup_memory_watcher_hard_limit_ratio`](/operations/server-configuration-parameters/settings#cgroup_memory_watcher_hard_limit_ratio)
    )", 0) \
    DECLARE(UInt64, async_insert_threads, 16, R"(Maximum number of threads to actually parse and insert data in background. Zero means asynchronous mode is disabled)", 0) \
    DECLARE(Bool, async_insert_queue_flush_on_shutdown, true, R"(If true queue of asynchronous inserts is flushed on graceful shutdown)", 0) \
    DECLARE(Bool, ignore_empty_sql_security_in_create_view_query, true, R"(
    If true, ClickHouse doesn't write defaults for empty SQL security statement in `CREATE VIEW` queries.

    :::note
    This setting is only necessary for the migration period and will become obsolete in 24.4
    :::
    )", 0)  \
    DECLARE(UInt64, max_build_vector_similarity_index_thread_pool_size, 16, R"(
    The maximum number of threads to use for building vector indexes.

    :::note
    A value of `0` means all cores.
    :::
    )", 0) \
    \
    /* Database Catalog */ \
    DECLARE(UInt64, database_atomic_delay_before_drop_table_sec, 8 * 60, R"(
    The delay during which a dropped table can be restored using the [`UNDROP`](/sql-reference/statements/undrop.md) statement. If `DROP TABLE` ran with a `SYNC` modifier, the setting is ignored.
    The default for this setting is `480` (8 minutes).
    )", 0) \
    DECLARE(UInt64, database_catalog_unused_dir_hide_timeout_sec, 60 * 60, R"(
    Parameter of a task that cleans up garbage from `store/` directory.
    If some subdirectory is not used by clickhouse-server and this directory was not modified for last
    [`database_catalog_unused_dir_hide_timeout_sec`](/operations/server-configuration-parameters/settings#database_catalog_unused_dir_hide_timeout_sec) seconds, the task will "hide" this directory by
    removing all access rights. It also works for directories that clickhouse-server does not
    expect to see inside `store/`.

    :::note
    A value of `0` means "immediately".
    :::
    )", 0) \
    DECLARE(UInt64, database_catalog_unused_dir_rm_timeout_sec, 30 * 24 * 60 * 60, R"(
    Parameter of a task that cleans up garbage from `store/` directory.
    If some subdirectory is not used by clickhouse-server and it was previously "hidden"
    (see [database_catalog_unused_dir_hide_timeout_sec](/operations/server-configuration-parameters/settings#database_catalog_unused_dir_hide_timeout_sec))
    and this directory was not modified for last
    [`database_catalog_unused_dir_rm_timeout_sec`]/operations/server-configuration-parameters/settings#database_catalog_unused_dir_rm_timeout_sec) seconds, the task will remove this directory.
    It also works for directories that clickhouse-server does not
    expect to see inside `store/`.

    :::note
    A value of `0` means "never". The default value corresponds to 30 days.
    :::
    )", 0) \
    DECLARE(UInt64, database_catalog_unused_dir_cleanup_period_sec, 24 * 60 * 60, R"(
    Parameter of a task that cleans up garbage from `store/` directory.
    Sets scheduling period of the task.

    :::note
    A value of `0` means "never". The default value corresponds to 1 day.
    :::
    )", 0) \
    DECLARE(UInt64, database_catalog_drop_error_cooldown_sec, 5, R"(In case of a failed table drop, ClickHouse will wait for this time-out before retrying the operation.)", 0) \
    DECLARE(UInt64, database_catalog_drop_table_concurrency, 16, R"(The size of the threadpool used for dropping tables.)", 0) \
    \
    \
    DECLARE(UInt64, max_concurrent_queries, 0, R"(
    Limit on total number of concurrently executed queries. Note that limits on `INSERT` and `SELECT` queries, and on the maximum number of queries for users must also be considered.

    See also:
    - [`max_concurrent_insert_queries`](/operations/server-configuration-parameters/settings#max_concurrent_insert_queries)
    - [`max_concurrent_select_queries`](/operations/server-configuration-parameters/settings#max_concurrent_select_queries)
    - [`max_concurrent_queries_for_all_users`](/operations/settings/settings#max_concurrent_queries_for_all_users)

    :::note

    A value of `0` (default) means unlimited.

    This setting can be modified at runtime and will take effect immediately. Queries that are already running will remain unchanged.
    :::
    )", 0) \
    DECLARE(UInt64, max_concurrent_insert_queries, 0, R"(
    Limit on total number of concurrent insert queries.

    :::note

    A value of `0` (default) means unlimited.

    This setting can be modified at runtime and will take effect immediately. Queries that are already running will remain unchanged.
    :::
    )", 0) \
    DECLARE(UInt64, max_concurrent_select_queries, 0, R"(
    Limit on total number of concurrently select queries.

    :::note

    A value of `0` (default) means unlimited.

    This setting can be modified at runtime and will take effect immediately. Queries that are already running will remain unchanged.
    :::
    )", 0) \
    DECLARE(UInt64, max_waiting_queries, 0, R"(
    Limit on total number of concurrently waiting queries.
    Execution of a waiting query is blocked while required tables are loading asynchronously (see [`async_load_databases`](/operations/server-configuration-parameters/settings#async_load_databases).

    :::note
    Waiting queries are not counted when limits controlled by the following settings are checked:

    - [`max_concurrent_queries`](/operations/server-configuration-parameters/settings#max_concurrent_queries)
    - [`max_concurrent_insert_queries`](/operations/server-configuration-parameters/settings#max_concurrent_insert_queries)
    - [`max_concurrent_select_queries`](/operations/server-configuration-parameters/settings#max_concurrent_select_queries)
    - [`max_concurrent_queries_for_user`](/operations/settings/settings#max_concurrent_queries_for_user)
    - [`max_concurrent_queries_for_all_users`](/operations/settings/settings#max_concurrent_queries_for_all_users)

    This correction is done to avoid hitting these limits just after server startup.
    :::

    :::note

    A value of `0` (default) means unlimited.

    This setting can be modified at runtime and will take effect immediately. Queries that are already running will remain unchanged.
    :::
    )", 0) \
    \
    DECLARE(Double, cache_size_to_ram_max_ratio, 0.5, R"(Set cache size to RAM max ratio. Allows lowering the cache size on low-memory systems.)", 0) \
    DECLARE(String, uncompressed_cache_policy, DEFAULT_UNCOMPRESSED_CACHE_POLICY, R"(Uncompressed cache policy name.)", 0) \
    DECLARE(UInt64, uncompressed_cache_size, DEFAULT_UNCOMPRESSED_CACHE_MAX_SIZE, R"(
    Maximum size (in bytes) for uncompressed data used by table engines from the MergeTree family.

    There is one shared cache for the server. Memory is allocated on demand. The cache is used if the option `use_uncompressed_cache` is enabled.

    The uncompressed cache is advantageous for very short queries in individual cases.

    :::note
    A value of `0` means disabled.

    This setting can be modified at runtime and will take effect immediately.
    :::
    )", 0) \
    DECLARE(Double, uncompressed_cache_size_ratio, DEFAULT_UNCOMPRESSED_CACHE_SIZE_RATIO, R"(The size of the protected queue (in case of SLRU policy) in the uncompressed cache relative to the cache's total size.)", 0) \
    DECLARE(String, mark_cache_policy, DEFAULT_MARK_CACHE_POLICY, R"(Mark cache policy name.)", 0) \
    DECLARE(UInt64, mark_cache_size, DEFAULT_MARK_CACHE_MAX_SIZE, R"(
    Maximum size of cache for marks (index of [`MergeTree`](/engines/table-engines/mergetree-family) family of tables).

    :::note
    This setting can be modified at runtime and will take effect immediately.
    :::
    )", 0) \
    DECLARE(Double, mark_cache_size_ratio, DEFAULT_MARK_CACHE_SIZE_RATIO, R"(The size of the protected queue (in case of SLRU policy) in the mark cache relative to the cache's total size.)", 0) \
    DECLARE(Double, mark_cache_prewarm_ratio, 0.95, R"(The ratio of total size of mark cache to fill during prewarm.)", 0) \
    DECLARE(String, primary_index_cache_policy, DEFAULT_PRIMARY_INDEX_CACHE_POLICY, R"(Primary index cache policy name.)", 0) \
    DECLARE(UInt64, primary_index_cache_size, DEFAULT_PRIMARY_INDEX_CACHE_MAX_SIZE, R"(Maximum size of cache for primary index (index of MergeTree family of tables).)", 0) \
    DECLARE(Double, primary_index_cache_size_ratio, DEFAULT_PRIMARY_INDEX_CACHE_SIZE_RATIO, R"(The size of the protected queue (in case of SLRU policy) in the primary index cache relative to the cache's total size.)", 0) \
    DECLARE(Double, primary_index_cache_prewarm_ratio, 0.95, R"(The ratio of total size of mark cache to fill during prewarm.)", 0) \
    DECLARE(String, vector_similarity_index_cache_policy, DEFAULT_VECTOR_SIMILARITY_INDEX_CACHE_POLICY, "Vector similarity index cache policy name.", 0) \
    DECLARE(UInt64, vector_similarity_index_cache_size, DEFAULT_VECTOR_SIMILARITY_INDEX_CACHE_MAX_SIZE, R"(Size of cache for vector similarity indexes. Zero means disabled.

    :::note
    This setting can be modified at runtime and will take effect immediately.
    :::)", 0) \
    DECLARE(UInt64, vector_similarity_index_cache_max_entries, DEFAULT_VECTOR_SIMILARITY_INDEX_CACHE_MAX_ENTRIES, "Size of cache for vector similarity index in entries. Zero means disabled.", 0) \
    DECLARE(Double, vector_similarity_index_cache_size_ratio, DEFAULT_VECTOR_SIMILARITY_INDEX_CACHE_SIZE_RATIO, "The size of the protected queue (in case of SLRU policy) in the vector similarity index cache relative to the cache's total size.", 0) \
    DECLARE(String, index_uncompressed_cache_policy, DEFAULT_INDEX_UNCOMPRESSED_CACHE_POLICY, R"(Secondary index uncompressed cache policy name.)", 0) \
    DECLARE(UInt64, index_uncompressed_cache_size, DEFAULT_INDEX_UNCOMPRESSED_CACHE_MAX_SIZE, R"(
    Maximum size of cache for uncompressed blocks of `MergeTree` indices.

    :::note
    A value of `0` means disabled.

    This setting can be modified at runtime and will take effect immediately.
    :::
    )", 0) \
    DECLARE(Double, index_uncompressed_cache_size_ratio, DEFAULT_INDEX_UNCOMPRESSED_CACHE_SIZE_RATIO, R"(The size of the protected queue (in case of SLRU policy) in the secondary index uncompressed cache relative to the cache's total size.)", 0) \
    DECLARE(String, index_mark_cache_policy, DEFAULT_INDEX_MARK_CACHE_POLICY, R"(Secondary index mark cache policy name.)", 0) \
    DECLARE(UInt64, index_mark_cache_size, DEFAULT_INDEX_MARK_CACHE_MAX_SIZE, R"(
    Maximum size of cache for index marks.

    :::note

    A value of `0` means disabled.

    This setting can be modified at runtime and will take effect immediately.
    :::
    )", 0) \
    DECLARE(Double, index_mark_cache_size_ratio, DEFAULT_INDEX_MARK_CACHE_SIZE_RATIO, R"(The size of the protected queue (in case of SLRU policy) in the secondary index mark cache relative to the cache's total size.)", 0) \
    DECLARE(UInt64, page_cache_block_size, 1 << 20, "Size of file chunks to store in the userspace page cache, in bytes. All reads that go through the cache will be rounded up to a multiple of this size.", 0) \
    DECLARE(UInt64, page_cache_history_window_ms, 1000, "Delay before freed memory can be used by userspace page cache.", 0) \
    DECLARE(String, page_cache_policy, DEFAULT_PAGE_CACHE_POLICY, "Userspace page cache policy name.", 0) \
    DECLARE(Double, page_cache_size_ratio, DEFAULT_PAGE_CACHE_SIZE_RATIO, "The size of the protected queue in the userspace page cache relative to the cache's total size.", 0) \
    DECLARE(UInt64, page_cache_min_size, DEFAULT_PAGE_CACHE_MIN_SIZE, "Minimum size of the userspace page cache.", 0) \
    DECLARE(UInt64, page_cache_max_size, DEFAULT_PAGE_CACHE_MAX_SIZE, "Maximum size of the userspace page cache. Set to 0 to disable the cache. If greater than page_cache_min_size, the cache size will be continuously adjusted within this range, to use most of the available memory while keeping the total memory usage below the limit (max_server_memory_usage[_to_ram_ratio]).", 0) \
    DECLARE(Double, page_cache_free_memory_ratio, 0.15, "Fraction of the memory limit to keep free from the userspace page cache. Analogous to Linux min_free_kbytes setting.", 0) \
    DECLARE(UInt64, page_cache_lookahead_blocks, 16, "On userspace page cache miss, read up to this many consecutive blocks at once from the underlying storage, if they're also not in the cache. Each block is page_cache_block_size bytes.", 0) \
    DECLARE(UInt64, page_cache_shards, 4, "Stripe userspace page cache over this many shards to reduce mutex contention. Experimental, not likely to improve performance.", 0) \
    DECLARE(UInt64, mmap_cache_size, DEFAULT_MMAP_CACHE_MAX_SIZE, R"(
    Sets the cache size (in bytes) for mapped files. This setting allows avoiding frequent open/close calls (which are very expensive due to consequent page faults), and to reuse mappings from several threads and queries. The setting value is the number of mapped regions (usually equal to the number of mapped files).

    The amount of data in mapped files can be monitored in the following system tables with the following metrics:

    | System Table                                                                                                                                                                                                                                                                                                                                                       | Metric                                                                                                   |
    |--------------------------------------------------------------------------------------------------------------------------------------------------------------------------------------------------------------------------------------------------------------------------------------------------------------------------------------------------------------------|----------------------------------------------------------------------------------------------------------|
    | [`system.metrics`](/operations/system-tables/metrics) and [`system.metric_log`](/operations/system-tables/metric_log)                                                                                                                                                                                                                              | `MMappedFiles` and `MMappedFileBytes`                                                                    |
    | [`system.asynchronous_metrics_log`](/operations/system-tables/asynchronous_metric_log)                                                                                                                                                                                                                                                                     | `MMapCacheCells`                                                                                         |
    | [`system.events`](/operations/system-tables/events), [`system.processes`](/operations/system-tables/processes), [`system.query_log`](/operations/system-tables/query_log), [`system.query_thread_log`](/operations/system-tables/query_thread_log), [`system.query_views_log`](/operations/system-tables/query_views_log)  | `CreatedReadBufferMMap`, `CreatedReadBufferMMapFailed`, `MMappedFileCacheHits`, `MMappedFileCacheMisses` |

    :::note
    The amount of data in mapped files does not consume memory directly and is not accounted for in query or server memory usage — because this memory can be discarded similar to the OS page cache. The cache is dropped (the files are closed) automatically on the removal of old parts in tables of the MergeTree family, also it can be dropped manually by the `SYSTEM DROP MMAP CACHE` query.

    This setting can be modified at runtime and will take effect immediately.
    :::
    )", 0) \
    DECLARE(UInt64, compiled_expression_cache_size, DEFAULT_COMPILED_EXPRESSION_CACHE_MAX_SIZE, R"(Sets the cache size (in bytes) for [compiled expressions](../../operations/caches.md).)", 0) \
    \
    DECLARE(UInt64, compiled_expression_cache_elements_size, DEFAULT_COMPILED_EXPRESSION_CACHE_MAX_ENTRIES, R"(Sets the cache size (in elements) for [compiled expressions](../../operations/caches.md).)", 0) \
    DECLARE(String, query_condition_cache_policy, DEFAULT_QUERY_CONDITION_CACHE_POLICY, "Query condition cache policy name.", 0) \
    DECLARE(UInt64, query_condition_cache_size, DEFAULT_QUERY_CONDITION_CACHE_MAX_SIZE, R"(
    Maximum size of the query condition cache.
    :::note
    This setting can be modified at runtime and will take effect immediately.
    :::
    )", 0) \
    DECLARE(Double, query_condition_cache_size_ratio, DEFAULT_QUERY_CONDITION_CACHE_SIZE_RATIO, "The size of the protected queue (in case of SLRU policy) in the query condition cache relative to the cache's total size.", 0) \
    \
    DECLARE(Bool, disable_internal_dns_cache, false, "Disables the internal DNS cache. Recommended for operating ClickHouse in systems with frequently changing infrastructure such as Kubernetes.", 0) \
    DECLARE(UInt64, dns_cache_max_entries, 10000, R"(Internal DNS cache max entries.)", 0) \
    DECLARE(Int32, dns_cache_update_period, 15, "Internal DNS cache update period in seconds.", 0) \
    DECLARE(UInt32, dns_max_consecutive_failures, 10, "Max DNS resolve failures of a hostname before dropping the hostname from ClickHouse DNS cache.", 0) \
    DECLARE(Bool, dns_allow_resolve_names_to_ipv4, true, "Allows resolve names to ipv4 addresses.", 0) \
    DECLARE(Bool, dns_allow_resolve_names_to_ipv6, true, "Allows resolve names to ipv6 addresses.", 0) \
    \
    DECLARE(UInt64, max_table_size_to_drop, 50000000000lu, R"(
    Restriction on deleting tables.

    If the size of a [MergeTree](../../engines/table-engines/mergetree-family/mergetree.md) table exceeds `max_table_size_to_drop` (in bytes), you can't delete it using a [`DROP`](../../sql-reference/statements/drop.md) query or [`TRUNCATE`](../../sql-reference/statements/truncate.md) query.

    :::note
    A value of `0` means that you can delete all tables without any restrictions.

    This setting does not require a restart of the ClickHouse server to apply. Another way to disable the restriction is to create the `<clickhouse-path>/flags/force_drop_table` file.
    :::

    **Example**

    ```xml
    <max_table_size_to_drop>0</max_table_size_to_drop>
    ```
    )", 0) \
    DECLARE(UInt64, max_partition_size_to_drop, 50000000000lu, R"(
    Restriction on dropping partitions.

    If the size of a [MergeTree](../../engines/table-engines/mergetree-family/mergetree.md) table exceeds [`max_partition_size_to_drop`](#max_partition_size_to_drop) (in bytes), you can't drop a partition using a [DROP PARTITION](../../sql-reference/statements/alter/partition.md#drop-partitionpart) query.
    This setting does not require a restart of the ClickHouse server to apply. Another way to disable the restriction is to create the `<clickhouse-path>/flags/force_drop_table` file.

    :::note
    The value `0` means that you can drop partitions without any restrictions.

    This limitation does not restrict drop table and truncate table, see [max_table_size_to_drop](/operations/settings/settings#max_table_size_to_drop)
    :::

    **Example**

    ```xml
    <max_partition_size_to_drop>0</max_partition_size_to_drop>
    ```
    )", 0) \
    DECLARE(UInt64, max_table_num_to_warn, 5000lu, R"(
    If the number of attached tables exceeds the specified value, clickhouse server will add warning messages to `system.warnings` table.

    **Example**

    ```xml
    <max_table_num_to_warn>400</max_table_num_to_warn>
    ```
    )", 0) \
    DECLARE(UInt64, max_pending_mutations_to_warn, 500lu, R"(
    If the number of pending mutations exceeds the specified value, clickhouse server will add warning messages to `system.warnings` table.

    **Example**

    ```xml
    <max_pending_mutations_to_warn>400</max_pending_mutations_to_warn>
    ```
    )", 0) \
    DECLARE(UInt64, max_view_num_to_warn, 10000lu, R"(
    If the number of attached views exceeds the specified value, clickhouse server will add warning messages to `system.warnings` table.

    **Example**

    ```xml
    <max_view_num_to_warn>400</max_view_num_to_warn>
    ```
    )", 0) \
    DECLARE(UInt64, max_dictionary_num_to_warn, 1000lu, R"(
    If the number of attached dictionaries exceeds the specified value, clickhouse server will add warning messages to `system.warnings` table.

    **Example**

    ```xml
    <max_dictionary_num_to_warn>400</max_dictionary_num_to_warn>
    ```
    )", 0) \
    DECLARE(UInt64, max_database_num_to_warn, 1000lu, R"(
    If the number of attached databases exceeds the specified value, clickhouse server will add warning messages to `system.warnings` table.

    **Example**

    ```xml
    <max_database_num_to_warn>50</max_database_num_to_warn>
    ```
    )", 0) \
    DECLARE(UInt64, max_part_num_to_warn, 100000lu, R"(
    If the number of active parts exceeds the specified value, clickhouse server will add warning messages to `system.warnings` table.

    **Example**

    ```xml
    <max_part_num_to_warn>400</max_part_num_to_warn>
    ```
    )", 0) \
    DECLARE(UInt64, max_table_num_to_throw, 0lu, R"(
    If number of tables is greater than this value, server will throw an exception.

    The following tables are not counted:
    - view
    - remote
    - dictionary
    - system

    Only counts tables for database engines:
    - Atomic
    - Ordinary
    - Replicated
    - Lazy

    :::note
    A value of `0` means no limitation.
    :::

    **Example**
    ```xml
    <max_table_num_to_throw>400</max_table_num_to_throw>
    ```
    )", 0) \
    DECLARE(UInt64, max_replicated_table_num_to_throw, 0lu, R"(
    If the number of replicated tables is greater than this value, the server will throw an exception.

    Only counts tables for database engines:
    - Atomic
    - Ordinary
    - Replicated
    - Lazy

    :::note
    A value of `0` means no limitation.
    :::

    **Example**
    ```xml
    <max_replicated_table_num_to_throw>400</max_replicated_table_num_to_throw>
    ```
    )", 0) \
    DECLARE(UInt64, max_dictionary_num_to_throw, 0lu, R"(
    If the number of dictionaries is greater than this value, the server will throw an exception.

    Only counts tables for database engines:
    - Atomic
    - Ordinary
    - Replicated
    - Lazy

    :::note
    A value of `0` means no limitation.
    :::

    **Example**
    ```xml
    <max_dictionary_num_to_throw>400</max_dictionary_num_to_throw>
    ```
    )", 0) \
    DECLARE(UInt64, max_view_num_to_throw, 0lu, R"(
    If the number of views is greater than this value, the server will throw an exception.

    Only counts tables for database engines:
    - Atomic
    - Ordinary
    - Replicated
    - Lazy

    :::note
    A value of `0` means no limitation.
    :::

    **Example**
    ```xml
    <max_view_num_to_throw>400</max_view_num_to_throw>
    ```
    )", 0) \
    DECLARE(UInt64, max_database_num_to_throw, 0lu, R"(If number of databases is greater than this value, server will throw an exception. 0 means no limitation.)", 0) \
    DECLARE(UInt64, max_authentication_methods_per_user, 100, R"(
    The maximum number of authentication methods a user can be created with or altered to.
    Changing this setting does not affect existing users. Create/alter authentication-related queries will fail if they exceed the limit specified in this setting.
    Non authentication create/alter queries will succeed.

    :::note
    A value of `0` means unlimited.
    :::
    )", 0) \
    DECLARE(UInt64, concurrent_threads_soft_limit_num, 0, R"(
    The maximum number of query processing threads, excluding threads for retrieving data from remote servers, allowed to run all queries. This is not a hard limit. In case if the limit is reached the query will still get at least one thread to run. Query can upscale to desired number of threads during execution if more threads become available.

    :::note
    A value of `0` (default) means unlimited.
    :::
    )", 0) \
    DECLARE(UInt64, concurrent_threads_soft_limit_ratio_to_cores, 0, "Same as [`concurrent_threads_soft_limit_num`](#concurrent_threads_soft_limit_num), but with ratio to cores.", 0) \
    DECLARE(String, concurrent_threads_scheduler, "round_robin", R"(
The policy on how to perform a scheduling of CPU slots specified by `concurrent_threads_soft_limit_num` and `concurrent_threads_soft_limit_ratio_to_cores`. Algorithm used to govern how limited number of CPU slots are distributed among concurrent queries. Scheduler may be changed at runtime without server restart.

    Possible values:

    - `round_robin` — Every query with setting `use_concurrency_control` = 1 allocates up to `max_threads` CPU slots. One slot per thread. On contention CPU slot are granted to queries using round-robin. Note that the first slot is granted unconditionally, which could lead to unfairness and increased latency of queries having high `max_threads` in presence of high number of queries with `max_threads` = 1.
    - `fair_round_robin` — Every query with setting `use_concurrency_control` = 1 allocates up to `max_threads - 1` CPU slots. Variation of `round_robin` that does not require a CPU slot for the first thread of every query. This way queries having `max_threads` = 1 do not require any slot and could not unfairly allocate all slots. There are no slots granted unconditionally.
    )", 0) \
    DECLARE(UInt64, background_pool_size, 16, R"(
    Sets the number of threads performing background merges and mutations for tables with MergeTree engines.

    :::note
    - This setting could also be applied at server startup from the `default` profile configuration for backward compatibility at the ClickHouse server start.
    - You can only increase the number of threads at runtime.
    - To lower the number of threads you have to restart the server.
    - By adjusting this setting, you manage CPU and disk load.
    :::

    :::danger
    Smaller pool size utilizes less CPU and disk resources, but background processes advance slower which might eventually impact query performance.
    :::

    Before changing it, please also take a look at related MergeTree settings, such as:
    - [`number_of_free_entries_in_pool_to_lower_max_size_of_merge`](../../operations/settings/merge-tree-settings.md#number_of_free_entries_in_pool_to_lower_max_size_of_merge).
    - [`number_of_free_entries_in_pool_to_execute_mutation`](../../operations/settings/merge-tree-settings.md#number_of_free_entries_in_pool_to_execute_mutation).

    **Example**

    ```xml
    <background_pool_size>16</background_pool_size>
    ```
    )", 0) \
    DECLARE(Float, background_merges_mutations_concurrency_ratio, 2, R"(
    Sets a ratio between the number of threads and the number of background merges and mutations that can be executed concurrently.

    For example, if the ratio equals to 2 and [`background_pool_size`](/operations/server-configuration-parameters/settings#background_pool_size) is set to 16 then ClickHouse can execute 32 background merges concurrently. This is possible, because background operations could be suspended and postponed. This is needed to give small merges more execution priority.

    :::note
    You can only increase this ratio at runtime. To lower it you have to restart the server.

    As with the [`background_pool_size`](/operations/server-configuration-parameters/settings#background_pool_size) setting [`background_merges_mutations_concurrency_ratio`](/operations/server-configuration-parameters/settings#background_merges_mutations_concurrency_ratio) could be applied from the `default` profile for backward compatibility.
    :::
    )", 0) \
    DECLARE(String, background_merges_mutations_scheduling_policy, "round_robin", R"(
    The policy on how to perform a scheduling for background merges and mutations. Possible values are: `round_robin` and `shortest_task_first`.

    Algorithm used to select next merge or mutation to be executed by background thread pool. Policy may be changed at runtime without server restart.
    Could be applied from the `default` profile for backward compatibility.

    Possible values:

    - `round_robin` — Every concurrent merge and mutation is executed in round-robin order to ensure starvation-free operation. Smaller merges are completed faster than bigger ones just because they have fewer blocks to merge.
    - `shortest_task_first` — Always execute smaller merge or mutation. Merges and mutations are assigned priorities based on their resulting size. Merges with smaller sizes are strictly preferred over bigger ones. This policy ensures the fastest possible merge of small parts but can lead to indefinite starvation of big merges in partitions heavily overloaded by `INSERT`s.
    )", 0) \
    DECLARE(UInt64, background_move_pool_size, 8, R"(The maximum number of threads that will be used for moving data parts to another disk or volume for *MergeTree-engine tables in a background.)", 0) \
    DECLARE(UInt64, background_fetches_pool_size, 16, R"(The maximum number of threads that will be used for fetching data parts from another replica for [*MergeTree-engine](/engines/table-engines/mergetree-family) tables in the background.)", 0) \
    DECLARE(UInt64, background_common_pool_size, 8, R"(The maximum number of threads that will be used for performing a variety of operations (mostly garbage collection) for [*MergeTree-engine](/engines/table-engines/mergetree-family) tables in the background.)", 0) \
    DECLARE(UInt64, background_buffer_flush_schedule_pool_size, 16, R"(The maximum number of threads that will be used for performing flush operations for [Buffer-engine tables](/engines/table-engines/special/buffer) in the background.)", 0) \
    DECLARE(UInt64, background_schedule_pool_size, 512, R"(The maximum number of threads that will be used for constantly executing some lightweight periodic operations for replicated tables, Kafka streaming, and DNS cache updates.)", 0) \
    DECLARE(UInt64, background_message_broker_schedule_pool_size, 16, R"(The maximum number of threads that will be used for executing background operations for message streaming.)", 0) \
    DECLARE(UInt64, background_distributed_schedule_pool_size, 16, R"(The maximum number of threads that will be used for executing distributed sends.)", 0) \
    DECLARE(UInt64, tables_loader_foreground_pool_size, 0, R"(
    Sets the number of threads performing load jobs in foreground pool. The foreground pool is used for loading table synchronously before server start listening on a port and for loading tables that are waited for. Foreground pool has higher priority than background pool. It means that no job starts in background pool while there are jobs running in foreground pool.

    :::note
    A value of `0` means all available CPUs will be used.
    :::
    )", 0) \
    DECLARE(UInt64, tables_loader_background_pool_size, 0, R"(
    Sets the number of threads performing asynchronous load jobs in background pool. The background pool is used for loading tables asynchronously after server start in case there are no queries waiting for the table. It could be beneficial to keep low number of threads in background pool if there are a lot of tables. It will reserve CPU resources for concurrent query execution.

    :::note
    A value of `0` means all available CPUs will be used.
    :::
    )", 0) \
    DECLARE(Bool, async_load_databases, true, R"(
    Asynchronous loading of databases and tables.

    - If `true` all non-system databases with `Ordinary`, `Atomic` and `Replicated` engine will be loaded asynchronously after the ClickHouse server start up. See `system.asynchronous_loader` table, `tables_loader_background_pool_size` and `tables_loader_foreground_pool_size` server settings. Any query that tries to access a table, that is not yet loaded, will wait for exactly this table to be started up. If load job fails, query will rethrow an error (instead of shutting down the whole server in case of `async_load_databases = false`). The table that is waited for by at least one query will be loaded with higher priority. DDL queries on a database will wait for exactly that database to be started up. Also consider setting a limit `max_waiting_queries` for the total number of waiting queries.
    - If `false`, all databases are loaded when the server starts.

    **Example**

    ```xml
    <async_load_databases>true</async_load_databases>
    ```
    )", 0) \
    DECLARE(Bool, async_load_system_database, false, R"(
    Asynchronous loading of system tables. Helpful if there is a high amount of log tables and parts in the `system` database. Independent of the `async_load_databases` setting.

    - If set to `true`, all system databases with `Ordinary`, `Atomic`, and `Replicated` engines will be loaded asynchronously after the ClickHouse server starts. See `system.asynchronous_loader` table, `tables_loader_background_pool_size` and `tables_loader_foreground_pool_size` server settings. Any query that tries to access a system table, that is not yet loaded, will wait for exactly this table to be started up. The table that is waited for by at least one query will be loaded with higher priority. Also consider setting the `max_waiting_queries` setting to limit the total number of waiting queries.
    - If set to `false`, system database loads before server start.

    **Example**

    ```xml
    <async_load_system_database>true</async_load_system_database>
    ```
    )", 0) \
    DECLARE(Bool, display_secrets_in_show_and_select, false, R"(
    Enables or disables showing secrets in `SHOW` and `SELECT` queries for tables, databases, table functions, and dictionaries.

    User wishing to see secrets must also have
    [`format_display_secrets_in_show_and_select` format setting](../settings/formats#format_display_secrets_in_show_and_select)
    turned on and a
    [`displaySecretsInShowAndSelect`](/sql-reference/statements/grant#displaysecretsinshowandselect) privilege.

    Possible values:

    - `0` — Disabled.
    - `1` — Enabled.
    )", 0) \
    DECLARE(Seconds, keep_alive_timeout, DEFAULT_HTTP_KEEP_ALIVE_TIMEOUT, R"(
    The number of seconds that ClickHouse waits for incoming requests for HTTP protocol before closing the connection.

    **Example**

    ```xml
    <keep_alive_timeout>10</keep_alive_timeout>
    ```
    )", 0) \
    DECLARE(UInt64, max_keep_alive_requests, 10000, R"(
    Maximal number of requests through a single keep-alive connection until it will be closed by ClickHouse server.

    **Example**

    ```xml
    <max_keep_alive_requests>10</max_keep_alive_requests>
    ```
    )", 0) \
    DECLARE(Seconds, replicated_fetches_http_connection_timeout, 0, R"(HTTP connection timeout for part fetch requests. Inherited from default profile `http_connection_timeout` if not set explicitly.)", 0) \
    DECLARE(Seconds, replicated_fetches_http_send_timeout, 0, R"(HTTP send timeout for part fetch requests. Inherited from default profile `http_send_timeout` if not set explicitly.)", 0) \
    DECLARE(Seconds, replicated_fetches_http_receive_timeout, 0, R"(HTTP receive timeout for fetch part requests. Inherited from default profile `http_receive_timeout` if not set explicitly.)", 0) \
    DECLARE(UInt64, total_memory_profiler_step, 0, R"(Whenever server memory usage becomes larger than every next step in number of bytes the memory profiler will collect the allocating stack trace. Zero means disabled memory profiler. Values lower than a few megabytes will slow down server.)", 0) \
    DECLARE(Double, total_memory_tracker_sample_probability, 0, R"(
    Allows to collect random allocations and de-allocations and writes them in the [system.trace_log](../../operations/system-tables/trace_log.md) system table with `trace_type` equal to a `MemorySample` with the specified probability. The probability is for every allocation or deallocations, regardless of the size of the allocation. Note that sampling happens only when the amount of untracked memory exceeds the untracked memory limit (default value is `4` MiB). It can be lowered if [total_memory_profiler_step](/operations/server-configuration-parameters/settings#total_memory_profiler_step) is lowered. You can set `total_memory_profiler_step` equal to `1` for extra fine-grained sampling.

    Possible values:

    - Positive integer.
    - `0` — Writing of random allocations and de-allocations in the `system.trace_log` system table is disabled.
    )", 0) \
    DECLARE(UInt64, total_memory_profiler_sample_min_allocation_size, 0, R"(Collect random allocations of size greater or equal than specified value with probability equal to `total_memory_profiler_sample_probability`. 0 means disabled. You may want to set 'max_untracked_memory' to 0 to make this threshold to work as expected.)", 0) \
    DECLARE(UInt64, total_memory_profiler_sample_max_allocation_size, 0, R"(Collect random allocations of size less or equal than specified value with probability equal to `total_memory_profiler_sample_probability`. 0 means disabled. You may want to set 'max_untracked_memory' to 0 to make this threshold to work as expected.)", 0) \
    DECLARE(Bool, validate_tcp_client_information, false, R"(Determines whether validation of client information is enabled when a query packet is received.

    By default, it is `false`:

    ```xml
    <validate_tcp_client_information>false</validate_tcp_client_information>
    ```)", 0) \
    DECLARE(Bool, storage_metadata_write_full_object_key, false, R"(Write disk metadata files with VERSION_FULL_OBJECT_KEY format)", 0) \
    DECLARE(UInt64, max_materialized_views_count_for_table, 0, R"(
    A limit on the number of materialized views attached to a table.

    :::note
    Only directly dependent views are considered here, and the creation of one view on top of another view is not considered.
    :::
    )", 0) \
    DECLARE(UInt32, max_database_replicated_create_table_thread_pool_size, 1, R"(The number of threads to create tables during replica recovery in DatabaseReplicated. Zero means number of threads equal number of cores.)", 0) \
    DECLARE(Bool, database_replicated_allow_detach_permanently, true, R"(Allow detaching tables permanently in Replicated databases)", 0) \
    DECLARE(Bool, format_alter_operations_with_parentheses, true, R"(If set to `true`, then alter operations will be surrounded by parentheses in formatted queries. This makes the parsing of formatted alter queries less ambiguous.)", 0) \
    DECLARE(String, default_replica_path, "/clickhouse/tables/{uuid}/{shard}", R"(
    The path to the table in ZooKeeper.

    **Example**

    ```xml
    <default_replica_path>/clickhouse/tables/{uuid}/{shard}</default_replica_path>
    ```
    )", 0) \
    DECLARE(String, default_replica_name, "{replica}", R"(
    The replica name in ZooKeeper.

    **Example**

    ```xml
    <default_replica_name>{replica}</default_replica_name>
    ```
    )", 0) \
    DECLARE(UInt64, disk_connections_soft_limit, 5000, R"(Connections above this limit have significantly shorter time to live. The limit applies to the disks connections.)", 0) \
    DECLARE(UInt64, disk_connections_warn_limit, 10000, R"(Warning massages are written to the logs if number of in-use connections are higher than this limit. The limit applies to the disks connections.)", 0) \
    DECLARE(UInt64, disk_connections_store_limit, 30000, R"(Connections above this limit reset after use. Set to 0 to turn connection cache off. The limit applies to the disks connections.)", 0) \
    DECLARE(UInt64, storage_connections_soft_limit, 100, R"(Connections above this limit have significantly shorter time to live. The limit applies to the storages connections.)", 0) \
    DECLARE(UInt64, storage_connections_warn_limit, 1000, R"(Warning massages are written to the logs if number of in-use connections are higher than this limit. The limit applies to the storages connections.)", 0) \
    DECLARE(UInt64, storage_connections_store_limit, 5000, R"(Connections above this limit reset after use. Set to 0 to turn connection cache off. The limit applies to the storages connections.)", 0) \
    DECLARE(UInt64, http_connections_soft_limit, 100, R"(Connections above this limit have significantly shorter time to live. The limit applies to the http connections which do not belong to any disk or storage.)", 0) \
    DECLARE(UInt64, http_connections_warn_limit, 1000, R"(Warning massages are written to the logs if number of in-use connections are higher than this limit. The limit applies to the http connections which do not belong to any disk or storage.)", 0) \
    DECLARE(UInt64, http_connections_store_limit, 5000, R"(Connections above this limit reset after use. Set to 0 to turn connection cache off. The limit applies to the http connections which do not belong to any disk or storage.)", 0) \
    DECLARE(UInt64, global_profiler_real_time_period_ns, 0, R"(Period for real clock timer of global profiler (in nanoseconds). Set 0 value to turn off the real clock global profiler. Recommended value is at least 10000000 (100 times a second) for single queries or 1000000000 (once a second) for cluster-wide profiling.)", 0) \
    DECLARE(UInt64, global_profiler_cpu_time_period_ns, 0, R"(Period for CPU clock timer of global profiler (in nanoseconds). Set 0 value to turn off the CPU clock global profiler. Recommended value is at least 10000000 (100 times a second) for single queries or 1000000000 (once a second) for cluster-wide profiling.)", 0) \
    DECLARE(Bool, enable_azure_sdk_logging, false, R"(Enables logging from Azure sdk)", 0) \
    DECLARE(UInt64, max_entries_for_hash_table_stats, 10'000, R"(How many entries hash table statistics collected during aggregation is allowed to have)", 0) \
    DECLARE(String, merge_workload, "default", R"(
    Used to regulate how resources are utilized and shared between merges and other workloads. Specified value is used as `workload` setting value for all background merges. Can be overridden by a merge tree setting.

    **See Also**
    - [Workload Scheduling](/operations/workload-scheduling.md)
    )", 0) \
    DECLARE(String, mutation_workload, "default", R"(
    Used to regulate how resources are utilized and shared between mutations and other workloads. Specified value is used as `workload` setting value for all background mutations. Can be overridden by a merge tree setting.

    **See Also**
    - [Workload Scheduling](/operations/workload-scheduling.md)
    )", 0) \
    DECLARE(Bool, throw_on_unknown_workload, false, R"(
    Defines behaviour on access to unknown WORKLOAD with query setting 'workload'.

    - If `true`, RESOURCE_ACCESS_DENIED exception is thrown from a query that is trying to access unknown workload. Useful to enforce resource scheduling for all queries after WORKLOAD hierarchy is established and contains WORKLOAD default.
    - If `false` (default), unlimited access w/o resource scheduling is provided to a query with 'workload' setting pointing to unknown WORKLOAD. This is important during setting up hierarchy of WORKLOAD, before WORKLOAD default is added.

    **Example**

    ```xml
    <throw_on_unknown_workload>true</throw_on_unknown_workload>
    ```

    **See Also**
    - [Workload Scheduling](/operations/workload-scheduling.md)
    )", 0) \
    DECLARE(String, series_keeper_path, "/clickhouse/series", R"(
    Path in Keeper with auto-incremental numbers, generated by the `generateSerialID` function. Each series will be a node under this path.
    )", 0) \
    DECLARE(Bool, prepare_system_log_tables_on_startup, false, R"(
    If true, ClickHouse creates all configured `system.*_log` tables before the startup. It can be helpful if some startup scripts depend on these tables.
    )", 0) \
    DECLARE(UInt64, config_reload_interval_ms, 2000, R"(
    How often clickhouse will reload config and check for new changes
    )", 0) \
    DECLARE(UInt64, memory_worker_period_ms, 0, R"(
    Tick period of background memory worker which corrects memory tracker memory usages and cleans up unused pages during higher memory usage. If set to 0, default value will be used depending on the memory usage source
    )", 0) \
    DECLARE(Bool, memory_worker_correct_memory_tracker, 0, R"(
    Whether background memory worker should correct internal memory tracker based on the information from external sources like jemalloc and cgroups
    )", 0) \
    DECLARE(Bool, memory_worker_use_cgroup, true, "Use current cgroup memory usage information to correct memory tracking.", 0) \
    DECLARE(Bool, disable_insertion_and_mutation, false, R"(
    Disable all insert/alter/delete queries. This setting will be enabled if someone needs read-only nodes to prevent insertion and mutation affect reading performance.
    )", 0) \
    DECLARE(UInt64, parts_kill_delay_period, 30, R"(
    Period to completely remove parts for SharedMergeTree. Only available in ClickHouse Cloud
    )", 0) \
    DECLARE(UInt64, parts_kill_delay_period_random_add, 10, R"(
    Add uniformly distributed value from 0 to x seconds to kill_delay_period to avoid thundering herd effect and subsequent DoS of ZooKeeper in case of very large number of tables. Only available in ClickHouse Cloud
    )", 0) \
    DECLARE(UInt64, parts_killer_pool_size, 128, R"(
    Threads for cleanup of shared merge tree outdated threads. Only available in ClickHouse Cloud
    )", 0) \
    DECLARE(UInt64, keeper_multiread_batch_size, 10'000, R"(
    Maximum size of batch for MultiRead request to [Zoo]Keeper that support batching. If set to 0, batching is disabled. Available only in ClickHouse Cloud.
    )", 0) \
    DECLARE(String, license_key, "", "License key for ClickHouse Enterprise Edition", 0) \
    DECLARE(UInt64, prefetch_threadpool_pool_size, 100, R"(Size of background pool for prefetches for remote object storages)", 0) \
    DECLARE(UInt64, prefetch_threadpool_queue_size, 1000000, R"(Number of tasks which is possible to push into prefetches pool)", 0) \
    DECLARE(UInt64, load_marks_threadpool_pool_size, 50, R"(Size of background pool for marks loading)", 0) \
    DECLARE(UInt64, load_marks_threadpool_queue_size, 1000000, R"(Number of tasks which is possible to push into prefetches pool)", 0) \
    DECLARE(UInt64, threadpool_writer_pool_size, 100, R"(Size of background pool for write requests to object storages)", 0) \
    DECLARE(UInt64, threadpool_writer_queue_size, 1000000, R"(Number of tasks which is possible to push into background pool for write requests to object storages)", 0) \
    DECLARE(UInt64, iceberg_catalog_threadpool_pool_size, 50, R"(Size of background pool for iceberg catalog)", 0) \
    DECLARE(UInt64, iceberg_catalog_threadpool_queue_size, 1000000, R"(Number of tasks which is possible to push into iceberg catalog pool)", 0) \
    DECLARE(UInt32, allow_feature_tier, 0, R"(
    Controls if the user can change settings related to the different feature tiers.

    - `0` - Changes to any setting are allowed (experimental, beta, production).
    - `1` - Only changes to beta and production feature settings are allowed. Changes to experimental settings are rejected.
    - `2` - Only changes to production settings are allowed. Changes to experimental or beta settings are rejected.

    This is equivalent to setting a readonly constraint on all `EXPERIMENTAL` / `BETA` features.

    :::note
    A value of `0` means that all settings can be changed.
    :::
    )", 0) \
    DECLARE(Bool, dictionaries_lazy_load, 1, R"(
    Lazy loading of dictionaries.

    - If `true`, then each dictionary is loaded on the first use. If the loading is failed, the function that was using the dictionary throws an exception.
    - If `false`, then the server loads all dictionaries at startup.

    :::note
    The server will wait at startup until all the dictionaries finish their loading before receiving any connections
    (exception: if [`wait_dictionaries_load_at_startup`](/operations/server-configuration-parameters/settings#wait_dictionaries_load_at_startup) is set to `false`).
    :::

    **Example**

    ```xml
    <dictionaries_lazy_load>true</dictionaries_lazy_load>
    ```
    )", 0) \
    DECLARE(Bool, wait_dictionaries_load_at_startup, 1, R"(
    This setting allows to specify behavior if `dictionaries_lazy_load` is `false`.
    (If `dictionaries_lazy_load` is `true` this setting doesn't affect anything.)

    If `wait_dictionaries_load_at_startup` is `false`, then the server
    will start loading all the dictionaries at startup and it will receive connections in parallel with that loading.
    When a dictionary is used in a query for the first time then the query will wait until the dictionary is loaded if it's not loaded yet.
    Setting `wait_dictionaries_load_at_startup` to `false` can make ClickHouse start faster, however some queries can be executed slower
    (because they will have to wait for some dictionaries to be loaded).

    If `wait_dictionaries_load_at_startup` is `true`, then the server will wait at startup
    until all the dictionaries finish their loading (successfully or not) before receiving any connections.

    **Example**

    ```xml
    <wait_dictionaries_load_at_startup>true</wait_dictionaries_load_at_startup>
    ```
    )", 0) \
    DECLARE(Bool, storage_shared_set_join_use_inner_uuid, true, "If enabled, an inner UUID is generated during the creation of SharedSet and SharedJoin. ClickHouse Cloud only", 0) \
<<<<<<< HEAD
    DECLARE(UInt64, startup_mv_delay_ms, 0, R"(Debug parameter to simulate materizlied view creation delay)", 0)
=======
    DECLARE(UInt64, os_cpu_busy_time_threshold, 1'000'000, "Threshold of OS CPU busy time in microseconds (OSCPUVirtualTimeMicroseconds metric) to consider CPU doing some useful work, no CPU overload would be considered if busy time was below this value.", 0) \

>>>>>>> b30abe78

// clang-format on

/// If you add a setting which can be updated at runtime, please update 'changeable_settings' map in dumpToSystemServerSettingsColumns below

DECLARE_SETTINGS_TRAITS(ServerSettingsTraits, LIST_OF_SERVER_SETTINGS)
IMPLEMENT_SETTINGS_TRAITS(ServerSettingsTraits, LIST_OF_SERVER_SETTINGS)

struct ServerSettingsImpl : public BaseSettings<ServerSettingsTraits>
{
    void loadSettingsFromConfig(const Poco::Util::AbstractConfiguration & config);
};

void ServerSettingsImpl::loadSettingsFromConfig(const Poco::Util::AbstractConfiguration & config)
{
    // settings which can be loaded from the the default profile, see also MAKE_DEPRECATED_BY_SERVER_CONFIG in src/Core/Settings.h
    std::unordered_set<std::string> settings_from_profile_allowlist = {
        "background_pool_size",
        "background_merges_mutations_concurrency_ratio",
        "background_merges_mutations_scheduling_policy",
        "background_move_pool_size",
        "background_fetches_pool_size",
        "background_common_pool_size",
        "background_buffer_flush_schedule_pool_size",
        "background_schedule_pool_size",
        "background_message_broker_schedule_pool_size",
        "background_distributed_schedule_pool_size",

        "max_remote_read_network_bandwidth_for_server",
        "max_remote_write_network_bandwidth_for_server",
    };

    for (const auto & setting : all())
    {
        const auto & name = setting.getName();
        try
        {
            if (config.has(name))
                set(name, config.getString(name));
            else if (settings_from_profile_allowlist.contains(name) && config.has("profiles.default." + name))
                set(name, config.getString("profiles.default." + name));
        }
        catch (Exception & e)
        {
            e.addMessage("while parsing setting '{}' value", name);
            throw;
        }
    }
}


#define INITIALIZE_SETTING_EXTERN(TYPE, NAME, DEFAULT, DESCRIPTION, FLAGS) ServerSettings##TYPE NAME = &ServerSettingsImpl ::NAME;

namespace ServerSetting
{
LIST_OF_SERVER_SETTINGS(INITIALIZE_SETTING_EXTERN, SKIP_ALIAS)
}

#undef INITIALIZE_SETTING_EXTERN

ServerSettings::ServerSettings() : impl(std::make_unique<ServerSettingsImpl>())
{
}

ServerSettings::ServerSettings(const ServerSettings & settings) : impl(std::make_unique<ServerSettingsImpl>(*settings.impl))
{
}

ServerSettings::~ServerSettings() = default;

SERVER_SETTINGS_SUPPORTED_TYPES(ServerSettings, IMPLEMENT_SETTING_SUBSCRIPT_OPERATOR)

void ServerSettings::set(std::string_view name, const Field & value)
{
    impl->set(name, value);
}

void ServerSettings::loadSettingsFromConfig(const Poco::Util::AbstractConfiguration & config)
{
    impl->loadSettingsFromConfig(config);
}


void ServerSettings::dumpToSystemServerSettingsColumns(ServerSettingColumnsParams & params) const
{
    MutableColumns & res_columns = params.res_columns;
    ContextPtr context = params.context;

    /// When the server configuration file is periodically re-loaded from disk, the server components (e.g. memory tracking) are updated
    /// with new the setting values but the settings themselves are not stored between re-loads. As a result, if one wants to know the
    /// current setting values, one needs to ask the components directly.
    std::unordered_map<String, std::pair<String, ChangeableWithoutRestart>> changeable_settings
        = {
            {"max_server_memory_usage", {std::to_string(total_memory_tracker.getHardLimit()), ChangeableWithoutRestart::Yes}},

            {"max_table_size_to_drop", {std::to_string(context->getMaxTableSizeToDrop()), ChangeableWithoutRestart::Yes}},
            {"max_table_num_to_warn", {std::to_string(context->getMaxTableNumToWarn()), ChangeableWithoutRestart::Yes}},
            {"max_view_num_to_warn", {std::to_string(context->getMaxViewNumToWarn()), ChangeableWithoutRestart::Yes}},
            {"max_dictionary_num_to_warn", {std::to_string(context->getMaxDictionaryNumToWarn()), ChangeableWithoutRestart::Yes}},
            {"max_database_num_to_warn", {std::to_string(context->getMaxDatabaseNumToWarn()), ChangeableWithoutRestart::Yes}},
            {"max_part_num_to_warn", {std::to_string(context->getMaxPartNumToWarn()), ChangeableWithoutRestart::Yes}},
            {"max_pending_mutations_to_warn", {std::to_string(context->getMaxPendingMutationsToWarn()), ChangeableWithoutRestart::Yes}},
            {"max_partition_size_to_drop", {std::to_string(context->getMaxPartitionSizeToDrop()), ChangeableWithoutRestart::Yes}},

            {"max_concurrent_queries", {std::to_string(context->getProcessList().getMaxSize()), ChangeableWithoutRestart::Yes}},
            {"max_concurrent_insert_queries",
            {std::to_string(context->getProcessList().getMaxInsertQueriesAmount()), ChangeableWithoutRestart::Yes}},
            {"max_concurrent_select_queries",
            {std::to_string(context->getProcessList().getMaxSelectQueriesAmount()), ChangeableWithoutRestart::Yes}},
            {"max_waiting_queries", {std::to_string(context->getProcessList().getMaxWaitingQueriesAmount()), ChangeableWithoutRestart::Yes}},
            {"concurrent_threads_soft_limit_num", {std::to_string(context->getConcurrentThreadsSoftLimitNum()), ChangeableWithoutRestart::Yes}},
            {"concurrent_threads_soft_limit_ratio_to_cores", {std::to_string(context->getConcurrentThreadsSoftLimitRatioToCores()), ChangeableWithoutRestart::Yes}},
            {"concurrent_threads_scheduler", {context->getConcurrentThreadsScheduler(), ChangeableWithoutRestart::Yes}},

            {"background_buffer_flush_schedule_pool_size",
                {std::to_string(CurrentMetrics::get(CurrentMetrics::BackgroundBufferFlushSchedulePoolSize)), ChangeableWithoutRestart::IncreaseOnly}},
            {"background_schedule_pool_size",
                {std::to_string(CurrentMetrics::get(CurrentMetrics::BackgroundSchedulePoolSize)), ChangeableWithoutRestart::IncreaseOnly}},
            {"background_message_broker_schedule_pool_size",
                {std::to_string(CurrentMetrics::get(CurrentMetrics::BackgroundMessageBrokerSchedulePoolSize)), ChangeableWithoutRestart::IncreaseOnly}},
            {"background_distributed_schedule_pool_size",
                {std::to_string(CurrentMetrics::get(CurrentMetrics::BackgroundDistributedSchedulePoolSize)), ChangeableWithoutRestart::IncreaseOnly}},

            {"mark_cache_size", {std::to_string(context->getMarkCache()->maxSizeInBytes()), ChangeableWithoutRestart::Yes}},
            {"uncompressed_cache_size", {std::to_string(context->getUncompressedCache()->maxSizeInBytes()), ChangeableWithoutRestart::Yes}},
            {"index_mark_cache_size", {std::to_string(context->getIndexMarkCache()->maxSizeInBytes()), ChangeableWithoutRestart::Yes}},
            {"index_uncompressed_cache_size", {std::to_string(context->getIndexUncompressedCache()->maxSizeInBytes()), ChangeableWithoutRestart::Yes}},
            {"mmap_cache_size", {std::to_string(context->getMMappedFileCache()->maxSizeInBytes()), ChangeableWithoutRestart::Yes}},
            {"query_condition_cache_size", {std::to_string(context->getQueryConditionCache()->maxSizeInBytes()), ChangeableWithoutRestart::Yes}},

            {"merge_workload", {context->getMergeWorkload(), ChangeableWithoutRestart::Yes}},
            {"mutation_workload", {context->getMutationWorkload(), ChangeableWithoutRestart::Yes}},
            {"throw_on_unknown_workload", {std::to_string(context->getThrowOnUnknownWorkload()), ChangeableWithoutRestart::Yes}},
            {"config_reload_interval_ms", {std::to_string(context->getConfigReloaderInterval()), ChangeableWithoutRestart::Yes}},

            {"allow_feature_tier",
                {std::to_string(context->getAccessControl().getAllowTierSettings()), ChangeableWithoutRestart::Yes}},

            {"max_remote_read_network_bandwidth_for_server",
             {context->getRemoteReadThrottler() ? std::to_string(context->getRemoteReadThrottler()->getMaxSpeed()) : "0", ChangeableWithoutRestart::Yes}},
            {"max_remote_write_network_bandwidth_for_server",
             {context->getRemoteWriteThrottler() ? std::to_string(context->getRemoteWriteThrottler()->getMaxSpeed()) : "0", ChangeableWithoutRestart::Yes}},
            {"max_io_thread_pool_size",
             {getIOThreadPool().isInitialized() ? std::to_string(getIOThreadPool().get().getMaxThreads()) : "0", ChangeableWithoutRestart::Yes}},
            {"max_io_thread_pool_free_size",
             {getIOThreadPool().isInitialized() ? std::to_string(getIOThreadPool().get().getMaxFreeThreads()) : "0", ChangeableWithoutRestart::Yes}},
            {"io_thread_pool_queue_size",
             {getIOThreadPool().isInitialized() ? std::to_string(getIOThreadPool().get().getQueueSize()) : "0", ChangeableWithoutRestart::Yes}},
            {"max_backups_io_thread_pool_size",
             {getBackupsIOThreadPool().isInitialized() ? std::to_string(getBackupsIOThreadPool().get().getMaxThreads()) : "0", ChangeableWithoutRestart::Yes}},
            {"max_backups_io_thread_pool_free_size",
             {getBackupsIOThreadPool().isInitialized() ? std::to_string(getBackupsIOThreadPool().get().getMaxFreeThreads()) : "0", ChangeableWithoutRestart::Yes}},
            {"backups_io_thread_pool_queue_size",
             {getBackupsIOThreadPool().isInitialized() ? std::to_string(getBackupsIOThreadPool().get().getQueueSize()) : "0", ChangeableWithoutRestart::Yes}},
            {"max_fetch_partition_thread_pool_size",
             {getFetchPartitionThreadPool().isInitialized() ? std::to_string(getFetchPartitionThreadPool().get().getMaxThreads()) : "0", ChangeableWithoutRestart::Yes}},
            {"max_active_parts_loading_thread_pool_size",
             {getActivePartsLoadingThreadPool().isInitialized() ? std::to_string(getActivePartsLoadingThreadPool().get().getMaxThreads()) : "0", ChangeableWithoutRestart::Yes}},
            {"max_outdated_parts_loading_thread_pool_size",
             {getOutdatedPartsLoadingThreadPool().isInitialized() ? std::to_string(getOutdatedPartsLoadingThreadPool().get().getMaxThreads()) : "0", ChangeableWithoutRestart::Yes}},
            {"max_parts_cleaning_thread_pool_size",
             {getPartsCleaningThreadPool().isInitialized() ? std::to_string(getPartsCleaningThreadPool().get().getMaxThreads()) : "0", ChangeableWithoutRestart::Yes}},
            {"max_prefixes_deserialization_thread_pool_size",
             {getMergeTreePrefixesDeserializationThreadPool().isInitialized() ? std::to_string(getMergeTreePrefixesDeserializationThreadPool().get().getMaxThreads()) : "0", ChangeableWithoutRestart::Yes}},
            {"max_prefixes_deserialization_thread_pool_free_size",
             {getMergeTreePrefixesDeserializationThreadPool().isInitialized() ? std::to_string(getMergeTreePrefixesDeserializationThreadPool().get().getMaxFreeThreads()) : "0", ChangeableWithoutRestart::Yes}},
            {"prefixes_deserialization_thread_pool_thread_pool_queue_size",
             {getMergeTreePrefixesDeserializationThreadPool().isInitialized() ? std::to_string(getMergeTreePrefixesDeserializationThreadPool().get().getQueueSize()) : "0", ChangeableWithoutRestart::Yes}},
    };

    if (context->areBackgroundExecutorsInitialized())
    {
        changeable_settings.insert(
            {"background_pool_size",
             {std::to_string(context->getMergeMutateExecutor()->getMaxThreads()), ChangeableWithoutRestart::IncreaseOnly}});
        changeable_settings.insert(
            {"background_move_pool_size",
             {std::to_string(context->getMovesExecutor()->getMaxThreads()), ChangeableWithoutRestart::IncreaseOnly}});
        changeable_settings.insert(
            {"background_fetches_pool_size",
             {std::to_string(context->getFetchesExecutor()->getMaxThreads()), ChangeableWithoutRestart::IncreaseOnly}});
        changeable_settings.insert(
            {"background_common_pool_size",
             {std::to_string(context->getCommonExecutor()->getMaxThreads()), ChangeableWithoutRestart::IncreaseOnly}});
    }

    for (const auto & setting : impl->all())
    {
        const auto & setting_name = setting.getName();

        const auto & changeable_settings_it = changeable_settings.find(setting_name);
        const bool is_changeable = (changeable_settings_it != changeable_settings.end());

        res_columns[0]->insert(setting_name);
        res_columns[1]->insert(is_changeable ? changeable_settings_it->second.first : setting.getValueString());
        res_columns[2]->insert(setting.getDefaultValueString());
        res_columns[3]->insert(setting.isValueChanged());
        res_columns[4]->insert(setting.getDescription());
        res_columns[5]->insert(setting.getTypeName());
        res_columns[6]->insert(is_changeable ? changeable_settings_it->second.second : ChangeableWithoutRestart::No);
        res_columns[7]->insert(setting.getTier() == SettingsTierType::OBSOLETE);
    }
}
}<|MERGE_RESOLUTION|>--- conflicted
+++ resolved
@@ -1036,12 +1036,9 @@
     ```
     )", 0) \
     DECLARE(Bool, storage_shared_set_join_use_inner_uuid, true, "If enabled, an inner UUID is generated during the creation of SharedSet and SharedJoin. ClickHouse Cloud only", 0) \
-<<<<<<< HEAD
-    DECLARE(UInt64, startup_mv_delay_ms, 0, R"(Debug parameter to simulate materizlied view creation delay)", 0)
-=======
+    DECLARE(UInt64, startup_mv_delay_ms, 0, R"(Debug parameter to simulate materizlied view creation delay)", 0) \
     DECLARE(UInt64, os_cpu_busy_time_threshold, 1'000'000, "Threshold of OS CPU busy time in microseconds (OSCPUVirtualTimeMicroseconds metric) to consider CPU doing some useful work, no CPU overload would be considered if busy time was below this value.", 0) \
 
->>>>>>> b30abe78
 
 // clang-format on
 
