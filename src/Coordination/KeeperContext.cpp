--- conflicted
+++ resolved
@@ -53,11 +53,8 @@
         KeeperFeatureFlag::CREATE_IF_NOT_EXISTS,
         KeeperFeatureFlag::REMOVE_RECURSIVE,
         KeeperFeatureFlag::MULTI_WATCHES,
-<<<<<<< HEAD
+        KeeperFeatureFlag::PERSISTENT_WATCHES,
         KeeperFeatureFlag::CREATE_WITH_STATS
-=======
-        KeeperFeatureFlag::PERSISTENT_WATCHES,
->>>>>>> 3b2d7c7a
     };
 
     for (const auto feature_flag : enabled_by_default_feature_flags)
@@ -641,17 +638,14 @@
             return feature_flags.isEnabled(KeeperFeatureFlag::REMOVE_RECURSIVE);
         case Coordination::OpNum::CheckStat:
             return feature_flags.isEnabled(KeeperFeatureFlag::CHECK_STAT);
-<<<<<<< HEAD
         case Coordination::OpNum::Create2:
             return feature_flags.isEnabled(KeeperFeatureFlag::CREATE_WITH_STATS);
-=======
         case Coordination::OpNum::SetWatch:
         case Coordination::OpNum::SetWatch2:
         case Coordination::OpNum::AddWatch:
         case Coordination::OpNum::CheckWatch:
         case Coordination::OpNum::RemoveWatch:
             return feature_flags.isEnabled(KeeperFeatureFlag::PERSISTENT_WATCHES);
->>>>>>> 3b2d7c7a
         case Coordination::OpNum::Close:
         case Coordination::OpNum::Error:
         case Coordination::OpNum::Create:
