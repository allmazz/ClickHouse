--- conflicted
+++ resolved
@@ -94,453 +94,6 @@
 }
 
 
-<<<<<<< HEAD
-=======
-/// Avoid link time dependency on DB/Interpreters - will use this function only when linked.
-__attribute__((__weak__)) void collectCrashLog(
-    Int32 signal, UInt64 thread_id, const String & query_id, const StackTrace & stack_trace);
-
-
-/** The thread that read info about signal or std::terminate from pipe.
-  * On HUP, close log files (for new files to be opened later).
-  * On information about std::terminate, write it to log.
-  * On other signals, write info to log.
-  */
-class SignalListener : public Poco::Runnable
-{
-public:
-    static constexpr int StdTerminate = -1;
-    static constexpr int StopThread = -2;
-    static constexpr int SanitizerTrap = -3;
-
-    explicit SignalListener(BaseDaemon & daemon_)
-        : log(getLogger("BaseDaemon"))
-        , daemon(daemon_)
-    {
-    }
-
-    void run() override
-    {
-        static_assert(PIPE_BUF >= 512);
-        static_assert(signal_pipe_buf_size <= PIPE_BUF, "Only write of PIPE_BUF to pipe is atomic and the minimal known PIPE_BUF across supported platforms is 512");
-        char buf[signal_pipe_buf_size];
-        ReadBufferFromFileDescriptor in(signal_pipe.fds_rw[0], signal_pipe_buf_size, buf);
-
-        while (!in.eof())
-        {
-            int sig = 0;
-            readBinary(sig, in);
-            // We may log some specific signals afterwards, with different log
-            // levels and more info, but for completeness we log all signals
-            // here at trace level.
-            // Don't use strsignal here, because it's not thread-safe.
-            LOG_TRACE(log, "Received signal {}", sig);
-
-            if (sig == StopThread)
-            {
-                LOG_INFO(log, "Stop SignalListener thread");
-                break;
-            }
-            else if (sig == SIGHUP)
-            {
-                LOG_DEBUG(log, "Received signal to close logs.");
-                BaseDaemon::instance().closeLogs(BaseDaemon::instance().logger());
-                LOG_INFO(log, "Opened new log file after received signal.");
-            }
-            else if (sig == StdTerminate)
-            {
-                UInt32 thread_num;
-                std::string message;
-
-                readBinary(thread_num, in);
-                readBinary(message, in);
-
-                onTerminate(message, thread_num);
-            }
-            else if (sig == SIGINT ||
-                sig == SIGQUIT ||
-                sig == SIGTERM)
-            {
-                daemon.handleSignal(sig);
-            }
-            else
-            {
-                siginfo_t info{};
-                ucontext_t * context{};
-                StackTrace stack_trace(NoCapture{});
-                std::vector<StackTrace::FramePointers> thread_frame_pointers;
-                UInt32 thread_num{};
-                ThreadStatus * thread_ptr{};
-
-                if (sig != SanitizerTrap)
-                {
-                    readPODBinary(info, in);
-                    readPODBinary(context, in);
-                }
-
-                readPODBinary(stack_trace, in);
-
-                if (sig != SanitizerTrap)
-                    readVectorBinary(thread_frame_pointers, in);
-
-                readBinary(thread_num, in);
-                readPODBinary(thread_ptr, in);
-
-                /// This allows to receive more signals if failure happens inside onFault function.
-                /// Example: segfault while symbolizing stack trace.
-                try
-                {
-                    std::thread([=, this] { onFault(sig, info, context, stack_trace, thread_frame_pointers, thread_num, thread_ptr); }).detach();
-                }
-                catch (...)
-                {
-                    /// Likely cannot allocate thread
-                    onFault(sig, info, context, stack_trace, thread_frame_pointers, thread_num, thread_ptr);
-                }
-            }
-        }
-    }
-
-private:
-    LoggerPtr log;
-    BaseDaemon & daemon;
-
-    void onTerminate(std::string_view message, UInt32 thread_num) const
-    {
-        size_t pos = message.find('\n');
-
-        LOG_FATAL(log, "(version {}{}, build id: {}, git hash: {}) (from thread {}) {}",
-            VERSION_STRING, VERSION_OFFICIAL, daemon.build_id, daemon.git_hash, thread_num, message.substr(0, pos));
-
-        /// Print trace from std::terminate exception line-by-line to make it easy for grep.
-        while (pos != std::string_view::npos)
-        {
-            ++pos;
-            size_t next_pos = message.find('\n', pos);
-            size_t size = next_pos;
-            if (next_pos != std::string_view::npos)
-                size = next_pos - pos;
-
-            LOG_FATAL(log, fmt::runtime(message.substr(pos, size)));
-            pos = next_pos;
-        }
-    }
-
-    void onFault(
-        int sig,
-        const siginfo_t & info,
-        ucontext_t * context,
-        const StackTrace & stack_trace,
-        const std::vector<StackTrace::FramePointers> & thread_frame_pointers,
-        UInt32 thread_num,
-        ThreadStatus * thread_ptr) const
-    try
-    {
-        ThreadStatus thread_status;
-
-        /// First log those fields that are safe to access and that should not cause new fault.
-        /// That way we will have some duplicated info in the log but we don't loose important info
-        /// in case of double fault.
-
-        LOG_FATAL(log, "########## Short fault info ############");
-        LOG_FATAL(log, "(version {}{}, build id: {}, git hash: {}) (from thread {}) Received signal {}",
-                VERSION_STRING, VERSION_OFFICIAL, daemon.build_id, daemon.git_hash,
-                thread_num, sig);
-
-        std::string signal_description = "Unknown signal";
-
-        /// Some of these are not really signals, but our own indications on failure reason.
-        if (sig == StdTerminate)
-            signal_description = "std::terminate";
-        else if (sig == SanitizerTrap)
-            signal_description = "sanitizer trap";
-        else if (sig >= 0)
-            signal_description = strsignal(sig); // NOLINT(concurrency-mt-unsafe) // it is not thread-safe but ok in this context
-
-        LOG_FATAL(log, "Signal description: {}", signal_description);
-
-        String error_message;
-
-        if (sig != SanitizerTrap)
-            error_message = signalToErrorMessage(sig, info, *context);
-        else
-            error_message = "Sanitizer trap.";
-
-        LOG_FATAL(log, fmt::runtime(error_message));
-
-        String bare_stacktrace_str;
-        if (stack_trace.getSize())
-        {
-            /// Write bare stack trace (addresses) just in case if we will fail to print symbolized stack trace.
-            /// NOTE: This still require memory allocations and mutex lock inside logger.
-            ///       BTW we can also print it to stderr using write syscalls.
-
-            WriteBufferFromOwnString bare_stacktrace;
-            writeString("Stack trace:", bare_stacktrace);
-            for (size_t i = stack_trace.getOffset(); i < stack_trace.getSize(); ++i)
-            {
-                writeChar(' ', bare_stacktrace);
-                writePointerHex(stack_trace.getFramePointers()[i], bare_stacktrace);
-            }
-
-            LOG_FATAL(log, fmt::runtime(bare_stacktrace.str()));
-            bare_stacktrace_str = bare_stacktrace.str();
-        }
-
-        /// Now try to access potentially unsafe data in thread_ptr.
-
-        String query_id;
-        String query;
-
-        /// Send logs from this thread to client if possible.
-        /// It will allow client to see failure messages directly.
-        if (thread_ptr)
-        {
-            query_id = thread_ptr->getQueryId();
-            query = thread_ptr->getQueryForLog();
-
-            if (auto logs_queue = thread_ptr->getInternalTextLogsQueue())
-            {
-                CurrentThread::attachInternalTextLogsQueue(logs_queue, LogsLevel::trace);
-            }
-        }
-
-        LOG_FATAL(log, "########################################");
-
-        if (query_id.empty())
-        {
-            LOG_FATAL(log, "(version {}{}, build id: {}, git hash: {}) (from thread {}) (no query) Received signal {} ({})",
-                VERSION_STRING, VERSION_OFFICIAL, daemon.build_id, daemon.git_hash,
-                thread_num, signal_description, sig);
-        }
-        else
-        {
-            LOG_FATAL(log, "(version {}{}, build id: {}, git hash: {}) (from thread {}) (query_id: {}) (query: {}) Received signal {} ({})",
-                VERSION_STRING, VERSION_OFFICIAL, daemon.build_id, daemon.git_hash,
-                thread_num, query_id, query, signal_description, sig);
-        }
-
-        LOG_FATAL(log, fmt::runtime(error_message));
-
-        if (!bare_stacktrace_str.empty())
-        {
-            LOG_FATAL(log, fmt::runtime(bare_stacktrace_str));
-        }
-
-        /// Write symbolized stack trace line by line for better grep-ability.
-        stack_trace.toStringEveryLine([&](std::string_view s) { LOG_FATAL(log, fmt::runtime(s)); });
-
-        /// In case it's a scheduled job write all previous jobs origins call stacks
-        std::for_each(thread_frame_pointers.rbegin(), thread_frame_pointers.rend(),
-            [this](const StackTrace::FramePointers & frame_pointers)
-            {
-                if (size_t size = std::ranges::find(frame_pointers, nullptr) - frame_pointers.begin())
-                {
-                    LOG_FATAL(log, "========================================");
-                    WriteBufferFromOwnString bare_stacktrace;
-                    writeString("Job's origin stack trace:", bare_stacktrace);
-                    std::for_each_n(frame_pointers.begin(), size,
-                        [&bare_stacktrace](const void * ptr)
-                        {
-                            writeChar(' ', bare_stacktrace);
-                            writePointerHex(ptr, bare_stacktrace);
-                        }
-                    );
-
-                    LOG_FATAL(log, fmt::runtime(bare_stacktrace.str()));
-
-                    StackTrace::toStringEveryLine(const_cast<void **>(frame_pointers.data()), 0, size, [this](std::string_view s) { LOG_FATAL(log, fmt::runtime(s)); });
-                }
-            }
-        );
-
-
-#if defined(OS_LINUX)
-        /// Write information about binary checksum. It can be difficult to calculate, so do it only after printing stack trace.
-        /// Please keep the below log messages in-sync with the ones in programs/server/Server.cpp
-
-        if (daemon.stored_binary_hash.empty())
-        {
-            LOG_FATAL(log, "Integrity check of the executable skipped because the reference checksum could not be read.");
-        }
-        else
-        {
-            String calculated_binary_hash = getHashOfLoadedBinaryHex();
-            if (calculated_binary_hash == daemon.stored_binary_hash)
-            {
-                LOG_FATAL(log, "Integrity check of the executable successfully passed (checksum: {})", calculated_binary_hash);
-            }
-            else
-            {
-                LOG_FATAL(
-                    log,
-                    "Calculated checksum of the executable ({0}) does not correspond"
-                    " to the reference checksum stored in the executable ({1})."
-                    " This may indicate one of the following:"
-                    " - the executable was changed just after startup;"
-                    " - the executable was corrupted on disk due to faulty hardware;"
-                    " - the loaded executable was corrupted in memory due to faulty hardware;"
-                    " - the file was intentionally modified;"
-                    " - a logical error in the code.",
-                    calculated_binary_hash,
-                    daemon.stored_binary_hash);
-            }
-        }
-#endif
-
-        /// Write crash to system.crash_log table if available.
-        if (collectCrashLog)
-            collectCrashLog(sig, thread_num, query_id, stack_trace);
-
-#ifndef CLICKHOUSE_KEEPER_STANDALONE_BUILD
-        Context::getGlobalContextInstance()->handleCrash();
-#endif
-
-        /// Send crash report to developers (if configured)
-        if (sig != SanitizerTrap)
-        {
-            if (auto * sentry = SentryWriter::getInstance())
-                sentry->onSignal(sig, error_message, stack_trace.getFramePointers(), stack_trace.getOffset(), stack_trace.getSize());
-
-            /// Advice the user to send it manually.
-            if (std::string_view(VERSION_OFFICIAL).contains("official build"))
-            {
-                const auto & date_lut = DateLUT::instance();
-
-                /// Approximate support period, upper bound.
-                if (time(nullptr) - date_lut.makeDate(2000 + VERSION_MAJOR, VERSION_MINOR, 1) < (365 + 30) * 86400)
-                {
-                    LOG_FATAL(log, "Report this error to https://github.com/ClickHouse/ClickHouse/issues");
-                }
-                else
-                {
-                    LOG_FATAL(log, "ClickHouse version {} is old and should be upgraded to the latest version.", VERSION_STRING);
-                }
-            }
-            else
-            {
-                LOG_FATAL(log, "This ClickHouse version is not official and should be upgraded to the official build.");
-            }
-        }
-
-        /// ClickHouse Keeper does not link to some parts of Settings.
-#ifndef CLICKHOUSE_KEEPER_STANDALONE_BUILD
-        /// List changed settings.
-        if (!query_id.empty())
-        {
-            ContextPtr query_context = thread_ptr->getQueryContext();
-            if (query_context)
-            {
-                String changed_settings = query_context->getSettingsRef().toString();
-
-                if (changed_settings.empty())
-                    LOG_FATAL(log, "No settings were changed");
-                else
-                    LOG_FATAL(log, "Changed settings: {}", changed_settings);
-            }
-        }
-#endif
-
-        /// When everything is done, we will try to send these error messages to the client.
-        if (thread_ptr)
-            thread_ptr->onFatalError();
-
-        fatal_error_printed.test_and_set();
-    }
-    catch (...)
-    {
-        /// onFault is called from the std::thread, and it should catch all exceptions; otherwise, you can get unrelated fatal errors.
-        PreformattedMessage message = getCurrentExceptionMessageAndPattern(true);
-        LOG_FATAL(getLogger(__PRETTY_FUNCTION__), message);
-    }
-};
-
-
-#if defined(SANITIZER)
-
-template <typename T>
-struct ValueHolder
-{
-    ValueHolder(T value_) : value(value_)
-    {}
-
-    T value;
-};
-
-extern "C" void __sanitizer_set_death_callback(void (*)());
-
-/// Sanitizers may not expect some function calls from death callback.
-/// Let's try to disable instrumentation to avoid possible issues.
-/// However, this callback may call other functions that are still instrumented.
-/// We can try [[clang::always_inline]] attribute for statements in future (available in clang-15)
-/// See https://github.com/google/sanitizers/issues/1543 and https://github.com/google/sanitizers/issues/1549.
-static DISABLE_SANITIZER_INSTRUMENTATION void sanitizerDeathCallback()
-{
-    DENY_ALLOCATIONS_IN_SCOPE;
-    /// Also need to send data via pipe. Otherwise it may lead to deadlocks or failures in printing diagnostic info.
-
-    char buf[signal_pipe_buf_size];
-    WriteBufferFromFileDescriptorDiscardOnFailure out(signal_pipe.fds_rw[1], signal_pipe_buf_size, buf);
-
-    const StackTrace stack_trace;
-
-    writeBinary(SignalListener::SanitizerTrap, out);
-    writePODBinary(stack_trace, out);
-    /// We create a dummy struct with a constructor so DISABLE_SANITIZER_INSTRUMENTATION is not applied to it
-    /// otherwise, Memory sanitizer can't know that values initiialized inside this function are actually initialized
-    /// because instrumentations are disabled leading to false positives later on
-    ValueHolder<UInt32> thread_id{static_cast<UInt32>(getThreadId())};
-    writeBinary(thread_id.value, out);
-    writePODBinary(current_thread, out);
-
-    out.next();
-
-    /// The time that is usually enough for separate thread to print info into log.
-    sleepForSeconds(20);
-}
-#endif
-
-
-/** To use with std::set_terminate.
-  * Collects slightly more info than __gnu_cxx::__verbose_terminate_handler,
-  *  and send it to pipe. Other thread will read this info from pipe and asynchronously write it to log.
-  * Look at libstdc++-v3/libsupc++/vterminate.cc for example.
-  */
-[[noreturn]] static void terminate_handler()
-{
-    static thread_local bool terminating = false;
-    if (terminating)
-        abort();
-
-    terminating = true;
-
-    std::string log_message;
-
-    if (std::current_exception())
-        log_message = "Terminate called for uncaught exception:\n" + getCurrentExceptionMessage(true);
-    else
-        log_message = "Terminate called without an active exception";
-
-    /// POSIX.1 says that write(2)s of less than PIPE_BUF bytes must be atomic - man 7 pipe
-    /// And the buffer should not be too small because our exception messages can be large.
-    static constexpr size_t buf_size = PIPE_BUF;
-
-    if (log_message.size() > buf_size - 16)
-        log_message.resize(buf_size - 16);
-
-    char buf[buf_size];
-    WriteBufferFromFileDescriptor out(signal_pipe.fds_rw[1], buf_size, buf);
-
-    writeBinary(static_cast<int>(SignalListener::StdTerminate), out);
-    writeBinary(static_cast<UInt32>(getThreadId()), out);
-    writeBinary(log_message, out);
-    out.next();
-
-    abort();
-}
-
-
->>>>>>> ad5403a0
 static std::string createDirectory(const std::string & file)
 {
     fs::path path = fs::path(file).parent_path();
@@ -593,27 +146,8 @@
 {
     writeSignalIDtoSignalPipe(SignalListener::StopThread);
     signal_listener_thread.join();
-<<<<<<< HEAD
     HandledSignals::instance().reset();
-=======
-    /// Reset signals to SIG_DFL to avoid trying to write to the signal_pipe that will be closed after.
-    for (int sig : handled_signals)
-        if (SIG_ERR == signal(sig, SIG_DFL))
-        {
-            try
-            {
-                throw ErrnoException(ErrorCodes::CANNOT_SET_SIGNAL_HANDLER, "Cannot set signal handler");
-            }
-            catch (ErrnoException &)
-            {
-                tryLogCurrentException(__PRETTY_FUNCTION__);
-            }
-        }
-
-    signal_pipe.close();
-
     SentryWriter::resetInstance();
->>>>>>> ad5403a0
 }
 
 
@@ -876,9 +410,6 @@
 
 void BaseDaemon::initializeTerminationAndSignalProcessing()
 {
-<<<<<<< HEAD
-    SentryWriter::initialize(config());
-=======
     SentryWriter::initializeInstance(config());
     if (config().getBool("send_crash_reports.send_logical_errors", false))
     {
@@ -898,8 +429,6 @@
             };
         }
     }
-    std::set_terminate(terminate_handler);
->>>>>>> ad5403a0
 
     /// We want to avoid SIGPIPE when working with sockets and pipes, and just handle return value/errno instead.
     blockSignals({SIGPIPE});
