--- conflicted
+++ resolved
@@ -18,20 +18,16 @@
 namespace DB
 {
 
-<<<<<<< HEAD
 namespace ErrorCodes
 {
     extern const int UNKNOWN_DATABASE;
 }
 
-=======
 namespace Setting
 {
     extern const SettingsBool show_data_lake_catalogs_in_system_tables;
 }
 
-
->>>>>>> 157ac6fb
 ColumnsDescription StorageSystemDatabases::getColumnsDescription()
 {
     auto description = ColumnsDescription
