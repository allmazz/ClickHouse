--- conflicted
+++ resolved
@@ -680,10 +680,7 @@
         checkAllTypesAreAllowedInTable(new_metadata.getColumns().getAll());
     }
 
-<<<<<<< HEAD
     DatabaseCatalog::instance().getDatabase(table_id.database_name)->alterTable(local_context, table_id, new_metadata, /*validate_new_create_query=*/true);
-=======
-    DatabaseCatalog::instance().getDatabase(table_id.database_name)->alterTable(local_context, table_id, new_metadata);
 
     auto & instance = ViewDefinerDependencies::instance();
     if (old_metadata.sql_security_type == SQLSecurityType::DEFINER)
@@ -692,7 +689,6 @@
     if (new_metadata.sql_security_type == SQLSecurityType::DEFINER)
         instance.addViewDependency(*new_metadata.definer, table_id);
 
->>>>>>> 2fcdfb10
     setInMemoryMetadata(new_metadata);
 
     if (refresher)
