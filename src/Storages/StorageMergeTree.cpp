#include <Storages/StorageMergeTree.h>

#include <optional>
#include <ranges>

#include <Backups/BackupEntriesCollector.h>
#include <Core/QueryProcessingStage.h>
#include <Databases/IDatabase.h>
#include <IO/copyData.h>
#include <Interpreters/ClusterProxy/SelectStreamFactory.h>
#include <Interpreters/ClusterProxy/executeQuery.h>
#include <Interpreters/Context.h>
#include <Interpreters/InterpreterSelectQueryAnalyzer.h>
#include <Interpreters/MutationsInterpreter.h>
#include <Interpreters/PartLog.h>
#include <Interpreters/TransactionLog.h>
#include <Parsers/ASTCheckQuery.h>
#include <Parsers/ASTFunction.h>
#include <Parsers/ASTLiteral.h>
#include <Parsers/ASTPartition.h>
#include <Parsers/ASTSetQuery.h>
#include <Parsers/formatAST.h>
#include <Parsers/queryToString.h>
#include <Planner/Utils.h>
#include <Processors/QueryPlan/BuildQueryPipelineSettings.h>
#include <Processors/QueryPlan/Optimizations/QueryPlanOptimizationSettings.h>
#include <Processors/QueryPlan/QueryPlan.h>
#include <QueryPipeline/Pipe.h>
#include <Storages/AlterCommands.h>
#include <Storages/MergeTree/ActiveDataPartSet.h>
#include <Storages/MergeTree/IMergeTreeDataPart.h>
#include <Storages/MergeTree/MergeList.h>
#include <Storages/MergeTree/MergePlainMergeTreeTask.h>
#include <Storages/MergeTree/MergeTreeData.h>
#include <Storages/MergeTree/MergeTreeSink.h>
#include <Storages/MergeTree/PartitionPruner.h>
#include <Storages/MergeTree/checkDataPart.h>
#include <Storages/PartitionCommands.h>
#include <Storages/buildQueryTreeForShard.h>
#include <base/sort.h>
#include <fmt/core.h>
#include <Poco/Timestamp.h>
#include <Common/Exception.h>
#include <Common/MemoryTracker.h>
#include <Common/ProfileEventsScope.h>
#include <Common/ThreadPool.h>
#include <Common/escapeForFileName.h>
#include <Common/typeid_cast.h>


namespace DB
{


namespace ErrorCodes
{
    extern const int NOT_IMPLEMENTED;
    extern const int LOGICAL_ERROR;
    extern const int NOT_ENOUGH_SPACE;
    extern const int BAD_ARGUMENTS;
    extern const int INCORRECT_DATA;
    extern const int CANNOT_ASSIGN_OPTIMIZE;
    extern const int TIMEOUT_EXCEEDED;
    extern const int UNKNOWN_POLICY;
    extern const int NO_SUCH_DATA_PART;
    extern const int ABORTED;
    extern const int SUPPORT_IS_DISABLED;
    extern const int TABLE_IS_READ_ONLY;
}

namespace ActionLocks
{
    extern const StorageActionBlockType PartsMerge;
    extern const StorageActionBlockType PartsTTLMerge;
    extern const StorageActionBlockType PartsMove;
}

static MergeTreeTransactionPtr tryGetTransactionForMutation(const MergeTreeMutationEntry & mutation, LoggerPtr log = nullptr)
{
    assert(!mutation.tid.isEmpty());
    if (mutation.tid.isPrehistoric())
        return {};

    auto txn = TransactionLog::instance().tryGetRunningTransaction(mutation.tid.getHash());
    if (txn)
        return txn;

    if (log)
        LOG_WARNING(log, "Cannot find transaction {} which had started mutation {}, probably it finished", mutation.tid, mutation.file_name);

    return {};
}


StorageMergeTree::StorageMergeTree(
    const StorageID & table_id_,
    const String & relative_data_path_,
    const StorageInMemoryMetadata & metadata_,
    LoadingStrictnessLevel mode,
    ContextMutablePtr context_,
    const String & date_column_name,
    const MergingParams & merging_params_,
    std::unique_ptr<MergeTreeSettings> storage_settings_)
    : MergeTreeData(
        table_id_,
        metadata_,
        context_,
        date_column_name,
        merging_params_,
        std::move(storage_settings_),
        false,      /// require_part_metadata
        mode)
    , reader(*this)
    , writer(*this)
    , merger_mutator(*this)
{
    initializeDirectoriesAndFormatVersion(relative_data_path_, LoadingStrictnessLevel::ATTACH <= mode, date_column_name);


    loadDataParts(LoadingStrictnessLevel::FORCE_RESTORE <= mode, std::nullopt);

    if (mode < LoadingStrictnessLevel::ATTACH && !getDataPartsForInternalUsage().empty() && !isStaticStorage())
        throw Exception(ErrorCodes::INCORRECT_DATA,
                        "Data directory for table already containing data parts - probably "
                        "it was unclean DROP table or manual intervention. "
                        "You must either clear directory by hand or use ATTACH TABLE instead "
                        "of CREATE TABLE if you need to use that parts.");

    increment.set(getMaxBlockNumber());

    loadMutations();
    loadDeduplicationLog();
}


void StorageMergeTree::startup()
{
    clearEmptyParts();

    /// Temporary directories contain incomplete results of merges (after forced restart)
    ///  and don't allow to reinitialize them, so delete each of them immediately
    clearOldTemporaryDirectories(0, {"tmp_", "delete_tmp_", "tmp-fetch_"});

    /// NOTE background task will also do the above cleanups periodically.
    time_after_previous_cleanup_parts.restart();
    time_after_previous_cleanup_temporary_directories.restart();

    /// Do not schedule any background jobs if current storage has static data files.
    if (isStaticStorage())
        return;

    try
    {
        background_operations_assignee.start();
        startBackgroundMovesIfNeeded();
        startOutdatedAndUnexpectedDataPartsLoadingTask();
    }
    catch (...)
    {
        /// Exception safety: failed "startup" does not require a call to "shutdown" from the caller.
        /// And it should be able to safely destroy table after exception in "startup" method.
        /// It means that failed "startup" must not create any background tasks that we will have to wait.
        try
        {
            shutdown(false);
        }
        catch (...)
        {
            std::terminate();
        }

        /// Note: after failed "startup", the table will be in a state that only allows to destroy the object.
        throw;
    }
}

void StorageMergeTree::shutdown(bool)
{
    if (shutdown_called.exchange(true))
        return;

    stopOutdatedAndUnexpectedDataPartsLoadingTask();

    /// Unlock all waiting mutations
    {
        std::lock_guard lock(mutation_wait_mutex);
        mutation_wait_event.notify_all();
    }

    merger_mutator.merges_blocker.cancelForever();
    parts_mover.moves_blocker.cancelForever();

    background_operations_assignee.finish();
    background_moves_assignee.finish();

    if (deduplication_log)
        deduplication_log->shutdown();
}


StorageMergeTree::~StorageMergeTree()
{
    shutdown(false);
}

void StorageMergeTree::read(
    QueryPlan & query_plan,
    const Names & column_names,
    const StorageSnapshotPtr & storage_snapshot,
    SelectQueryInfo & query_info,
    ContextPtr local_context,
    QueryProcessingStage::Enum processed_stage,
    size_t max_block_size,
    size_t num_streams)
{
    const auto & settings = local_context->getSettingsRef();
    /// reading step for parallel replicas with new analyzer is built in Planner, so don't do it here
    if (local_context->canUseParallelReplicasOnInitiator() && settings.parallel_replicas_for_non_replicated_merge_tree
        && !settings.allow_experimental_analyzer)
    {
        ClusterProxy::executeQueryWithParallelReplicas(
            query_plan, getStorageID(), processed_stage, query_info.query, local_context, query_info.storage_limits);
        return;
    }
<<<<<<< HEAD
    else
    {
        const bool enable_parallel_reading = local_context->canUseParallelReplicasOnFollower()
            && local_context->getSettingsRef().parallel_replicas_for_non_replicated_merge_tree
            && (!local_context->getSettingsRef().allow_experimental_analyzer
                || query_info.current_table_chosen_for_reading_with_parallel_replicas);
=======
>>>>>>> 32ef043b

    if (local_context->canUseParallelReplicasCustomKey() && settings.parallel_replicas_for_non_replicated_merge_tree
        && !settings.allow_experimental_analyzer && local_context->getClientInfo().distributed_depth == 0)
    {
        if (auto cluster = local_context->getClusterForParallelReplicas();
            local_context->canUseParallelReplicasCustomKeyForCluster(*cluster))
        {
            auto modified_query_info = query_info;
            modified_query_info.cluster = std::move(cluster);
            ClusterProxy::executeQueryWithParallelReplicasCustomKey(
                query_plan,
                getStorageID(),
                std::move(modified_query_info),
                getInMemoryMetadataPtr()->getColumns(),
                storage_snapshot,
                processed_stage,
                query_info.query,
                local_context);
            return;
        }
        else
            LOG_WARNING(
                log,
                "Parallel replicas with custom key will not be used because cluster defined by 'cluster_for_parallel_replicas' ('{}') has "
                "multiple shards",
                cluster->getName());
    }

    const bool enable_parallel_reading = local_context->canUseParallelReplicasOnFollower()
        && local_context->getSettingsRef().parallel_replicas_for_non_replicated_merge_tree
        && (!local_context->getSettingsRef().allow_experimental_analyzer || query_info.analyzer_can_use_parallel_replicas_on_follower);

    if (auto plan = reader.read(
            column_names,
            storage_snapshot,
            query_info,
            local_context,
            max_block_size,
            num_streams,
            nullptr,
            enable_parallel_reading))
        query_plan = std::move(*plan);
}

std::optional<UInt64> StorageMergeTree::totalRows(const Settings &) const
{
    return getTotalActiveSizeInRows();
}

std::optional<UInt64> StorageMergeTree::totalRowsByPartitionPredicate(const ActionsDAGPtr & filter_actions_dag, ContextPtr local_context) const
{
    auto parts = getVisibleDataPartsVector(local_context);
    return totalRowsByPartitionPredicateImpl(filter_actions_dag, local_context, parts);
}

std::optional<UInt64> StorageMergeTree::totalBytes(const Settings &) const
{
    return getTotalActiveSizeInBytes();
}

std::optional<UInt64> StorageMergeTree::totalBytesUncompressed(const Settings &) const
{
    UInt64 res = 0;
    auto parts = getDataPartsForInternalUsage();
    for (const auto & part : parts)
        res += part->getBytesUncompressedOnDisk();
    return res;
}

SinkToStoragePtr
StorageMergeTree::write(const ASTPtr & /*query*/, const StorageMetadataPtr & metadata_snapshot, ContextPtr local_context, bool /*async_insert*/)
{
    assertNotReadonly();

    const auto & settings = local_context->getSettingsRef();
    return std::make_shared<MergeTreeSink>(
        *this, metadata_snapshot, settings.max_partitions_per_insert_block, local_context);
}

void StorageMergeTree::checkTableCanBeDropped(ContextPtr query_context) const
{
    if (!supportsReplication() && isStaticStorage())
        return;

    auto table_id = getStorageID();

    const auto & query_settings = query_context->getSettingsRef();
    if (query_settings.max_table_size_to_drop.changed)
    {
        getContext()->checkTableCanBeDropped(table_id.database_name, table_id.table_name, getTotalActiveSizeInBytes(), query_settings.max_table_size_to_drop);
        return;
    }

    getContext()->checkTableCanBeDropped(table_id.database_name, table_id.table_name, getTotalActiveSizeInBytes());
}

void StorageMergeTree::drop()
{
    shutdown(true);
    dropAllData();
}

void StorageMergeTree::alter(
    const AlterCommands & commands,
    ContextPtr local_context,
    AlterLockHolder & table_lock_holder)
{
    assertNotReadonly();

    if (local_context->getCurrentTransaction() && local_context->getSettingsRef().throw_on_unsupported_query_inside_transaction)
        throw Exception(ErrorCodes::NOT_IMPLEMENTED, "ALTER METADATA is not supported inside transactions");

    auto table_id = getStorageID();
    auto old_storage_settings = getSettings();
    const auto & query_settings = local_context->getSettingsRef();

    StorageInMemoryMetadata new_metadata = getInMemoryMetadata();
    StorageInMemoryMetadata old_metadata = getInMemoryMetadata();

    auto maybe_mutation_commands = commands.getMutationCommands(new_metadata, query_settings.materialize_ttl_after_modify, local_context);
    if (!maybe_mutation_commands.empty())
        delayMutationOrThrowIfNeeded(nullptr, local_context);

    Int64 mutation_version = -1;
    commands.apply(new_metadata, local_context);

    if (!query_settings.allow_suspicious_primary_key)
        MergeTreeData::verifySortingKey(new_metadata.sorting_key);

    /// This alter can be performed at new_metadata level only
    if (commands.isSettingsAlter())
    {
        changeSettings(new_metadata.settings_changes, table_lock_holder);
        DatabaseCatalog::instance().getDatabase(table_id.database_name)->alterTable(local_context, table_id, new_metadata);
    }
    else if (commands.isCommentAlter())
    {
        setInMemoryMetadata(new_metadata);
        DatabaseCatalog::instance().getDatabase(table_id.database_name)->alterTable(local_context, table_id, new_metadata);
    }
    else
    {
        if (!maybe_mutation_commands.empty() && maybe_mutation_commands.containBarrierCommand())
        {
            int64_t prev_mutation = 0;
            {
                std::lock_guard lock(currently_processing_in_background_mutex);
                auto it = current_mutations_by_version.rbegin();
                if (it != current_mutations_by_version.rend())
                    prev_mutation = it->first;
            }

            /// Always wait previous mutations synchronously, because alters
            /// should be executed in sequential order.
            if (prev_mutation != 0)
            {
                LOG_DEBUG(log, "Cannot change metadata with barrier alter query, will wait for mutation {}", prev_mutation);
                waitForMutation(prev_mutation, /* from_another_mutation */ true);
                LOG_DEBUG(log, "Mutation {} finished", prev_mutation);
            }
        }

        {
            changeSettings(new_metadata.settings_changes, table_lock_holder);
            checkTTLExpressions(new_metadata, old_metadata);
            /// Reinitialize primary key because primary key column types might have changed.
            setProperties(new_metadata, old_metadata, false, local_context);

            DatabaseCatalog::instance().getDatabase(table_id.database_name)->alterTable(local_context, table_id, new_metadata);

            if (!maybe_mutation_commands.empty())
                mutation_version = startMutation(maybe_mutation_commands, local_context);
        }

        {
            /// Reset Object columns, because column of type
            /// Object may be added or dropped by alter.
            auto parts_lock = lockParts();
            resetObjectColumnsFromActiveParts(parts_lock);
        }

        if (!maybe_mutation_commands.empty() && query_settings.alter_sync > 0)
            waitForMutation(mutation_version, false);
    }

    {
        /// Some additional changes in settings
        auto new_storage_settings = getSettings();

        if (old_storage_settings->non_replicated_deduplication_window != new_storage_settings->non_replicated_deduplication_window)
        {
            /// We cannot place this check into settings sanityCheck because it depends on format_version.
            /// sanityCheck must work event without storage.
            if (new_storage_settings->non_replicated_deduplication_window != 0 && format_version < MERGE_TREE_DATA_MIN_FORMAT_VERSION_WITH_CUSTOM_PARTITIONING)
                throw Exception(ErrorCodes::BAD_ARGUMENTS, "Deduplication for non-replicated MergeTree in old syntax is not supported");

            deduplication_log->setDeduplicationWindowSize(new_storage_settings->non_replicated_deduplication_window);
        }
    }
}


/// While exists, marks parts as 'currently_merging_mutating_parts' and reserves free space on filesystem.
CurrentlyMergingPartsTagger::CurrentlyMergingPartsTagger(
    FutureMergedMutatedPartPtr future_part_,
    size_t total_size,
    StorageMergeTree & storage_,
    const StorageMetadataPtr & metadata_snapshot,
    bool is_mutation)
    : future_part(future_part_), storage(storage_)
{
    /// Assume mutex is already locked, because this method is called from mergeTask.

    /// if we mutate part, than we should reserve space on the same disk, because mutations possible can create hardlinks
    if (is_mutation)
    {
        reserved_space = StorageMergeTree::tryReserveSpace(total_size, future_part->parts[0]->getDataPartStorage());
    }
    else
    {
        IMergeTreeDataPart::TTLInfos ttl_infos;
        size_t max_volume_index = 0;
        for (auto & part_ptr : future_part->parts)
        {
            ttl_infos.update(part_ptr->ttl_infos);
            auto disk_name = part_ptr->getDataPartStorage().getDiskName();
            size_t volume_index = storage.getStoragePolicy()->getVolumeIndexByDiskName(disk_name);
            max_volume_index = std::max(max_volume_index, volume_index);
        }

        reserved_space = storage.balancedReservation(
            metadata_snapshot,
            total_size,
            max_volume_index,
            future_part->name,
            future_part->part_info,
            future_part->parts,
            &tagger,
            &ttl_infos);

        if (!reserved_space)
            reserved_space
                = storage.tryReserveSpacePreferringTTLRules(metadata_snapshot, total_size, ttl_infos, time(nullptr), max_volume_index);
    }

    if (!reserved_space)
    {
        if (is_mutation)
            throw Exception(ErrorCodes::NOT_ENOUGH_SPACE, "Not enough space for mutating part '{}'", future_part->parts[0]->name);
        else
            throw Exception(ErrorCodes::NOT_ENOUGH_SPACE, "Not enough space for merging parts");
    }

    future_part->updatePath(storage, reserved_space.get());

    for (const auto & part : future_part->parts)
    {
        if (storage.currently_merging_mutating_parts.contains(part))
            throw Exception(ErrorCodes::LOGICAL_ERROR, "Tagging already tagged part {}. This is a bug.", part->name);
    }
    storage.currently_merging_mutating_parts.insert(future_part->parts.begin(), future_part->parts.end());
}

CurrentlyMergingPartsTagger::~CurrentlyMergingPartsTagger()
{
    std::lock_guard lock(storage.currently_processing_in_background_mutex);

    for (const auto & part : future_part->parts)
    {
        if (!storage.currently_merging_mutating_parts.contains(part))
            std::terminate();
        storage.currently_merging_mutating_parts.erase(part);
    }

    storage.currently_processing_in_background_condition.notify_all();
}

Int64 StorageMergeTree::startMutation(const MutationCommands & commands, ContextPtr query_context)
{
    /// Choose any disk, because when we load mutations we search them at each disk
    /// where storage can be placed. See loadMutations().
    auto disk = getStoragePolicy()->getAnyDisk();
    TransactionID current_tid = Tx::PrehistoricTID;
    String additional_info;
    auto txn = query_context->getCurrentTransaction();
    if (txn)
    {
        current_tid = txn->tid;
        additional_info = fmt::format(" (TID: {}; TIDH: {})", current_tid, current_tid.getHash());
    }

    Int64 version;
    {
        std::lock_guard lock(currently_processing_in_background_mutex);

        MergeTreeMutationEntry entry(commands, disk, relative_data_path, insert_increment.get(), current_tid, getContext()->getWriteSettings());
        version = increment.get();
        entry.commit(version);
        String mutation_id = entry.file_name;
        if (txn)
            txn->addMutation(shared_from_this(), mutation_id);

        bool alter_conversions_mutations_updated = updateAlterConversionsMutations(entry.commands, alter_conversions_mutations, /* remove= */ false);
        bool inserted = current_mutations_by_version.try_emplace(version, std::move(entry)).second;
        if (!inserted)
        {
            if (alter_conversions_mutations_updated)
            {
                --alter_conversions_mutations;
                chassert(alter_conversions_mutations >= 0);
            }
            throw Exception(ErrorCodes::LOGICAL_ERROR, "Mutation {} already exists, it's a bug", version);
        }

        LOG_INFO(log, "Added mutation: {}{}", mutation_id, additional_info);
    }
    background_operations_assignee.trigger();
    return version;
}


void StorageMergeTree::updateMutationEntriesErrors(FutureMergedMutatedPartPtr result_part, bool is_successful, const String & exception_message)
{
    /// Update the information about failed parts in the system.mutations table.

    Int64 sources_data_version = result_part->parts.at(0)->info.getDataVersion();
    Int64 result_data_version = result_part->part_info.getDataVersion();
    auto & failed_part = result_part->parts.at(0);

    if (sources_data_version != result_data_version)
    {
        std::lock_guard lock(currently_processing_in_background_mutex);
        auto mutations_begin_it = current_mutations_by_version.upper_bound(sources_data_version);
        auto mutations_end_it = current_mutations_by_version.upper_bound(result_data_version);

        for (auto it = mutations_begin_it; it != mutations_end_it; ++it)
        {
            MergeTreeMutationEntry & entry = it->second;
            if (is_successful)
            {
                if (!entry.latest_failed_part.empty() && result_part->part_info.contains(entry.latest_failed_part_info))
                {
                    entry.latest_failed_part.clear();
                    entry.latest_failed_part_info = MergeTreePartInfo();
                    entry.latest_fail_time = 0;
                    entry.latest_fail_reason.clear();
                    if (static_cast<UInt64>(result_part->part_info.mutation) == it->first)
                        mutation_backoff_policy.removePartFromFailed(failed_part->name);

                    updateAlterConversionsMutations(it->second.commands, alter_conversions_mutations, /* remove= */ true);
                }
            }
            else
            {
                entry.latest_failed_part = failed_part->name;
                entry.latest_failed_part_info = failed_part->info;
                entry.latest_fail_time = time(nullptr);
                entry.latest_fail_reason = exception_message;

                if (static_cast<UInt64>(result_part->part_info.mutation) == it->first)
                {
                    mutation_backoff_policy.addPartMutationFailure(failed_part->name, getSettings()->max_postpone_time_for_failed_mutations_ms);
                }
            }
        }
    }

    std::unique_lock lock(mutation_wait_mutex);
    mutation_wait_event.notify_all();
}

void StorageMergeTree::waitForMutation(Int64 version, bool wait_for_another_mutation)
{
    String mutation_id = MergeTreeMutationEntry::versionToFileName(version);
    waitForMutation(version, mutation_id, wait_for_another_mutation);
}

void StorageMergeTree::waitForMutation(const String & mutation_id, bool wait_for_another_mutation)
{
    Int64 version = MergeTreeMutationEntry::parseFileName(mutation_id);
    waitForMutation(version, mutation_id, wait_for_another_mutation);
}

void StorageMergeTree::waitForMutation(Int64 version, const String & mutation_id, bool wait_for_another_mutation)
{
    LOG_INFO(log, "Waiting mutation: {}", mutation_id);
    {
        auto check = [version, wait_for_another_mutation, this]()
        {
            if (shutdown_called)
                return true;
            auto mutation_status = getIncompleteMutationsStatus(version, nullptr, wait_for_another_mutation);
            return !mutation_status || mutation_status->is_done || !mutation_status->latest_fail_reason.empty();
        };

        std::unique_lock lock(mutation_wait_mutex);
        mutation_wait_event.wait(lock, check);
    }

    /// At least we have our current mutation
    std::set<String> mutation_ids;
    mutation_ids.insert(mutation_id);

    auto mutation_status = getIncompleteMutationsStatus(version, &mutation_ids, wait_for_another_mutation);
    checkMutationStatus(mutation_status, mutation_ids);

    LOG_INFO(log, "Mutation {} done", mutation_id);
}

void StorageMergeTree::setMutationCSN(const String & mutation_id, CSN csn)
{
    LOG_INFO(log, "Writing CSN {} for mutation {}", csn, mutation_id);
    UInt64 version = MergeTreeMutationEntry::parseFileName(mutation_id);

    std::lock_guard lock(currently_processing_in_background_mutex);
    auto it = current_mutations_by_version.find(version);
    if (it == current_mutations_by_version.end())
        throw Exception(ErrorCodes::LOGICAL_ERROR, "Cannot find mutation {}", mutation_id);
    it->second.writeCSN(csn);
}

void StorageMergeTree::mutate(const MutationCommands & commands, ContextPtr query_context)
{
    assertNotReadonly();

    delayMutationOrThrowIfNeeded(nullptr, query_context);

    /// Validate partition IDs (if any) before starting mutation
    getPartitionIdsAffectedByCommands(commands, query_context);

    Int64 version;
    {
        /// It's important to serialize order of mutations with alter queries because
        /// they can depend on each other.
        if (auto alter_lock = tryLockForAlter(query_context->getSettings().lock_acquire_timeout); alter_lock == std::nullopt)
        {
            throw Exception(ErrorCodes::TIMEOUT_EXCEEDED,
                            "Cannot start mutation in {}ms because some metadata-changing ALTER (MODIFY|RENAME|ADD|DROP) is currently executing. "
                            "You can change this timeout with `lock_acquire_timeout` setting",
                            query_context->getSettings().lock_acquire_timeout.totalMilliseconds());
        }
        version = startMutation(commands, query_context);
    }

    if (query_context->getSettingsRef().mutations_sync > 0 || query_context->getCurrentTransaction())
        waitForMutation(version, false);
}

bool StorageMergeTree::hasLightweightDeletedMask() const
{
    return has_lightweight_delete_parts.load(std::memory_order_relaxed);
}

namespace
{

struct PartVersionWithName
{
    Int64 version;
    String name;
};

bool comparator(const PartVersionWithName & f, const PartVersionWithName & s)
{
    return f.version < s.version;
}

}

std::optional<MergeTreeMutationStatus> StorageMergeTree::getIncompleteMutationsStatus(
    Int64 mutation_version, std::set<String> * mutation_ids, bool from_another_mutation) const
{
    std::unique_lock lock(currently_processing_in_background_mutex);
    return getIncompleteMutationsStatusUnlocked(mutation_version, lock, mutation_ids, from_another_mutation);
}

std::optional<MergeTreeMutationStatus> StorageMergeTree::getIncompleteMutationsStatusUnlocked(
    Int64 mutation_version, std::unique_lock<std::mutex> & /*lock*/, std::set<String> * mutation_ids, bool from_another_mutation) const
{
    auto current_mutation_it = current_mutations_by_version.find(mutation_version);
    /// Killed
    if (current_mutation_it == current_mutations_by_version.end())
        return {};

    MergeTreeMutationStatus result{.is_done = false};

    const auto & mutation_entry = current_mutation_it->second;

    auto txn = tryGetTransactionForMutation(mutation_entry, log.load());
    /// There's no way a transaction may finish before a mutation that was started by the transaction.
    /// But sometimes we need to check status of an unrelated mutation, in this case we don't care about transactions.
    assert(txn || mutation_entry.tid.isPrehistoric() || from_another_mutation);
    auto data_parts = getVisibleDataPartsVector(txn);
    for (const auto & data_part : data_parts)
    {
        Int64 data_version = data_part->info.getDataVersion();
        if (data_version < mutation_version)
        {
            if (!mutation_entry.latest_fail_reason.empty())
            {
                result.latest_failed_part = mutation_entry.latest_failed_part;
                result.latest_fail_reason = mutation_entry.latest_fail_reason;
                result.latest_fail_time = mutation_entry.latest_fail_time;

                /// Fill all mutations which failed with the same error
                /// (we can execute several mutations together)
                if (mutation_ids)
                {
                    auto mutations_begin_it = current_mutations_by_version.upper_bound(data_version);

                    for (auto it = mutations_begin_it; it != current_mutations_by_version.end(); ++it)
                        /// All mutations with the same failure
                        if (it->second.latest_fail_reason == result.latest_fail_reason)
                            mutation_ids->insert(it->second.file_name);
                }
            }
            else if (txn && !from_another_mutation)
            {
                /// Part is locked by concurrent transaction, most likely it will never be mutated
                TIDHash part_locked = data_part->version.removal_tid_lock.load();
                if (part_locked && part_locked != mutation_entry.tid.getHash())
                {
                    result.latest_failed_part = data_part->name;
                    result.latest_fail_reason = fmt::format("Serialization error: part {} is locked by transaction {}", data_part->name, part_locked);
                    result.latest_fail_time = time(nullptr);
                }
            }

            return result;
        }
    }

    result.is_done = true;
    return result;
}

std::map<std::string, MutationCommands> StorageMergeTree::getUnfinishedMutationCommands() const
{
    std::lock_guard lock(currently_processing_in_background_mutex);
    std::vector<PartVersionWithName> part_versions_with_names;
    auto data_parts = getDataPartsVectorForInternalUsage();
    part_versions_with_names.reserve(data_parts.size());
    for (const auto & part : data_parts)
        part_versions_with_names.emplace_back(PartVersionWithName{part->info.getDataVersion(), part->name});
    std::sort(part_versions_with_names.begin(), part_versions_with_names.end(), comparator);

    std::map<std::string, MutationCommands> result;

    for (const auto & kv : current_mutations_by_version)
    {
        Int64 mutation_version = kv.first;
        const MergeTreeMutationEntry & entry = kv.second;
        const PartVersionWithName needle{mutation_version, ""};
        auto versions_it = std::lower_bound(
            part_versions_with_names.begin(), part_versions_with_names.end(), needle, comparator);

        size_t parts_to_do = versions_it - part_versions_with_names.begin();
        if (parts_to_do > 0)
            result.emplace(entry.file_name, entry.commands);
    }
    return result;
}

std::vector<MergeTreeMutationStatus> StorageMergeTree::getMutationsStatus() const
{
    std::lock_guard lock(currently_processing_in_background_mutex);

    std::vector<PartVersionWithName> part_versions_with_names;
    auto data_parts = getDataPartsVectorForInternalUsage();
    part_versions_with_names.reserve(data_parts.size());
    for (const auto & part : data_parts)
        part_versions_with_names.emplace_back(PartVersionWithName{part->info.getDataVersion(), part->name});
    std::sort(part_versions_with_names.begin(), part_versions_with_names.end(), comparator);

    std::vector<MergeTreeMutationStatus> result;
    for (const auto & kv : current_mutations_by_version)
    {
        Int64 mutation_version = kv.first;
        const MergeTreeMutationEntry & entry = kv.second;
        const PartVersionWithName needle{mutation_version, ""};
        auto versions_it = std::lower_bound(
            part_versions_with_names.begin(), part_versions_with_names.end(), needle, comparator);

        size_t parts_to_do = versions_it - part_versions_with_names.begin();
        Names parts_to_do_names;
        parts_to_do_names.reserve(parts_to_do);
        for (size_t i = 0; i < parts_to_do; ++i)
            parts_to_do_names.push_back(part_versions_with_names[i].name);

        std::map<String, Int64> block_numbers_map({{"", entry.block_number}});

        for (const MutationCommand & command : entry.commands)
        {
            WriteBufferFromOwnString buf;
            formatAST(*command.ast, buf, false, true);
            result.push_back(MergeTreeMutationStatus
            {
                entry.file_name,
                buf.str(),
                entry.create_time,
                block_numbers_map,
                parts_to_do_names,
                /* is_done = */parts_to_do_names.empty(),
                entry.latest_failed_part,
                entry.latest_fail_time,
                entry.latest_fail_reason,
            });
        }
    }

    return result;
}

CancellationCode StorageMergeTree::killMutation(const String & mutation_id)
{
    assertNotReadonly();

    LOG_TRACE(log, "Killing mutation {}", mutation_id);
    UInt64 mutation_version = MergeTreeMutationEntry::tryParseFileName(mutation_id);
    if (!mutation_version)
        return CancellationCode::NotFound;

    std::optional<MergeTreeMutationEntry> to_kill;
    {
        std::lock_guard lock(currently_processing_in_background_mutex);
        auto it = current_mutations_by_version.find(mutation_version);
        if (it != current_mutations_by_version.end())
        {
            bool mutation_finished = true;
            if (std::optional<Int64> min_version = getMinPartDataVersion())
                mutation_finished = *min_version > static_cast<Int64>(mutation_version);

            to_kill.emplace(std::move(it->second));

            if (!mutation_finished)
            {
                const auto commands = it->second.commands;
                current_mutations_by_version.erase(it);
                updateAlterConversionsMutations(commands, alter_conversions_mutations, /* remove= */ true);
            }
            else
                current_mutations_by_version.erase(it);
        }
    }

    mutation_backoff_policy.resetMutationFailures();

    if (!to_kill)
        return CancellationCode::NotFound;

    if (auto txn = tryGetTransactionForMutation(*to_kill, log.load()))
    {
        LOG_TRACE(log, "Cancelling transaction {} which had started mutation {}", to_kill->tid, mutation_id);
        TransactionLog::instance().rollbackTransaction(txn);
    }

    getContext()->getMergeList().cancelPartMutations(getStorageID(), {}, to_kill->block_number);
    to_kill->removeFile();
    LOG_TRACE(log, "Cancelled part mutations and removed mutation file {}", mutation_id);
    {
        std::lock_guard lock(mutation_wait_mutex);
        mutation_wait_event.notify_all();
    }

    /// Maybe there is another mutation that was blocked by the killed one. Try to execute it immediately.
    background_operations_assignee.trigger();

    return CancellationCode::CancelSent;
}

void StorageMergeTree::loadDeduplicationLog()
{
    auto settings = getSettings();
    if (settings->non_replicated_deduplication_window != 0 && format_version < MERGE_TREE_DATA_MIN_FORMAT_VERSION_WITH_CUSTOM_PARTITIONING)
        throw Exception(ErrorCodes::BAD_ARGUMENTS, "Deduplication for non-replicated MergeTree in old syntax is not supported");

    auto disk = getDisks()[0];
    std::string path = fs::path(relative_data_path) / "deduplication_logs";

    /// If either there is already a deduplication log, or we will be able to use it.
    if (disk->exists(path) || !disk->isReadOnly())
    {
        deduplication_log = std::make_unique<MergeTreeDeduplicationLog>(path, settings->non_replicated_deduplication_window, format_version, disk);
        deduplication_log->load();
    }
}

void StorageMergeTree::loadMutations()
{
    for (const auto & disk : getDisks())
    {
        for (auto it = disk->iterateDirectory(relative_data_path); it->isValid(); it->next())
        {
            if (startsWith(it->name(), "mutation_"))
            {
                MergeTreeMutationEntry entry(disk, relative_data_path, it->name());
                UInt64 block_number = entry.block_number;
                LOG_DEBUG(log, "Loading mutation: {} entry, commands size: {}", it->name(), entry.commands.size());

                if (!entry.tid.isPrehistoric() && !entry.csn)
                {
                    if (auto csn = TransactionLog::getCSN(entry.tid))
                    {
                        /// Transaction is committed => mutation is finished, but let's load it anyway (so it will be shown in system.mutations)
                        entry.writeCSN(csn);
                    }
                    else
                    {
                        TransactionLog::assertTIDIsNotOutdated(entry.tid);
                        LOG_DEBUG(log, "Mutation entry {} was created by transaction {}, but it was not committed. Removing mutation entry",
                                  it->name(), entry.tid);
                        disk->removeFile(it->path());
                        continue;
                    }
                }

                auto inserted = current_mutations_by_version.try_emplace(block_number, std::move(entry)).second;
                if (!inserted)
                    throw Exception(ErrorCodes::LOGICAL_ERROR, "Mutation {} already exists, it's a bug", block_number);
                updateAlterConversionsMutations(entry.commands, alter_conversions_mutations, /* remove= */ false);
            }
            else if (startsWith(it->name(), "tmp_mutation_"))
            {
                disk->removeFile(it->path());
            }
        }
    }

    if (!current_mutations_by_version.empty())
        increment.value = std::max(increment.value.load(), current_mutations_by_version.rbegin()->first);
}

MergeMutateSelectedEntryPtr StorageMergeTree::selectPartsToMerge(
    const StorageMetadataPtr & metadata_snapshot,
    bool aggressive,
    const String & partition_id,
    bool final,
    PreformattedMessage & out_disable_reason,
    TableLockHolder & /* table_lock_holder */,
    std::unique_lock<std::mutex> & lock,
    const MergeTreeTransactionPtr & txn,
    bool optimize_skip_merged_partitions,
    SelectPartsDecision * select_decision_out)
{
    auto data_settings = getSettings();

    auto future_part = std::make_shared<FutureMergedMutatedPart>();

    if (storage_settings.get()->assign_part_uuids)
        future_part->uuid = UUIDHelpers::generateV4();

    /// You must call destructor with unlocked `currently_processing_in_background_mutex`.
    CurrentlyMergingPartsTaggerPtr merging_tagger;
    MergeList::EntryPtr merge_entry;

    auto can_merge = [this, &lock](const DataPartPtr & left, const DataPartPtr & right, const MergeTreeTransaction * tx, PreformattedMessage & disable_reason) -> bool
    {
        if (tx)
        {
            /// Cannot merge parts if some of them are not visible in current snapshot
            /// TODO Transactions: We can use simplified visibility rules (without CSN lookup) here
            if ((left && !left->version.isVisible(tx->getSnapshot(), Tx::EmptyTID))
                    || (right && !right->version.isVisible(tx->getSnapshot(), Tx::EmptyTID)))
            {
                disable_reason = PreformattedMessage::create("Some part is not visible in transaction");
                return false;
            }

            /// Do not try to merge parts that are locked for removal (merge will probably fail)
            if ((left && left->version.isRemovalTIDLocked())
                    || (right && right->version.isRemovalTIDLocked()))
            {
                disable_reason = PreformattedMessage::create("Some part is locked for removal in another cuncurrent transaction");
                return false;
            }
        }

        /// This predicate is checked for the first part of each range.
        /// (left = nullptr, right = "first part of partition")
        if (!left)
        {
            if (currently_merging_mutating_parts.contains(right))
            {
                disable_reason = PreformattedMessage::create("Some part currently in a merging or mutating process");
                return false;
            }
            else
                return true;
        }

        if (currently_merging_mutating_parts.contains(left) || currently_merging_mutating_parts.contains(right))
        {
            disable_reason = PreformattedMessage::create("Some part currently in a merging or mutating process");
            return false;
        }

        if (getCurrentMutationVersion(left, lock) != getCurrentMutationVersion(right, lock))
        {
            disable_reason = PreformattedMessage::create("Some parts have different mutation version");
            return false;
        }

        if (!partsContainSameProjections(left, right, disable_reason))
            return false;

        auto max_possible_level = getMaxLevelInBetween(left, right);
        if (max_possible_level > std::max(left->info.level, right->info.level))
        {
            disable_reason = PreformattedMessage::create("There is an outdated part in a gap between two active parts ({}, {}) with merge level {} higher than these active parts have", left->name, right->name, max_possible_level);
            return false;
        }

        return true;
    };

    SelectPartsDecision select_decision = SelectPartsDecision::CANNOT_SELECT;

    auto is_background_memory_usage_ok = [](PreformattedMessage & disable_reason) -> bool
    {
        if (canEnqueueBackgroundTask())
            return true;
        disable_reason = PreformattedMessage::create("Current background tasks memory usage ({}) is more than the limit ({})",
            formatReadableSizeWithBinarySuffix(background_memory_tracker.get()),
            formatReadableSizeWithBinarySuffix(background_memory_tracker.getSoftLimit()));
        return false;
    };

    if (partition_id.empty())
    {
        if (is_background_memory_usage_ok(out_disable_reason))
        {
            UInt64 max_source_parts_size = merger_mutator.getMaxSourcePartsSizeForMerge();
            bool merge_with_ttl_allowed = getTotalMergesWithTTLInMergeList() < data_settings->max_number_of_merges_with_ttl_in_pool;

            /// TTL requirements is much more strict than for regular merge, so
            /// if regular not possible, than merge with ttl is not also not
            /// possible.
            if (max_source_parts_size > 0)
            {
                select_decision = merger_mutator.selectPartsToMerge(
                    future_part,
                    aggressive,
                    max_source_parts_size,
                    can_merge,
                    merge_with_ttl_allowed,
                    txn,
                    out_disable_reason);
            }
            else
                out_disable_reason = PreformattedMessage::create("Current value of max_source_parts_size is zero");
        }
    }
    else
    {
        while (true)
        {
            auto timeout_ms = getSettings()->lock_acquire_timeout_for_background_operations.totalMilliseconds();
            auto timeout = std::chrono::milliseconds(timeout_ms);

            if (!is_background_memory_usage_ok(out_disable_reason))
            {
                constexpr auto poll_interval = std::chrono::seconds(1);
                Int64 attempts = timeout / poll_interval;
                bool ok = false;
                for (Int64 i = 0; i < attempts; ++i)
                {
                    std::this_thread::sleep_for(poll_interval);
                    if (is_background_memory_usage_ok(out_disable_reason))
                    {
                        ok = true;
                        break;
                    }
                }
                if (!ok)
                    break;
            }

            select_decision = merger_mutator.selectAllPartsToMergeWithinPartition(
                future_part, can_merge, partition_id, final, metadata_snapshot, txn, out_disable_reason, optimize_skip_merged_partitions);

            /// If final - we will wait for currently processing merges to finish and continue.
            if (final
                && select_decision != SelectPartsDecision::SELECTED
                && !currently_merging_mutating_parts.empty())
            {
                LOG_DEBUG(log, "Waiting for currently running merges ({} parts are merging right now) to perform OPTIMIZE FINAL",
                    currently_merging_mutating_parts.size());

                if (std::cv_status::timeout == currently_processing_in_background_condition.wait_for(lock, timeout))
                {
                    out_disable_reason = PreformattedMessage::create("Timeout ({} ms) while waiting for already running merges before running OPTIMIZE with FINAL", timeout_ms);
                    break;
                }
            }
            else
                break;
        }
    }

    /// In case of final we need to know the decision of select in StorageMergeTree::merge
    /// to treat NOTHING_TO_MERGE as successful merge (otherwise optimize final will be uncompleted)
    if (select_decision_out)
        *select_decision_out = select_decision;

    if (select_decision != SelectPartsDecision::SELECTED)
    {
        if (!out_disable_reason.text.empty())
            out_disable_reason.text += ". ";
        out_disable_reason.text += "Cannot select parts for optimization";

        return {};
    }

    /// Account TTL merge here to avoid exceeding the max_number_of_merges_with_ttl_in_pool limit
    if (isTTLMergeType(future_part->merge_type))
        getContext()->getMergeList().bookMergeWithTTL();

    merging_tagger = std::make_unique<CurrentlyMergingPartsTagger>(future_part, MergeTreeDataMergerMutator::estimateNeededDiskSpace(future_part->parts, true), *this, metadata_snapshot, false);
    return std::make_shared<MergeMutateSelectedEntry>(future_part, std::move(merging_tagger), std::make_shared<MutationCommands>());
}

bool StorageMergeTree::merge(
    bool aggressive,
    const String & partition_id,
    bool final,
    bool deduplicate,
    const Names & deduplicate_by_columns,
    bool cleanup,
    const MergeTreeTransactionPtr & txn,
    PreformattedMessage & out_disable_reason,
    bool optimize_skip_merged_partitions)
{
    auto table_lock_holder = lockForShare(RWLockImpl::NO_QUERY, getSettings()->lock_acquire_timeout_for_background_operations);
    auto metadata_snapshot = getInMemoryMetadataPtr();

    SelectPartsDecision select_decision;

    MergeMutateSelectedEntryPtr merge_mutate_entry;

    {
        std::unique_lock lock(currently_processing_in_background_mutex);
        if (merger_mutator.merges_blocker.isCancelled())
            throw Exception(ErrorCodes::ABORTED, "Cancelled merging parts");

        merge_mutate_entry = selectPartsToMerge(
            metadata_snapshot,
            aggressive,
            partition_id,
            final,
            out_disable_reason,
            table_lock_holder,
            lock,
            txn,
            optimize_skip_merged_partitions,
            &select_decision);
    }

    /// If there is nothing to merge then we treat this merge as successful (needed for optimize final optimization)
    if (select_decision == SelectPartsDecision::NOTHING_TO_MERGE)
        return true;

    if (!merge_mutate_entry)
        return false;

    /// Copying a vector of columns `deduplicate by columns.
    IExecutableTask::TaskResultCallback f = [](bool) {};
    auto task = std::make_shared<MergePlainMergeTreeTask>(
        *this, metadata_snapshot, deduplicate, deduplicate_by_columns, cleanup, merge_mutate_entry, table_lock_holder, f);

    task->setCurrentTransaction(MergeTreeTransactionHolder{}, MergeTreeTransactionPtr{txn});

    executeHere(task);

    return true;
}


bool StorageMergeTree::partIsAssignedToBackgroundOperation(const DataPartPtr & part) const
{
    std::lock_guard background_processing_lock(currently_processing_in_background_mutex);
    return currently_merging_mutating_parts.contains(part);
}

MergeMutateSelectedEntryPtr StorageMergeTree::selectPartsToMutate(
    const StorageMetadataPtr & metadata_snapshot, PreformattedMessage & /* disable_reason */, TableLockHolder & /* table_lock_holder */,
    std::unique_lock<std::mutex> & /*currently_processing_in_background_mutex_lock*/)
{
    if (current_mutations_by_version.empty())
        return {};

    size_t max_source_part_size = merger_mutator.getMaxSourcePartSizeForMutation();
    if (max_source_part_size == 0)
    {
        LOG_DEBUG(
            log,
            "Not enough idle threads to apply mutations at the moment. See settings 'number_of_free_entries_in_pool_to_execute_mutation' "
            "and 'background_pool_size'");
        return {};
    }

    size_t max_ast_elements = getContext()->getSettingsRef().max_expanded_ast_elements;

    auto future_part = std::make_shared<FutureMergedMutatedPart>();
    if (storage_settings.get()->assign_part_uuids)
        future_part->uuid = UUIDHelpers::generateV4();

    CurrentlyMergingPartsTaggerPtr tagger;

    auto mutations_end_it = current_mutations_by_version.end();
    for (const auto & part : getDataPartsVectorForInternalUsage())
    {
        if (currently_merging_mutating_parts.contains(part))
            continue;

        auto mutations_begin_it = current_mutations_by_version.upper_bound(part->info.getDataVersion());
        if (mutations_begin_it == mutations_end_it)
            continue;

        if (max_source_part_size < part->getBytesOnDisk())
        {
            LOG_DEBUG(
                log,
                "Current max source part size for mutation is {} but part size {}. Will not mutate part {} yet",
                max_source_part_size,
                part->getBytesOnDisk(),
                part->name);
            continue;
        }

        TransactionID first_mutation_tid = mutations_begin_it->second.tid;
        MergeTreeTransactionPtr txn;

        if (!mutation_backoff_policy.partCanBeMutated(part->name))
        {
            LOG_DEBUG(log, "According to exponential backoff policy, do not perform mutations for the part {} yet. Put it aside.", part->name);
            continue;
        }

        if (!first_mutation_tid.isPrehistoric())
        {

            /// Mutate visible parts only
            /// NOTE Do not mutate visible parts in Outdated state, because it does not make sense:
            /// mutation will fail anyway due to serialization error.

            /// It's possible that both mutation and transaction are already finished,
            /// because that part should not be mutated because it was not visible for that transaction.
            if (!part->version.isVisible(first_mutation_tid.start_csn, first_mutation_tid))
                continue;

            txn = tryGetTransactionForMutation(mutations_begin_it->second, log.load());
            if (!txn)
                throw Exception(ErrorCodes::LOGICAL_ERROR, "Cannot find transaction {} that has started mutation {} "
                                "that is going to be applied to part {}",
                                first_mutation_tid, mutations_begin_it->second.file_name, part->name);
        }

        auto commands = std::make_shared<MutationCommands>();
        size_t current_ast_elements = 0;
        auto last_mutation_to_apply = mutations_end_it;
        for (auto it = mutations_begin_it; it != mutations_end_it; ++it)
        {
            /// Do not squash mutations from different transactions to be able to commit/rollback them independently.
            if (first_mutation_tid != it->second.tid)
                break;

            size_t commands_size = 0;
            MutationCommands commands_for_size_validation;
            for (const auto & command : it->second.commands)
            {
                if (command.type != MutationCommand::Type::DROP_COLUMN
                    && command.type != MutationCommand::Type::DROP_INDEX
                    && command.type != MutationCommand::Type::DROP_PROJECTION
                    && command.type != MutationCommand::Type::DROP_STATISTICS
                    && command.type != MutationCommand::Type::RENAME_COLUMN)
                {
                    commands_for_size_validation.push_back(command);
                }
                else
                {
                    commands_size += command.ast->size();
                }
            }

            if (!commands_for_size_validation.empty())
            {
                try
                {
                    auto fake_query_context = Context::createCopy(getContext());
                    fake_query_context->makeQueryContext();
                    fake_query_context->setCurrentQueryId("");
                    MutationsInterpreter::Settings settings(false);
                    MutationsInterpreter interpreter(
                        shared_from_this(), metadata_snapshot, commands_for_size_validation, fake_query_context, settings);
                    commands_size += interpreter.evaluateCommandsSize();
                }
                catch (...)
                {
                    tryLogCurrentException(log);
                    MergeTreeMutationEntry & entry = it->second;
                    entry.latest_fail_time = time(nullptr);
                    entry.latest_fail_reason = getCurrentExceptionMessage(false);
                    /// NOTE we should not skip mutations, because exception may be retryable (e.g. MEMORY_LIMIT_EXCEEDED)
                    break;
                }
            }

            if (current_ast_elements + commands_size >= max_ast_elements)
                break;

            const auto & single_mutation_commands = it->second.commands;

            if (single_mutation_commands.containBarrierCommand())
            {
                if (commands->empty())
                {
                    commands->insert(commands->end(), single_mutation_commands.begin(), single_mutation_commands.end());
                    last_mutation_to_apply = it;
                }
                break;
            }
            else
            {
                current_ast_elements += commands_size;
                commands->insert(commands->end(), single_mutation_commands.begin(), single_mutation_commands.end());
                last_mutation_to_apply = it;
            }

        }

        assert(commands->empty() == (last_mutation_to_apply == mutations_end_it));
        if (!commands->empty())
        {
            auto new_part_info = part->info;
            new_part_info.mutation = last_mutation_to_apply->first;

            future_part->parts.push_back(part);
            future_part->part_info = new_part_info;
            future_part->name = part->getNewName(new_part_info);
            future_part->part_format = part->getFormat();

            tagger = std::make_unique<CurrentlyMergingPartsTagger>(future_part, MergeTreeDataMergerMutator::estimateNeededDiskSpace({part}, false), *this, metadata_snapshot, true);
            return std::make_shared<MergeMutateSelectedEntry>(future_part, std::move(tagger), commands, txn);
        }
    }

    return {};
}

UInt32 StorageMergeTree::getMaxLevelInBetween(const DataPartPtr & left, const DataPartPtr & right) const
{
    auto parts_lock = lockParts();

    auto begin = data_parts_by_info.find(left->info);
    if (begin == data_parts_by_info.end())
        throw Exception(ErrorCodes::LOGICAL_ERROR, "unable to find left part, left part {}. It's a bug", left->name);

    auto end = data_parts_by_info.find(right->info);
    if (end == data_parts_by_info.end())
        throw Exception(ErrorCodes::LOGICAL_ERROR, "unable to find right part, right part {}. It's a bug", right->name);

    UInt32 level = 0;

    for (auto it = begin++; it != end; ++it)
    {
        if (it == data_parts_by_info.end())
            throw Exception(ErrorCodes::LOGICAL_ERROR, "left and right parts in the wrong order, left part {}, right part {}. It's a bug", left->name, right->name);

        level = std::max(level, (*it)->info.level);
    }

    return level;
}

bool StorageMergeTree::scheduleDataProcessingJob(BackgroundJobsAssignee & assignee)
{
    if (shutdown_called)
        return false;

    assert(!isStaticStorage());

    auto metadata_snapshot = getInMemoryMetadataPtr();
    MergeMutateSelectedEntryPtr merge_entry, mutate_entry;

    auto shared_lock = lockForShare(RWLockImpl::NO_QUERY, getSettings()->lock_acquire_timeout_for_background_operations);

    MergeTreeTransactionHolder transaction_for_merge;
    MergeTreeTransactionPtr txn;
    if (transactions_enabled.load(std::memory_order_relaxed))
    {
        /// TODO Transactions: avoid beginning transaction if there is nothing to merge.
        txn = TransactionLog::instance().beginTransaction();
        transaction_for_merge = MergeTreeTransactionHolder{txn, /* autocommit = */ false};
    }

    bool has_mutations = false;
    {
        std::unique_lock lock(currently_processing_in_background_mutex);
        if (merger_mutator.merges_blocker.isCancelled())
            return false;

        PreformattedMessage out_reason;
        merge_entry = selectPartsToMerge(metadata_snapshot, false, {}, false, out_reason, shared_lock, lock, txn);

        if (!merge_entry && !current_mutations_by_version.empty())
            mutate_entry = selectPartsToMutate(metadata_snapshot, out_reason, shared_lock, lock);

        has_mutations = !current_mutations_by_version.empty();
    }

    if (merge_entry)
    {
        auto task = std::make_shared<MergePlainMergeTreeTask>(*this, metadata_snapshot, /* deduplicate */ false, Names{}, /* cleanup */ false, merge_entry, shared_lock, common_assignee_trigger);
        task->setCurrentTransaction(std::move(transaction_for_merge), std::move(txn));
        bool scheduled = assignee.scheduleMergeMutateTask(task);
        /// The problem that we already booked a slot for TTL merge, but a merge list entry will be created only in a prepare method
        /// in MergePlainMergeTreeTask. So, this slot will never be freed.
        if (!scheduled && isTTLMergeType(merge_entry->future_part->merge_type))
            getContext()->getMergeList().cancelMergeWithTTL();
        return scheduled;
    }
    if (mutate_entry)
    {
        /// We take new metadata snapshot here. It's because mutation commands can be executed only with metadata snapshot
        /// which is equal or more fresh than commands themselves. In extremely rare case it can happen that we will have alter
        /// in between we took snapshot above and selected commands. That is why we take new snapshot here.
        auto task = std::make_shared<MutatePlainMergeTreeTask>(*this, getInMemoryMetadataPtr(), mutate_entry, shared_lock, common_assignee_trigger);
        return assignee.scheduleMergeMutateTask(task);
    }
    if (has_mutations)
    {
        /// Notify in case of errors if no mutation was successfully selected.
        /// Otherwise, notification will occur after any of mutations complete.
        std::lock_guard lock(mutation_wait_mutex);
        mutation_wait_event.notify_all();
    }

    bool scheduled = false;
    if (auto lock = time_after_previous_cleanup_temporary_directories.compareAndRestartDeferred(
            getSettings()->merge_tree_clear_old_temporary_directories_interval_seconds))
    {
        assignee.scheduleCommonTask(std::make_shared<ExecutableLambdaAdapter>(
            [this, shared_lock] ()
            {
                return clearOldTemporaryDirectories(getSettings()->temporary_directories_lifetime.totalSeconds());
            }, common_assignee_trigger, getStorageID()), /* need_trigger */ false);
        scheduled = true;
    }

    if (auto lock = time_after_previous_cleanup_parts.compareAndRestartDeferred(
            getSettings()->merge_tree_clear_old_parts_interval_seconds))
    {
        assignee.scheduleCommonTask(std::make_shared<ExecutableLambdaAdapter>(
            [this, shared_lock] ()
            {
                /// All use relative_data_path which changes during rename
                /// so execute under share lock.
                size_t cleared_count = 0;
                cleared_count += clearOldPartsFromFilesystem();
                cleared_count += clearOldMutations();
                cleared_count += clearEmptyParts();
                cleared_count += unloadPrimaryKeysOfOutdatedParts();
                return cleared_count;
                /// TODO maybe take into account number of cleared objects when calculating backoff
            }, common_assignee_trigger, getStorageID()), /* need_trigger */ false);
        scheduled = true;
    }


    return scheduled;
}

UInt64 StorageMergeTree::getCurrentMutationVersion(
    const DataPartPtr & part,
    std::unique_lock<std::mutex> & /*currently_processing_in_background_mutex_lock*/) const
{
    auto it = current_mutations_by_version.upper_bound(part->info.getDataVersion());
    if (it == current_mutations_by_version.begin())
        return 0;
    --it;
    return it->first;
}

size_t StorageMergeTree::clearOldMutations(bool truncate)
{
    size_t finished_mutations_to_keep = getSettings()->finished_mutations_to_keep;
    if (!truncate && !finished_mutations_to_keep)
        return 0;

    finished_mutations_to_keep = truncate ? 0 : finished_mutations_to_keep;
    std::vector<MergeTreeMutationEntry> mutations_to_delete;
    {
        std::lock_guard lock(currently_processing_in_background_mutex);

        if (current_mutations_by_version.size() <= finished_mutations_to_keep)
            return 0;

        auto end_it = current_mutations_by_version.end();
        auto begin_it = current_mutations_by_version.begin();

        if (std::optional<Int64> min_version = getMinPartDataVersion())
            end_it = current_mutations_by_version.upper_bound(*min_version);

        size_t done_count = std::distance(begin_it, end_it);

        if (done_count <= finished_mutations_to_keep)
            return 0;

        for (auto it = begin_it; it != end_it; ++it)
        {
            if (!it->second.tid.isPrehistoric())
            {
                done_count = std::distance(begin_it, it);
                break;
            }
        }

        if (done_count <= finished_mutations_to_keep)
            return 0;

        size_t to_delete_count = done_count - finished_mutations_to_keep;

        auto it = begin_it;
        for (size_t i = 0; i < to_delete_count; ++i)
        {
            const auto & tid = it->second.tid;
            if (!tid.isPrehistoric() && !TransactionLog::getCSN(tid))
                throw Exception(ErrorCodes::LOGICAL_ERROR, "Cannot remove mutation {}, because transaction {} is not committed. It's a bug",
                                it->first, tid);
            mutations_to_delete.push_back(std::move(it->second));
            it = current_mutations_by_version.erase(it);
        }
    }

    for (auto & mutation : mutations_to_delete)
    {
        LOG_TRACE(log, "Removing mutation: {}", mutation.file_name);
        mutation.removeFile();
    }

    return mutations_to_delete.size();
}

bool StorageMergeTree::optimize(
    const ASTPtr & /*query*/,
    const StorageMetadataPtr & /*metadata_snapshot*/,
    const ASTPtr & partition,
    bool final,
    bool deduplicate,
    const Names & deduplicate_by_columns,
    bool cleanup,
    ContextPtr local_context)
{
    assertNotReadonly();

    if (deduplicate)
    {
        if (deduplicate_by_columns.empty())
            LOG_DEBUG(log, "DEDUPLICATE BY all columns");
        else
            LOG_DEBUG(log, "DEDUPLICATE BY ('{}')", fmt::join(deduplicate_by_columns, "', '"));
    }

    auto txn = local_context->getCurrentTransaction();

    PreformattedMessage disable_reason;
    if (!partition && final)
    {
        if (cleanup && this->merging_params.mode != MergingParams::Mode::Replacing)
        {
            throw Exception(ErrorCodes::CANNOT_ASSIGN_OPTIMIZE, "Cannot OPTIMIZE with CLEANUP table: only ReplacingMergeTree can be CLEANUP");
        }

        if (cleanup && !getSettings()->allow_experimental_replacing_merge_with_cleanup)
            throw Exception(ErrorCodes::SUPPORT_IS_DISABLED, "Experimental merges with CLEANUP are not allowed");

        DataPartsVector data_parts = getVisibleDataPartsVector(local_context);
        std::unordered_set<String> partition_ids;

        for (const DataPartPtr & part : data_parts)
            partition_ids.emplace(part->info.partition_id);

        for (const String & partition_id : partition_ids)
        {
            if (!merge(
                    true,
                    partition_id,
                    true,
                    deduplicate,
                    deduplicate_by_columns,
                    cleanup,
                    txn,
                    disable_reason,
                    local_context->getSettingsRef().optimize_skip_merged_partitions))
            {
                constexpr auto message = "Cannot OPTIMIZE table: {}";
                if (disable_reason.text.empty())
                    disable_reason = PreformattedMessage::create("unknown reason");
                LOG_INFO(log, message, disable_reason.text);

                if (local_context->getSettingsRef().optimize_throw_if_noop)
                    throw Exception(ErrorCodes::CANNOT_ASSIGN_OPTIMIZE, message, disable_reason.text);
                return false;
            }
        }
    }
    else
    {
        String partition_id;
        if (partition)
            partition_id = getPartitionIDFromQuery(partition, local_context);

        if (!merge(
                true,
                partition_id,
                final,
                deduplicate,
                deduplicate_by_columns,
                cleanup,
                txn,
                disable_reason,
                local_context->getSettingsRef().optimize_skip_merged_partitions))
        {
            constexpr auto message = "Cannot OPTIMIZE table: {}";
            if (disable_reason.text.empty())
                disable_reason = PreformattedMessage::create("unknown reason");
            LOG_INFO(log, message, disable_reason.text);

            if (local_context->getSettingsRef().optimize_throw_if_noop)
                throw Exception(ErrorCodes::CANNOT_ASSIGN_OPTIMIZE, message, disable_reason.text);
            return false;
        }
    }

    return true;
}

ActionLock StorageMergeTree::stopMergesAndWait()
{
    /// TODO allow to stop merges in specific partition only (like it's done in ReplicatedMergeTree)
    std::unique_lock lock(currently_processing_in_background_mutex);

    /// Asks to complete merges and does not allow them to start.
    /// This protects against "revival" of data for a removed partition after completion of merge.
    auto merge_blocker = merger_mutator.merges_blocker.cancel();

    while (!currently_merging_mutating_parts.empty())
    {
        LOG_DEBUG(log, "Waiting for currently running merges ({} parts are merging right now)",
            currently_merging_mutating_parts.size());

        if (std::cv_status::timeout == currently_processing_in_background_condition.wait_for(
            lock, std::chrono::seconds(DBMS_DEFAULT_LOCK_ACQUIRE_TIMEOUT_SEC)))
        {
            throw Exception(ErrorCodes::TIMEOUT_EXCEEDED, "Timeout while waiting for already running merges");
        }
    }

    return merge_blocker;
}

MergeTreeDataPartPtr StorageMergeTree::outdatePart(MergeTreeTransaction * txn, const String & part_name, bool force, bool clear_without_timeout)
{
    if (force)
    {
        /// Forcefully stop merges and make part outdated
        auto merge_blocker = stopMergesAndWait();
        auto parts_lock = lockParts();
        auto part = getPartIfExistsUnlocked(part_name, {MergeTreeDataPartState::Active}, parts_lock);
        if (!part)
            throw Exception(ErrorCodes::NO_SUCH_DATA_PART, "Part {} not found, won't try to drop it.", part_name);

        removePartsFromWorkingSet(txn, {part}, clear_without_timeout, &parts_lock);
        return part;
    }
    else
    {
        /// Wait merges selector
        std::unique_lock lock(currently_processing_in_background_mutex);
        auto parts_lock = lockParts();

        auto part = getPartIfExistsUnlocked(part_name, {MergeTreeDataPartState::Active}, parts_lock);
        /// It's okay, part was already removed
        if (!part)
            return nullptr;

        /// Part will be "removed" by merge or mutation, it's OK in case of some
        /// background cleanup processes like removing of empty parts.
        if (currently_merging_mutating_parts.contains(part))
            return nullptr;

        removePartsFromWorkingSet(txn, {part}, clear_without_timeout, &parts_lock);
        return part;
    }
}

void StorageMergeTree::dropPartNoWaitNoThrow(const String & part_name)
{
    if (auto part = outdatePart(NO_TRANSACTION_RAW, part_name, /*force=*/ false, /*clear_without_timeout=*/ false))
    {
        if (deduplication_log)
        {
            deduplication_log->dropPart(part->info);
        }

        /// Need to destroy part objects before clearing them from filesystem.
        part.reset();

        clearOldPartsFromFilesystem();
    }

    /// Else nothing to do, part was removed in some different way
}

struct FutureNewEmptyPart
{
    MergeTreePartInfo part_info;
    MergeTreePartition partition;
    std::string part_name;

    StorageMergeTree::MutableDataPartPtr data_part;
};

using FutureNewEmptyParts = std::vector<FutureNewEmptyPart>;

Strings getPartsNames(const FutureNewEmptyParts & parts)
{
    Strings part_names;
    for (const auto & p : parts)
        part_names.push_back(p.part_name);
    return part_names;
}

FutureNewEmptyParts initCoverageWithNewEmptyParts(const DataPartsVector & old_parts)
{
    FutureNewEmptyParts future_parts;

    for (const auto & old_part : old_parts)
    {
        future_parts.emplace_back();
        auto & new_part = future_parts.back();

        new_part.part_info = old_part->info;
        new_part.part_info.level += 1;
        new_part.partition = old_part->partition;
        new_part.part_name = old_part->getNewName(new_part.part_info);
    }

    return future_parts;
}

std::pair<StorageMergeTree::MutableDataPartsVector, std::vector<scope_guard>> createEmptyDataParts(
    MergeTreeData & data, FutureNewEmptyParts & future_parts, const MergeTreeTransactionPtr & txn)
{
    std::pair<StorageMergeTree::MutableDataPartsVector, std::vector<scope_guard>> data_parts;
    for (auto & part: future_parts)
    {
        auto [new_data_part, tmp_dir_holder] = data.createEmptyPart(part.part_info, part.partition, part.part_name, txn);
        data_parts.first.emplace_back(std::move(new_data_part));
        data_parts.second.emplace_back(std::move(tmp_dir_holder));
    }
    return data_parts;
}


void StorageMergeTree::renameAndCommitEmptyParts(MutableDataPartsVector & new_parts, Transaction & transaction)
{
    DataPartsVector covered_parts;

    for (auto & part: new_parts)
    {
        DataPartsVector covered_parts_by_one_part = renameTempPartAndReplace(part, transaction);

        if (covered_parts_by_one_part.size() > 1)
            throw Exception(ErrorCodes::LOGICAL_ERROR,
                            "Part {} expected to cover not more then 1 part. "
                            "{} covered parts have been found. This is a bug.",
                            part->name, covered_parts_by_one_part.size());

        std::move(covered_parts_by_one_part.begin(), covered_parts_by_one_part.end(), std::back_inserter(covered_parts));
    }

    LOG_INFO(log, "Remove {} parts by covering them with empty {} parts. With txn {}.",
             covered_parts.size(), new_parts.size(), transaction.getTID());

    transaction.commit();

    /// Remove covered parts without waiting for old_parts_lifetime seconds.
    for (auto & part: covered_parts)
        part->remove_time.store(0, std::memory_order_relaxed);

    if (deduplication_log)
        for (const auto & part : covered_parts)
            deduplication_log->dropPart(part->info);
}

void StorageMergeTree::truncate(const ASTPtr &, const StorageMetadataPtr &, ContextPtr query_context, TableExclusiveLockHolder &)
{
    assertNotReadonly();

    {
        /// Asks to complete merges and does not allow them to start.
        /// This protects against "revival" of data for a removed partition after completion of merge.
        waitForOutdatedPartsToBeLoaded();
        auto merge_blocker = stopMergesAndWait();

        Stopwatch watch;
        ProfileEventsScope profile_events_scope;

        auto txn = query_context->getCurrentTransaction();
        if (txn)
        {
            auto data_parts_lock = lockParts();
            auto parts_to_remove = getVisibleDataPartsVectorUnlocked(query_context, data_parts_lock);
            removePartsFromWorkingSet(txn.get(), parts_to_remove, true, data_parts_lock);
            LOG_INFO(log, "Removed {} parts: [{}]", parts_to_remove.size(), fmt::join(getPartsNames(parts_to_remove), ", "));
        }
        else
        {
            MergeTreeData::Transaction transaction(*this, txn.get());

            auto operation_data_parts_lock = lockOperationsWithParts();

            auto parts = getVisibleDataPartsVector(query_context);

            auto future_parts = initCoverageWithNewEmptyParts(parts);

            LOG_TEST(log, "Made {} empty parts in order to cover {} parts. Empty parts: {}, covered parts: {}. With txn {}",
                     future_parts.size(), parts.size(),
                     fmt::join(getPartsNames(future_parts), ", "), fmt::join(getPartsNames(parts), ", "),
                     transaction.getTID());

            auto [new_data_parts, tmp_dir_holders] = createEmptyDataParts(*this, future_parts, txn);
            renameAndCommitEmptyParts(new_data_parts, transaction);

            PartLog::addNewParts(query_context, PartLog::createPartLogEntries(new_data_parts, watch.elapsed(), profile_events_scope.getSnapshot()));

            LOG_INFO(log, "Truncated table with {} parts by replacing them with new empty {} parts. With txn {}",
                     parts.size(), future_parts.size(),
                     transaction.getTID());
        }
    }

    /// Old parts are needed to be destroyed before clearing them from filesystem.
    clearOldMutations(true);
    clearOldPartsFromFilesystem();
    clearEmptyParts();
}

void StorageMergeTree::dropPart(const String & part_name, bool detach, ContextPtr query_context)
{
    {
        /// Asks to complete merges and does not allow them to start.
        /// This protects against "revival" of data for a removed partition after completion of merge.
        auto merge_blocker = stopMergesAndWait();

        Stopwatch watch;
        ProfileEventsScope profile_events_scope;

        /// It's important to create it outside of lock scope because
        /// otherwise it can lock parts in destructor and deadlock is possible.
        auto txn = query_context->getCurrentTransaction();
        if (txn)
        {
            if (auto part = outdatePart(txn.get(), part_name, /*force=*/ true))
                dropPartsImpl({part}, detach);
        }
        else
        {
            MergeTreeData::Transaction transaction(*this, txn.get());

            auto operation_data_parts_lock = lockOperationsWithParts();

            auto part = getPartIfExists(part_name, {MergeTreeDataPartState::Active});
            if (!part)
                throw Exception(ErrorCodes::NO_SUCH_DATA_PART, "Part {} not found, won't try to drop it.", part_name);

            if (detach)
            {
                auto metadata_snapshot = getInMemoryMetadataPtr();
                String part_dir = part->getDataPartStorage().getPartDirectory();
                LOG_INFO(log, "Detaching {}", part_dir);
                auto holder = getTemporaryPartDirectoryHolder(String(DETACHED_DIR_NAME) + "/" + part_dir);
                part->makeCloneInDetached("", metadata_snapshot, /*disk_transaction*/ {});
            }

            {
                auto future_parts = initCoverageWithNewEmptyParts({part});

                LOG_TEST(log, "Made {} empty parts in order to cover {} part. With txn {}",
                         fmt::join(getPartsNames(future_parts), ", "), fmt::join(getPartsNames({part}), ", "),
                         transaction.getTID());

                auto [new_data_parts, tmp_dir_holders] = createEmptyDataParts(*this, future_parts, txn);
                renameAndCommitEmptyParts(new_data_parts, transaction);

                PartLog::addNewParts(query_context, PartLog::createPartLogEntries(new_data_parts, watch.elapsed(), profile_events_scope.getSnapshot()));

                const auto * op = detach ? "Detached" : "Dropped";
                LOG_INFO(log, "{} {} part by replacing it with new empty {} part. With txn {}",
                         op, part->name, future_parts[0].part_name,
                         transaction.getTID());
            }
        }
    }

    clearOldPartsFromFilesystem();
    clearEmptyParts();
}

void StorageMergeTree::dropPartition(const ASTPtr & partition, bool detach, ContextPtr query_context)
{
    {
        const auto * partition_ast = partition->as<ASTPartition>();

        /// Asks to complete merges and does not allow them to start.
        /// This protects against "revival" of data for a removed partition after completion of merge.
        auto merge_blocker = stopMergesAndWait();

        Stopwatch watch;
        ProfileEventsScope profile_events_scope;

        /// It's important to create it outside of lock scope because
        /// otherwise it can lock parts in destructor and deadlock is possible.
        auto txn = query_context->getCurrentTransaction();
        if (txn)
        {
            DataPartsVector parts_to_remove;
            {
                auto data_parts_lock = lockParts();
                if (partition_ast && partition_ast->all)
                    parts_to_remove = getVisibleDataPartsVectorUnlocked(query_context, data_parts_lock);
                else
                {
                    String partition_id = getPartitionIDFromQuery(partition, query_context, &data_parts_lock);
                    parts_to_remove = getVisibleDataPartsVectorInPartition(query_context, partition_id, data_parts_lock);
                }
                removePartsFromWorkingSet(txn.get(), parts_to_remove, true, data_parts_lock);
            }
            dropPartsImpl(std::move(parts_to_remove), detach);
        }
        else
        {
            MergeTreeData::Transaction transaction(*this, txn.get());

            auto operation_data_parts_lock = lockOperationsWithParts();

            DataPartsVector parts;
            {
                if (partition_ast && partition_ast->all)
                    parts = getVisibleDataPartsVector(query_context);
                else
                {
                    String partition_id = getPartitionIDFromQuery(partition, query_context);
                    parts = getVisibleDataPartsVectorInPartition(query_context, partition_id);
                }
            }

            if (detach)
            {
                for (const auto & part : parts)
                {
                    auto metadata_snapshot = getInMemoryMetadataPtr();
                    String part_dir = part->getDataPartStorage().getPartDirectory();
                    LOG_INFO(log, "Detaching {}", part_dir);
                    auto holder = getTemporaryPartDirectoryHolder(String(DETACHED_DIR_NAME) + "/" + part_dir);
                    part->makeCloneInDetached("", metadata_snapshot, /*disk_transaction*/ {});
                }
            }

            auto future_parts = initCoverageWithNewEmptyParts(parts);

            LOG_TEST(log, "Made {} empty parts in order to cover {} parts. Empty parts: {}, covered parts: {}. With txn {}",
                     future_parts.size(), parts.size(),
                     fmt::join(getPartsNames(future_parts), ", "), fmt::join(getPartsNames(parts), ", "),
                     transaction.getTID());


            auto [new_data_parts, tmp_dir_holders] = createEmptyDataParts(*this, future_parts, txn);
            renameAndCommitEmptyParts(new_data_parts, transaction);

            PartLog::addNewParts(query_context, PartLog::createPartLogEntries(new_data_parts, watch.elapsed(), profile_events_scope.getSnapshot()));

            const auto * op = detach ? "Detached" : "Dropped";
            LOG_INFO(log, "{} partition with {} parts by replacing them with new empty {} parts. With txn {}",
                     op, parts.size(), future_parts.size(),
                     transaction.getTID());
        }
    }

    clearOldPartsFromFilesystem();
    clearEmptyParts();
}

void StorageMergeTree::dropPartsImpl(DataPartsVector && parts_to_remove, bool detach)
{
    auto metadata_snapshot = getInMemoryMetadataPtr();

    if (detach)
    {
        /// If DETACH clone parts to detached/ directory
        /// NOTE: no race with background cleanup until we hold pointers to parts
        for (const auto & part : parts_to_remove)
        {
            String part_dir = part->getDataPartStorage().getPartDirectory();
            LOG_INFO(log, "Detaching {}", part_dir);
            auto holder = getTemporaryPartDirectoryHolder(String(DETACHED_DIR_NAME) + "/" + part_dir);
            part->makeCloneInDetached("", metadata_snapshot, /*disk_transaction*/ {});
        }
    }

    if (deduplication_log)
    {
        for (const auto & part : parts_to_remove)
            deduplication_log->dropPart(part->info);
    }

    if (detach)
        LOG_INFO(log, "Detached {} parts: [{}]", parts_to_remove.size(), fmt::join(getPartsNames(parts_to_remove), ", "));
    else
        LOG_INFO(log, "Removed {} parts: [{}]", parts_to_remove.size(), fmt::join(getPartsNames(parts_to_remove), ", "));
}

PartitionCommandsResultInfo StorageMergeTree::attachPartition(
    const ASTPtr & partition, const StorageMetadataPtr & /* metadata_snapshot */,
    bool attach_part, ContextPtr local_context)
{
    PartitionCommandsResultInfo results;
    PartsTemporaryRename renamed_parts(*this, DETACHED_DIR_NAME);
    MutableDataPartsVector loaded_parts = tryLoadPartsToAttach(partition, attach_part, local_context, renamed_parts);

    for (size_t i = 0; i < loaded_parts.size(); ++i)
    {
        LOG_INFO(log, "Attaching part {} from {}", loaded_parts[i]->name, renamed_parts.old_and_new_names[i].new_name);
        /// We should write version metadata on part creation to distinguish it from parts that were created without transaction.
        auto txn = local_context->getCurrentTransaction();
        TransactionID tid = txn ? txn->tid : Tx::PrehistoricTID;
        loaded_parts[i]->version.setCreationTID(tid, nullptr);
        loaded_parts[i]->storeVersionMetadata();

        String old_name = renamed_parts.old_and_new_names[i].old_name;
        /// It's important to create it outside of lock scope because
        /// otherwise it can lock parts in destructor and deadlock is possible.
        MergeTreeData::Transaction transaction(*this, local_context->getCurrentTransaction().get());
        {
            auto lock = lockParts();
            fillNewPartNameAndResetLevel(loaded_parts[i], lock);
            renameTempPartAndAdd(loaded_parts[i], transaction, lock);
            transaction.commit(&lock);
        }

        renamed_parts.old_and_new_names[i].old_name.clear();

        results.push_back(PartitionCommandResultInfo{
            .command_type = "ATTACH_PART",
            .partition_id = loaded_parts[i]->info.partition_id,
            .part_name = loaded_parts[i]->name,
            .old_part_name = old_name,
        });

        LOG_INFO(log, "Finished attaching part");
    }

    /// New parts with other data may appear in place of deleted parts.
    local_context->clearCaches();
    return results;
}

void StorageMergeTree::replacePartitionFrom(const StoragePtr & source_table, const ASTPtr & partition, bool replace, ContextPtr local_context)
{
    assertNotReadonly();

    auto lock1 = lockForShare(local_context->getCurrentQueryId(), local_context->getSettingsRef().lock_acquire_timeout);
    auto lock2 = source_table->lockForShare(local_context->getCurrentQueryId(), local_context->getSettingsRef().lock_acquire_timeout);
    auto merges_blocker = stopMergesAndWait();
    auto source_metadata_snapshot = source_table->getInMemoryMetadataPtr();
    auto my_metadata_snapshot = getInMemoryMetadataPtr();

    Stopwatch watch;
    ProfileEventsScope profile_events_scope;

    MergeTreeData & src_data = checkStructureAndGetMergeTreeData(source_table, source_metadata_snapshot, my_metadata_snapshot);
    String partition_id = getPartitionIDFromQuery(partition, local_context);

    DataPartsVector src_parts = src_data.getVisibleDataPartsVectorInPartition(local_context, partition_id);
    MutableDataPartsVector dst_parts;
    std::vector<scope_guard> dst_parts_locks;

    static const String TMP_PREFIX = "tmp_replace_from_";

    for (const DataPartPtr & src_part : src_parts)
    {
        if (!canReplacePartition(src_part))
            throw Exception(ErrorCodes::BAD_ARGUMENTS,
                            "Cannot replace partition '{}' because part '{}' has inconsistent granularity with table",
                            partition_id, src_part->name);

        /// This will generate unique name in scope of current server process.
        Int64 temp_index = insert_increment.get();
        MergeTreePartInfo dst_part_info(partition_id, temp_index, temp_index, src_part->info.level);

        IDataPartStorage::ClonePartParams clone_params{.txn = local_context->getCurrentTransaction()};
        if (replace)
        {
            /// Replace can only work on the same disk
            auto [dst_part, part_lock] = cloneAndLoadDataPart(
                src_part,
                TMP_PREFIX,
                dst_part_info,
                my_metadata_snapshot,
                clone_params,
                local_context->getReadSettings(),
                local_context->getWriteSettings(),
                true/*must_on_same_disk*/);
            dst_parts.emplace_back(std::move(dst_part));
            dst_parts_locks.emplace_back(std::move(part_lock));
        }
        else
        {
            /// Attach can work on another disk
            auto [dst_part, part_lock] = cloneAndLoadDataPart(
                src_part,
                TMP_PREFIX,
                dst_part_info,
                my_metadata_snapshot,
                clone_params,
                local_context->getReadSettings(),
                local_context->getWriteSettings(),
                false/*must_on_same_disk*/);
            dst_parts.emplace_back(std::move(dst_part));
            dst_parts_locks.emplace_back(std::move(part_lock));
        }
    }

    /// ATTACH empty part set
    if (!replace && dst_parts.empty())
        return;

    MergeTreePartInfo drop_range;
    if (replace)
    {
        drop_range.partition_id = partition_id;
        drop_range.min_block = 0;
        drop_range.max_block = increment.get(); // there will be a "hole" in block numbers
        drop_range.level = std::numeric_limits<decltype(drop_range.level)>::max();
    }

    /// Atomically add new parts and remove old ones
    try
    {
        {
            /// Here we use the transaction just like RAII since rare errors in renameTempPartAndReplace() are possible
            ///  and we should be able to rollback already added (Precomitted) parts
            Transaction transaction(*this, local_context->getCurrentTransaction().get());

            auto data_parts_lock = lockParts();

            /** It is important that obtaining new block number and adding that block to parts set is done atomically.
              * Otherwise there is race condition - merge of blocks could happen in interval that doesn't yet contain new part.
              */
            for (auto part : dst_parts)
            {
                fillNewPartName(part, data_parts_lock);
                renameTempPartAndReplaceUnlocked(part, transaction, data_parts_lock);
            }
            /// Populate transaction
            transaction.commit(&data_parts_lock);

            /// If it is REPLACE (not ATTACH), remove all parts which max_block_number less then min_block_number of the first new block
            if (replace)
                removePartsInRangeFromWorkingSet(local_context->getCurrentTransaction().get(), drop_range, data_parts_lock);
        }

        /// Note: same elapsed time and profile events for all parts is used
        PartLog::addNewParts(getContext(), PartLog::createPartLogEntries(dst_parts, watch.elapsed(), profile_events_scope.getSnapshot()));
    }
    catch (...)
    {
        PartLog::addNewParts(getContext(), PartLog::createPartLogEntries(dst_parts, watch.elapsed()), ExecutionStatus::fromCurrentException("", true));
        throw;
    }
}

void StorageMergeTree::movePartitionToTable(const StoragePtr & dest_table, const ASTPtr & partition, ContextPtr local_context)
{
    auto dest_table_storage = std::dynamic_pointer_cast<StorageMergeTree>(dest_table);
    if (!dest_table_storage)
        throw Exception(ErrorCodes::NOT_IMPLEMENTED,
                        "Table {} supports movePartitionToTable only for MergeTree family of table engines. Got {}",
                        getStorageID().getNameForLogs(), dest_table->getName());
    if (dest_table_storage->getStoragePolicy() != this->getStoragePolicy())
        throw Exception(ErrorCodes::UNKNOWN_POLICY,
                        "Destination table {} should have the same storage policy of source table {}. {}: {}, {}: {}",
                        dest_table_storage->getStorageID().getNameForLogs(),
                        getStorageID().getNameForLogs(), getStorageID().getNameForLogs(),
                        this->getStoragePolicy()->getName(), dest_table_storage->getStorageID().getNameForLogs(),
                        dest_table_storage->getStoragePolicy()->getName());

    // Use the same back-pressure (delay/throw) logic as for INSERTs to be consistent and avoid possibility of exceeding part limits using MOVE PARTITION queries
    dest_table_storage->delayInsertOrThrowIfNeeded(nullptr, local_context, true);

    auto lock1 = lockForShare(local_context->getCurrentQueryId(), local_context->getSettingsRef().lock_acquire_timeout);
    auto lock2 = dest_table->lockForShare(local_context->getCurrentQueryId(), local_context->getSettingsRef().lock_acquire_timeout);
    auto merges_blocker = stopMergesAndWait();

    auto dest_metadata_snapshot = dest_table->getInMemoryMetadataPtr();
    auto metadata_snapshot = getInMemoryMetadataPtr();
    Stopwatch watch;
    ProfileEventsScope profile_events_scope;

    MergeTreeData & src_data = dest_table_storage->checkStructureAndGetMergeTreeData(*this, metadata_snapshot, dest_metadata_snapshot);
    String partition_id = getPartitionIDFromQuery(partition, local_context);

    DataPartsVector src_parts = src_data.getVisibleDataPartsVectorInPartition(local_context, partition_id);
    MutableDataPartsVector dst_parts;
    std::vector<scope_guard> dst_parts_locks;

    static const String TMP_PREFIX = "tmp_move_from_";

    for (const DataPartPtr & src_part : src_parts)
    {
        if (!dest_table_storage->canReplacePartition(src_part))
            throw Exception(ErrorCodes::LOGICAL_ERROR,
                            "Cannot move partition '{}' because part '{}' has inconsistent granularity with table",
                            partition_id, src_part->name);

        /// This will generate unique name in scope of current server process.
        Int64 temp_index = insert_increment.get();
        MergeTreePartInfo dst_part_info(partition_id, temp_index, temp_index, src_part->info.level);

        IDataPartStorage::ClonePartParams clone_params
        {
            .txn = local_context->getCurrentTransaction(),
            .copy_instead_of_hardlink = getSettings()->always_use_copy_instead_of_hardlinks,
        };

        auto [dst_part, part_lock] = dest_table_storage->cloneAndLoadDataPart(
            src_part,
            TMP_PREFIX,
            dst_part_info,
            dest_metadata_snapshot,
            clone_params,
            local_context->getReadSettings(),
            local_context->getWriteSettings(),
            true/*must_on_same_disk*/
        );

        dst_parts.emplace_back(std::move(dst_part));
        dst_parts_locks.emplace_back(std::move(part_lock));
    }

    /// empty part set
    if (dst_parts.empty())
        return;

    /// Move new parts to the destination table. NOTE It doesn't look atomic.
    try
    {
        {
            Transaction transaction(*dest_table_storage, local_context->getCurrentTransaction().get());

            auto src_data_parts_lock = lockParts();
            auto dest_data_parts_lock = dest_table_storage->lockParts();

            for (auto & part : dst_parts)
            {
                dest_table_storage->fillNewPartName(part, dest_data_parts_lock);
                dest_table_storage->renameTempPartAndReplaceUnlocked(part, transaction, dest_data_parts_lock);
            }


            removePartsFromWorkingSet(local_context->getCurrentTransaction().get(), src_parts, true, src_data_parts_lock);
            transaction.commit(&src_data_parts_lock);
        }

        clearOldPartsFromFilesystem();

        /// Note: same elapsed time and profile events for all parts is used
        PartLog::addNewParts(getContext(), PartLog::createPartLogEntries(dst_parts, watch.elapsed(), profile_events_scope.getSnapshot()));
    }
    catch (...)
    {
        PartLog::addNewParts(getContext(), PartLog::createPartLogEntries(dst_parts, watch.elapsed()), ExecutionStatus::fromCurrentException("", true));
        throw;
    }
}

ActionLock StorageMergeTree::getActionLock(StorageActionBlockType action_type)
{
    if (action_type == ActionLocks::PartsMerge)
        return merger_mutator.merges_blocker.cancel();
    else if (action_type == ActionLocks::PartsTTLMerge)
        return merger_mutator.ttl_merges_blocker.cancel();
    else if (action_type == ActionLocks::PartsMove)
        return parts_mover.moves_blocker.cancel();

    return {};
}

void StorageMergeTree::onActionLockRemove(StorageActionBlockType action_type)
{
    if (action_type == ActionLocks::PartsMerge ||  action_type == ActionLocks::PartsTTLMerge)
        background_operations_assignee.trigger();
    else if (action_type == ActionLocks::PartsMove)
        background_moves_assignee.trigger();
}

IStorage::DataValidationTasksPtr StorageMergeTree::getCheckTaskList(
    const std::variant<std::monostate, ASTPtr, String> & check_task_filter, ContextPtr local_context)
{
    DataPartsVector data_parts;
    if (const auto * partition_opt = std::get_if<ASTPtr>(&check_task_filter))
    {
        const auto & partition = *partition_opt;
        if (!partition->as<ASTPartition>())
            throw Exception(ErrorCodes::LOGICAL_ERROR, "Expected partition, got {}", partition->formatForErrorMessage());
        String partition_id = getPartitionIDFromQuery(partition, local_context);
        data_parts = getVisibleDataPartsVectorInPartition(local_context, partition_id);
    }
    else if (const auto * part_name = std::get_if<String>(&check_task_filter))
    {
        auto part = getPartIfExists(*part_name, {MergeTreeDataPartState::Active, MergeTreeDataPartState::Outdated});
        if (!part)
            throw Exception(ErrorCodes::NO_SUCH_DATA_PART, "No such data part '{}' to check in table '{}'",
                            *part_name, getStorageID().getFullTableName());
        data_parts.emplace_back(std::move(part));
    }
    else
        data_parts = getVisibleDataPartsVector(local_context);

    return std::make_unique<DataValidationTasks>(std::move(data_parts), local_context);
}

std::optional<CheckResult> StorageMergeTree::checkDataNext(DataValidationTasksPtr & check_task_list)
{
    auto * data_validation_tasks = assert_cast<DataValidationTasks *>(check_task_list.get());
    auto local_context = data_validation_tasks->context;
    if (auto part = data_validation_tasks->next())
    {
        /// If the checksums file is not present, calculate the checksums and write them to disk.
        static constexpr auto checksums_path = "checksums.txt";
        bool noop;
        if (part->isStoredOnDisk() && !part->getDataPartStorage().exists(checksums_path))
        {
            try
            {
                auto calculated_checksums = checkDataPart(part, false, noop, /* is_cancelled */[]{ return false; }, /* throw_on_broken_projection */true);
                calculated_checksums.checkEqual(part->checksums, true, part->name);

                auto & part_mutable = const_cast<IMergeTreeDataPart &>(*part);
                part_mutable.writeChecksums(part->checksums, local_context->getWriteSettings());

                return CheckResult(part->name, true, "Checksums recounted and written to disk.");
            }
            catch (...)
            {
                if (isRetryableException(std::current_exception()))
                    throw;

                tryLogCurrentException(log, __PRETTY_FUNCTION__);
                return CheckResult(part->name, false, "Check of part finished with error: '" + getCurrentExceptionMessage(false) + "'");
            }
        }
        else
        {
            try
            {
                checkDataPart(part, true, noop, /* is_cancelled */[]{ return false; }, /* throw_on_broken_projection */true);
                return CheckResult(part->name, true, "");
            }
            catch (...)
            {
                if (isRetryableException(std::current_exception()))
                    throw;

                return CheckResult(part->name, false, getCurrentExceptionMessage(false));
            }
        }
    }

    return {};
}


void StorageMergeTree::backupData(BackupEntriesCollector & backup_entries_collector, const String & data_path_in_backup, const std::optional<ASTs> & partitions)
{
    const auto & backup_settings = backup_entries_collector.getBackupSettings();
    const auto & read_settings = backup_entries_collector.getReadSettings();
    auto local_context = backup_entries_collector.getContext();

    DataPartsVector data_parts;
    if (partitions)
        data_parts = getVisibleDataPartsVectorInPartitions(local_context, getPartitionIDsFromQuery(*partitions, local_context));
    else
        data_parts = getVisibleDataPartsVector(local_context);

    Int64 min_data_version = std::numeric_limits<Int64>::max();
    for (const auto & data_part : data_parts)
        min_data_version = std::min(min_data_version, data_part->info.getDataVersion() + 1);

    auto parts_backup_entries = backupParts(data_parts, data_path_in_backup, backup_settings, read_settings, local_context);
    for (auto & part_backup_entries : parts_backup_entries)
        backup_entries_collector.addBackupEntries(std::move(part_backup_entries.backup_entries));

    backup_entries_collector.addBackupEntries(backupMutations(min_data_version, data_path_in_backup));
}


BackupEntries StorageMergeTree::backupMutations(UInt64 version, const String & data_path_in_backup) const
{
    std::lock_guard lock(currently_processing_in_background_mutex);

    fs::path mutations_path_in_backup = fs::path{data_path_in_backup} / "mutations";
    BackupEntries backup_entries;
    for (auto it = current_mutations_by_version.lower_bound(version); it != current_mutations_by_version.end(); ++it)
        backup_entries.emplace_back(mutations_path_in_backup / fmt::format("{:010}.txt", it->first), it->second.backup());
    return backup_entries;
}


void StorageMergeTree::attachRestoredParts(MutableDataPartsVector && parts)
{
    for (auto part : parts)
    {
        /// It's important to create it outside of lock scope because
        /// otherwise it can lock parts in destructor and deadlock is possible.
        MergeTreeData::Transaction transaction(*this, NO_TRANSACTION_RAW);
        {
            auto lock = lockParts();
            fillNewPartName(part, lock);
            renameTempPartAndAdd(part, transaction, lock);
            transaction.commit(&lock);
        }
    }
}


MutationCommands StorageMergeTree::getAlterMutationCommandsForPart(const DataPartPtr & part) const
{
    /// NOTE: there is no need to check part metadata_version, since
    /// ALTER_METADATA cannot be done asynchronously, like in
    /// ReplicatedMergeTree.
    chassert(alter_conversions_mutations >= 0);
    if (alter_conversions_mutations == 0)
        return {};

    std::lock_guard lock(currently_processing_in_background_mutex);

    UInt64 part_data_version = part->info.getDataVersion();
    MutationCommands result;

    for (const auto & [mutation_version, entry] : current_mutations_by_version | std::views::reverse)
    {
        if (mutation_version <= part_data_version)
            break;

        for (const auto & command : entry.commands | std::views::reverse)
            if (AlterConversions::supportsMutationCommandType(command.type))
                result.emplace_back(command);
    }

    return result;
}

void StorageMergeTree::startBackgroundMovesIfNeeded()
{
    if (areBackgroundMovesNeeded())
        background_moves_assignee.start();
}

std::unique_ptr<MergeTreeSettings> StorageMergeTree::getDefaultSettings() const
{
    return std::make_unique<MergeTreeSettings>(getContext()->getMergeTreeSettings());
}

PreparedSetsCachePtr StorageMergeTree::getPreparedSetsCache(Int64 mutation_id)
{
    auto l = std::lock_guard(mutation_prepared_sets_cache_mutex);

    /// Cleanup stale entries where the shared_ptr is expired.
    while (!mutation_prepared_sets_cache.empty())
    {
        auto it = mutation_prepared_sets_cache.begin();
        if (it->second.lock())
            break;
        mutation_prepared_sets_cache.erase(it);
    }

    /// Look up an existing entry.
    auto it = mutation_prepared_sets_cache.find(mutation_id);
    if (it != mutation_prepared_sets_cache.end())
    {
        /// If the entry is still alive, return it.
        auto existing_set_cache = it->second.lock();
        if (existing_set_cache)
            return existing_set_cache;
    }

    /// Create new entry.
    auto cache = std::make_shared<PreparedSetsCache>();
    mutation_prepared_sets_cache[mutation_id] = cache;
    return cache;
}

void StorageMergeTree::assertNotReadonly() const
{
    if (isStaticStorage())
        throw Exception(ErrorCodes::TABLE_IS_READ_ONLY, "Table is in readonly mode due to static storage");
}

void StorageMergeTree::fillNewPartName(MutableDataPartPtr & part, DataPartsLock &)
{
    part->info.min_block = part->info.max_block = increment.get();
    part->info.mutation = 0;
    part->setName(part->getNewName(part->info));
}

void StorageMergeTree::fillNewPartNameAndResetLevel(MutableDataPartPtr & part, DataPartsLock &)
{
    part->info.min_block = part->info.max_block = increment.get();
    part->info.mutation = 0;
    part->info.level = 0;
    part->setName(part->getNewName(part->info));
}

}<|MERGE_RESOLUTION|>--- conflicted
+++ resolved
@@ -222,15 +222,6 @@
             query_plan, getStorageID(), processed_stage, query_info.query, local_context, query_info.storage_limits);
         return;
     }
-<<<<<<< HEAD
-    else
-    {
-        const bool enable_parallel_reading = local_context->canUseParallelReplicasOnFollower()
-            && local_context->getSettingsRef().parallel_replicas_for_non_replicated_merge_tree
-            && (!local_context->getSettingsRef().allow_experimental_analyzer
-                || query_info.current_table_chosen_for_reading_with_parallel_replicas);
-=======
->>>>>>> 32ef043b
 
     if (local_context->canUseParallelReplicasCustomKey() && settings.parallel_replicas_for_non_replicated_merge_tree
         && !settings.allow_experimental_analyzer && local_context->getClientInfo().distributed_depth == 0)
@@ -261,7 +252,7 @@
 
     const bool enable_parallel_reading = local_context->canUseParallelReplicasOnFollower()
         && local_context->getSettingsRef().parallel_replicas_for_non_replicated_merge_tree
-        && (!local_context->getSettingsRef().allow_experimental_analyzer || query_info.analyzer_can_use_parallel_replicas_on_follower);
+        && (!local_context->getSettingsRef().allow_experimental_analyzer || query_info.current_table_chosen_for_reading_with_parallel_replicas);
 
     if (auto plan = reader.read(
             column_names,
