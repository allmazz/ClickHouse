#include <amqpcpp.h>
#include <DataTypes/DataTypeDateTime.h>
#include <DataTypes/DataTypeNullable.h>
#include <DataTypes/DataTypeString.h>
#include <DataTypes/DataTypesNumber.h>
#include <Interpreters/Context.h>
#include <Interpreters/InterpreterInsertQuery.h>
#include <Interpreters/evaluateConstantExpression.h>
#include <Parsers/ASTCreateQuery.h>
#include <Parsers/ASTExpressionList.h>
#include <Parsers/ASTInsertQuery.h>
#include <Parsers/ASTLiteral.h>
#include <Processors/Executors/CompletedPipelineExecutor.h>
#include <Processors/Executors/PushingPipelineExecutor.h>
#include <Processors/Transforms/ExpressionTransform.h>
#include <Storages/RabbitMQ/RabbitMQHandler.h>
#include <Storages/RabbitMQ/RabbitMQSink.h>
#include <Storages/RabbitMQ/RabbitMQSource.h>
#include <Storages/RabbitMQ/StorageRabbitMQ.h>
#include <Storages/RabbitMQ/WriteBufferToRabbitMQProducer.h>
#include <Storages/StorageFactory.h>
#include <Storages/StorageMaterializedView.h>
#include <boost/algorithm/string/replace.hpp>
#include <boost/algorithm/string/split.hpp>
#include <boost/algorithm/string/trim.hpp>
#include <Poco/Util/AbstractConfiguration.h>
#include <Common/Exception.h>
#include <Common/Macros.h>
#include <Common/config_version.h>
#include <Common/parseAddress.h>
#include <Common/quoteString.h>
#include <Common/setThreadName.h>
#include <Common/typeid_cast.h>
#include <base/logger_useful.h>

namespace DB
{

static const uint32_t QUEUE_SIZE = 100000;
static const auto MAX_FAILED_READ_ATTEMPTS = 10;
static const auto RESCHEDULE_MS = 500;
static const auto BACKOFF_TRESHOLD = 32000;
static const auto MAX_THREAD_WORK_DURATION_MS = 60000;

namespace ErrorCodes
{
    extern const int LOGICAL_ERROR;
    extern const int BAD_ARGUMENTS;
    extern const int NUMBER_OF_ARGUMENTS_DOESNT_MATCH;
    extern const int CANNOT_CONNECT_RABBITMQ;
    extern const int CANNOT_BIND_RABBITMQ_EXCHANGE;
    extern const int CANNOT_DECLARE_RABBITMQ_EXCHANGE;
    extern const int CANNOT_REMOVE_RABBITMQ_EXCHANGE;
    extern const int CANNOT_CREATE_RABBITMQ_QUEUE_BINDING;
}

namespace ExchangeType
{
    /// Note that default here means default by implementation and not by rabbitmq settings
    static const String DEFAULT = "default";
    static const String FANOUT = "fanout";
    static const String DIRECT = "direct";
    static const String TOPIC = "topic";
    static const String HASH = "consistent_hash";
    static const String HEADERS = "headers";
}


StorageRabbitMQ::StorageRabbitMQ(
        const StorageID & table_id_,
        ContextPtr context_,
        const ColumnsDescription & columns_,
        std::unique_ptr<RabbitMQSettings> rabbitmq_settings_,
        bool is_attach_)
        : IStorage(table_id_)
        , WithContext(context_->getGlobalContext())
        , rabbitmq_settings(std::move(rabbitmq_settings_))
        , exchange_name(getContext()->getMacros()->expand(rabbitmq_settings->rabbitmq_exchange_name))
        , format_name(getContext()->getMacros()->expand(rabbitmq_settings->rabbitmq_format))
        , exchange_type(defineExchangeType(getContext()->getMacros()->expand(rabbitmq_settings->rabbitmq_exchange_type)))
        , routing_keys(parseSettings(getContext()->getMacros()->expand(rabbitmq_settings->rabbitmq_routing_key_list)))
        , row_delimiter(rabbitmq_settings->rabbitmq_row_delimiter.value)
        , schema_name(getContext()->getMacros()->expand(rabbitmq_settings->rabbitmq_schema))
        , num_consumers(rabbitmq_settings->rabbitmq_num_consumers.value)
        , num_queues(rabbitmq_settings->rabbitmq_num_queues.value)
        , queue_base(getContext()->getMacros()->expand(rabbitmq_settings->rabbitmq_queue_base))
        , queue_settings_list(parseSettings(getContext()->getMacros()->expand(rabbitmq_settings->rabbitmq_queue_settings_list)))
        , persistent(rabbitmq_settings->rabbitmq_persistent.value)
        , use_user_setup(rabbitmq_settings->rabbitmq_queue_consume.value)
        , hash_exchange(num_consumers > 1 || num_queues > 1)
        , log(&Poco::Logger::get("StorageRabbitMQ (" + table_id_.table_name + ")"))
        , semaphore(0, num_consumers)
        , unique_strbase(getRandomName())
        , queue_size(std::max(QUEUE_SIZE, static_cast<uint32_t>(getMaxBlockSize())))
        , milliseconds_to_wait(RESCHEDULE_MS)
        , is_attach(is_attach_)
{
    auto parsed_address = parseAddress(getContext()->getMacros()->expand(rabbitmq_settings->rabbitmq_host_port), 5672);
    configuration =
    {
        .host = parsed_address.first,
        .port = parsed_address.second,
        .username = getContext()->getConfigRef().getString("rabbitmq.username"),
        .password = getContext()->getConfigRef().getString("rabbitmq.password"),
        .vhost = getContext()->getConfigRef().getString("rabbitmq.vhost", getContext()->getMacros()->expand(rabbitmq_settings->rabbitmq_vhost)),
        .secure = rabbitmq_settings->rabbitmq_secure.value,
        .connection_string = getContext()->getMacros()->expand(rabbitmq_settings->rabbitmq_address)
    };

    if (configuration.secure)
        SSL_library_init();

    StorageInMemoryMetadata storage_metadata;
    storage_metadata.setColumns(columns_);
    setInMemoryMetadata(storage_metadata);

    rabbitmq_context = addSettings(getContext());
    rabbitmq_context->makeQueryContext();

    if (queue_base.empty())
    {
        /* Make sure that local exchange name is unique for each table and is not the same as client's exchange name. It also needs to
         * be table-based and not just a random string, because local exchanges should be declared the same for same tables
         */
        sharding_exchange = getTableBasedName(exchange_name, table_id_);

        /* By default without a specified queue name in queue's declaration - its name will be generated by the library, but its better
         * to specify it unique for each table to reuse them once the table is recreated. So it means that queues remain the same for every
         * table unless queue_base table setting is specified (which allows to register consumers to specific queues). Now this is a base
         * for the names of later declared queues
         */
        queue_base = getTableBasedName("", table_id_);
    }
    else
    {
        /* In case different tables are used to register multiple consumers to the same queues (so queues are shared between tables) and
         * at the same time sharding exchange is needed (if there are multiple shared queues), then those tables also need to share
         * sharding exchange and bridge exchange
         */
        sharding_exchange = exchange_name + "_" + queue_base;
    }

    bridge_exchange = sharding_exchange + "_bridge";

    try
    {
        connection = std::make_unique<RabbitMQConnection>(configuration, log);
        if (connection->connect())
            initRabbitMQ();
        else if (!is_attach)
            throw Exception(ErrorCodes::CANNOT_CONNECT_RABBITMQ, "Cannot connect to {}", connection->connectionInfoForLog());
    }
    catch (...)
    {
        tryLogCurrentException(log);
        if (!is_attach)
            throw;
    }

    /// One looping task for all consumers as they share the same connection == the same handler == the same event loop
    looping_task = getContext()->getMessageBrokerSchedulePool().createTask("RabbitMQLoopingTask", [this]{ loopingFunc(); });
    looping_task->deactivate();

    streaming_task = getContext()->getMessageBrokerSchedulePool().createTask("RabbitMQStreamingTask", [this]{ streamingToViewsFunc(); });
    streaming_task->deactivate();

    connection_task = getContext()->getMessageBrokerSchedulePool().createTask("RabbitMQConnectionTask", [this]{ connectionFunc(); });
    connection_task->deactivate();
}


Names StorageRabbitMQ::parseSettings(String settings_list)
{
    Names result;
    if (settings_list.empty())
        return result;
    boost::split(result, settings_list, [](char c){ return c == ','; });
    for (String & key : result)
        boost::trim(key);

    return result;
}


AMQP::ExchangeType StorageRabbitMQ::defineExchangeType(String exchange_type_)
{
    AMQP::ExchangeType type;
    if (exchange_type_ != ExchangeType::DEFAULT)
    {
        if (exchange_type_ == ExchangeType::FANOUT)              type = AMQP::ExchangeType::fanout;
        else if (exchange_type_ == ExchangeType::DIRECT)         type = AMQP::ExchangeType::direct;
        else if (exchange_type_ == ExchangeType::TOPIC)          type = AMQP::ExchangeType::topic;
        else if (exchange_type_ == ExchangeType::HASH)           type = AMQP::ExchangeType::consistent_hash;
        else if (exchange_type_ == ExchangeType::HEADERS)        type = AMQP::ExchangeType::headers;
        else throw Exception("Invalid exchange type", ErrorCodes::BAD_ARGUMENTS);
    }
    else
    {
        type = AMQP::ExchangeType::fanout;
    }

    return type;
}


String StorageRabbitMQ::getTableBasedName(String name, const StorageID & table_id)
{
    if (name.empty())
        return fmt::format("{}_{}", table_id.database_name, table_id.table_name);
    else
        return fmt::format("{}_{}_{}", name, table_id.database_name, table_id.table_name);
}


ContextMutablePtr StorageRabbitMQ::addSettings(ContextPtr local_context) const
{
    auto modified_context = Context::createCopy(local_context);
    modified_context->setSetting("input_format_skip_unknown_fields", true);
    modified_context->setSetting("input_format_allow_errors_ratio", 0.);
    modified_context->setSetting("input_format_allow_errors_num", rabbitmq_settings->rabbitmq_skip_broken_messages.value);

    if (!schema_name.empty())
        modified_context->setSetting("format_schema", schema_name);

    for (const auto & setting : *rabbitmq_settings)
    {
        const auto & setting_name = setting.getName();

        /// check for non-rabbitmq-related settings
        if (!setting_name.starts_with("rabbitmq_"))
            modified_context->setSetting(setting_name, setting.getValue());
    }

    return modified_context;
}


void StorageRabbitMQ::loopingFunc()
{
    connection->getHandler().startLoop();
}


void StorageRabbitMQ::stopLoop()
{
    connection->getHandler().updateLoopState(Loop::STOP);
}

void StorageRabbitMQ::stopLoopIfNoReaders()
{
    /// Stop the loop if no select was started.
    /// There can be a case that selects are finished
    /// but not all sources decremented the counter, then
    /// it is ok that the loop is not stopped, because
    /// there is a background task (streaming_task), which
    /// also checks whether there is an idle loop.
    std::lock_guard lock(loop_mutex);
    if (readers_count)
        return;
    connection->getHandler().updateLoopState(Loop::STOP);
}

void StorageRabbitMQ::startLoop()
{
    assert(rabbit_is_ready);
    connection->getHandler().updateLoopState(Loop::RUN);
    looping_task->activateAndSchedule();
}


void StorageRabbitMQ::incrementReader()
{
    ++readers_count;
}


void StorageRabbitMQ::decrementReader()
{
    --readers_count;
}


void StorageRabbitMQ::connectionFunc()
{
    if (rabbit_is_ready)
        return;

    if (connection->reconnect())
        initRabbitMQ();
    else
        connection_task->scheduleAfter(RESCHEDULE_MS);
}


/* Need to deactivate this way because otherwise might get a deadlock when first deactivate streaming task in shutdown and then
 * inside streaming task try to deactivate any other task
 */
void StorageRabbitMQ::deactivateTask(BackgroundSchedulePool::TaskHolder & task, bool wait, bool stop_loop)
{
    if (stop_loop)
        stopLoop();

    std::unique_lock<std::mutex> lock(task_mutex, std::defer_lock);
    if (lock.try_lock())
    {
        task->deactivate();
        lock.unlock();
    }
    else if (wait) /// Wait only if deactivating from shutdown
    {
        lock.lock();
        task->deactivate();
    }
}


size_t StorageRabbitMQ::getMaxBlockSize() const
{
     return rabbitmq_settings->rabbitmq_max_block_size.changed
         ? rabbitmq_settings->rabbitmq_max_block_size.value
         : (getContext()->getSettingsRef().max_insert_block_size.value / num_consumers);
}


void StorageRabbitMQ::initRabbitMQ()
{
    if (shutdown_called || rabbit_is_ready)
        return;

    if (use_user_setup)
    {
        queues.emplace_back(queue_base);
        rabbit_is_ready = true;
        return;
    }

    try
    {
        auto rabbit_channel = connection->createChannel();

        /// Main exchange -> Bridge exchange -> ( Sharding exchange ) -> Queues -> Consumers

        initExchange(*rabbit_channel);
        bindExchange(*rabbit_channel);

        for (const auto i : collections::range(0, num_queues))
            bindQueue(i + 1, *rabbit_channel);

        LOG_TRACE(log, "RabbitMQ setup completed");
        rabbit_is_ready = true;
        rabbit_channel->close();
    }
    catch (...)
    {
        tryLogCurrentException(log);
        if (!is_attach)
            throw;
    }
}


void StorageRabbitMQ::initExchange(AMQP::TcpChannel & rabbit_channel)
{
    /// Exchange hierarchy:
    /// 1. Main exchange (defined with table settings - rabbitmq_exchange_name, rabbitmq_exchange_type).
    /// 2. Bridge exchange (fanout). Used to easily disconnect main exchange and to simplify queue bindings.
    /// 3. Sharding (or hash) exchange. Used in case of multiple queues.
    /// 4. Consumer exchange. Just an alias for bridge_exchange or sharding exchange to know to what exchange
    ///    queues will be bound.

    /// All exchanges are declared with options:
    /// 1. `durable` (survive RabbitMQ server restart)
    /// 2. `autodelete` (auto delete in case of queue bindings are dropped).

    rabbit_channel.declareExchange(exchange_name, exchange_type, AMQP::durable)
    .onError([&](const char * message)
    {
        /// This error can be a result of attempt to declare exchange if it was already declared but
        /// 1) with different exchange type.
        /// 2) with different exchange settings.
        throw Exception("Unable to declare exchange. Make sure specified exchange is not already declared. Error: "
                + std::string(message), ErrorCodes::CANNOT_DECLARE_RABBITMQ_EXCHANGE);
    });

    rabbit_channel.declareExchange(bridge_exchange, AMQP::fanout, AMQP::durable | AMQP::autodelete)
    .onError([&](const char * message)
    {
        /// This error is not supposed to happen as this exchange name is always unique to type and its settings.
        throw Exception(
            ErrorCodes::CANNOT_DECLARE_RABBITMQ_EXCHANGE, "Unable to declare bridge exchange ({}). Reason: {}", bridge_exchange, std::string(message));
    });

    if (!hash_exchange)
    {
        consumer_exchange = bridge_exchange;
        return;
    }

    AMQP::Table binding_arguments;

    /// Default routing key property in case of hash exchange is a routing key, which is required to be an integer.
    /// Support for arbitrary exchange type (i.e. arbitrary pattern of routing keys) requires to eliminate this dependency.
    /// This settings changes hash property to message_id.
    binding_arguments["hash-property"] = "message_id";

    /// Declare hash exchange for sharding.
    rabbit_channel.declareExchange(sharding_exchange, AMQP::consistent_hash, AMQP::durable | AMQP::autodelete, binding_arguments)
    .onError([&](const char * message)
    {
        /// This error can be a result of same reasons as above for exchange_name, i.e. it will mean that sharding exchange name appeared
        /// to be the same as some other exchange (which purpose is not for sharding). So probably actual error reason: queue_base parameter
        /// is bad.
        throw Exception(
           ErrorCodes::CANNOT_DECLARE_RABBITMQ_EXCHANGE,
           "Unable to declare sharding exchange ({}). Reason: {}", sharding_exchange, std::string(message));
    });

    rabbit_channel.bindExchange(bridge_exchange, sharding_exchange, routing_keys[0])
    .onError([&](const char * message)
    {
        throw Exception(
            ErrorCodes::CANNOT_BIND_RABBITMQ_EXCHANGE,
            "Unable to bind bridge exchange ({}) to sharding exchange ({}). Reason: {}",
            bridge_exchange,
            sharding_exchange,
            std::string(message));
    });

    consumer_exchange = sharding_exchange;
}


void StorageRabbitMQ::bindExchange(AMQP::TcpChannel & rabbit_channel)
{
    size_t bound_keys = 0;

    if (exchange_type == AMQP::ExchangeType::headers)
    {
        AMQP::Table bind_headers;
        for (const auto & header : routing_keys)
        {
            std::vector<String> matching;
            boost::split(matching, header, [](char c){ return c == '='; });
            bind_headers[matching[0]] = matching[1];
        }

        rabbit_channel.bindExchange(exchange_name, bridge_exchange, routing_keys[0], bind_headers)
        .onSuccess([&]() { connection->getHandler().stopLoop(); })
        .onError([&](const char * message)
        {
            throw Exception(
                ErrorCodes::CANNOT_BIND_RABBITMQ_EXCHANGE,
                "Unable to bind exchange {} to bridge exchange ({}). Reason: {}",
                exchange_name, bridge_exchange, std::string(message));
        });
    }
    else if (exchange_type == AMQP::ExchangeType::fanout || exchange_type == AMQP::ExchangeType::consistent_hash)
    {
        rabbit_channel.bindExchange(exchange_name, bridge_exchange, routing_keys[0])
        .onSuccess([&]() { connection->getHandler().stopLoop(); })
        .onError([&](const char * message)
        {
            throw Exception(
                ErrorCodes::CANNOT_BIND_RABBITMQ_EXCHANGE,
                "Unable to bind exchange {} to bridge exchange ({}). Reason: {}",
                exchange_name, bridge_exchange, std::string(message));
        });
    }
    else
    {
        for (const auto & routing_key : routing_keys)
        {
            rabbit_channel.bindExchange(exchange_name, bridge_exchange, routing_key)
            .onSuccess([&]()
            {
                ++bound_keys;
                if (bound_keys == routing_keys.size())
                    connection->getHandler().stopLoop();
            })
            .onError([&](const char * message)
            {
                throw Exception(
                    ErrorCodes::CANNOT_BIND_RABBITMQ_EXCHANGE,
                    "Unable to bind exchange {} to bridge exchange ({}). Reason: {}",
                    exchange_name, bridge_exchange, std::string(message));
            });
        }
    }

    connection->getHandler().startBlockingLoop();
}


void StorageRabbitMQ::bindQueue(size_t queue_id, AMQP::TcpChannel & rabbit_channel)
{
    auto success_callback = [&](const std::string &  queue_name, int msgcount, int /* consumercount */)
    {
        queues.emplace_back(queue_name);
        LOG_DEBUG(log, "Queue {} is declared", queue_name);

        if (msgcount)
            LOG_INFO(log, "Queue {} is non-empty. Non-consumed messaged will also be delivered", queue_name);

       /* Here we bind either to sharding exchange (consistent-hash) or to bridge exchange (fanout). All bindings to routing keys are
        * done between client's exchange and local bridge exchange. Binding key must be a string integer in case of hash exchange, for
        * fanout exchange it can be arbitrary
        */
        rabbit_channel.bindQueue(consumer_exchange, queue_name, std::to_string(queue_id))
        .onSuccess([&] { connection->getHandler().stopLoop(); })
        .onError([&](const char * message)
        {
            throw Exception(
                ErrorCodes::CANNOT_CREATE_RABBITMQ_QUEUE_BINDING,
                "Failed to create queue binding for exchange {}. Reason: {}", exchange_name, std::string(message));
        });
    };

    auto error_callback([&](const char * message)
    {
        /* This error is most likely a result of an attempt to declare queue with different settings if it was declared before. So for a
         * given queue name either deadletter_exchange parameter changed or queue_size changed, i.e. table was declared with different
         * max_block_size parameter. Solution: client should specify a different queue_base parameter or manually delete previously
         * declared queues via any of the various cli tools.
         */
        throw Exception("Failed to declare queue. Probably queue settings are conflicting: max_block_size, deadletter_exchange. Attempt \
                specifying differently those settings or use a different queue_base or manually delete previously declared queues, \
                which  were declared with the same names. ERROR reason: "
                + std::string(message), ErrorCodes::BAD_ARGUMENTS);
    });

    AMQP::Table queue_settings;

    std::unordered_set<String> integer_settings = {"x-max-length", "x-max-length-bytes", "x-message-ttl", "x-expires", "x-priority", "x-max-priority"};
    std::unordered_set<String> string_settings = {"x-overflow", "x-dead-letter-exchange", "x-queue-type"};

    /// Check user-defined settings.
    if (!queue_settings_list.empty())
    {
        for (const auto & setting : queue_settings_list)
        {
            Strings setting_values;
            splitInto<'='>(setting_values, setting);
            if (setting_values.size() != 2)
                throw Exception(ErrorCodes::BAD_ARGUMENTS, "Invalid settings string: {}", setting);

            String key = setting_values[0], value = setting_values[1];

            if (integer_settings.contains(key))
                queue_settings[key] = parse<uint64_t>(value);
            else if (string_settings.find(key) != string_settings.end())
                queue_settings[key] = value;
            else
                throw Exception(ErrorCodes::BAD_ARGUMENTS, "Unsupported queue setting: {}", value);
        }
    }

    /// Impose default settings if there are no user-defined settings.
    if (!queue_settings.contains("x-max-length"))
    {
        queue_settings["x-max-length"] = queue_size;
    }
    if (!queue_settings.contains("x-overflow"))
    {
        queue_settings["x-overflow"] = "reject-publish";
    }

    /// If queue_base - a single name, then it can be used as one specific queue, from which to read.
    /// Otherwise it is used as a generator (unique for current table) of queue names, because it allows to
    /// maximize performance - via setting `rabbitmq_num_queues`.
    const String queue_name = !hash_exchange ? queue_base : std::to_string(queue_id) + "_" + queue_base;

    /// AMQP::autodelete setting is not allowed, because in case of server restart there will be no consumers
    /// and deleting queues should not take place.
    rabbit_channel.declareQueue(queue_name, AMQP::durable, queue_settings).onSuccess(success_callback).onError(error_callback);
    connection->getHandler().startBlockingLoop();
}


bool StorageRabbitMQ::updateChannel(ChannelPtr & channel)
{
    try
    {
        channel = connection->createChannel();
        return channel->usable();
    }
    catch (...)
    {
        tryLogCurrentException(log);
        return false;
    }
}


void StorageRabbitMQ::unbindExchange()
{
    /* This is needed because with RabbitMQ (without special adjustments) can't, for example, properly make mv if there was insert query
     * on the same table before, and in another direction it will make redundant copies, but most likely nobody will do that.
     * As publishing is done to exchange, publisher never knows to which queues the message will go, every application interested in
     * consuming from certain exchange - declares its owns exchange-bound queues, messages go to all such exchange-bound queues, and as
     * input streams are always created at startup, then they will also declare its own exchange bound queues, but they will not be visible
     * externally - client declares its own exchange-bound queues, from which to consume, so this means that if not disconnecting this local
     * queues, then messages will go both ways and in one of them they will remain not consumed. So need to disconnect local exchange
     * bindings to remove redunadant message copies, but after that mv cannot work unless those bindings are recreated. Recreating them is
     * not difficult but very ugly and as probably nobody will do such thing - bindings will not be recreated.
     */
    if (!exchange_removed.exchange(true))
    {
        try
        {
            streaming_task->deactivate();

            stopLoop();
            looping_task->deactivate();

            auto rabbit_channel = connection->createChannel();
            rabbit_channel->removeExchange(bridge_exchange)
            .onSuccess([&]()
            {
                connection->getHandler().stopLoop();
            })
            .onError([&](const char * message)
            {
                throw Exception("Unable to remove exchange. Reason: " + std::string(message), ErrorCodes::CANNOT_REMOVE_RABBITMQ_EXCHANGE);
            });

            connection->getHandler().startBlockingLoop();
            rabbit_channel->close();
        }
        catch (...)
        {
            exchange_removed = false;
            throw;
        }
    }
}


Pipe StorageRabbitMQ::read(
        const Names & column_names,
        const StorageSnapshotPtr & storage_snapshot,
        SelectQueryInfo & /* query_info */,
        ContextPtr local_context,
        QueryProcessingStage::Enum /* processed_stage */,
        size_t /* max_block_size */,
        unsigned /* num_streams */)
{
    if (!rabbit_is_ready)
        throw Exception("RabbitMQ setup not finished. Connection might be lost", ErrorCodes::CANNOT_CONNECT_RABBITMQ);

    if (num_created_consumers == 0)
        return {};

<<<<<<< HEAD
    auto sample_block = storage_snapshot->getSampleBlockForColumns(column_names);
=======
    std::lock_guard lock(loop_mutex);

    auto sample_block = metadata_snapshot->getSampleBlockForColumns(column_names, getVirtuals(), getStorageID());
>>>>>>> 43cfa446
    auto modified_context = addSettings(local_context);
    auto block_size = getMaxBlockSize();

    if (!connection->isConnected())
    {
        if (connection->getHandler().loopRunning())
            deactivateTask(looping_task, false, true);
        if (!connection->reconnect())
            throw Exception(ErrorCodes::CANNOT_CONNECT_RABBITMQ, "No connection to {}", connection->connectionInfoForLog());
    }

    initializeBuffers();

    Pipes pipes;
    pipes.reserve(num_created_consumers);

    for (size_t i = 0; i < num_created_consumers; ++i)
    {
        auto rabbit_source = std::make_shared<RabbitMQSource>(
            *this, storage_snapshot, modified_context, column_names, block_size);

        auto converting_dag = ActionsDAG::makeConvertingActions(
            rabbit_source->getPort().getHeader().getColumnsWithTypeAndName(),
            sample_block.getColumnsWithTypeAndName(),
            ActionsDAG::MatchColumnsMode::Name);

        auto converting = std::make_shared<ExpressionActions>(std::move(converting_dag));
        auto converting_transform = std::make_shared<ExpressionTransform>(rabbit_source->getPort().getHeader(), std::move(converting));

        pipes.emplace_back(std::move(rabbit_source));
        pipes.back().addTransform(std::move(converting_transform));
    }

    if (!connection->getHandler().loopRunning() && connection->isConnected())
        startLoop();

    LOG_DEBUG(log, "Starting reading {} streams", pipes.size());
    auto united_pipe = Pipe::unitePipes(std::move(pipes));
    united_pipe.addInterpreterContext(modified_context);
    return united_pipe;
}


SinkToStoragePtr StorageRabbitMQ::write(const ASTPtr &, const StorageMetadataPtr & metadata_snapshot, ContextPtr local_context)
{
    return std::make_shared<RabbitMQSink>(*this, metadata_snapshot, local_context);
}


void StorageRabbitMQ::startup()
{
    if (!rabbit_is_ready)
    {
        if (connection->isConnected())
        {
            try
            {
                initRabbitMQ();
            }
            catch (...)
            {
                tryLogCurrentException(log);
                if (!is_attach)
                    throw;
            }
        }
        else
        {
            connection_task->activateAndSchedule();
        }
    }

    for (size_t i = 0; i < num_consumers; ++i)
    {
        try
        {
            auto buffer = createReadBuffer();
            if (rabbit_is_ready)
                buffer->initialize();
            pushReadBuffer(std::move(buffer));
            ++num_created_consumers;
        }
        catch (const AMQP::Exception & e)
        {
            LOG_ERROR(log, "Got AMQ exception {}", e.what());
            throw;
        }
    }

    streaming_task->activateAndSchedule();
}


void StorageRabbitMQ::shutdown()
{
    shutdown_called = true;

    /// In case it has not yet been able to setup connection;
    deactivateTask(connection_task, true, false);

    /// The order of deactivating tasks is important: wait for streamingToViews() func to finish and
    /// then wait for background event loop to finish.
    deactivateTask(streaming_task, true, false);
    deactivateTask(looping_task, true, true);

    /// Just a paranoid try catch, it is not actually needed.
    try
    {
        if (drop_table)
        {
            for (auto & buffer : buffers)
                buffer->closeChannel();

            cleanupRabbitMQ();
        }

        /// It is important to close connection here - before removing consumer buffers, because
        /// it will finish and clean callbacks, which might use those buffers data.
        connection->disconnect();

        for (size_t i = 0; i < num_created_consumers; ++i)
            popReadBuffer();
    }
    catch (...)
    {
        tryLogCurrentException(log);
    }
}


/// The only thing publishers are supposed to be aware of is _exchanges_ and queues are a responsibility of a consumer.
/// Therefore, if a table is dropped, a clean up is needed.
void StorageRabbitMQ::cleanupRabbitMQ() const
{
    if (use_user_setup)
        return;

    connection->heartbeat();
    if (!connection->isConnected())
    {
        String queue_names;
        for (const auto & queue : queues)
        {
            if (!queue_names.empty())
                queue_names += ", ";
            queue_names += queue;
        }
        LOG_WARNING(log,
                    "RabbitMQ clean up not done, because there is no connection in table's shutdown."
                    "There are {} queues ({}), which might need to be deleted manually. Exchanges will be auto-deleted",
                    queues.size(), queue_names);
        return;
    }

    auto rabbit_channel = connection->createChannel();
    for (const auto & queue : queues)
    {
        /// AMQP::ifunused is needed, because it is possible to share queues between multiple tables and dropping
        /// on of them should not affect others.
        /// AMQP::ifempty is not used on purpose.

        rabbit_channel->removeQueue(queue, AMQP::ifunused)
        .onSuccess([&](uint32_t num_messages)
        {
            LOG_TRACE(log, "Successfully deleted queue {}, messages contained {}", queue, num_messages);
            connection->getHandler().stopLoop();
        })
        .onError([&](const char * message)
        {
            LOG_ERROR(log, "Failed to delete queue {}. Error message: {}", queue, message);
            connection->getHandler().stopLoop();
        });
    }
    connection->getHandler().startBlockingLoop();
    rabbit_channel->close();

    /// Also there is no need to cleanup exchanges as they were created with AMQP::autodelete option. Once queues
    /// are removed, exchanges will also be cleaned.
}


void StorageRabbitMQ::pushReadBuffer(ConsumerBufferPtr buffer)
{
    std::lock_guard lock(buffers_mutex);
    buffers.push_back(buffer);
    semaphore.set();
}


ConsumerBufferPtr StorageRabbitMQ::popReadBuffer()
{
    return popReadBuffer(std::chrono::milliseconds::zero());
}


ConsumerBufferPtr StorageRabbitMQ::popReadBuffer(std::chrono::milliseconds timeout)
{
    // Wait for the first free buffer
    if (timeout == std::chrono::milliseconds::zero())
        semaphore.wait();
    else
    {
        if (!semaphore.tryWait(timeout.count()))
            return nullptr;
    }

    // Take the first available buffer from the list
    std::lock_guard lock(buffers_mutex);
    auto buffer = buffers.back();
    buffers.pop_back();

    return buffer;
}


ConsumerBufferPtr StorageRabbitMQ::createReadBuffer()
{
    ChannelPtr consumer_channel = connection->createChannel();
    return std::make_shared<ReadBufferFromRabbitMQConsumer>(
        std::move(consumer_channel), connection->getHandler(), queues, ++consumer_id,
        unique_strbase, log, row_delimiter, queue_size, shutdown_called);
}


ProducerBufferPtr StorageRabbitMQ::createWriteBuffer()
{
    return std::make_shared<WriteBufferToRabbitMQProducer>(
        configuration, getContext(), routing_keys, exchange_name, exchange_type,
        producer_id.fetch_add(1), persistent, shutdown_called, log,
        row_delimiter ? std::optional<char>{row_delimiter} : std::nullopt, 1, 1024);
}


bool StorageRabbitMQ::checkDependencies(const StorageID & table_id)
{
    // Check if all dependencies are attached
    auto dependencies = DatabaseCatalog::instance().getDependencies(table_id);
    if (dependencies.empty())
        return true;

    // Check the dependencies are ready?
    for (const auto & db_tab : dependencies)
    {
        auto table = DatabaseCatalog::instance().tryGetTable(db_tab, getContext());
        if (!table)
            return false;

        // If it materialized view, check it's target table
        auto * materialized_view = dynamic_cast<StorageMaterializedView *>(table.get());
        if (materialized_view && !materialized_view->tryGetTargetTable())
            return false;

        // Check all its dependencies
        if (!checkDependencies(db_tab))
            return false;
    }

    return true;
}


void StorageRabbitMQ::initializeBuffers()
{
    assert(rabbit_is_ready);
    if (!initialized)
    {
        for (const auto & buffer : buffers)
            buffer->initialize();
        initialized = true;
    }
}


void StorageRabbitMQ::streamingToViewsFunc()
{
    if (rabbit_is_ready)
    {
        try
        {
            auto table_id = getStorageID();

            // Check if at least one direct dependency is attached
            size_t dependencies_count = DatabaseCatalog::instance().getDependencies(table_id).size();
            bool rabbit_connected = connection->isConnected() || connection->reconnect();

            if (dependencies_count && rabbit_connected)
            {
                initializeBuffers();
                auto start_time = std::chrono::steady_clock::now();

                // Keep streaming as long as there are attached views and streaming is not cancelled
                while (!shutdown_called && num_created_consumers > 0)
                {
                    if (!checkDependencies(table_id))
                        break;

                    LOG_DEBUG(log, "Started streaming to {} attached views", dependencies_count);

                    if (streamToViews())
                    {
                        /// Reschedule with backoff.
                        if (milliseconds_to_wait < BACKOFF_TRESHOLD)
                            milliseconds_to_wait *= 2;
                        stopLoopIfNoReaders();
                        break;
                    }
                    else
                    {
                        milliseconds_to_wait = RESCHEDULE_MS;
                    }

                    auto end_time = std::chrono::steady_clock::now();
                    auto duration = std::chrono::duration_cast<std::chrono::milliseconds>(end_time - start_time);
                    if (duration.count() > MAX_THREAD_WORK_DURATION_MS)
                    {
                        stopLoopIfNoReaders();
                        LOG_TRACE(log, "Reschedule streaming. Thread work duration limit exceeded.");
                        break;
                    }
                }
            }
        }
        catch (...)
        {
            tryLogCurrentException(__PRETTY_FUNCTION__);
        }
    }

    /// If there is no running select, stop the loop which was
    /// activated by previous select.
    if (connection->getHandler().loopRunning())
        stopLoopIfNoReaders();

    if (!shutdown_called)
        streaming_task->scheduleAfter(milliseconds_to_wait);
}


bool StorageRabbitMQ::streamToViews()
{
    auto table_id = getStorageID();
    auto table = DatabaseCatalog::instance().getTable(table_id, getContext());
    if (!table)
        throw Exception("Engine table " + table_id.getNameForLogs() + " doesn't exist.", ErrorCodes::LOGICAL_ERROR);

    // Create an INSERT query for streaming data
    auto insert = std::make_shared<ASTInsertQuery>();
    insert->table_id = table_id;

    // Only insert into dependent views and expect that input blocks contain virtual columns
    InterpreterInsertQuery interpreter(insert, rabbitmq_context, false, true, true);
    auto block_io = interpreter.execute();

    auto storage_snapshot = getStorageSnapshot(getInMemoryMetadataPtr());
    auto column_names = block_io.pipeline.getHeader().getNames();
    auto sample_block = storage_snapshot->getSampleBlockForColumns(column_names);

    auto block_size = getMaxBlockSize();

    // Create a stream for each consumer and join them in a union stream
    std::vector<std::shared_ptr<RabbitMQSource>> sources;
    Pipes pipes;
    sources.reserve(num_created_consumers);
    pipes.reserve(num_created_consumers);

    for (size_t i = 0; i < num_created_consumers; ++i)
    {
        auto source = std::make_shared<RabbitMQSource>(
            *this, storage_snapshot, rabbitmq_context, column_names, block_size, false);
        sources.emplace_back(source);
        pipes.emplace_back(source);

        // Limit read batch to maximum block size to allow DDL
        StreamLocalLimits limits;

        limits.speed_limits.max_execution_time = rabbitmq_settings->rabbitmq_flush_interval_ms.changed
                                                  ? rabbitmq_settings->rabbitmq_flush_interval_ms
                                                  : getContext()->getSettingsRef().stream_flush_interval_ms;

        limits.timeout_overflow_mode = OverflowMode::BREAK;

        source->setLimits(limits);
    }

    block_io.pipeline.complete(Pipe::unitePipes(std::move(pipes)));

    if (!connection->getHandler().loopRunning())
        startLoop();

    {
        CompletedPipelineExecutor executor(block_io.pipeline);
        executor.execute();
    }

    /* Note: sending ack() with loop running in another thread will lead to a lot of data races inside the library, but only in case
     * error occurs or connection is lost while ack is being sent
     */
    deactivateTask(looping_task, false, true);
    size_t queue_empty = 0;

    if (!connection->isConnected())
    {
        if (shutdown_called)
            return true;

        if (connection->reconnect())
        {
            LOG_DEBUG(log, "Connection restored, updating channels");
            for (auto & source : sources)
                source->updateChannel();
        }
        else
        {
            LOG_TRACE(log, "Reschedule streaming. Unable to restore connection.");
            return true;
        }
    }
    else
    {
        /// Commit
        for (auto & source : sources)
        {
            if (source->queueEmpty())
                ++queue_empty;

            if (source->needChannelUpdate())
            {
                auto buffer = source->getBuffer();
                if (buffer)
                {
                    if (buffer->queuesCount() != queues.size())
                        buffer->updateQueues(queues);

                    buffer->updateAckTracker();

                    if (updateChannel(buffer->getChannel()))
                    {
                        LOG_TRACE(log, "Connection is active, but channel update is needed");
                        buffer->setupChannel();
                    }
                }
            }

            /* false is returned by the sendAck function in only two cases:
             * 1) if connection failed. In this case all channels will be closed and will be unable to send ack. Also ack is made based on
             *    delivery tags, which are unique to channels, so if channels fail, those delivery tags will become invalid and there is
             *    no way to send specific ack from a different channel. Actually once the server realises that it has messages in a queue
             *    waiting for confirm from a channel which suddenly closed, it will immediately make those messages accessible to other
             *    consumers. So in this case duplicates are inevitable.
             * 2) size of the sent frame (libraries's internal request interface) exceeds max frame - internal library error. This is more
             *    common for message frames, but not likely to happen to ack frame I suppose. So I do not believe it is likely to happen.
             *    Also in this case if channel didn't get closed - it is ok if failed to send ack, because the next attempt to send ack on
             *    the same channel will also commit all previously not-committed messages. Anyway I do not think that for ack frame this
             *    will ever happen.
             */
            if (!source->sendAck())
            {
                /// Iterate loop to activate error callbacks if they happened
                connection->getHandler().iterateLoop();
                if (!connection->isConnected())
                    break;
            }

            connection->getHandler().iterateLoop();
        }
    }

    if ((queue_empty == num_created_consumers) && (++read_attempts == MAX_FAILED_READ_ATTEMPTS))
    {
        connection->heartbeat();
        read_attempts = 0;
        LOG_TRACE(log, "Reschedule streaming. Queues are empty.");
        return true;
    }
    else
    {
        startLoop();
    }

    /// Do not reschedule, do not stop event loop.
    return false;
}


void registerStorageRabbitMQ(StorageFactory & factory)
{
    auto creator_fn = [](const StorageFactory::Arguments & args)
    {

        auto rabbitmq_settings = std::make_unique<RabbitMQSettings>();
        if (!args.storage_def->settings)
            throw Exception(ErrorCodes::BAD_ARGUMENTS, "RabbitMQ engine must have settings");

        rabbitmq_settings->loadFromQuery(*args.storage_def);

        if (!rabbitmq_settings->rabbitmq_host_port.changed
           && !rabbitmq_settings->rabbitmq_address.changed)
                throw Exception("You must specify either `rabbitmq_host_port` or `rabbitmq_address` settings",
                    ErrorCodes::NUMBER_OF_ARGUMENTS_DOESNT_MATCH);

        if (!rabbitmq_settings->rabbitmq_format.changed)
            throw Exception("You must specify `rabbitmq_format` setting", ErrorCodes::NUMBER_OF_ARGUMENTS_DOESNT_MATCH);

        return StorageRabbitMQ::create(args.table_id, args.getContext(), args.columns, std::move(rabbitmq_settings), args.attach);
    };

    factory.registerStorage("RabbitMQ", creator_fn, StorageFactory::StorageFeatures{ .supports_settings = true, });
}


NamesAndTypesList StorageRabbitMQ::getVirtuals() const
{
    return NamesAndTypesList{
            {"_exchange_name", std::make_shared<DataTypeString>()},
            {"_channel_id", std::make_shared<DataTypeString>()},
            {"_delivery_tag", std::make_shared<DataTypeUInt64>()},
            {"_redelivered", std::make_shared<DataTypeUInt8>()},
            {"_message_id", std::make_shared<DataTypeString>()},
            {"_timestamp", std::make_shared<DataTypeUInt64>()}
    };
}

}<|MERGE_RESOLUTION|>--- conflicted
+++ resolved
@@ -650,13 +650,9 @@
     if (num_created_consumers == 0)
         return {};
 
-<<<<<<< HEAD
+    std::lock_guard lock(loop_mutex);
+
     auto sample_block = storage_snapshot->getSampleBlockForColumns(column_names);
-=======
-    std::lock_guard lock(loop_mutex);
-
-    auto sample_block = metadata_snapshot->getSampleBlockForColumns(column_names, getVirtuals(), getStorageID());
->>>>>>> 43cfa446
     auto modified_context = addSettings(local_context);
     auto block_size = getMaxBlockSize();
 
