#include <Storages/MergeTree/KeyCondition.h>
#include <Storages/MergeTree/BoolMask.h>
#include <DataTypes/DataTypesNumber.h>
#include <DataTypes/FieldToDataType.h>
#include <Interpreters/TreeRewriter.h>
#include <Interpreters/ExpressionAnalyzer.h>
#include <Interpreters/ExpressionActions.h>
#include <Interpreters/castColumn.h>
#include <Interpreters/misc.h>
#include <Functions/FunctionFactory.h>
#include <Functions/IFunction.h>
#include <Common/FieldVisitorsAccurateComparison.h>
#include <Common/typeid_cast.h>
#include <Interpreters/convertFieldToType.h>
#include <Interpreters/Set.h>
#include <Parsers/queryToString.h>
#include <Parsers/ASTLiteral.h>
#include <Parsers/ASTSubquery.h>
#include <Parsers/ASTIdentifier.h>
#include <IO/WriteBufferFromString.h>
#include <IO/Operators.h>

#include <cassert>
#include <stack>


namespace DB
{

namespace ErrorCodes
{
    extern const int LOGICAL_ERROR;
    extern const int BAD_TYPE_OF_FIELD;
}


String Range::toString() const
{
    WriteBufferFromOwnString str;

    if (!left_bounded)
        str << "(-inf, ";
    else
        str << (left_included ? '[' : '(') << applyVisitor(FieldVisitorToString(), left) << ", ";

    if (!right_bounded)
        str << "+inf)";
    else
        str << applyVisitor(FieldVisitorToString(), right) << (right_included ? ']' : ')');

    return str.str();
}


/// Example: for `Hello\_World% ...` string it returns `Hello_World`, and for `%test%` returns an empty string.
static String extractFixedPrefixFromLikePattern(const String & like_pattern)
{
    String fixed_prefix;

    const char * pos = like_pattern.data();
    const char * end = pos + like_pattern.size();
    while (pos < end)
    {
        switch (*pos)
        {
            case '%':
                [[fallthrough]];
            case '_':
                return fixed_prefix;

            case '\\':
                ++pos;
                if (pos == end)
                    break;
                [[fallthrough]];
            default:
                fixed_prefix += *pos;
                break;
        }

        ++pos;
    }

    return fixed_prefix;
}


/** For a given string, get a minimum string that is strictly greater than all strings with this prefix,
  *  or return an empty string if there are no such strings.
  */
static String firstStringThatIsGreaterThanAllStringsWithPrefix(const String & prefix)
{
    /** Increment the last byte of the prefix by one. But if it is 255, then remove it and increase the previous one.
      * Example (for convenience, suppose that the maximum value of byte is `z`)
      * abcx -> abcy
      * abcz -> abd
      * zzz -> empty string
      * z -> empty string
      */

    String res = prefix;

    while (!res.empty() && static_cast<UInt8>(res.back()) == 255)
        res.pop_back();

    if (res.empty())
        return res;

    res.back() = static_cast<char>(1 + static_cast<UInt8>(res.back()));
    return res;
}


/// A dictionary containing actions to the corresponding functions to turn them into `RPNElement`
const KeyCondition::AtomMap KeyCondition::atom_map
{
    {
        "notEquals",
        [] (RPNElement & out, const Field & value)
        {
            out.function = RPNElement::FUNCTION_NOT_IN_RANGE;
            out.range = Range(value);
            return true;
        }
    },
    {
        "equals",
        [] (RPNElement & out, const Field & value)
        {
            out.function = RPNElement::FUNCTION_IN_RANGE;
            out.range = Range(value);
            return true;
        }
    },
    {
        "less",
        [] (RPNElement & out, const Field & value)
        {
            out.function = RPNElement::FUNCTION_IN_RANGE;
            out.range = Range::createRightBounded(value, false);
            return true;
        }
    },
    {
        "greater",
        [] (RPNElement & out, const Field & value)
        {
            out.function = RPNElement::FUNCTION_IN_RANGE;
            out.range = Range::createLeftBounded(value, false);
            return true;
        }
    },
    {
        "lessOrEquals",
        [] (RPNElement & out, const Field & value)
        {
            out.function = RPNElement::FUNCTION_IN_RANGE;
            out.range = Range::createRightBounded(value, true);
            return true;
        }
    },
    {
        "greaterOrEquals",
        [] (RPNElement & out, const Field & value)
        {
            out.function = RPNElement::FUNCTION_IN_RANGE;
            out.range = Range::createLeftBounded(value, true);
            return true;
        }
    },
    {
        "in",
        [] (RPNElement & out, const Field &)
        {
            out.function = RPNElement::FUNCTION_IN_SET;
            return true;
        }
    },
    {
        "notIn",
        [] (RPNElement & out, const Field &)
        {
            out.function = RPNElement::FUNCTION_NOT_IN_SET;
            return true;
        }
    },
    {
        "empty",
        [] (RPNElement & out, const Field & value)
        {
            if (value.getType() != Field::Types::String)
                return false;

            out.function = RPNElement::FUNCTION_IN_RANGE;
            out.range = Range("");
            return true;
        }
    },
    {
        "notEmpty",
        [] (RPNElement & out, const Field & value)
        {
            if (value.getType() != Field::Types::String)
                return false;

            out.function = RPNElement::FUNCTION_NOT_IN_RANGE;
            out.range = Range("");
            return true;
        }
    },
    {
        "like",
        [] (RPNElement & out, const Field & value)
        {
            if (value.getType() != Field::Types::String)
                return false;

            String prefix = extractFixedPrefixFromLikePattern(value.get<const String &>());
            if (prefix.empty())
                return false;

            String right_bound = firstStringThatIsGreaterThanAllStringsWithPrefix(prefix);

            out.function = RPNElement::FUNCTION_IN_RANGE;
            out.range = !right_bound.empty()
                ? Range(prefix, true, right_bound, false)
                : Range::createLeftBounded(prefix, true);

            return true;
        }
    },
    {
        "notLike",
        [] (RPNElement & out, const Field & value)
        {
            if (value.getType() != Field::Types::String)
                return false;

            String prefix = extractFixedPrefixFromLikePattern(value.get<const String &>());
            if (prefix.empty())
                return false;

            String right_bound = firstStringThatIsGreaterThanAllStringsWithPrefix(prefix);

            out.function = RPNElement::FUNCTION_NOT_IN_RANGE;
            out.range = !right_bound.empty()
                        ? Range(prefix, true, right_bound, false)
                        : Range::createLeftBounded(prefix, true);

            return true;
        }
    },
    {
        "startsWith",
        [] (RPNElement & out, const Field & value)
        {
            if (value.getType() != Field::Types::String)
                return false;

            String prefix = value.get<const String &>();
            if (prefix.empty())
                return false;

            String right_bound = firstStringThatIsGreaterThanAllStringsWithPrefix(prefix);

            out.function = RPNElement::FUNCTION_IN_RANGE;
            out.range = !right_bound.empty()
                ? Range(prefix, true, right_bound, false)
                : Range::createLeftBounded(prefix, true);

            return true;
        }
    }
};


static const std::map<std::string, std::string> inverse_relations = {
        {"equals", "notEquals"},
        {"notEquals", "equals"},
        {"less", "greaterOrEquals"},
        {"greaterOrEquals", "less"},
        {"greater", "lessOrEquals"},
        {"lessOrEquals", "greater"},
        {"in", "notIn"},
        {"notIn", "in"},
        {"like", "notLike"},
        {"notLike", "like"},
        {"empty", "notEmpty"},
        {"notEmpty", "empty"},
};


bool isLogicalOperator(const String & func_name)
{
    return (func_name == "and" || func_name == "or" || func_name == "not");
}

/// The node can be one of:
///   - Logical operator (AND, OR, NOT)
///   - An "atom" (relational operator, constant, expression)
///   - A logical constant expression
///   - Any other function
ASTPtr cloneASTWithInversionPushDown(const ASTPtr node, const bool need_inversion = false)
{
    const ASTFunction * func = node->as<ASTFunction>();

    if (func && isLogicalOperator(func->name))
    {
        if (func->name == "not")
        {
            return cloneASTWithInversionPushDown(func->arguments->children.front(), !need_inversion);
        }

        const auto result_node = makeASTFunction(func->name);

        if (need_inversion)
        {
            result_node->name = (result_node->name == "and") ? "or" : "and";
        }

        if (func->arguments)
        {
            for (const auto & child : func->arguments->children)
            {
                result_node->arguments->children.push_back(cloneASTWithInversionPushDown(child, need_inversion));
            }
        }

        return result_node;
    }

    auto cloned_node = node->clone();

    if (func && inverse_relations.find(func->name) != inverse_relations.cend())
    {
        if (need_inversion)
        {
            cloned_node->as<ASTFunction>()->name = inverse_relations.at(func->name);
        }

        return cloned_node;
    }

    return need_inversion ? makeASTFunction("not", cloned_node) : cloned_node;
}


inline bool Range::equals(const Field & lhs, const Field & rhs) { return applyVisitor(FieldVisitorAccurateEquals(), lhs, rhs); }
inline bool Range::less(const Field & lhs, const Field & rhs) { return applyVisitor(FieldVisitorAccurateLess(), lhs, rhs); }


/** Calculate expressions, that depend only on constants.
  * For index to work when something like "WHERE Date = toDate(now())" is written.
  */
Block KeyCondition::getBlockWithConstants(
    const ASTPtr & query, const TreeRewriterResultPtr & syntax_analyzer_result, const Context & context)
{
    Block result
    {
        { DataTypeUInt8().createColumnConstWithDefaultValue(1), std::make_shared<DataTypeUInt8>(), "_dummy" }
    };

    const auto expr_for_constant_folding = ExpressionAnalyzer(query, syntax_analyzer_result, context).getConstActions();

    expr_for_constant_folding->execute(result);

    return result;
}


KeyCondition::KeyCondition(
    const SelectQueryInfo & query_info,
    const Context & context,
    const Names & key_column_names,
    const ExpressionActionsPtr & key_expr_,
    bool single_point_,
    bool strict_)
    : key_expr(key_expr_), prepared_sets(query_info.sets), single_point(single_point_), strict(strict_)
{
    for (size_t i = 0, size = key_column_names.size(); i < size; ++i)
    {
        std::string name = key_column_names[i];
        if (!key_columns.count(name))
            key_columns[name] = i;
    }

    /** Evaluation of expressions that depend only on constants.
      * For the index to be used, if it is written, for example `WHERE Date = toDate(now())`.
      */
    Block block_with_constants = getBlockWithConstants(query_info.query, query_info.syntax_analyzer_result, context);

    const ASTSelectQuery & select = query_info.query->as<ASTSelectQuery &>();
    if (select.where() || select.prewhere())
    {
        ASTPtr filter_query;
        if (select.where() && select.prewhere())
            filter_query = makeASTFunction("and", select.where(), select.prewhere());
        else
            filter_query = select.where() ? select.where() : select.prewhere();

        /** When non-strictly monotonic functions are employed in functional index (e.g. ORDER BY toStartOfHour(dateTime)),
          * the use of NOT operator in predicate will result in the indexing algorithm leave out some data.
          * This is caused by rewriting in KeyCondition::tryParseAtomFromAST of relational operators to less strict
          * when parsing the AST into internal RPN representation.
          * To overcome the problem, before parsing the AST we transform it to its semantically equivalent form where all NOT's
          * are pushed down and applied (when possible) to leaf nodes.
          */
        traverseAST(cloneASTWithInversionPushDown(filter_query), context, block_with_constants);
    }
    else
    {
        rpn.emplace_back(RPNElement::FUNCTION_UNKNOWN);
    }
}

bool KeyCondition::addCondition(const String & column, const Range & range)
{
    if (!key_columns.count(column))
        return false;
    rpn.emplace_back(RPNElement::FUNCTION_IN_RANGE, key_columns[column], range);
    rpn.emplace_back(RPNElement::FUNCTION_AND);
    return true;
}

/** Computes value of constant expression and its data type.
  * Returns false, if expression isn't constant.
  */
bool KeyCondition::getConstant(const ASTPtr & expr, Block & block_with_constants, Field & out_value, DataTypePtr & out_type)
{
    String column_name = expr->getColumnName();

    if (const auto * lit = expr->as<ASTLiteral>())
    {
        /// By default block_with_constants has only one column named "_dummy".
        /// If block contains only constants it's may not be preprocessed by
        //  ExpressionAnalyzer, so try to look up in the default column.
        if (!block_with_constants.has(column_name))
            column_name = "_dummy";

        /// Simple literal
        out_value = lit->value;
        out_type = block_with_constants.getByName(column_name).type;
        return true;
    }
    else if (block_with_constants.has(column_name) && isColumnConst(*block_with_constants.getByName(column_name).column))
    {
        /// An expression which is dependent on constants only
        const auto & expr_info = block_with_constants.getByName(column_name);
        out_value = (*expr_info.column)[0];
        out_type = expr_info.type;
        return true;
    }
    else
        return false;
}


static Field applyFunctionForField(
    const FunctionBasePtr & func,
    const DataTypePtr & arg_type,
    const Field & arg_value)
{
    ColumnsWithTypeAndName columns
    {
        { arg_type->createColumnConst(1, arg_value), arg_type, "x" },
    };

    auto col = func->execute(columns, func->getResultType(), 1);
    return (*col)[0];
}

/// The case when arguments may have types different than in the primary key.
static std::pair<Field, DataTypePtr> applyFunctionForFieldOfUnknownType(
    const FunctionOverloadResolverPtr & func,
    const DataTypePtr & arg_type,
    const Field & arg_value)
{
    ColumnsWithTypeAndName arguments{{ arg_type->createColumnConst(1, arg_value), arg_type, "x" }};

    FunctionBasePtr func_base = func->build(arguments);

    DataTypePtr return_type = func_base->getResultType();

    auto col = func_base->execute(arguments, return_type, 1);

    Field result = (*col)[0];

    return {std::move(result), std::move(return_type)};
}


/// Same as above but for binary operators
static std::pair<Field, DataTypePtr> applyBinaryFunctionForFieldOfUnknownType(
    const FunctionOverloadResolverPtr & func,
    const DataTypePtr & arg_type,
    const Field & arg_value,
    const DataTypePtr & arg_type2,
    const Field & arg_value2)
{
    ColumnsWithTypeAndName arguments{
        {arg_type->createColumnConst(1, arg_value), arg_type, "x"}, {arg_type2->createColumnConst(1, arg_value2), arg_type2, "y"}};

    FunctionBasePtr func_base = func->build(arguments);

    DataTypePtr return_type = func_base->getResultType();

    auto col = func_base->execute(arguments, return_type, 1);

    Field result = (*col)[0];

    return {std::move(result), std::move(return_type)};
}


static FieldRef applyFunction(const FunctionBasePtr & func, const DataTypePtr & current_type, const FieldRef & field)
{
    /// Fallback for fields without block reference.
    if (field.isExplicit())
        return applyFunctionForField(func, current_type, field);

    String result_name = "_" + func->getName() + "_" + toString(field.column_idx);
    const auto & columns = field.columns;
    size_t result_idx = columns->size();

    for (size_t i = 0; i < result_idx; ++i)
    {
        if ((*columns)[i].name == result_name)
            result_idx = i;
    }

    ColumnsWithTypeAndName args{(*columns)[field.column_idx]};
    if (result_idx == columns->size())
    {
        field.columns->emplace_back(ColumnWithTypeAndName {nullptr, func->getResultType(), result_name});
        (*columns)[result_idx].column = func->execute(args, (*columns)[result_idx].type, columns->front().column->size());
    }

    return {field.columns, field.row_idx, result_idx};
}

void KeyCondition::traverseAST(const ASTPtr & node, const Context & context, Block & block_with_constants)
{
    RPNElement element;

    if (const auto * func = node->as<ASTFunction>())
    {
        if (tryParseLogicalOperatorFromAST(func, element))
        {
            auto & args = func->arguments->children;
            for (size_t i = 0, size = args.size(); i < size; ++i)
            {
                traverseAST(args[i], context, block_with_constants);

                /** The first part of the condition is for the correct support of `and` and `or` functions of arbitrary arity
                  * - in this case `n - 1` elements are added (where `n` is the number of arguments).
                  */
                if (i != 0 || element.function == RPNElement::FUNCTION_NOT)
                    rpn.emplace_back(element);
            }

            return;
        }
    }

    if (!tryParseAtomFromAST(node, context, block_with_constants, element))
    {
        element.function = RPNElement::FUNCTION_UNKNOWN;
    }

    rpn.emplace_back(std::move(element));
}


bool KeyCondition::canConstantBeWrappedByMonotonicFunctions(
    const ASTPtr & node,
    size_t & out_key_column_num,
    DataTypePtr & out_key_column_type,
    Field & out_value,
    DataTypePtr & out_type)
{
    /// We don't look for inversed key transformations when strict is true, which is required for trivial count().
    /// Consider the following test case:
    ///
    /// create table test1(p DateTime, k int) engine MergeTree partition by toDate(p) order by k;
    /// insert into test1 values ('2020-09-01 00:01:02', 1), ('2020-09-01 20:01:03', 2), ('2020-09-02 00:01:03', 3);
    /// select count() from test1 where p > toDateTime('2020-09-01 10:00:00');
    ///
    /// toDate(DateTime) is always monotonic, but we cannot relaxing the predicates to be
    /// >= toDate(toDateTime('2020-09-01 10:00:00')), which returns 3 instead of the right count: 2.
    if (strict)
        return false;

    String expr_name = node->getColumnName();
    const auto & sample_block = key_expr->getSampleBlock();
    if (!sample_block.has(expr_name))
        return false;

    /// TODO Nullable index is not yet landed.
    if (out_value.isNull())
        return false;

    bool found_transformation = false;
    auto input_column = sample_block.getByName(expr_name);
    auto const_column = out_type->createColumnConst(1, out_value);
    out_value = (*castColumn({const_column, out_type, "c"}, input_column.type))[0];
    out_type = input_column.type;
    for (const auto & action : key_expr->getActions())
    {
        /** The key functional expression constraint may be inferred from a plain column in the expression.
          * For example, if the key contains `toStartOfHour(Timestamp)` and query contains `WHERE Timestamp >= now()`,
          * it can be assumed that if `toStartOfHour()` is monotonic on [now(), inf), the `toStartOfHour(Timestamp) >= toStartOfHour(now())`
          * condition also holds, so the index may be used to select only parts satisfying this condition.
          *
          * To check the assumption, we'd need to assert that the inverse function to this transformation is also monotonic, however the
          * inversion isn't exported (or even viable for not strictly monotonic functions such as `toStartOfHour()`).
          * Instead, we can qualify only functions that do not transform the range (for example rounding),
          * which while not strictly monotonic, are monotonic everywhere on the input range.
          */
        const auto & children = action.node->children;
        if (action.node->type == ActionsDAG::ActionType::FUNCTION
            && children.size() == 1
            && children[0]->result_name == expr_name)
        {
            if (!action.node->function_base->hasInformationAboutMonotonicity())
                return false;

            /// Range is irrelevant in this case.
            IFunction::Monotonicity monotonicity = action.node->function_base->getMonotonicityForRange(*out_type, Field(), Field());
            if (!monotonicity.is_always_monotonic)
                return false;

            /// Apply the next transformation step.
            std::tie(out_value, out_type) = applyFunctionForFieldOfUnknownType(
                action.node->function_builder,
                out_type, out_value);

            expr_name = action.node->result_name;

            /// Transformation results in a key expression, accept.
            auto it = key_columns.find(expr_name);
            if (key_columns.end() != it)
            {
                out_key_column_num = it->second;
                out_key_column_type = sample_block.getByName(it->first).type;
                found_transformation = true;
                break;
            }
        }
    }

    return found_transformation;
}

/// Looking for possible transformation of `column = constant` into `partition_expr = function(constant)`
bool KeyCondition::canConstantBeWrappedByFunctions(
    const ASTPtr & ast, size_t & out_key_column_num, DataTypePtr & out_key_column_type, Field & out_value, DataTypePtr & out_type)
{
    if (strict)
        return false;

    String expr_name = ast->getColumnName();
    const auto & sample_block = key_expr->getSampleBlock();
    if (!sample_block.has(expr_name))
        return false;

    /// TODO Nullable index is not yet landed.
    if (out_value.isNull())
        return false;

    for (const auto & node : key_expr->getNodes())
    {
        auto it = key_columns.find(node.result_name);
        if (it != key_columns.end())
        {
            std::stack<const ActionsDAG::Node *> chain;

            const auto * cur_node = &node;
            bool is_valid_chain = true;

            while (is_valid_chain)
            {
                if (cur_node->result_name == expr_name)
                    break;

                chain.push(cur_node);

                if (cur_node->type == ActionsDAG::ActionType::FUNCTION && cur_node->children.size() <= 2)
                {
                    if (!cur_node->function_base->isDeterministic())
                        is_valid_chain = false;

                    const ActionsDAG::Node * next_node = nullptr;
                    for (const auto * arg : cur_node->children)
                    {
                        if (arg->column && isColumnConst(*arg->column))
                            continue;

                        if (next_node)
                            is_valid_chain = false;

                        next_node = arg;
                    }

                    if (!next_node)
                        is_valid_chain = false;

                    cur_node = next_node;
                }
                else if (cur_node->type == ActionsDAG::ActionType::ALIAS)
                    cur_node = cur_node->children.front();
                else
                    is_valid_chain = false;
            }

            if (is_valid_chain)
            {
                {
                    auto input_column = sample_block.getByName(expr_name);
                    auto const_column = out_type->createColumnConst(1, out_value);
                    out_value = (*castColumn({const_column, out_type, "c"}, input_column.type))[0];
                    out_type = input_column.type;
                }

                while (!chain.empty())
                {
                    const auto * func = chain.top();
                    chain.pop();

                    if (func->type != ActionsDAG::ActionType::FUNCTION)
                        continue;

                    if (func->children.size() == 1)
                    {
                        std::tie(out_value, out_type) = applyFunctionForFieldOfUnknownType(func->function_builder, out_type, out_value);
                    }
                    else if (func->children.size() == 2)
                    {
                        const auto * left = func->children[0];
                        const auto * right = func->children[1];
                        if (left->column && isColumnConst(*left->column))
                        {
                            auto left_arg_type = left->result_type;
                            auto left_arg_value = (*left->column)[0];
                            std::tie(out_value, out_type) = applyBinaryFunctionForFieldOfUnknownType(
                                    func->function_builder, left_arg_type, left_arg_value, out_type, out_value);
                        }
                        else
                        {
                            auto right_arg_type = right->result_type;
                            auto right_arg_value = (*right->column)[0];
                            std::tie(out_value, out_type) = applyBinaryFunctionForFieldOfUnknownType(
                                    func->function_builder, out_type, out_value, right_arg_type, right_arg_value);
                        }
                    }
                }

                out_key_column_num = it->second;
                out_key_column_type = sample_block.getByName(it->first).type;
                return true;
            }
        }
<<<<<<< HEAD

        // Check if we have enough columns to fulfill the action.
        for (const auto & name : action.getNeededColumns())
        {
            if (!transform.has(name))
                return false;
        }
        action.execute(transform, true);
=======
>>>>>>> e88c2c70
    }

    return false;
}

bool KeyCondition::tryPrepareSetIndex(
    const ASTs & args,
    const Context & context,
    RPNElement & out,
    size_t & out_key_column_num)
{
    const ASTPtr & left_arg = args[0];

    out_key_column_num = 0;
    std::vector<MergeTreeSetIndex::KeyTuplePositionMapping> indexes_mapping;
    DataTypes data_types;

    auto get_key_tuple_position_mapping = [&](const ASTPtr & node, size_t tuple_index)
    {
        MergeTreeSetIndex::KeyTuplePositionMapping index_mapping;
        index_mapping.tuple_index = tuple_index;
        DataTypePtr data_type;
        if (isKeyPossiblyWrappedByMonotonicFunctions(
                node, context, index_mapping.key_index, data_type, index_mapping.functions))
        {
            indexes_mapping.push_back(index_mapping);
            data_types.push_back(data_type);
            if (out_key_column_num < index_mapping.key_index)
                out_key_column_num = index_mapping.key_index;
        }
    };

    size_t left_args_count = 1;
    const auto * left_arg_tuple = left_arg->as<ASTFunction>();
    if (left_arg_tuple && left_arg_tuple->name == "tuple")
    {
        const auto & tuple_elements = left_arg_tuple->arguments->children;
        left_args_count = tuple_elements.size();
        for (size_t i = 0; i < left_args_count; ++i)
            get_key_tuple_position_mapping(tuple_elements[i], i);
    }
    else
        get_key_tuple_position_mapping(left_arg, 0);

    if (indexes_mapping.empty())
        return false;

    const ASTPtr & right_arg = args[1];

    SetPtr prepared_set;
    if (right_arg->as<ASTSubquery>() || right_arg->as<ASTIdentifier>())
    {
        auto set_it = prepared_sets.find(PreparedSetKey::forSubquery(*right_arg));
        if (set_it == prepared_sets.end())
            return false;

        prepared_set = set_it->second;
    }
    else
    {
        /// We have `PreparedSetKey::forLiteral` but it is useless here as we don't have enough information
        /// about types in left argument of the IN operator. Instead, we manually iterate through all the sets
        /// and find the one for the right arg based on the AST structure (getTreeHash), after that we check
        /// that the types it was prepared with are compatible with the types of the primary key.
        auto set_ast_hash = right_arg->getTreeHash();
        auto set_it = std::find_if(
            prepared_sets.begin(), prepared_sets.end(),
            [&](const auto & candidate_entry)
            {
                if (candidate_entry.first.ast_hash != set_ast_hash)
                    return false;

                for (size_t i = 0; i < indexes_mapping.size(); ++i)
                    if (!candidate_entry.second->areTypesEqual(indexes_mapping[i].tuple_index, data_types[i]))
                        return false;

                return true;
        });
        if (set_it == prepared_sets.end())
            return false;

        prepared_set = set_it->second;
    }

    /// The index can be prepared if the elements of the set were saved in advance.
    if (!prepared_set->hasExplicitSetElements())
        return false;

    prepared_set->checkColumnsNumber(left_args_count);
    for (size_t i = 0; i < indexes_mapping.size(); ++i)
        prepared_set->checkTypesEqual(indexes_mapping[i].tuple_index, data_types[i]);

    out.set_index = std::make_shared<MergeTreeSetIndex>(prepared_set->getSetElements(), std::move(indexes_mapping));

    return true;
}


bool KeyCondition::isKeyPossiblyWrappedByMonotonicFunctions(
    const ASTPtr & node,
    const Context & context,
    size_t & out_key_column_num,
    DataTypePtr & out_key_res_column_type,
    MonotonicFunctionsChain & out_functions_chain)
{
    std::vector<const ASTFunction *> chain_not_tested_for_monotonicity;
    DataTypePtr key_column_type;

    if (!isKeyPossiblyWrappedByMonotonicFunctionsImpl(node, out_key_column_num, key_column_type, chain_not_tested_for_monotonicity))
        return false;

    for (auto it = chain_not_tested_for_monotonicity.rbegin(); it != chain_not_tested_for_monotonicity.rend(); ++it)
    {
        const auto & args = (*it)->arguments->children;
        auto func_builder = FunctionFactory::instance().tryGet((*it)->name, context);
        ColumnsWithTypeAndName arguments;
        if (args.size() == 2)
        {
            if (const auto * arg_left = args[0]->as<ASTLiteral>())
            {
                auto left_arg_type = applyVisitor(FieldToDataType(), arg_left->value);
                arguments.push_back({ left_arg_type->createColumnConst(0, arg_left->value), left_arg_type, "" });
                arguments.push_back({ nullptr, key_column_type, "" });
            }
            else if (const auto * arg_right = args[1]->as<ASTLiteral>())
            {
                arguments.push_back({ nullptr, key_column_type, "" });
                auto right_arg_type = applyVisitor(FieldToDataType(), arg_right->value);
                arguments.push_back({ right_arg_type->createColumnConst(0, arg_right->value), right_arg_type, "" });
            }
        }
        else
            arguments.push_back({ nullptr, key_column_type, "" });
        auto func = func_builder->build(arguments);

        /// If we know the given range only contains one value, then we treat all functions as positive monotonic.
        if (!func || (!single_point && !func->hasInformationAboutMonotonicity()))
            return false;

        key_column_type = func->getResultType();
        out_functions_chain.push_back(func);
    }

    out_key_res_column_type = key_column_type;

    return true;
}

bool KeyCondition::isKeyPossiblyWrappedByMonotonicFunctionsImpl(
    const ASTPtr & node,
    size_t & out_key_column_num,
    DataTypePtr & out_key_column_type,
    std::vector<const ASTFunction *> & out_functions_chain)
{
    /** By itself, the key column can be a functional expression. for example, `intHash32(UserID)`.
      * Therefore, use the full name of the expression for search.
      */
    const auto & sample_block = key_expr->getSampleBlock();
    String name = node->getColumnName();

    auto it = key_columns.find(name);
    if (key_columns.end() != it)
    {
        out_key_column_num = it->second;
        out_key_column_type = sample_block.getByName(it->first).type;
        return true;
    }

    if (const auto * func = node->as<ASTFunction>())
    {
        const auto & args = func->arguments->children;
        if (args.size() > 2 || args.empty())
            return false;

        out_functions_chain.push_back(func);
        bool ret = false;
        if (args.size() == 2)
        {
            if (args[0]->as<ASTLiteral>())
            {
                ret = isKeyPossiblyWrappedByMonotonicFunctionsImpl(args[1], out_key_column_num, out_key_column_type, out_functions_chain);
            }
            else if (args[1]->as<ASTLiteral>())
            {
                ret = isKeyPossiblyWrappedByMonotonicFunctionsImpl(args[0], out_key_column_num, out_key_column_type, out_functions_chain);
            }
        }
        else
        {
            ret = isKeyPossiblyWrappedByMonotonicFunctionsImpl(args[0], out_key_column_num, out_key_column_type, out_functions_chain);
        }
        return ret;
    }

    return false;
}


static void castValueToType(const DataTypePtr & desired_type, Field & src_value, const DataTypePtr & src_type, const ASTPtr & node)
{
    if (desired_type->equals(*src_type))
        return;

    try
    {
        src_value = convertFieldToType(src_value, *desired_type, src_type.get());
    }
    catch (...)
    {
        throw Exception("Key expression contains comparison between inconvertible types: " +
            desired_type->getName() + " and " + src_type->getName() +
            " inside " + queryToString(node),
            ErrorCodes::BAD_TYPE_OF_FIELD);
    }
}


bool KeyCondition::tryParseAtomFromAST(const ASTPtr & node, const Context & context, Block & block_with_constants, RPNElement & out)
{
    /** Functions < > = != <= >= in `notIn`, where one argument is a constant, and the other is one of columns of key,
      *  or itself, wrapped in a chain of possibly-monotonic functions,
      *  or constant expression - number.
      */
    Field const_value;
    DataTypePtr const_type;
    if (const auto * func = node->as<ASTFunction>())
    {
        const ASTs & args = func->arguments->children;

        DataTypePtr key_expr_type;    /// Type of expression containing key column
        size_t key_column_num = -1;   /// Number of a key column (inside key_column_names array)
        MonotonicFunctionsChain chain;
        std::string func_name = func->name;

        if (atom_map.find(func_name) == std::end(atom_map))
            return false;

        if (args.size() == 1)
        {
            if (!(isKeyPossiblyWrappedByMonotonicFunctions(args[0], context, key_column_num, key_expr_type, chain)))
                return false;

            if (key_column_num == static_cast<size_t>(-1))
                throw Exception("`key_column_num` wasn't initialized. It is a bug.", ErrorCodes::LOGICAL_ERROR);
        }
        else if (args.size() == 2)
        {
            size_t key_arg_pos;           /// Position of argument with key column (non-const argument)
            bool is_set_const = false;
            bool is_constant_transformed = false;

            if (functionIsInOrGlobalInOperator(func_name))
            {
                if (tryPrepareSetIndex(args, context, out, key_column_num))
                {
                    key_arg_pos = 0;
                    is_set_const = true;
                }
                else
                    return false;
            }
            else if (getConstant(args[1], block_with_constants, const_value, const_type))
            {
                if (isKeyPossiblyWrappedByMonotonicFunctions(args[0], context, key_column_num, key_expr_type, chain))
                {
                    key_arg_pos = 0;
                }
                else if (canConstantBeWrappedByMonotonicFunctions(args[0], key_column_num, key_expr_type, const_value, const_type))
                {
                    key_arg_pos = 0;
                    is_constant_transformed = true;
                }
                else if (
                    single_point && func_name == "equals"
                    && canConstantBeWrappedByFunctions(args[0], key_column_num, key_expr_type, const_value, const_type))
                {
                    key_arg_pos = 0;
                    is_constant_transformed = true;
                }
                else
                    return false;
            }
            else if (getConstant(args[0], block_with_constants, const_value, const_type))
            {
                if (isKeyPossiblyWrappedByMonotonicFunctions(args[1], context, key_column_num, key_expr_type, chain))
                {
                    key_arg_pos = 1;
                }
                else if (canConstantBeWrappedByMonotonicFunctions(args[1], key_column_num, key_expr_type, const_value, const_type))
                {
                    key_arg_pos = 1;
                    is_constant_transformed = true;
                }
                else if (
                    single_point && func_name == "equals"
                    && canConstantBeWrappedByFunctions(args[1], key_column_num, key_expr_type, const_value, const_type))
                {
                    key_arg_pos = 0;
                    is_constant_transformed = true;
                }
                else
                    return false;
            }
            else
                return false;

            if (key_column_num == static_cast<size_t>(-1))
                throw Exception("`key_column_num` wasn't initialized. It is a bug.", ErrorCodes::LOGICAL_ERROR);

            /// Transformed constant must weaken the condition, for example "x > 5" must weaken to "round(x) >= 5"
            if (is_constant_transformed)
            {
                if (func_name == "less")
                    func_name = "lessOrEquals";
                else if (func_name == "greater")
                    func_name = "greaterOrEquals";
            }

            /// Replace <const> <sign> <data> on to <data> <-sign> <const>
            if (key_arg_pos == 1)
            {
                if (func_name == "less")
                    func_name = "greater";
                else if (func_name == "greater")
                    func_name = "less";
                else if (func_name == "greaterOrEquals")
                    func_name = "lessOrEquals";
                else if (func_name == "lessOrEquals")
                    func_name = "greaterOrEquals";
                else if (func_name == "in" || func_name == "notIn" ||
                         func_name == "like" || func_name == "notLike" ||
                         func_name == "ilike" || func_name == "notIlike" ||
                         func_name == "startsWith")
                {
                    /// "const IN data_column" doesn't make sense (unlike "data_column IN const")
                    return false;
                }
            }

            bool cast_not_needed =
                is_set_const /// Set args are already casted inside Set::createFromAST
                || (isNativeNumber(key_expr_type) && isNativeNumber(const_type)); /// Numbers are accurately compared without cast.

            if (!cast_not_needed)
                castValueToType(key_expr_type, const_value, const_type, node);
        }
        else
            return false;

        const auto atom_it = atom_map.find(func_name);

        out.key_column = key_column_num;
        out.monotonic_functions_chain = std::move(chain);

        return atom_it->second(out, const_value);
    }
    else if (getConstant(node, block_with_constants, const_value, const_type))
    {
        /// For cases where it says, for example, `WHERE 0 AND something`

        if (const_value.getType() == Field::Types::UInt64)
        {
            out.function = const_value.safeGet<UInt64>() ? RPNElement::ALWAYS_TRUE : RPNElement::ALWAYS_FALSE;
            return true;
        }
        else if (const_value.getType() == Field::Types::Int64)
        {
            out.function = const_value.safeGet<Int64>() ? RPNElement::ALWAYS_TRUE : RPNElement::ALWAYS_FALSE;
            return true;
        }
        else if (const_value.getType() == Field::Types::Float64)
        {
            out.function = const_value.safeGet<Float64>() ? RPNElement::ALWAYS_TRUE : RPNElement::ALWAYS_FALSE;
            return true;
        }
    }
    return false;
}

bool KeyCondition::tryParseLogicalOperatorFromAST(const ASTFunction * func, RPNElement & out)
{
    /// Functions AND, OR, NOT.
    const ASTs & args = func->arguments->children;

    if (func->name == "not")
    {
        if (args.size() != 1)
            return false;

        out.function = RPNElement::FUNCTION_NOT;
    }
    else
    {
        if (func->name == "and")
            out.function = RPNElement::FUNCTION_AND;
        else if (func->name == "or")
            out.function = RPNElement::FUNCTION_OR;
        else
            return false;
    }

    return true;
}

String KeyCondition::toString() const
{
    String res;
    for (size_t i = 0; i < rpn.size(); ++i)
    {
        if (i)
            res += ", ";
        res += rpn[i].toString();
    }
    return res;
}


/** Index is the value of key every `index_granularity` rows.
  * This value is called a "mark". That is, the index consists of marks.
  *
  * The key is the tuple.
  * The data is sorted by key in the sense of lexicographic order over tuples.
  *
  * A pair of marks specifies a segment with respect to the order over the tuples.
  * Denote it like this: [ x1 y1 z1 .. x2 y2 z2 ],
  *  where x1 y1 z1 - tuple - value of key in left border of segment;
  *        x2 y2 z2 - tuple - value of key in right boundary of segment.
  * In this section there are data between these marks.
  *
  * Or, the last mark specifies the range open on the right: [ a b c .. + inf )
  *
  * The set of all possible tuples can be considered as an n-dimensional space, where n is the size of the tuple.
  * A range of tuples specifies some subset of this space.
  *
  * Hyperrectangles (you can also find the term "rail")
  *  will be the subrange of an n-dimensional space that is a direct product of one-dimensional ranges.
  * In this case, the one-dimensional range can be: a period, a segment, an interval, a half-interval, unlimited on the left, unlimited on the right ...
  *
  * The range of tuples can always be represented as a combination of hyperrectangles.
  * For example, the range [ x1 y1 .. x2 y2 ] given x1 != x2 is equal to the union of the following three hyperrectangles:
  * [x1]       x [y1 .. +inf)
  * (x1 .. x2) x (-inf .. +inf)
  * [x2]       x (-inf .. y2]
  *
  * Or, for example, the range [ x1 y1 .. +inf ] is equal to the union of the following two hyperrectangles:
  * [x1]         x [y1 .. +inf)
  * (x1 .. +inf) x (-inf .. +inf)
  * It's easy to see that this is a special case of the variant above.
  *
  * This is important because it is easy for us to check the feasibility of the condition over the hyperrectangle,
  *  and therefore, feasibility of condition on the range of tuples will be checked by feasibility of condition
  *  over at least one hyperrectangle from which this range consists.
  */

template <typename F>
static BoolMask forAnyHyperrectangle(
    size_t key_size,
    const FieldRef * key_left,
    const FieldRef * key_right,
    bool left_bounded,
    bool right_bounded,
    std::vector<Range> & hyperrectangle,
    size_t prefix_size,
    BoolMask initial_mask,
    F && callback)
{
    if (!left_bounded && !right_bounded)
        return callback(hyperrectangle);

    if (left_bounded && right_bounded)
    {
        /// Let's go through the matching elements of the key.
        while (prefix_size < key_size)
        {
            if (key_left[prefix_size] == key_right[prefix_size])
            {
                /// Point ranges.
                hyperrectangle[prefix_size] = Range(key_left[prefix_size]);
                ++prefix_size;
            }
            else
                break;
        }
    }

    if (prefix_size == key_size)
        return callback(hyperrectangle);

    if (prefix_size + 1 == key_size)
    {
        if (left_bounded && right_bounded)
            hyperrectangle[prefix_size] = Range(key_left[prefix_size], true, key_right[prefix_size], true);
        else if (left_bounded)
            hyperrectangle[prefix_size] = Range::createLeftBounded(key_left[prefix_size], true);
        else if (right_bounded)
            hyperrectangle[prefix_size] = Range::createRightBounded(key_right[prefix_size], true);

        return callback(hyperrectangle);
    }

    /// (x1 .. x2) x (-inf .. +inf)

    if (left_bounded && right_bounded)
        hyperrectangle[prefix_size] = Range(key_left[prefix_size], false, key_right[prefix_size], false);
    else if (left_bounded)
        hyperrectangle[prefix_size] = Range::createLeftBounded(key_left[prefix_size], false);
    else if (right_bounded)
        hyperrectangle[prefix_size] = Range::createRightBounded(key_right[prefix_size], false);

    for (size_t i = prefix_size + 1; i < key_size; ++i)
        hyperrectangle[i] = Range();


    BoolMask result = initial_mask;
    result = result | callback(hyperrectangle);

    /// There are several early-exit conditions (like the one below) hereinafter.
    /// They are important; in particular, if initial_mask == BoolMask::consider_only_can_be_true
    /// (which happens when this routine is called from KeyCondition::mayBeTrueXXX),
    /// they provide significant speedup, which may be observed on merge_tree_huge_pk performance test.
    if (result.isComplete())
        return result;

    /// [x1]       x [y1 .. +inf)

    if (left_bounded)
    {
        hyperrectangle[prefix_size] = Range(key_left[prefix_size]);
        result = result | forAnyHyperrectangle(key_size, key_left, key_right, true, false, hyperrectangle, prefix_size + 1, initial_mask, callback);
        if (result.isComplete())
            return result;
    }

    /// [x2]       x (-inf .. y2]

    if (right_bounded)
    {
        hyperrectangle[prefix_size] = Range(key_right[prefix_size]);
        result = result | forAnyHyperrectangle(key_size, key_left, key_right, false, true, hyperrectangle, prefix_size + 1, initial_mask, callback);
        if (result.isComplete())
            return result;
    }

    return result;
}


BoolMask KeyCondition::checkInRange(
    size_t used_key_size,
    const FieldRef * left_key,
    const FieldRef * right_key,
    const DataTypes & data_types,
    bool right_bounded,
    BoolMask initial_mask) const
{
    std::vector<Range> key_ranges(used_key_size, Range());

/*  std::cerr << "Checking for: [";
    for (size_t i = 0; i != used_key_size; ++i)
        std::cerr << (i != 0 ? ", " : "") << applyVisitor(FieldVisitorToString(), left_key[i]);
    std::cerr << " ... ";

    if (right_bounded)
    {
        for (size_t i = 0; i != used_key_size; ++i)
            std::cerr << (i != 0 ? ", " : "") << applyVisitor(FieldVisitorToString(), right_key[i]);
        std::cerr << "]\n";
    }
    else
        std::cerr << "+inf)\n";*/

    return forAnyHyperrectangle(used_key_size, left_key, right_key, true, right_bounded, key_ranges, 0, initial_mask,
        [&] (const std::vector<Range> & key_ranges_hyperrectangle)
    {
        auto res = checkInHyperrectangle(key_ranges_hyperrectangle, data_types);

/*      std::cerr << "Hyperrectangle: ";
        for (size_t i = 0, size = key_ranges.size(); i != size; ++i)
            std::cerr << (i != 0 ? " x " : "") << key_ranges[i].toString();
        std::cerr << ": " << res.can_be_true << "\n";*/

        return res;
    });
}


std::optional<Range> KeyCondition::applyMonotonicFunctionsChainToRange(
    Range key_range,
    const MonotonicFunctionsChain & functions,
    DataTypePtr current_type,
    bool single_point)
{
    for (const auto & func : functions)
    {
        /// We check the monotonicity of each function on a specific range.
        /// If we know the given range only contains one value, then we treat all functions as positive monotonic.
        IFunction::Monotonicity monotonicity = single_point
            ? IFunction::Monotonicity{true}
            : func->getMonotonicityForRange(*current_type.get(), key_range.left, key_range.right);

        if (!monotonicity.is_monotonic)
        {
            return {};
        }

        /// If we apply function to open interval, we can get empty intervals in result.
        /// E.g. for ('2020-01-03', '2020-01-20') after applying 'toYYYYMM' we will get ('202001', '202001').
        /// To avoid this we make range left and right included.
        if (!key_range.left.isNull())
        {
            key_range.left = applyFunction(func, current_type, key_range.left);
            key_range.left_included = true;
        }

        if (!key_range.right.isNull())
        {
            key_range.right = applyFunction(func, current_type, key_range.right);
            key_range.right_included = true;
        }

        current_type = func->getResultType();

        if (!monotonicity.is_positive)
            key_range.swapLeftAndRight();
    }
    return key_range;
}

// Returns whether the condition is one continuous range of the primary key,
// where every field is matched by range or a single element set.
// This allows to use a more efficient lookup with no extra reads.
bool KeyCondition::matchesExactContinuousRange() const
{
    // Not implemented yet.
    if (hasMonotonicFunctionsChain())
        return false;

    enum Constraint
    {
        POINT,
        RANGE,
        UNKNOWN,
    };

    std::vector<Constraint> column_constraints(key_columns.size(), Constraint::UNKNOWN);

    for (const auto & element : rpn)
    {
        if (element.function == RPNElement::Function::FUNCTION_AND)
        {
            continue;
        }

        if (element.function == RPNElement::Function::FUNCTION_IN_SET && element.set_index && element.set_index->size() == 1)
        {
            column_constraints[element.key_column] = Constraint::POINT;
            continue;
        }

        if (element.function == RPNElement::Function::FUNCTION_IN_RANGE)
        {
            if (element.range.left == element.range.right)
            {
                column_constraints[element.key_column] = Constraint::POINT;
            }
            if (column_constraints[element.key_column] != Constraint::POINT)
            {
                column_constraints[element.key_column] = Constraint::RANGE;
            }
            continue;
        }

        if (element.function == RPNElement::Function::FUNCTION_UNKNOWN)
        {
            continue;
        }

        return false;
    }

    auto min_constraint = column_constraints[0];

    if (min_constraint > Constraint::RANGE)
    {
        return false;
    }

    for (size_t i = 1; i < key_columns.size(); ++i)
    {
        if (column_constraints[i] < min_constraint)
        {
            return false;
        }

        if (column_constraints[i] == Constraint::RANGE && min_constraint == Constraint::RANGE)
        {
            return false;
        }

        min_constraint = column_constraints[i];
    }

    return true;
}

BoolMask KeyCondition::checkInHyperrectangle(
    const std::vector<Range> & hyperrectangle,
    const DataTypes & data_types) const
{
    std::vector<BoolMask> rpn_stack;
    for (const auto & element : rpn)
    {
        if (element.function == RPNElement::FUNCTION_UNKNOWN)
        {
            rpn_stack.emplace_back(true, true);
        }
        else if (element.function == RPNElement::FUNCTION_IN_RANGE
            || element.function == RPNElement::FUNCTION_NOT_IN_RANGE)
        {
            const Range * key_range = &hyperrectangle[element.key_column];

            /// The case when the column is wrapped in a chain of possibly monotonic functions.
            Range transformed_range;
            if (!element.monotonic_functions_chain.empty())
            {
                std::optional<Range> new_range = applyMonotonicFunctionsChainToRange(
                    *key_range,
                    element.monotonic_functions_chain,
                    data_types[element.key_column],
                    single_point
                );

                if (!new_range)
                {
                    rpn_stack.emplace_back(true, true);
                    continue;
                }
                transformed_range = *new_range;
                key_range = &transformed_range;
            }

            bool intersects = element.range.intersectsRange(*key_range);
            bool contains = element.range.containsRange(*key_range);

            rpn_stack.emplace_back(intersects, !contains);
            if (element.function == RPNElement::FUNCTION_NOT_IN_RANGE)
                rpn_stack.back() = !rpn_stack.back();
        }
        else if (
            element.function == RPNElement::FUNCTION_IN_SET
            || element.function == RPNElement::FUNCTION_NOT_IN_SET)
        {
            if (!element.set_index)
                throw Exception("Set for IN is not created yet", ErrorCodes::LOGICAL_ERROR);

            rpn_stack.emplace_back(element.set_index->checkInRange(hyperrectangle, data_types));
            if (element.function == RPNElement::FUNCTION_NOT_IN_SET)
                rpn_stack.back() = !rpn_stack.back();
        }
        else if (element.function == RPNElement::FUNCTION_NOT)
        {
            assert(!rpn_stack.empty());

            rpn_stack.back() = !rpn_stack.back();
        }
        else if (element.function == RPNElement::FUNCTION_AND)
        {
            assert(!rpn_stack.empty());

            auto arg1 = rpn_stack.back();
            rpn_stack.pop_back();
            auto arg2 = rpn_stack.back();
            rpn_stack.back() = arg1 & arg2;
        }
        else if (element.function == RPNElement::FUNCTION_OR)
        {
            assert(!rpn_stack.empty());

            auto arg1 = rpn_stack.back();
            rpn_stack.pop_back();
            auto arg2 = rpn_stack.back();
            rpn_stack.back() = arg1 | arg2;
        }
        else if (element.function == RPNElement::ALWAYS_FALSE)
        {
            rpn_stack.emplace_back(false, true);
        }
        else if (element.function == RPNElement::ALWAYS_TRUE)
        {
            rpn_stack.emplace_back(true, false);
        }
        else
            throw Exception("Unexpected function type in KeyCondition::RPNElement", ErrorCodes::LOGICAL_ERROR);
    }

    if (rpn_stack.size() != 1)
        throw Exception("Unexpected stack size in KeyCondition::checkInRange", ErrorCodes::LOGICAL_ERROR);

    return rpn_stack[0];
}


BoolMask KeyCondition::checkInRange(
    size_t used_key_size,
    const FieldRef * left_key,
    const FieldRef * right_key,
    const DataTypes & data_types,
    BoolMask initial_mask) const
{
    return checkInRange(used_key_size, left_key, right_key, data_types, true, initial_mask);
}


bool KeyCondition::mayBeTrueInRange(
    size_t used_key_size,
    const FieldRef * left_key,
    const FieldRef * right_key,
    const DataTypes & data_types) const
{
    return checkInRange(used_key_size, left_key, right_key, data_types, true, BoolMask::consider_only_can_be_true).can_be_true;
}


BoolMask KeyCondition::checkAfter(
    size_t used_key_size,
    const FieldRef * left_key,
    const DataTypes & data_types,
    BoolMask initial_mask) const
{
    return checkInRange(used_key_size, left_key, nullptr, data_types, false, initial_mask);
}


bool KeyCondition::mayBeTrueAfter(
    size_t used_key_size,
    const FieldRef * left_key,
    const DataTypes & data_types) const
{
    return checkInRange(used_key_size, left_key, nullptr, data_types, false, BoolMask::consider_only_can_be_true).can_be_true;
}


String KeyCondition::RPNElement::toString() const
{
    auto print_wrapped_column = [this](WriteBuffer & buf)
    {
        for (auto it = monotonic_functions_chain.rbegin(); it != monotonic_functions_chain.rend(); ++it)
            buf << (*it)->getName() << "(";

        buf << "column " << key_column;

        for (auto it = monotonic_functions_chain.rbegin(); it != monotonic_functions_chain.rend(); ++it)
            buf << ")";
    };

    WriteBufferFromOwnString buf;
    switch (function)
    {
        case FUNCTION_AND:
            return "and";
        case FUNCTION_OR:
            return "or";
        case FUNCTION_NOT:
            return "not";
        case FUNCTION_UNKNOWN:
            return "unknown";
        case FUNCTION_NOT_IN_SET:
        case FUNCTION_IN_SET:
        {
            buf << "(";
            print_wrapped_column(buf);
            buf << (function == FUNCTION_IN_SET ? " in " : " notIn ");
            if (!set_index)
                buf << "unknown size set";
            else
                buf << set_index->size() << "-element set";
            buf << ")";
            return buf.str();
        }
        case FUNCTION_IN_RANGE:
        case FUNCTION_NOT_IN_RANGE:
        {
            buf << "(";
            print_wrapped_column(buf);
            buf << (function == FUNCTION_NOT_IN_RANGE ? " not" : "") << " in " << range.toString();
            buf << ")";
            return buf.str();
        }
        case ALWAYS_FALSE:
            return "false";
        case ALWAYS_TRUE:
            return "true";
    }

    __builtin_unreachable();
}


bool KeyCondition::alwaysUnknownOrTrue() const
{
    std::vector<UInt8> rpn_stack;

    for (const auto & element : rpn)
    {
        if (element.function == RPNElement::FUNCTION_UNKNOWN
            || element.function == RPNElement::ALWAYS_TRUE)
        {
            rpn_stack.push_back(true);
        }
        else if (element.function == RPNElement::FUNCTION_NOT_IN_RANGE
            || element.function == RPNElement::FUNCTION_IN_RANGE
            || element.function == RPNElement::FUNCTION_IN_SET
            || element.function == RPNElement::FUNCTION_NOT_IN_SET
            || element.function == RPNElement::ALWAYS_FALSE)
        {
            rpn_stack.push_back(false);
        }
        else if (element.function == RPNElement::FUNCTION_NOT)
        {
        }
        else if (element.function == RPNElement::FUNCTION_AND)
        {
            assert(!rpn_stack.empty());

            auto arg1 = rpn_stack.back();
            rpn_stack.pop_back();
            auto arg2 = rpn_stack.back();
            rpn_stack.back() = arg1 & arg2;
        }
        else if (element.function == RPNElement::FUNCTION_OR)
        {
            assert(!rpn_stack.empty());

            auto arg1 = rpn_stack.back();
            rpn_stack.pop_back();
            auto arg2 = rpn_stack.back();
            rpn_stack.back() = arg1 | arg2;
        }
        else
            throw Exception("Unexpected function type in KeyCondition::RPNElement", ErrorCodes::LOGICAL_ERROR);
    }

    if (rpn_stack.size() != 1)
        throw Exception("Unexpected stack size in KeyCondition::alwaysUnknownOrTrue", ErrorCodes::LOGICAL_ERROR);

    return rpn_stack[0];
}


size_t KeyCondition::getMaxKeyColumn() const
{
    size_t res = 0;
    for (const auto & element : rpn)
    {
        if (element.function == RPNElement::FUNCTION_NOT_IN_RANGE
            || element.function == RPNElement::FUNCTION_IN_RANGE
            || element.function == RPNElement::FUNCTION_IN_SET
            || element.function == RPNElement::FUNCTION_NOT_IN_SET)
        {
            if (element.key_column > res)
                res = element.key_column;
        }
    }
    return res;
}

bool KeyCondition::hasMonotonicFunctionsChain() const
{
    for (const auto & element : rpn)
        if (!element.monotonic_functions_chain.empty()
            || (element.set_index && element.set_index->hasMonotonicFunctionsChain()))
            return true;
    return false;
}

}<|MERGE_RESOLUTION|>--- conflicted
+++ resolved
@@ -759,17 +759,6 @@
                 return true;
             }
         }
-<<<<<<< HEAD
-
-        // Check if we have enough columns to fulfill the action.
-        for (const auto & name : action.getNeededColumns())
-        {
-            if (!transform.has(name))
-                return false;
-        }
-        action.execute(transform, true);
-=======
->>>>>>> e88c2c70
     }
 
     return false;
