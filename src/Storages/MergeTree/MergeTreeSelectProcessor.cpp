--- conflicted
+++ resolved
@@ -100,27 +100,9 @@
     , reader_settings(reader_settings_)
     , result_header(transformHeader(pool->getHeader(), {}, prewhere_info))
 {
-<<<<<<< HEAD
-    if (reader_settings.apply_deleted_mask)
-    {
-        PrewhereExprStep step
-        {
-            .type = PrewhereExprStep::Filter,
-            .actions = nullptr,
-            .filter_column_name = RowExistsColumn::name,
-            .remove_filter_column = true,
-            .need_filter = true,
-            .perform_alter_conversions = true,
-        };
-
-        lightweight_delete_filter_step = std::make_shared<PrewhereExprStep>(std::move(step));
-    }
-
     if (lazily_read_info)
         injectLazilyReadColumns(0, result_header, nullptr, lazily_read_info);
 
-=======
->>>>>>> 770b4022
     bool has_prewhere_actions_steps = !prewhere_actions.steps.empty();
     if (has_prewhere_actions_steps)
         LOG_TRACE(log, "PREWHERE condition was split into {} steps", prewhere_actions.steps.size());
