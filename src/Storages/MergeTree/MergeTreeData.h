#pragma once

#include <Common/SimpleIncrement.h>
#include <Interpreters/Context.h>
#include <Storages/IStorage.h>
#include <Storages/MergeTree/MergeTreeIndices.h>
#include <Storages/MergeTree/MergeTreePartInfo.h>
#include <Storages/MergeTree/MergeTreeSettings.h>
#include <Storages/MergeTree/MergeTreeMutationStatus.h>
#include <Storages/MergeTree/MergeList.h>
#include <Storages/MergeTree/PartDestinationType.h>
#include <IO/ReadBufferFromString.h>
#include <IO/WriteBufferFromFile.h>
#include <IO/ReadBufferFromFile.h>
#include <DataTypes/DataTypeString.h>
#include <DataTypes/DataTypesNumber.h>
#include <Processors/Merges/Algorithms/Graphite.h>
#include <Storages/MergeTree/IMergeTreeDataPart.h>
#include <Storages/MergeTree/MergeTreeDataPartInMemory.h>
#include <Storages/IndicesDescription.h>
#include <Storages/MergeTree/MergeTreePartsMover.h>
#include <Storages/MergeTree/MergeTreeWriteAheadLog.h>
#include <Interpreters/PartLog.h>
#include <Disks/DiskSpaceMonitor.h>

#include <boost/multi_index_container.hpp>
#include <boost/multi_index/ordered_index.hpp>
#include <boost/multi_index/global_fun.hpp>
#include <boost/range/iterator_range_core.hpp>


namespace DB
{

class MergeListEntry;
class AlterCommands;
class MergeTreePartsMover;
class MutationCommands;

class ExpressionActions;
using ExpressionActionsPtr = std::shared_ptr<ExpressionActions>;

namespace ErrorCodes
{
    extern const int LOGICAL_ERROR;
}


/// Data structure for *MergeTree engines.
/// Merge tree is used for incremental sorting of data.
/// The table consists of several sorted parts.
/// During insertion new data is sorted according to the primary key and is written to the new part.
/// Parts are merged in the background according to a heuristic algorithm.
/// For each part the index file is created containing primary key values for every n-th row.
/// This allows efficient selection by primary key range predicate.
///
/// Additionally:
///
/// The date column is specified. For each part min and max dates are remembered.
/// Essentially it is an index too.
///
/// Data is partitioned by the value of the partitioning expression.
/// Parts belonging to different partitions are not merged - for the ease of administration (data sync and backup).
///
/// File structure of old-style month-partitioned tables (format_version = 0):
/// Part directory - / min-date _ max-date _ min-id _ max-id _ level /
/// Inside the part directory:
/// checksums.txt - contains the list of all files along with their sizes and checksums.
/// columns.txt - contains the list of all columns and their types.
/// primary.idx - contains the primary index.
/// [Column].bin - contains compressed column data.
/// [Column].mrk - marks, pointing to seek positions allowing to skip n * k rows.
///
/// File structure of tables with custom partitioning (format_version >= 1):
/// Part directory - / partiiton-id _ min-id _ max-id _ level /
/// Inside the part directory:
/// The same files as for month-partitioned tables, plus
/// count.txt - contains total number of rows in this part.
/// partition.dat - contains the value of the partitioning expression.
/// minmax_[Column].idx - MinMax indexes (see IMergeTreeDataPart::MinMaxIndex class) for the columns required by the partitioning expression.
///
/// Several modes are implemented. Modes determine additional actions during merge:
/// - Ordinary - don't do anything special
/// - Collapsing - collapse pairs of rows with the opposite values of sign_columns for the same values
///   of primary key (cf. CollapsingSortedBlockInputStream.h)
/// - Replacing - for all rows with the same primary key keep only the latest one. Or, if the version
///   column is set, keep the latest row with the maximal version.
/// - Summing - sum all numeric columns not contained in the primary key for all rows with the same primary key.
/// - Aggregating - merge columns containing aggregate function states for all rows with the same primary key.
/// - Graphite - performs coarsening of historical data for Graphite (a system for quantitative monitoring).

/// The MergeTreeData class contains a list of parts and the data structure parameters.
/// To read and modify the data use other classes:
/// - MergeTreeDataSelectExecutor
/// - MergeTreeDataWriter
/// - MergeTreeDataMergerMutator

class MergeTreeData : public IStorage
{
public:
    /// Function to call if the part is suspected to contain corrupt data.
    using BrokenPartCallback = std::function<void (const String &)>;
    using DataPart = IMergeTreeDataPart;

    using MutableDataPartPtr = std::shared_ptr<DataPart>;
    using MutableDataPartsVector = std::vector<MutableDataPartPtr>;
    /// After the DataPart is added to the working set, it cannot be changed.
    using DataPartPtr = std::shared_ptr<const DataPart>;

    using DataPartState = IMergeTreeDataPart::State;
    using DataPartStates = std::initializer_list<DataPartState>;
    using DataPartStateVector = std::vector<DataPartState>;

    /// Auxiliary structure for index comparison. Keep in mind lifetime of MergeTreePartInfo.
    struct DataPartStateAndInfo
    {
        DataPartState state;
        const MergeTreePartInfo & info;
    };

    /// Auxiliary structure for index comparison
    struct DataPartStateAndPartitionID
    {
        DataPartState state;
        String partition_id;
    };

    STRONG_TYPEDEF(String, PartitionID)

    /// Alter conversions which should be applied on-fly for part. Build from of
    /// the most recent mutation commands for part. Now we have only rename_map
    /// here (from ALTER_RENAME) command, because for all other type of alters
    /// we can deduce conversions for part from difference between
    /// part->getColumns() and storage->getColumns().
    struct AlterConversions
    {
        /// Rename map new_name -> old_name
        std::unordered_map<String, String> rename_map;

        bool isColumnRenamed(const String & new_name) const { return rename_map.count(new_name) > 0; }
        String getColumnOldName(const String & new_name) const { return rename_map.at(new_name); }
    };

    struct LessDataPart
    {
        using is_transparent = void;

        bool operator()(const DataPartPtr & lhs, const MergeTreePartInfo & rhs) const { return lhs->info < rhs; }
        bool operator()(const MergeTreePartInfo & lhs, const DataPartPtr & rhs) const { return lhs < rhs->info; }
        bool operator()(const DataPartPtr & lhs, const DataPartPtr & rhs) const { return lhs->info < rhs->info; }
        bool operator()(const MergeTreePartInfo & lhs, const PartitionID & rhs) const { return lhs.partition_id < rhs.toUnderType(); }
        bool operator()(const PartitionID & lhs, const MergeTreePartInfo & rhs) const { return lhs.toUnderType() < rhs.partition_id; }
    };

    struct LessStateDataPart
    {
        using is_transparent = void;

        bool operator() (const DataPartStateAndInfo & lhs, const DataPartStateAndInfo & rhs) const
        {
            return std::forward_as_tuple(static_cast<UInt8>(lhs.state), lhs.info)
                   < std::forward_as_tuple(static_cast<UInt8>(rhs.state), rhs.info);
        }

        bool operator() (DataPartStateAndInfo info, const DataPartState & state) const
        {
            return static_cast<size_t>(info.state) < static_cast<size_t>(state);
        }

        bool operator() (const DataPartState & state, DataPartStateAndInfo info) const
        {
            return static_cast<size_t>(state) < static_cast<size_t>(info.state);
        }

        bool operator() (const DataPartStateAndInfo & lhs, const DataPartStateAndPartitionID & rhs) const
        {
            return std::forward_as_tuple(static_cast<UInt8>(lhs.state), lhs.info.partition_id)
                   < std::forward_as_tuple(static_cast<UInt8>(rhs.state), rhs.partition_id);
        }

        bool operator() (const DataPartStateAndPartitionID & lhs, const DataPartStateAndInfo & rhs) const
        {
            return std::forward_as_tuple(static_cast<UInt8>(lhs.state), lhs.partition_id)
                   < std::forward_as_tuple(static_cast<UInt8>(rhs.state), rhs.info.partition_id);
        }
    };

    using DataParts = std::set<DataPartPtr, LessDataPart>;
    using DataPartsVector = std::vector<DataPartPtr>;

    using DataPartsLock = std::unique_lock<std::mutex>;
    DataPartsLock lockParts() const { return DataPartsLock(data_parts_mutex); }

    MergeTreeDataPartType choosePartType(size_t bytes_uncompressed, size_t rows_count) const;
    MergeTreeDataPartType choosePartTypeOnDisk(size_t bytes_uncompressed, size_t rows_count) const;

    /// After this method setColumns must be called
    MutableDataPartPtr createPart(const String & name,
        MergeTreeDataPartType type, const MergeTreePartInfo & part_info,
        const DiskPtr & disk, const String & relative_path) const;

    /// After this methods 'loadColumnsChecksumsIndexes' must be called
    MutableDataPartPtr createPart(const String & name,
        const DiskPtr & disk, const String & relative_path) const;

    MutableDataPartPtr createPart(const String & name, const MergeTreePartInfo & part_info,
        const DiskPtr & disk, const String & relative_path) const;

    /// Auxiliary object to add a set of parts into the working set in two steps:
    /// * First, as PreCommitted parts (the parts are ready, but not yet in the active set).
    /// * Next, if commit() is called, the parts are added to the active set and the parts that are
    ///   covered by them are marked Outdated.
    /// If neither commit() nor rollback() was called, the destructor rollbacks the operation.
    class Transaction : private boost::noncopyable
    {
    public:
        Transaction(MergeTreeData & data_) : data(data_) {}

        DataPartsVector commit(MergeTreeData::DataPartsLock * acquired_parts_lock = nullptr);

        void rollback();

        size_t size() const { return precommitted_parts.size(); }
        bool isEmpty() const { return precommitted_parts.empty(); }

        ~Transaction()
        {
            try
            {
                rollback();
            }
            catch (...)
            {
                tryLogCurrentException("~MergeTreeData::Transaction");
            }
        }

    private:
        friend class MergeTreeData;

        MergeTreeData & data;
        DataParts precommitted_parts;

        void clear() { precommitted_parts.clear(); }
    };

    using PathWithDisk = std::pair<String, DiskPtr>;

    struct PartsTemporaryRename : private boost::noncopyable
    {
        PartsTemporaryRename(
            const MergeTreeData & storage_,
            const String & source_dir_)
            : storage(storage_)
            , source_dir(source_dir_)
        {
        }

        void addPart(const String & old_name, const String & new_name);

        /// Renames part from old_name to new_name
        void tryRenameAll();

        /// Renames all added parts from new_name to old_name if old name is not empty
        ~PartsTemporaryRename();

        const MergeTreeData & storage;
        const String source_dir;
        std::vector<std::pair<String, String>> old_and_new_names;
        std::unordered_map<String, PathWithDisk> old_part_name_to_path_and_disk;
        bool renamed = false;
    };

    /// Parameters for various modes.
    struct MergingParams
    {
        /// Merging mode. See above.
        enum Mode
        {
            Ordinary            = 0,    /// Enum values are saved. Do not change them.
            Collapsing          = 1,
            Summing             = 2,
            Aggregating         = 3,
            Replacing           = 5,
            Graphite            = 6,
            VersionedCollapsing = 7,
        };

        Mode mode;

        /// For Collapsing and VersionedCollapsing mode.
        String sign_column;

        /// For Summing mode. If empty - columns_to_sum is determined automatically.
        Names columns_to_sum;

        /// For Replacing and VersionedCollapsing mode. Can be empty for Replacing.
        String version_column;

        /// For Graphite mode.
        Graphite::Params graphite_params;

        /// Check that needed columns are present and have correct types.
        void check(const NamesAndTypesList & columns) const;

        String getModeName() const;
    };

    /// Attach the table corresponding to the directory in full_path inside policy (must end with /), with the given columns.
    /// Correctness of names and paths is not checked.
    ///
    /// date_column_name - if not empty, the name of the Date column used for partitioning by month.
    ///     Otherwise, partition_by_ast is used for partitioning.
    ///
    /// order_by_ast - a single expression or a tuple. It is used as a sorting key
    ///     (an ASTExpressionList used for sorting data in parts);
    /// primary_key_ast - can be nullptr, an expression, or a tuple.
    ///     Used to determine an ASTExpressionList values of which are written in the primary.idx file
    ///     for one row in every `index_granularity` rows to speed up range queries.
    ///     Primary key must be a prefix of the sorting key;
    ///     If it is nullptr, then it will be determined from order_by_ast.
    ///
    /// require_part_metadata - should checksums.txt and columns.txt exist in the part directory.
    /// attach - whether the existing table is attached or the new table is created.
    MergeTreeData(const StorageID & table_id_,
                  const String & relative_data_path_,
                  const StorageInMemoryMetadata & metadata,
                  Context & context_,
                  const String & date_column_name,
                  const MergingParams & merging_params_,
                  std::unique_ptr<MergeTreeSettings> settings_,
                  bool require_part_metadata_,
                  bool attach,
                  BrokenPartCallback broken_part_callback_ = [](const String &){});


    StorageInMemoryMetadata getInMemoryMetadata() const override;
    ASTPtr getPartitionKeyAST() const override { return partition_by_ast; }
    ASTPtr getSortingKeyAST() const override { return sorting_key_expr_ast; }
    ASTPtr getPrimaryKeyAST() const override { return primary_key_expr_ast; }
    ASTPtr getSamplingKeyAST() const override { return sample_by_ast; }

    Names getColumnsRequiredForPartitionKey() const override { return (partition_key_expr ? partition_key_expr->getRequiredColumns() : Names{}); }
    Names getColumnsRequiredForSortingKey() const override { return sorting_key_expr->getRequiredColumns(); }
    Names getColumnsRequiredForPrimaryKey() const override { return primary_key_expr->getRequiredColumns(); }
    Names getColumnsRequiredForSampling() const override { return columns_required_for_sampling; }
    Names getColumnsRequiredForFinal() const override { return sorting_key_expr->getRequiredColumns(); }
    Names getSortingKeyColumns() const override { return sorting_key_columns; }

    ColumnDependencies getColumnDependencies(const NameSet & updated_columns) const override;

    StoragePolicyPtr getStoragePolicy() const override;

    bool supportsPrewhere() const override { return true; }
    bool supportsSampling() const override { return sample_by_ast != nullptr; }

    bool supportsFinal() const override
    {
        return merging_params.mode == MergingParams::Collapsing
            || merging_params.mode == MergingParams::Summing
            || merging_params.mode == MergingParams::Aggregating
            || merging_params.mode == MergingParams::Replacing
            || merging_params.mode == MergingParams::VersionedCollapsing;
    }

    bool supportsSettings() const override { return true; }
    NamesAndTypesList getVirtuals() const override;

    bool mayBenefitFromIndexForIn(const ASTPtr & left_in_operand, const Context &) const override;

    /// Load the set of data parts from disk. Call once - immediately after the object is created.
    void loadDataParts(bool skip_sanity_checks);
    void loadDataPartsFromWAL(const DiskPtr & disk, const String & file_name);

    String getLogName() const { return log_name; }

    Int64 getMaxBlockNumber() const;

    /// Returns a copy of the list so that the caller shouldn't worry about locks.
    DataParts getDataParts(const DataPartStates & affordable_states) const;
    /// Returns sorted list of the parts with specified states
    ///  out_states will contain snapshot of each part state
    DataPartsVector getDataPartsVector(const DataPartStates & affordable_states, DataPartStateVector * out_states = nullptr) const;

    /// Returns absolutely all parts (and snapshot of their states)
    DataPartsVector getAllDataPartsVector(DataPartStateVector * out_states = nullptr) const;

    /// Returns all detached parts
    DetachedPartsInfo getDetachedParts() const;

    void validateDetachedPartName(const String & name) const;

    void dropDetached(const ASTPtr & partition, bool part, const Context & context);

    MutableDataPartsVector tryLoadPartsToAttach(const ASTPtr & partition, bool attach_part,
            const Context & context, PartsTemporaryRename & renamed_parts);

    /// Returns Committed parts
    DataParts getDataParts() const;
    DataPartsVector getDataPartsVector() const;

    /// Returns a committed part with the given name or a part containing it. If there is no such part, returns nullptr.
    DataPartPtr getActiveContainingPart(const String & part_name) const;
    DataPartPtr getActiveContainingPart(const MergeTreePartInfo & part_info) const;
    DataPartPtr getActiveContainingPart(const MergeTreePartInfo & part_info, DataPartState state, DataPartsLock & lock) const;

    /// Swap part with it's identical copy (possible with another path on another disk).
    /// If original part is not active or doesn't exist exception will be thrown.
    void swapActivePart(MergeTreeData::DataPartPtr part_copy);

    /// Returns all parts in specified partition
    DataPartsVector getDataPartsVectorInPartition(DataPartState state, const String & partition_id);

    /// Returns the part with the given name and state or nullptr if no such part.
    DataPartPtr getPartIfExists(const String & part_name, const DataPartStates & valid_states);
    DataPartPtr getPartIfExists(const MergeTreePartInfo & part_info, const DataPartStates & valid_states);

    /// Total size of active parts in bytes.
    size_t getTotalActiveSizeInBytes() const;

    size_t getTotalActiveSizeInRows() const;

    size_t getPartsCount() const;
    size_t getMaxPartsCountForPartition() const;

    /// Get min value of part->info.getDataVersion() for all active parts.
    /// Makes sense only for ordinary MergeTree engines because for them block numbering doesn't depend on partition.
    std::optional<Int64> getMinPartDataVersion() const;

    /// If the table contains too many active parts, sleep for a while to give them time to merge.
    /// If until is non-null, wake up from the sleep earlier if the event happened.
    void delayInsertOrThrowIfNeeded(Poco::Event * until = nullptr) const;
    void throwInsertIfNeeded() const;

    /// Renames temporary part to a permanent part and adds it to the parts set.
    /// It is assumed that the part does not intersect with existing parts.
    /// If increment != nullptr, part index is determing using increment. Otherwise part index remains unchanged.
    /// If out_transaction != nullptr, adds the part in the PreCommitted state (the part will be added to the
    /// active set later with out_transaction->commit()).
    /// Else, commits the part immediately.
    void renameTempPartAndAdd(MutableDataPartPtr & part, SimpleIncrement * increment = nullptr, Transaction * out_transaction = nullptr);

    /// The same as renameTempPartAndAdd but the block range of the part can contain existing parts.
    /// Returns all parts covered by the added part (in ascending order).
    /// If out_transaction == nullptr, marks covered parts as Outdated.
    DataPartsVector renameTempPartAndReplace(
        MutableDataPartPtr & part, SimpleIncrement * increment = nullptr, Transaction * out_transaction = nullptr);

    /// Low-level version of previous one, doesn't lock mutex
    void renameTempPartAndReplace(
            MutableDataPartPtr & part, SimpleIncrement * increment, Transaction * out_transaction, DataPartsLock & lock,
            DataPartsVector * out_covered_parts = nullptr);

    /// Removes parts from the working set parts.
    /// Parts in add must already be in data_parts with PreCommitted, Committed, or Outdated states.
    /// If clear_without_timeout is true, the parts will be deleted at once, or during the next call to
    /// clearOldParts (ignoring old_parts_lifetime).
    void removePartsFromWorkingSet(const DataPartsVector & remove, bool clear_without_timeout, DataPartsLock * acquired_lock = nullptr);
    void removePartsFromWorkingSet(const DataPartsVector & remove, bool clear_without_timeout, DataPartsLock & acquired_lock);

    /// Removes all parts from the working set parts
    ///  for which (partition_id = drop_range.partition_id && min_block >= drop_range.min_block && max_block <= drop_range.max_block).
    /// If a part intersecting drop_range.max_block is found, an exception will be thrown.
    /// Used in REPLACE PARTITION command;
    DataPartsVector removePartsInRangeFromWorkingSet(const MergeTreePartInfo & drop_range, bool clear_without_timeout,
                                                     bool skip_intersecting_parts, DataPartsLock & lock);

    /// Renames the part to detached/<prefix>_<part> and removes it from working set.
    void removePartsFromWorkingSetAndCloneToDetached(const DataPartsVector & parts, bool clear_without_timeout, const String & prefix = "");

    /// Renames the part to detached/<prefix>_<part> and removes it from data_parts,
    //// so it will not be deleted in clearOldParts.
    /// If restore_covered is true, adds to the working set inactive parts, which were merged into the deleted part.
    void forgetPartAndMoveToDetached(const DataPartPtr & part, const String & prefix = "", bool restore_covered = false);

    /// If the part is Obsolete and not used by anybody else, immediately delete it from filesystem and remove from memory.
    void tryRemovePartImmediately(DataPartPtr && part);

    /// Returns old inactive parts that can be deleted. At the same time removes them from the list of parts but not from the disk.
    /// If 'force' - don't wait for old_parts_lifetime.
    DataPartsVector grabOldParts(bool force = false);

    /// Reverts the changes made by grabOldParts(), parts should be in Deleting state.
    void rollbackDeletingParts(const DataPartsVector & parts);

    /// Removes parts from data_parts, they should be in Deleting state
    void removePartsFinally(const DataPartsVector & parts);

    /// Delete irrelevant parts from memory and disk.
    /// If 'force' - don't wait for old_parts_lifetime.
    void clearOldPartsFromFilesystem(bool force = false);
    void clearPartsFromFilesystem(const DataPartsVector & parts);

    /// Delete all directories which names begin with "tmp"
    /// Set non-negative parameter value to override MergeTreeSettings temporary_directories_lifetime
    /// Must be called with locked lockStructureForShare().
    void clearOldTemporaryDirectories(ssize_t custom_directories_lifetime_seconds = -1);

    /// After the call to dropAllData() no method can be called.
    /// Deletes the data directory and flushes the uncompressed blocks cache and the marks cache.
    void dropAllData();

    /// Moves the entire data directory.
    /// Flushes the uncompressed blocks cache and the marks cache.
    /// Must be called with locked lockStructureForAlter().
    void rename(const String & new_table_path, const StorageID & new_table_id) override;

    /// Check if the ALTER can be performed:
    /// - all needed columns are present.
    /// - all type conversions can be done.
    /// - columns corresponding to primary key, indices, sign, sampling expression and date are not affected.
    /// If something is wrong, throws an exception.
    void checkAlterIsPossible(const AlterCommands & commands, const Settings & settings) override;

    /// Change MergeTreeSettings
    void changeSettings(
           const ASTPtr & new_settings,
           TableStructureWriteLockHolder & table_lock_holder);

    /// Freezes all parts.
    void freezeAll(const String & with_name, const Context & context, TableStructureReadLockHolder & table_lock_holder);

    /// Should be called if part data is suspected to be corrupted.
    void reportBrokenPart(const String & name) const
    {
        broken_part_callback(name);
    }

    /** Get the key expression AST as an ASTExpressionList. It can be specified
     *  in the tuple: (CounterID, Date), or as one column: CounterID.
     */
    static ASTPtr extractKeyExpressionList(const ASTPtr & node);

    bool hasSortingKey() const { return !sorting_key_columns.empty(); }
    bool hasPrimaryKey() const { return !primary_key_columns.empty(); }
    bool hasSkipIndices() const { return !skip_indices.empty(); }

    bool hasAnyColumnTTL() const { return !column_ttl_entries_by_name.empty(); }
    bool hasAnyMoveTTL() const { return !move_ttl_entries.empty(); }
    bool hasRowsTTL() const override { return !rows_ttl_entry.isEmpty(); }
    bool hasAnyTTL() const override { return hasRowsTTL() || hasAnyMoveTTL() || hasAnyColumnTTL(); }

    /// Check that the part is not broken and calculate the checksums for it if they are not present.
    MutableDataPartPtr loadPartAndFixMetadata(const DiskPtr & disk, const String & relative_path) const;

    /** Create local backup (snapshot) for parts with specified prefix.
      * Backup is created in directory clickhouse_dir/shadow/i/, where i - incremental number,
      *  or if 'with_name' is specified - backup is created in directory with specified name.
      */
    void freezePartition(const ASTPtr & partition, const String & with_name, const Context & context, TableStructureReadLockHolder & table_lock_holder);


public:
    /// Moves partition to specified Disk
    void movePartitionToDisk(const ASTPtr & partition, const String & name, bool moving_part, const Context & context);

    /// Moves partition to specified Volume
    void movePartitionToVolume(const ASTPtr & partition, const String & name, bool moving_part, const Context & context);

    size_t getColumnCompressedSize(const std::string & name) const
    {
        auto lock = lockParts();
        const auto it = column_sizes.find(name);
        return it == std::end(column_sizes) ? 0 : it->second.data_compressed;
    }

    ColumnSizeByName getColumnSizes() const override
    {
        auto lock = lockParts();
        return column_sizes;
    }

    /// For ATTACH/DETACH/DROP PARTITION.
    String getPartitionIDFromQuery(const ASTPtr & ast, const Context & context);

    /// Extracts MergeTreeData of other *MergeTree* storage
    ///  and checks that their structure suitable for ALTER TABLE ATTACH PARTITION FROM
    /// Tables structure should be locked.
    MergeTreeData & checkStructureAndGetMergeTreeData(const StoragePtr & source_table) const;
    MergeTreeData & checkStructureAndGetMergeTreeData(IStorage & source_table) const;

    MergeTreeData::MutableDataPartPtr cloneAndLoadDataPartOnSameDisk(
        const MergeTreeData::DataPartPtr & src_part, const String & tmp_part_prefix, const MergeTreePartInfo & dst_part_info);

    virtual std::vector<MergeTreeMutationStatus> getMutationsStatus() const = 0;

    /// Returns true if table can create new parts with adaptive granularity
    /// Has additional constraint in replicated version
    virtual bool canUseAdaptiveGranularity() const
    {
        const auto settings = getSettings();
        return settings->index_granularity_bytes != 0 &&
            (settings->enable_mixed_granularity_parts || !has_non_adaptive_index_granularity_parts);
    }

    /// Get constant pointer to storage settings.
    /// Copy this pointer into your scope and you will
    /// get consistent settings.
    MergeTreeSettingsPtr getSettings() const
    {
        return storage_settings.get();
    }

    String getRelativeDataPath() const { return relative_data_path; }

    /// Get table path on disk
    String getFullPathOnDisk(const DiskPtr & disk) const;

    /// Get disk where part is located.
    /// `additional_path` can be set if part is not located directly in table data path (e.g. 'detached/')
    DiskPtr getDiskForPart(const String & part_name, const String & additional_path = "") const;

    /// Get full path for part. Uses getDiskForPart and returns the full relative path.
    /// `additional_path` can be set if part is not located directly in table data path (e.g. 'detached/')
    std::optional<String> getFullRelativePathForPart(const String & part_name, const String & additional_path = "") const;

    Strings getDataPaths() const override;

    using PathsWithDisks = std::vector<PathWithDisk>;
    PathsWithDisks getRelativeDataPathsWithDisks() const;

    /// Reserves space at least 1MB.
    ReservationPtr reserveSpace(UInt64 expected_size) const;

    /// Reserves space at least 1MB on specific disk or volume.
    static ReservationPtr reserveSpace(UInt64 expected_size, SpacePtr space);
    static ReservationPtr tryReserveSpace(UInt64 expected_size, SpacePtr space);

    /// Reserves space at least 1MB preferring best destination according to `ttl_infos`.
    ReservationPtr reserveSpacePreferringTTLRules(UInt64 expected_size,
                                                                const IMergeTreeDataPart::TTLInfos & ttl_infos,
                                                                time_t time_of_move,
                                                                size_t min_volume_index = 0) const;
    ReservationPtr tryReserveSpacePreferringTTLRules(UInt64 expected_size,
                                                                const IMergeTreeDataPart::TTLInfos & ttl_infos,
                                                                time_t time_of_move,
                                                                size_t min_volume_index = 0) const;
    /// Choose disk with max available free space
    /// Reserves 0 bytes
    ReservationPtr makeEmptyReservationOnLargestDisk() { return getStoragePolicy()->makeEmptyReservationOnLargestDisk(); }

    /// Return alter conversions for part which must be applied on fly.
    AlterConversions getAlterConversionsForPart(const MergeTreeDataPartPtr part) const;

    using WriteAheadLogPtr = std::shared_ptr<MergeTreeWriteAheadLog>;
    WriteAheadLogPtr getWriteAheadLog() const;

    MergeTreeDataFormatVersion format_version;

    Context & global_context;

    /// Merging params - what additional actions to perform during merge.
    const MergingParams merging_params;

    bool is_custom_partitioned = false;
    ExpressionActionsPtr partition_key_expr;
    Block partition_key_sample;

    ExpressionActionsPtr minmax_idx_expr;
    Names minmax_idx_columns;
    DataTypes minmax_idx_column_types;
    Int64 minmax_idx_date_column_pos = -1; /// In a common case minmax index includes a date column.
    Int64 minmax_idx_time_column_pos = -1; /// In other cases, minmax index often includes a dateTime column.

    /// Secondary (data skipping) indices for MergeTree
    MergeTreeIndices skip_indices;

    ExpressionActionsPtr primary_key_and_skip_indices_expr;
    ExpressionActionsPtr sorting_key_and_skip_indices_expr;

    /// Names of columns for primary key + secondary sorting columns.
    Names sorting_key_columns;
    ASTPtr sorting_key_expr_ast;
    ExpressionActionsPtr sorting_key_expr;

    /// Names of columns for primary key.
    Names primary_key_columns;
    ASTPtr primary_key_expr_ast;
    ExpressionActionsPtr primary_key_expr;
    Block primary_key_sample;
    DataTypes primary_key_data_types;

    struct TTLEntry
    {
        ExpressionActionsPtr expression;
        String result_column;

        /// Name and type of a destination are only valid in table-level context.
        PartDestinationType destination_type;
        String destination_name;

        ASTPtr entry_ast;

        /// Returns destination disk or volume for this rule.
        SpacePtr getDestination(StoragePolicyPtr policy) const;

        /// Checks if given part already belongs destination disk or volume for this rule.
        bool isPartInDestination(StoragePolicyPtr policy, const IMergeTreeDataPart & part) const;

        bool isEmpty() const { return expression == nullptr; }
    };

    std::optional<TTLEntry> selectTTLEntryForTTLInfos(const IMergeTreeDataPart::TTLInfos & ttl_infos, time_t time_of_move) const;

    using TTLEntriesByName = std::unordered_map<String, TTLEntry>;
    TTLEntriesByName column_ttl_entries_by_name;

    TTLEntry rows_ttl_entry;

    /// This mutex is required for background move operations which do not obtain global locks.
    mutable std::mutex move_ttl_entries_mutex;

    /// Vector rw operations have to be done under "move_ttl_entries_mutex".
    std::vector<TTLEntry> move_ttl_entries;

    String sampling_expr_column_name;
    Names columns_required_for_sampling;

    /// Limiting parallel sends per one table, used in DataPartsExchange
    std::atomic_uint current_table_sends {0};

    /// For generating names of temporary parts during insertion.
    SimpleIncrement insert_increment;

    bool has_non_adaptive_index_granularity_parts = false;

    /// Parts that currently moving from disk/volume to another.
    /// This set have to be used with `currently_processing_in_background_mutex`.
    /// Moving may conflict with merges and mutations, but this is OK, because
    /// if we decide to move some part to another disk, than we
    /// assuredly will choose this disk for containing part, which will appear
    /// as result of merge or mutation.
    DataParts currently_moving_parts;

    /// Mutex for currently_moving_parts
    mutable std::mutex moving_parts_mutex;

protected:

    friend class IMergeTreeDataPart;
    friend class MergeTreeDataMergerMutator;
    friend struct ReplicatedMergeTreeTableMetadata;
    friend class StorageReplicatedMergeTree;

    ASTPtr partition_by_ast;
    ASTPtr order_by_ast;
    ASTPtr primary_key_ast;
    ASTPtr sample_by_ast;
    ASTPtr ttl_table_ast;
    ASTPtr settings_ast;

    bool require_part_metadata;

    String relative_data_path;


    /// Current column sizes in compressed and uncompressed form.
    ColumnSizeByName column_sizes;

    /// Engine-specific methods
    BrokenPartCallback broken_part_callback;

    String log_name;
    Logger * log;

    /// Storage settings.
    /// Use get and set to receive readonly versions.
    MultiVersion<MergeTreeSettings> storage_settings;

    /// Work with data parts

    struct TagByInfo{};
    struct TagByStateAndInfo{};

    static const MergeTreePartInfo & dataPartPtrToInfo(const DataPartPtr & part)
    {
        return part->info;
    }

    static DataPartStateAndInfo dataPartPtrToStateAndInfo(const DataPartPtr & part)
    {
        return {part->state, part->info};
    }

    using DataPartsIndexes = boost::multi_index_container<DataPartPtr,
        boost::multi_index::indexed_by<
            /// Index by Info
            boost::multi_index::ordered_unique<
                boost::multi_index::tag<TagByInfo>,
                boost::multi_index::global_fun<const DataPartPtr &, const MergeTreePartInfo &, dataPartPtrToInfo>
            >,
            /// Index by (State, Info), is used to obtain ordered slices of parts with the same state
            boost::multi_index::ordered_unique<
                boost::multi_index::tag<TagByStateAndInfo>,
                boost::multi_index::global_fun<const DataPartPtr &, DataPartStateAndInfo, dataPartPtrToStateAndInfo>,
                LessStateDataPart
            >
        >
    >;

    /// Current set of data parts.
    mutable std::mutex data_parts_mutex;
    DataPartsIndexes data_parts_indexes;
    DataPartsIndexes::index<TagByInfo>::type & data_parts_by_info;
    DataPartsIndexes::index<TagByStateAndInfo>::type & data_parts_by_state_and_info;

    MergeTreePartsMover parts_mover;

    using DataPartIteratorByInfo = DataPartsIndexes::index<TagByInfo>::type::iterator;
    using DataPartIteratorByStateAndInfo = DataPartsIndexes::index<TagByStateAndInfo>::type::iterator;

    boost::iterator_range<DataPartIteratorByStateAndInfo> getDataPartsStateRange(DataPartState state) const
    {
        auto begin = data_parts_by_state_and_info.lower_bound(state, LessStateDataPart());
        auto end = data_parts_by_state_and_info.upper_bound(state, LessStateDataPart());
        return {begin, end};
    }

    boost::iterator_range<DataPartIteratorByInfo> getDataPartsPartitionRange(const String & partition_id) const
    {
        auto begin = data_parts_by_info.lower_bound(PartitionID(partition_id), LessDataPart());
        auto end = data_parts_by_info.upper_bound(PartitionID(partition_id), LessDataPart());
        return {begin, end};
    }

    static decltype(auto) getStateModifier(DataPartState state)
    {
        return [state] (const DataPartPtr & part) { part->state = state; };
    }

    void modifyPartState(DataPartIteratorByStateAndInfo it, DataPartState state)
    {
        if (!data_parts_by_state_and_info.modify(it, getStateModifier(state)))
            throw Exception("Can't modify " + (*it)->getNameWithState(), ErrorCodes::LOGICAL_ERROR);
    }

    void modifyPartState(DataPartIteratorByInfo it, DataPartState state)
    {
        if (!data_parts_by_state_and_info.modify(data_parts_indexes.project<TagByStateAndInfo>(it), getStateModifier(state)))
            throw Exception("Can't modify " + (*it)->getNameWithState(), ErrorCodes::LOGICAL_ERROR);
    }

    void modifyPartState(const DataPartPtr & part, DataPartState state)
    {
        auto it = data_parts_by_info.find(part->info);
        if (it == data_parts_by_info.end() || (*it).get() != part.get())
            throw Exception("Part " + part->name + " doesn't exist", ErrorCodes::LOGICAL_ERROR);

        if (!data_parts_by_state_and_info.modify(data_parts_indexes.project<TagByStateAndInfo>(it), getStateModifier(state)))
            throw Exception("Can't modify " + (*it)->getNameWithState(), ErrorCodes::LOGICAL_ERROR);
    }

    /// Used to serialize calls to grabOldParts.
    std::mutex grab_old_parts_mutex;
    /// The same for clearOldTemporaryDirectories.
    std::mutex clear_old_temporary_directories_mutex;

    void setProperties(const StorageInMemoryMetadata & metadata, bool only_check = false);

    void initPartitionKey();

    void setTTLExpressions(const ColumnsDescription & columns,
        const ASTPtr & new_ttl_table_ast, bool only_check = false);

    void checkStoragePolicy(const StoragePolicyPtr & new_storage_policy) const;

    void setStoragePolicy(const String & new_storage_policy_name, bool only_check = false);

    /// Calculates column sizes in compressed form for the current state of data_parts. Call with data_parts mutex locked.
    void calculateColumnSizesImpl();
    /// Adds or subtracts the contribution of the part to compressed column sizes.
    void addPartContributionToColumnSizes(const DataPartPtr & part);
    void removePartContributionToColumnSizes(const DataPartPtr & part);

    /// If there is no part in the partition with ID `partition_id`, returns empty ptr. Should be called under the lock.
    DataPartPtr getAnyPartInPartition(const String & partition_id, DataPartsLock & data_parts_lock);

    /// Return parts in the Committed set that are covered by the new_part_info or the part that covers it.
    /// Will check that the new part doesn't already exist and that it doesn't intersect existing part.
    DataPartsVector getActivePartsToReplace(
        const MergeTreePartInfo & new_part_info,
        const String & new_part_name,
        DataPartPtr & out_covering_part,
        DataPartsLock & data_parts_lock) const;

    /// Checks whether the column is in the primary key, possibly wrapped in a chain of functions with single argument.
    bool isPrimaryOrMinMaxKeyColumnPossiblyWrappedInFunctions(const ASTPtr & node) const;

    /// Common part for |freezePartition()| and |freezeAll()|.
    using MatcherFn = std::function<bool(const DataPartPtr &)>;
    void freezePartitionsByMatcher(MatcherFn matcher, const String & with_name, const Context & context);

    bool canReplacePartition(const DataPartPtr & src_part) const;

    void writePartLog(
        PartLogElement::Type type,
        const ExecutionStatus & execution_status,
        UInt64 elapsed_ns,
        const String & new_part_name,
        const DataPartPtr & result_part,
        const DataPartsVector & source_parts,
        const MergeListEntry * merge_entry);

    /// If part is assigned to merge or mutation (possibly replicated)
    /// Should be overriden by childs, because they can have different
    /// mechanisms for parts locking
    virtual bool partIsAssignedToBackgroundOperation(const DataPartPtr & part) const = 0;

    /// Return most recent mutations commands for part which weren't applied
    /// Used to receive AlterConversions for part and apply them on fly. This
    /// method has different implementations for replicated and non replicated
    /// MergeTree because they store mutations in different way.
    virtual MutationCommands getFirtsAlterMutationCommandsForPart(const DataPartPtr & part) const = 0;
    /// Moves part to specified space, used in ALTER ... MOVE ... queries
    bool movePartsToSpace(const DataPartsVector & parts, SpacePtr space);

    /// Selects parts for move and moves them, used in background process
    bool selectPartsAndMove();

    bool areBackgroundMovesNeeded() const;

private:
    /// RAII Wrapper for atomic work with currently moving parts
    /// Acuire them in constructor and remove them in destructor
    /// Uses data.currently_moving_parts_mutex
    struct CurrentlyMovingPartsTagger
    {
        MergeTreeMovingParts parts_to_move;
        MergeTreeData & data;
        CurrentlyMovingPartsTagger(MergeTreeMovingParts && moving_parts_, MergeTreeData & data_);

        CurrentlyMovingPartsTagger(const CurrentlyMovingPartsTagger & other) = delete;
        ~CurrentlyMovingPartsTagger();
    };

    /// Move selected parts to corresponding disks
    bool moveParts(CurrentlyMovingPartsTagger && moving_tagger);

    /// Select parts for move and disks for them. Used in background moving processes.
    CurrentlyMovingPartsTagger selectPartsForMove();

    /// Check selected parts for movements. Used by ALTER ... MOVE queries.
    CurrentlyMovingPartsTagger checkPartsForMove(const DataPartsVector & parts, SpacePtr space);

<<<<<<< HEAD
    bool canUsePolymorphicParts(const MergeTreeSettings & settings, String * out_reason);

    WriteAheadLogPtr write_ahead_log;
    // mutable std::mutex wal_mutex;
=======
    bool canUsePolymorphicParts(const MergeTreeSettings & settings, String * out_reason) const;
>>>>>>> 701fdc5d
};

}<|MERGE_RESOLUTION|>--- conflicted
+++ resolved
@@ -942,14 +942,9 @@
     /// Check selected parts for movements. Used by ALTER ... MOVE queries.
     CurrentlyMovingPartsTagger checkPartsForMove(const DataPartsVector & parts, SpacePtr space);
 
-<<<<<<< HEAD
-    bool canUsePolymorphicParts(const MergeTreeSettings & settings, String * out_reason);
+    bool canUsePolymorphicParts(const MergeTreeSettings & settings, String * out_reason) const;
 
     WriteAheadLogPtr write_ahead_log;
-    // mutable std::mutex wal_mutex;
-=======
-    bool canUsePolymorphicParts(const MergeTreeSettings & settings, String * out_reason) const;
->>>>>>> 701fdc5d
 };
 
 }