#pragma once

#include <mutex>
#include <base/defines.h>
#include <Common/SimpleIncrement.h>
#include <Common/SharedMutex.h>
#include <Common/MultiVersion.h>
#include <Common/Logger.h>
#include <Storages/IStorage.h>
#include <Interpreters/ExpressionActionsSettings.h>
#include <IO/WriteBufferFromFile.h>
#include <IO/ReadBufferFromFile.h>
#include <DataTypes/DataTypesNumber.h>
#include <Disks/StoragePolicy.h>
#include <Processors/Merges/Algorithms/Graphite.h>
#include <Storages/MergeTree/ActiveDataPartSet.h>
#include <Storages/MergeTree/BackgroundJobsAssignee.h>
#include <Storages/MergeTree/MergeTreeIndices.h>
#include <Storages/MergeTree/MergeTreePartInfo.h>
#include <Storages/MergeTree/MergeTreeMutationStatus.h>
#include <Storages/MergeTree/MergeList.h>
#include <Storages/MergeTree/IMergeTreeDataPart.h>
#include <Storages/MergeTree/MergeTreeDataPartBuilder.h>
#include <Storages/MergeTree/MergeTreePartsMover.h>
#include <Storages/MergeTree/PinnedPartUUIDs.h>
#include <Storages/MergeTree/ZeroCopyLock.h>
#include <Storages/MergeTree/TemporaryParts.h>
#include <Storages/MergeTree/AlterConversions.h>
#include <Storages/MergeTree/RangesInDataPart.h>
#include <Storages/IndicesDescription.h>
#include <Storages/DataDestinationType.h>
#include <Storages/extractKeyExpressionList.h>
#include <Storages/PartitionCommands.h>
#include <Storages/MergeTree/EphemeralLockInZooKeeper.h>
#include <Interpreters/PartLog.h>
#include <Poco/Timestamp.h>
#include <Common/threadPoolCallbackRunner.h>
#include <Storages/MergeTree/PatchParts/PatchPartsUtils.h>

#include <boost/multi_index_container.hpp>
#include <boost/multi_index/ordered_index.hpp>
#include <boost/multi_index/global_fun.hpp>
#include <boost/range/iterator_range_core.hpp>

namespace DB
{

/// Number of streams is not number parts, but number or parts*files, hence 100.
const size_t DEFAULT_DELAYED_STREAMS_FOR_PARALLEL_WRITE = 100;

struct AlterCommand;
class AlterCommands;
class InterpreterSelectQuery;
class MergeTreePartsMover;
class MergeTreeDataMergerMutator;
class MutationCommands;
class Context;
struct JobAndPool;
class MergeTreeTransaction;
struct ZeroCopyLock;

class IBackupEntry;
using BackupEntries = std::vector<std::pair<String, std::shared_ptr<const IBackupEntry>>>;

class MergeTreeTransaction;
using MergeTreeTransactionPtr = std::shared_ptr<MergeTreeTransaction>;

struct MergeTreeSettings;
struct WriteSettings;

class MarkCache;
using MarkCachePtr = std::shared_ptr<MarkCache>;

/// Auxiliary struct holding information about the future merged or mutated part.
struct EmergingPartInfo
{
    String disk_name;
    String partition_id;
    size_t estimate_bytes;
};

struct CurrentlySubmergingEmergingTagger;

struct SelectQueryOptions;
class ExpressionActions;
using ExpressionActionsPtr = std::shared_ptr<ExpressionActions>;
using ManyExpressionActions = std::vector<ExpressionActionsPtr>;
class MergeTreeDeduplicationLog;
using PartitionIdToMaxBlock = std::unordered_map<String, Int64>;

namespace ErrorCodes
{
    extern const int LOGICAL_ERROR;
}

struct DataPartsLock
{
    DataPartsLock(DB::SharedMutex & data_parts_mutex_, std::function<void(DataPartsLock &)> && callback_);
    ~DataPartsLock();

    DataPartsLock(const DataPartsLock &) = delete;
    DataPartsLock & operator=(const DataPartsLock &) = delete;
    DataPartsLock(DataPartsLock &&) = default;
    DataPartsLock & operator=(DataPartsLock &&) = default;

private:
    std::optional<Stopwatch> wait_watch;
    std::unique_lock<DB::SharedMutex> lock;
    std::optional<Stopwatch> lock_watch;
    std::function<void(DataPartsLock &)> callback;
};

struct DataPartsSharedLock
{
    explicit DataPartsSharedLock(DB::SharedMutex & data_parts_mutex_);
    ~DataPartsSharedLock();

    DataPartsSharedLock(const DataPartsSharedLock &) = delete;
    DataPartsSharedLock & operator=(const DataPartsSharedLock &) = delete;
    DataPartsSharedLock(DataPartsSharedLock &&) = default;
    DataPartsSharedLock & operator=(DataPartsSharedLock &&) = default;

private:
    std::optional<Stopwatch> wait_watch;
    std::shared_lock<DB::SharedMutex> lock;
    std::optional<Stopwatch> lock_watch;
};

// Some functions can accept either type of lock at the caller's preference.
class DataPartsAnyLock final
{
public:
    DataPartsAnyLock(const DataPartsAnyLock &) = delete;
    DataPartsAnyLock(DataPartsAnyLock &&) = delete;

    DataPartsAnyLock(const DataPartsLock &) noexcept {} // NOLINT(google-explicit-constructor)
    DataPartsAnyLock(const DataPartsSharedLock &) noexcept {} // NOLINT(google-explicit-constructor)
};

/// Data structure for *MergeTree engines.
/// Merge tree is used for incremental sorting of data.
/// The table consists of several sorted parts.
/// During insertion new data is sorted according to the primary key and is written to the new part.
/// Parts are merged in the background according to a heuristic algorithm.
/// For each part the index file is created containing primary key values for every n-th row.
/// This allows efficient selection by primary key range predicate.
///
/// Additionally:
///
/// The date column is specified. For each part min and max dates are remembered.
/// Essentially it is an index too.
///
/// Data is partitioned by the value of the partitioning expression.
/// Parts belonging to different partitions are not merged - for the ease of administration (data sync and backup).
///
/// File structure of old-style month-partitioned tables (format_version = 0):
/// Part directory - / min-date _ max-date _ min-id _ max-id _ level /
/// Inside the part directory:
/// checksums.txt - contains the list of all files along with their sizes and checksums.
/// columns.txt - contains the list of all columns and their types.
/// primary.idx - contains the primary index.
/// [Column].bin - contains compressed column data.
/// [Column].mrk - marks, pointing to seek positions allowing to skip n * k rows.
///
/// File structure of tables with custom partitioning (format_version >= 1):
/// Part directory - / partition-id _ min-id _ max-id _ level /
/// Inside the part directory:
/// The same files as for month-partitioned tables, plus
/// count.txt - contains total number of rows in this part.
/// partition.dat - contains the value of the partitioning expression.
/// minmax_[Column].idx - MinMax indexes (see IMergeTreeDataPart::MinMaxIndex class) for the columns required by the partitioning expression.
///
/// Several modes are implemented. Modes determine additional actions during merge:
/// - Ordinary - don't do anything special
/// - Collapsing - collapse pairs of rows with the opposite values of sign_columns for the same values
///   of primary key (cf. CollapsingSortedTransform.h)
/// - Replacing - for all rows with the same primary key keep only the latest one. Or, if the version
///   column is set, keep the latest row with the maximal version.
/// - Summing - sum all numeric columns not contained in the primary key for all rows with the same primary key.
/// - Aggregating - merge columns containing aggregate function states for all rows with the same primary key.
/// - Graphite - performs coarsening of historical data for Graphite (a system for quantitative monitoring).

/// The MergeTreeData class contains a list of parts and the data structure parameters.
/// To read and modify the data use other classes:
/// - MergeTreeDataSelectExecutor
/// - MergeTreeDataWriter
/// - MergeTreeDataMergerMutator

class MergeTreeData : public IStorage, public WithMutableContext
{
public:
    /// Function to call if the part is suspected to contain corrupt data.
    using BrokenPartCallback = std::function<void (const String &)>;
    using DataPart = IMergeTreeDataPart;

    using MutableDataPartPtr = std::shared_ptr<DataPart>;
    using MutableDataPartsVector = std::vector<MutableDataPartPtr>;
    /// After the DataPart is added to the working set, it cannot be changed.
    using DataPartPtr = std::shared_ptr<const DataPart>;

    using DataPartKind = MergeTreePartInfo::Kind;
    using DataPartsKinds = std::initializer_list<DataPartKind>;

    using DataPartState = MergeTreeDataPartState;
    using DataPartStates = std::initializer_list<DataPartState>;
    using DataPartStateVector = std::vector<DataPartState>;

    using PinnedPartUUIDsPtr = std::shared_ptr<const PinnedPartUUIDs>;

    using PartitionIdToMinBlock = std::unordered_map<String, Int64>;
    using PartitionIdToMinBlockPtr = std::shared_ptr<const PartitionIdToMinBlock>;

    constexpr static auto FORMAT_VERSION_FILE_NAME = "format_version.txt";
    constexpr static auto DETACHED_DIR_NAME = "detached";
    constexpr static auto MOVING_DIR_NAME = "moving";

    /// Auxiliary structure for index comparison. Keep in mind lifetime of MergeTreePartInfo.
    struct DataPartStateAndInfo
    {
        DataPartState state;
        const MergeTreePartInfo & info;
    };

    struct DataPartStateAndKind
    {
        DataPartState state;
        DataPartKind kind;
    };

    /// Auxiliary structure for index comparison
    struct DataPartStateAndPartitionID
    {
        DataPartStateAndPartitionID(DataPartState state_, const String & partition_id_)
            : state(state_), kind(MergeTreePartInfo::getKind(partition_id_)), partition_id(partition_id_)
        {
        }

        DataPartState state;
        MergeTreePartInfo::Kind kind;
        String partition_id;
    };

    struct PartitionID
    {
        explicit PartitionID(const String & partition_id_)
            : kind(MergeTreePartInfo::getKind(partition_id_)), partition_id(partition_id_)
        {
        }

        MergeTreePartInfo::Kind kind;
        String partition_id;
    };

    struct LessDataPart
    {
        using is_transparent = void;

        bool operator()(const DataPartPtr & lhs, const MergeTreePartInfo & rhs) const { return lhs->info < rhs; }
        bool operator()(const MergeTreePartInfo & lhs, const DataPartPtr & rhs) const { return lhs < rhs->info; }
        bool operator()(const DataPartPtr & lhs, const DataPartPtr & rhs) const { return lhs->info < rhs->info; }

        bool operator()(const MergeTreePartInfo & lhs, const PartitionID & rhs) const
        {
            return std::forward_as_tuple(lhs.getKind(), lhs.getPartitionId()) < std::forward_as_tuple(rhs.kind, rhs.partition_id);
        }

        bool operator()(const PartitionID & lhs, const MergeTreePartInfo & rhs) const
        {
            return std::forward_as_tuple(lhs.kind, lhs.partition_id) < std::forward_as_tuple(rhs.getKind(), rhs.getPartitionId());
        }
    };

    struct LessStateDataPart
    {
        using is_transparent = void;

        bool operator() (const DataPartStateAndInfo & lhs, const DataPartStateAndInfo & rhs) const
        {
            return std::forward_as_tuple(static_cast<UInt8>(lhs.state), lhs.info)
                   < std::forward_as_tuple(static_cast<UInt8>(rhs.state), rhs.info);
        }

        bool operator() (DataPartStateAndInfo info, const DataPartState & state) const
        {
            return static_cast<UInt8>(info.state) < static_cast<UInt8>(state);
        }

        bool operator() (const DataPartState & state, DataPartStateAndInfo info) const
        {
            return static_cast<UInt8>(state) < static_cast<UInt8>(info.state);
        }

        bool operator() (const DataPartStateAndInfo & lhs, const DataPartStateAndPartitionID & rhs) const
        {
            return std::forward_as_tuple(static_cast<UInt8>(lhs.state), lhs.info.getKind(), lhs.info.getPartitionId())
                   < std::forward_as_tuple(static_cast<UInt8>(rhs.state), rhs.kind, rhs.partition_id);
        }

        bool operator() (const DataPartStateAndPartitionID & lhs, const DataPartStateAndInfo & rhs) const
        {
            return std::forward_as_tuple(static_cast<UInt8>(lhs.state), lhs.kind, lhs.partition_id)
                   < std::forward_as_tuple(static_cast<UInt8>(rhs.state), rhs.info.getKind(), rhs.info.getPartitionId());
        }

        bool operator() (const DataPartStateAndKind & lhs, const DataPartStateAndInfo & rhs) const
        {
            return std::forward_as_tuple(static_cast<UInt8>(lhs.state), lhs.kind)
                   < std::forward_as_tuple(static_cast<UInt8>(rhs.state), rhs.info.getKind());
        }

        bool operator() (const DataPartStateAndInfo & lhs, const DataPartStateAndKind & rhs) const
        {
            return std::forward_as_tuple(static_cast<UInt8>(lhs.state), lhs.info.getKind())
                   < std::forward_as_tuple(static_cast<UInt8>(rhs.state), rhs.kind);
        }
    };

    using DataParts = std::set<DataPartPtr, LessDataPart>;
    using MutableDataParts = std::set<MutableDataPartPtr, LessDataPart>;
    using DataPartsVector = std::vector<DataPartPtr>;

    DataPartsLock lockParts()
    {
        return DataPartsLock(data_parts_mutex, [this](DataPartsLock & lock)
        {
            recomputeSharedPartsList(lock);
        });
    }
    DataPartsSharedLock readLockParts() const { return DataPartsSharedLock(data_parts_mutex); }

    using OperationDataPartsLock = std::unique_lock<std::mutex>;
    OperationDataPartsLock lockOperationsWithParts() const { return OperationDataPartsLock(operation_with_data_parts_mutex); }

    MergeTreeDataPartFormat choosePartFormat(size_t bytes_uncompressed, size_t rows_count, UInt32 part_level) const;

    MergeTreeDataPartFormat choosePartFormatOnDisk(size_t bytes_uncompressed, size_t rows_count) const;

    /// return pair <exists, pointer to part>. Sometimes we may fail to load existing part (network issues, oom and so on),
    /// in this case pair of <true, nullptr> is returned.
    std::pair<bool, MutableDataPartPtr> loadDataPartForRemovalIfExists(const String & name, bool ignore_no_such_key = false);

    MergeTreeDataPartBuilder getDataPartBuilder(
        const String & name,
        const VolumePtr & volume,
        const String & part_dir,
        const ReadSettings & read_settings) const;

    /// Auxiliary object to add a set of parts into the working set in two steps:
    /// * First, as PreActive parts (the parts are ready, but not yet in the active set).
    /// * Next, if commit() is called, the parts are added to the active set and the parts that are
    ///   covered by them are marked Outdated.
    /// If neither commit() nor rollback() was called, the destructor rollbacks the operation.
    class Transaction : private boost::noncopyable
    {
    public:
        Transaction(MergeTreeData & data_, MergeTreeTransaction * txn_);

        DataPartsVector commit();
        DataPartsVector commit(DataPartsLock & lock);

        /// Rename should be done explicitly, before calling commit(), to
        /// guarantee that no lock held during rename (since rename is IO
        /// bound, while data parts lock is the bottleneck)
        void renameParts();

        void addPart(MutableDataPartPtr & part, bool need_rename);

        void rollback();
        void rollback(DataPartsLock & lock);

        /// Immediately remove parts from table's data_parts set and change part
        /// state to temporary. Useful for new parts which not present in table.
        void rollbackPartsToTemporaryState();

        size_t size() const { return precommitted_parts.size(); }
        bool isEmpty() const { return precommitted_parts.empty(); }

        ~Transaction();
        void clear();

        TransactionID getTID() const;

    private:
        friend class MergeTreeData;

        MergeTreeData & data;
        MergeTreeTransaction * txn;

        MutableDataParts precommitted_parts;
        MutableDataParts precommitted_parts_need_rename;
    };

    using TransactionUniquePtr = std::unique_ptr<Transaction>;

    using PathWithDisk = std::pair<String, DiskPtr>;

    struct PartsTemporaryRename : private boost::noncopyable
    {
        PartsTemporaryRename(
            const MergeTreeData & storage_,
            const String & source_dir_)
            : storage(storage_)
            , source_dir(source_dir_)
        {
        }

        /// Adds part to rename. Both names are relative to relative_data_path.
        void addPart(const String & old_name, const String & new_name, const DiskPtr & disk);

        /// Renames part from old_name to new_name
        void tryRenameAll();

        void rollBackAll();

        /// Renames all added parts from new_name to old_name if old name is not empty
        ~PartsTemporaryRename();

        struct RenameInfo
        {
            String old_name;
            String new_name;
            /// Disk cannot be changed
            DiskPtr disk;
        };

        const MergeTreeData & storage;
        const String source_dir;
        std::vector<RenameInfo> old_and_new_names;
        bool renamed = false;
    };

    /// Parameters for various modes.
    struct MergingParams
    {
        /// Merging mode. See above.
        enum Mode
        {
            Ordinary            = 0,    /// Enum values are saved. Do not change them.
            Collapsing          = 1,
            Summing             = 2,
            Aggregating         = 3,
            Replacing           = 5,
            Graphite            = 6,
            VersionedCollapsing = 7,
            Coalescing          = 8,
        };

        Mode mode;

        /// For Collapsing and VersionedCollapsing mode.
        String sign_column;

        /// For Replacing mode. Can be empty for Replacing.
        String is_deleted_column;

        /// For Summing mode. If empty - columns_to_sum is determined automatically.
        Names columns_to_sum;

        /// For Replacing and VersionedCollapsing mode. Can be empty for Replacing.
        String version_column;

        /// For Graphite mode.
        Graphite::Params graphite_params;

        /// Check that needed columns are present and have correct types.
        void check(const MergeTreeSettings & settings, const StorageInMemoryMetadata & metadata) const;

        String getModeName() const;
    };

    /// Attach the table corresponding to the directory in full_path inside policy (must end with /), with the given columns.
    /// Correctness of names and paths is not checked.
    ///
    /// date_column_name - if not empty, the name of the Date column used for partitioning by month.
    ///     Otherwise, partition_by_ast is used for partitioning.
    ///
    /// order_by_ast - a single expression or a tuple. It is used as a sorting key
    ///     (an ASTExpressionList used for sorting data in parts);
    /// primary_key_ast - can be nullptr, an expression, or a tuple.
    ///     Used to determine an ASTExpressionList values of which are written in the primary.idx file
    ///     for one row in every `index_granularity` rows to speed up range queries.
    ///     Primary key must be a prefix of the sorting key;
    ///     If it is nullptr, then it will be determined from order_by_ast.
    ///
    /// require_part_metadata - should checksums.txt and columns.txt exist in the part directory.
    /// attach - whether the existing table is attached or the new table is created.
    MergeTreeData(const StorageID & table_id_,
                  const StorageInMemoryMetadata & metadata_,
                  ContextMutablePtr context_,
                  const String & date_column_name,
                  const MergingParams & merging_params_,
                  std::unique_ptr<MergeTreeSettings> settings_,
                  bool require_part_metadata_,
                  LoadingStrictnessLevel mode,
                  BrokenPartCallback broken_part_callback_ = [](const String &){});

    /// Build a block of minmax and count values of a MergeTree table. These values are extracted
    /// from minmax_indices, the first expression of primary key, and part rows.
    ///
    /// has_filter - if query has no filter, bypass partition pruning completely
    ///
    /// query_info - used to filter unneeded parts
    ///
    /// parts - part set to filter
    Block getMinMaxCountProjectionBlock(
        const StorageMetadataPtr & metadata_snapshot,
        const Names & required_columns,
        const ActionsDAG * filter_dag,
        const RangesInDataParts & parts,
        const PartitionIdToMaxBlock * max_block_numbers_to_read,
        ContextPtr query_context) const;

    QueryProcessingStage::Enum getQueryProcessingStage(
        ContextPtr query_context,
        QueryProcessingStage::Enum to_stage,
        const StorageSnapshotPtr &,
        SelectQueryInfo & info) const override;

    ReservationPtr reserveSpace(UInt64 expected_size, VolumePtr & volume) const;
    static ReservationPtr tryReserveSpace(UInt64 expected_size, const IDataPartStorage & data_part_storage);
    static ReservationPtr reserveSpace(UInt64 expected_size, const IDataPartStorage & data_part_storage);

    StoragePolicyPtr getStoragePolicy() const override;

    bool isMergeTree() const override { return true; }

    bool supportsPrewhere() const override { return true; }

    ConditionSelectivityEstimatorPtr getConditionSelectivityEstimator(const RangesInDataParts & parts, ContextPtr local_context) const override;

    bool supportsFinal() const override;

    bool supportsSubcolumns() const override { return true; }

    bool supportsTTL() const override { return true; }

    bool supportsDynamicSubcolumns() const override { return true; }
    bool supportsSparseSerialization() const override { return true; }

    bool supportsLightweightDelete() const override;

    bool hasProjection() const override;

    bool areAsynchronousInsertsEnabled() const override;

    bool supportsTrivialCountOptimization(const StorageSnapshotPtr & storage_snapshot, ContextPtr query_context) const override;

    /// A snapshot of pending mutations that weren't applied to some of the parts yet
    /// and should be applied on the fly (i.e. when reading from the part).
    /// Mutations not supported by AlterConversions (isSupported*Mutation) can be omitted.
    struct IMutationsSnapshot
    {
        /// Contains info that doesn't depend on state of mutations.
        struct Params
        {
            Int64 metadata_version = -1;
            Int64 min_part_metadata_version = -1;
            PartitionIdToMinBlockPtr min_part_data_versions = nullptr;
            PartitionIdToMaxBlockPtr max_mutation_versions = nullptr;
            bool need_data_mutations = false;
            bool need_alter_mutations = false;
            bool need_patch_parts = false;
        };

        static Int64 getMinPartDataVersionForPartition(const Params & params, const String & partition_id);
        static Int64 getMaxMutationVersionForPartition(const Params & params, const String & partition_id);

        static bool needIncludeMutationToSnapshot(const Params & params, const MutationCommands & commands);

        virtual ~IMutationsSnapshot() = default;
        virtual void addPatches(DataPartsVector patches_) = 0;

        /// Returns mutation commands that are required to be applied to the `part`.
        /// @return list of mutation commands in order: oldest to newest.
        virtual MutationCommands getOnFlyMutationCommandsForPart(const DataPartPtr & part) const = 0;
        virtual PatchParts getPatchesForPart(const DataPartPtr & part) const = 0;
        virtual std::shared_ptr<IMutationsSnapshot> cloneEmpty() const = 0;
        virtual NameSet getAllUpdatedColumns() const = 0;

        virtual bool hasPatchParts() const = 0;
        virtual bool hasDataMutations() const = 0;
        virtual bool hasAlterMutations() const = 0;
        virtual bool hasMetadataMutations() const = 0;
    };

    struct MutationsSnapshotBase : public IMutationsSnapshot
    {
    public:
        Params params;
        MutationCounters counters;
        PatchesByPartition patches_by_partition;

        MutationsSnapshotBase() = default;
        MutationsSnapshotBase(Params params_, MutationCounters counters_, DataPartsVector patches_);

        void addPatches(DataPartsVector patches_) override;
        PatchParts getPatchesForPart(const DataPartPtr & part) const final;

        bool hasPatchParts() const final { return !patches_by_partition.empty(); }
        bool hasDataMutations() const final { return counters.num_data > 0; }
        bool hasAlterMutations() const final { return counters.num_alter > 0; }
        bool hasMetadataMutations() const final { return counters.num_metadata > 0; }
        bool hasAnyMutations() const { return hasDataMutations() || hasAlterMutations() || hasMetadataMutations(); }

    protected:
        NameSet getColumnsUpdatedInPatches() const;
        void addSupportedCommands(const MutationCommands & commands, UInt64 mutation_version, MutationCommands & result_commands) const;
    };

    using MutationsSnapshotPtr = std::shared_ptr<const IMutationsSnapshot>;

    /// Snapshot for MergeTree contains the current set of data parts
    /// and mutations required to be applied at the moment of the start of query.
    struct SnapshotData : public StorageSnapshot::Data
    {
        /// Hold a reference to the storage since the snapshot cache in query context
        /// may outlive the storage and delay destruction of data parts.
        ConstStoragePtr storage;

        // shared_ptr because lifetime is as long as some query still reading it
        // const because we are sharing across multiple queries, we cannot have things mutating this.
        std::shared_ptr<const RangesInDataParts> parts;

        MutationsSnapshotPtr mutations_snapshot;
    };

    StorageSnapshotPtr getStorageSnapshot(const StorageMetadataPtr & metadata_snapshot, ContextPtr query_context) const override;

    /// The same as above but does not hold vector of data parts.
    StorageSnapshotPtr getStorageSnapshotWithoutData(const StorageMetadataPtr & metadata_snapshot, ContextPtr query_context) const override;

    /// Load the set of data parts from disk. Call once - immediately after the object is created.
    void loadDataParts(bool skip_sanity_checks, std::optional<std::unordered_set<std::string>> expected_parts);

    /// Check the set of data parts on disk and load if needed, assuming the data on disk can change under the hood.
    /// This method allows read-only replicas of tables on a shared storage.
    void refreshDataParts(UInt64 interval_milliseconds);

    /// Returns a pointer to primary index cache if it is enabled.
    PrimaryIndexCachePtr getPrimaryIndexCache() const;
    /// Returns a pointer to primary index cache if it is enabled and required to be prewarmed.
    PrimaryIndexCachePtr getPrimaryIndexCacheToPrewarm(size_t part_uncompressed_bytes) const;
    /// Returns a pointer to primary mark cache if it is required to be prewarmed.
    MarkCachePtr getMarkCacheToPrewarm(size_t part_uncompressed_bytes) const;

    /// Prewarm mark cache and primary index cache for the most recent data parts.
    void prewarmCaches(ThreadPool & pool, MarkCachePtr mark_cache, PrimaryIndexCachePtr index_cache);

    String getLogName() const { return log.loadName(); }

    Int64 getMaxBlockNumber() const;

    struct ProjectionPartsVector
    {
        DataPartsVector data_parts;

        DataPartsVector projection_parts;
        DataPartStateVector projection_parts_states;

        DataPartsVector broken_projection_parts;
        DataPartStateVector broken_projection_parts_states;
    };

    /// Returns a copy of the list so that the caller shouldn't worry about locks.
    DataParts getDataParts(const DataPartStates & affordable_states, const DataPartsKinds & affordable_kinds) const;

    /// Returns sorted list of the parts with specified states
    /// out_states will contain snapshot of each part state
    DataPartsVector getDataPartsVectorForInternalUsage(const DataPartStates & affordable_states, const DataPartsKinds & affordable_kinds, const DataPartsAnyLock & lock, DataPartStateVector * out_states = nullptr) const;
    DataPartsVector getDataPartsVectorForInternalUsage(const DataPartStates & affordable_states, const DataPartsKinds & affordable_kinds, DataPartStateVector * out_states = nullptr) const;
    DataPartsVector getDataPartsVectorForInternalUsage(const DataPartStates & affordable_states, const DataPartsAnyLock & lock, DataPartStateVector * out_states = nullptr) const;
    DataPartsVector getDataPartsVectorForInternalUsage(const DataPartStates & affordable_states, DataPartStateVector * out_states = nullptr) const;

    /// Returns parts in Active state.
    DataParts getDataPartsForInternalUsage() const;
    DataPartsVector getDataPartsVectorForInternalUsage() const;

    /// Returns patch parts.
    DataPartsVector getPatchPartsVectorForInternalUsage(const DataPartStates & affordable_states, const DataPartsLock & lock, DataPartStateVector * out_states = nullptr) const;
    DataPartsVector getPatchPartsVectorForInternalUsage(const DataPartStates & affordable_states, DataPartStateVector * out_states = nullptr) const;
    /// Returns patch parts in Active state
    DataPartsVector getPatchPartsVectorForInternalUsage() const;
    /// Returns patch parts in Active state that relate to partition_id.
    DataPartsVector getPatchPartsVectorForPartition(const String & partition_id, const DataPartsAnyLock & lock) const;
    DataPartsVector getPatchPartsVectorForPartition(const String & partition_id) const;

    /// Returns absolutely all parts (and snapshot of their states)
    DataPartsVector getAllDataPartsVector(DataPartStateVector * out_states = nullptr) const;

    DataPartsVector getDataPartsVectorInPartitionForInternalUsage(const DataPartState & state, const String & partition_id, const DataPartsAnyLock & acquired_lock) const;
    DataPartsVector getDataPartsVectorInPartitionForInternalUsage(const DataPartStates & affordable_states, const String & partition_id, const DataPartsAnyLock & acquired_lock) const;

    /// Returns the number of data mutations suitable for applying on the fly.
    virtual MutationCounters getMutationCounters() const = 0;

    /// Same as above but only returns projection parts
    ProjectionPartsVector getAllProjectionPartsVector(MergeTreeData::DataPartStateVector * out_states = nullptr) const;

    /// Same as above but only returns projection parts
    ProjectionPartsVector getProjectionPartsVectorForInternalUsage(
        const DataPartStates & affordable_states,
        MergeTreeData::DataPartStateVector * out_states) const;

    void filterVisibleDataParts(DataPartsVector & maybe_visible_parts, CSN snapshot_version, TransactionID current_tid) const;

    /// Returns parts that visible with current snapshot
    DataPartsVector getVisibleDataPartsVector(ContextPtr local_context) const;
    /// If using a shared lock, it guarantees no mutation has happened, so we return a shared copy of parts list
    std::shared_ptr<const DataPartsVector> getVisibleDataPartsVectorUnlocked(ContextPtr local_context, const DataPartsSharedLock & lock) const;
    /// Whereas if a unique lock is used, mutations could have happened, meaning shared part list *may* have been invalidated.
    DataPartsVector getVisibleDataPartsVectorUnlocked(ContextPtr local_context, const DataPartsLock & lock) const;
    DataPartsVector getVisibleDataPartsVector(const MergeTreeTransactionPtr & txn) const;
    DataPartsVector getVisibleDataPartsVector(CSN snapshot_version, TransactionID current_tid) const;

    /// Returns all parts in specified partition
    DataPartsVector getVisibleDataPartsVectorInPartition(MergeTreeTransaction * txn, const String & partition_id, const DataPartsAnyLock & acquired_lock) const;
    DataPartsVector getVisibleDataPartsVectorInPartition(ContextPtr local_context, const String & partition_id, const DataPartsAnyLock & lock) const;
    DataPartsVector getVisibleDataPartsVectorInPartition(ContextPtr local_context, const String & partition_id) const;
    DataPartsVector getVisibleDataPartsVectorInPartitions(ContextPtr local_context, const std::unordered_set<String> & partition_ids) const;

    /// Return the number of marks in all parts
    size_t getTotalMarksCount() const;

    /// Returns a part in Active state with the given name or a part containing it. If there is no such part, returns nullptr.
    DataPartPtr getActiveContainingPart(const String & part_name) const;
    DataPartPtr getActiveContainingPart(const String & part_name, const DataPartsAnyLock & lock) const;
    DataPartPtr getActiveContainingPart(const MergeTreePartInfo & part_info) const;
    DataPartPtr getActiveContainingPart(const MergeTreePartInfo & part_info, DataPartState state, const DataPartsAnyLock & lock) const;

    /// Swap part with it's identical copy (possible with another path on another disk).
    /// If original part is not active or doesn't exist exception will be thrown.
    void swapActivePart(MergeTreeData::DataPartPtr part_copy, DataPartsLock &);

    /// Returns the part with the given name and state or nullptr if no such part.
    DataPartPtr getPartIfExistsUnlocked(const String & part_name, const DataPartStates & valid_states, const DataPartsAnyLock & acquired_lock) const;
    DataPartPtr getPartIfExistsUnlocked(const MergeTreePartInfo & part_info, const DataPartStates & valid_states, const DataPartsAnyLock & acquired_lock) const;
    DataPartPtr getPartIfExists(const String & part_name, const DataPartStates & valid_states) const;
    DataPartPtr getPartIfExists(const MergeTreePartInfo & part_info, const DataPartStates & valid_states) const;

    /// Total size of active parts in bytes.
    size_t getTotalActiveSizeInBytes() const;
    size_t getTotalActiveSizeInRows() const;
    size_t getTotalUncompressedBytesInPatches() const;

    size_t getAllPartsCount() const;
    size_t getActivePartsCount() const;
    size_t getOutdatedPartsCount() const;

    size_t getNumberOfOutdatedPartsWithExpiredRemovalTime() const;

    /// Returns a pair with: max number of parts in partition across partitions; sum size of parts inside that partition.
    /// (if there are multiple partitions with max number of parts, the sum size of parts is returned for arbitrary of them)
    std::pair<size_t, size_t> getMaxPartsCountAndSizeForPartitionWithState(DataPartState state) const;

    virtual std::pair<size_t, size_t> getMaxPartsCountAndSizeForPartition() const;
    virtual size_t getMaxOutdatedPartsCountForPartition() const;

    /// Get min value of part->info.getDataVersion() for all active parts.
    /// Makes sense only for ordinary MergeTree engines because for them block numbering doesn't depend on partition.
    std::optional<Int64> getMinPartDataVersion() const;

    /// Returns all detached parts
    DetachedPartsInfo getDetachedParts() const;

    static void validateDetachedPartName(const String & name);

    void dropDetached(const ASTPtr & partition, bool part, ContextPtr context);

    MutableDataPartsVector tryLoadPartsToAttach(const ASTPtr & partition, bool attach_part,
                                                ContextPtr context, PartsTemporaryRename & renamed_parts);

    bool assertNoPatchesForParts(const DataPartsVector & parts, const DataPartsVector & patches, std::string_view command, bool throw_on_error = true) const;

    /// If the table contains too many active parts, sleep for a while to give them time to merge.
    /// If until is non-null, wake up from the sleep earlier if the event happened.
    /// The decision to delay or throw is made according to settings 'parts_to_delay_insert' and 'parts_to_throw_insert'.
    void delayInsertOrThrowIfNeeded(Poco::Event * until, const ContextPtr & query_context, bool allow_throw) const;

    /// If the table contains too many unfinished mutations, sleep for a while to give them time to execute.
    /// If until is non-null, wake up from the sleep earlier if the event happened.
    /// The decision to delay or throw is made according to settings 'number_of_mutations_to_delay' and 'number_of_mutations_to_throw'.
    void delayMutationOrThrowIfNeeded(Poco::Event * until, const ContextPtr & query_context) const;

    /// If the table contains too many uncompressed bytes in patches, throw an exception.
    void throwLightweightUpdateIfNeeded(UInt64 added_uncompressed_bytes) const;

    /// Renames temporary part to a permanent part and adds it to the parts set.
    /// It is assumed that the part does not intersect with existing parts.
    /// Adds the part in the PreActive state (the part will be added to the active set later with out_transaction->commit()).
    /// Returns true if part was added. Returns false if part is covered by bigger part.
    bool renameTempPartAndAdd(
        MutableDataPartPtr & part,
        Transaction & transaction,
        DataPartsLock & lock,
        bool rename_in_transaction);

    /// The same as renameTempPartAndAdd but the block range of the part can contain existing parts.
    /// Returns all parts covered by the added part (in ascending order).
    DataPartsVector renameTempPartAndReplace(
        MutableDataPartPtr & part,
        Transaction & out_transaction,
        bool rename_in_transaction);
    DataPartsVector renameTempPartAndReplaceUnlocked(
        MutableDataPartPtr & part,
        DataPartsLock & lock,
        Transaction & out_transaction,
        bool rename_in_transaction);

    /// Unlocked version of previous one. Useful when added multiple parts with a single lock.
    bool renameTempPartAndReplaceUnlocked(
        MutableDataPartPtr & part,
        Transaction & out_transaction,
        DataPartsLock & lock,
        bool rename_in_transaction);

    /// Remove parts from working set immediately (without wait for background
    /// process). Transfer part state to temporary. Have very limited usage only
    /// for new parts which aren't already present in table.
    void removePartsFromWorkingSetImmediatelyAndSetTemporaryState(const DataPartsVector & remove);
    void removePartsFromWorkingSetImmediatelyAndSetTemporaryState(const DataPartsVector & remove, DataPartsLock & lock);

    /// Removes parts from the working set parts.
    /// Parts in add must already be in data_parts with PreActive, Active, or Outdated states.
    /// If clear_without_timeout is true, the parts will be deleted at once, or during the next call to
    /// clearOldParts (ignoring old_parts_lifetime).
    void removePartsFromWorkingSet(MergeTreeTransaction * txn, const DataPartsVector & remove, bool clear_without_timeout);
    void removePartsFromWorkingSet(MergeTreeTransaction * txn, const DataPartsVector & remove, bool clear_without_timeout, DataPartsLock & acquired_lock);

    /// Removes all parts covered by drop_range from the working set parts.
    /// Used in REPLACE PARTITION command.
    void removePartsInRangeFromWorkingSet(MergeTreeTransaction * txn, const MergeTreePartInfo & drop_range, DataPartsLock & lock);

    DataPartsVector grabActivePartsToRemoveForDropRange(
        MergeTreeTransaction * txn, const MergeTreePartInfo & drop_range, const DataPartsAnyLock & lock);

    /// This wrapper is required to restrict access to parts in Deleting state
    class PartToRemoveFromZooKeeper
    {
        DataPartPtr part;
        bool was_active;

    public:
        explicit PartToRemoveFromZooKeeper(DataPartPtr && part_, bool was_active_ = true)
         : part(std::move(part_)), was_active(was_active_)
        {
        }

        /// It's safe to get name of any part
        const String & getPartName() const { return part->name; }

        DataPartPtr getPartIfItWasActive() const
        {
            return was_active ? part : nullptr;
        }
    };

    using PartsToRemoveFromZooKeeper = std::vector<PartToRemoveFromZooKeeper>;

    /// Same as above, but also returns list of parts to remove from ZooKeeper.
    /// It includes parts that have been just removed by these method
    /// and Outdated parts covered by drop_range that were removed earlier for any reason.
    PartsToRemoveFromZooKeeper removePartsInRangeFromWorkingSetAndGetPartsToRemoveFromZooKeeper(
        MergeTreeTransaction * txn, const MergeTreePartInfo & drop_range, DataPartsLock & lock, bool create_empty_part = true);

    /// Restores Outdated part and adds it to working set
    void restoreAndActivatePart(const DataPartPtr & part);

    /// Renames the part to detached/<prefix>_<part> and removes it from data_parts,
    //// so it will not be deleted in clearOldParts.
    /// NOTE: This method is safe to use only for parts which nobody else holds (like on server start or for parts which was not committed).
    /// For active parts it's unsafe because this method modifies fields of part (rename) while some other thread can try to read it.
    void forcefullyMovePartToDetachedAndRemoveFromMemory(const DataPartPtr & part, const String & prefix = "");

    /// This method should not be here, but async loading of Outdated parts is implemented in MergeTreeData
    virtual void forcefullyRemoveBrokenOutdatedPartFromZooKeeperBeforeDetaching(const String & /*part_name*/) {}

    /// Outdate broken part, set remove time to zero (remove as fast as possible) and make clone in detached directory.
    void outdateUnexpectedPartAndCloneToDetached(const DataPartPtr & part);

    /// If the part is Obsolete and not used by anybody else, immediately delete it from filesystem and remove from memory.
    bool tryRemovePartImmediately(DataPartPtr && part);

    /// Returns old inactive parts that can be deleted. At the same time removes them from the list of parts but not from the disk.
    /// If 'force' - don't wait for old_parts_lifetime.
    DataPartsVector grabOldParts(bool force = false);

    /// Reverts the changes made by grabOldParts(), parts should be in Deleting state.
    void rollbackDeletingParts(const DataPartsVector & parts);

    /// Removes parts from data_parts, they should be in Deleting state
    void removePartsFinally(const MergeTreeData::DataPartsVector & parts, MergeTreeData::DataPartsVector * removed_parts = nullptr);

    /// Try to clear parts from filesystem.
    /// If we fail to remove some part and throw_on_error equal to `true` will throw an exception on the first failed part.
    void clearPartsFromFilesystemImpl(const DataPartsVector & parts, bool throw_on_error, NameSet * parts_failed_to_delete);

    /// Remove parts from disk calling part->remove(). Can do it in parallel in case of big set of parts and enabled settings.
    /// Throw exception in case of errors.
    /// Otherwise, in non-parallel case will break and return.
    void clearPartsFromFilesystemImplMaybeInParallel(const DataPartsVector & parts_to_remove, NameSet * part_names_succeed);

    /// Try to clear parts from filesystem.
    /// In case of error at some point for the rest of the parts its part's state is rollback Deleting - > Outdated.
    /// That allows to schedule them for deletion a bit later
    size_t clearPartsFromFilesystemAndRollbackIfError(const DataPartsVector & parts_to_delete, const String & parts_type);

    /// Delete all directories which names begin with "tmp"
    /// Must be called with locked lockForShare() because it's using relative_data_path.
    size_t clearOldTemporaryDirectories(size_t custom_directories_lifetime_seconds, const NameSet & valid_prefixes = {"tmp_", "tmp-fetch_"});
    size_t clearOldTemporaryDirectories(const String & root_path, size_t custom_directories_lifetime_seconds, const NameSet & valid_prefixes);

    size_t clearEmptyParts();

    /// Moves to outdated state patch parts that do not need to be applied to regular parts.
    size_t clearUnusedPatchParts();

    /// After the call to dropAllData() no method can be called.
    /// Deletes the data directory and flushes the uncompressed blocks cache and the marks cache.
    void dropAllData();

    /// This flag is for hardening and assertions.
    bool all_data_dropped = false;

    /// Drop data directories if they are empty. It is safe to call this method if table creation was unsuccessful.
    void dropIfEmpty();

    /// Moves the entire data directory. Flushes the uncompressed blocks cache
    /// and the marks cache. Must be called with locked lockExclusively()
    /// because changes relative_data_path.
    void rename(const String & new_table_path, const StorageID & new_table_id) override;

    /// Also rename log names.
    void renameInMemory(const StorageID & new_table_id) override;

    /// Check if the ALTER can be performed:
    /// - all needed columns are present.
    /// - all type conversions can be done.
    /// - columns corresponding to primary key, indices, sign, sampling expression, summed columns, and date are not affected.
    /// If something is wrong, throws an exception.
    void checkAlterIsPossible(const AlterCommands & commands, ContextPtr context) const override;

    /// Throw exception if command is some kind of DROP command (drop column, drop index, etc) or rename command
    /// and we have unfinished mutation which need this column to finish.
    void checkDropOrRenameCommandDoesntAffectInProgressMutations(
        const AlterCommand & command, const std::map<std::string, MutationCommands> & unfinished_mutations, ContextPtr context) const;

    /// Return mapping unfinished mutation name -> Mutation command
    virtual std::map<std::string, MutationCommands> getUnfinishedMutationCommands() const = 0;

    /// Checks if the Mutation can be performed.
    /// (currently no additional checks: always ok)
    void checkMutationIsPossible(const MutationCommands & commands, const Settings & settings) const override;

    /// Checks that partition name in all commands is valid
    void checkAlterPartitionIsPossible(
        const PartitionCommands & commands,
        const StorageMetadataPtr & metadata_snapshot,
        const Settings & settings,
        ContextPtr local_context) const override;

    /// Change MergeTreeSettings
    void changeSettings(
        const ASTPtr & new_settings,
        AlterLockHolder & table_lock_holder);

    static std::pair<String, bool> getNewImplicitStatisticsTypes(const StorageInMemoryMetadata & new_metadata, const MergeTreeSettings & old_settings);
    static void verifySortingKey(const KeyDescription & sorting_key);

    /// Should be called if part data is suspected to be corrupted.
    /// Has the ability to check all other parts
    /// which reside on the same disk of the suspicious part.
    virtual void reportBrokenPart(MergeTreeData::DataPartPtr data_part) const;

    /// TODO (alesap) Duplicate method required for compatibility.
    /// Must be removed.
    static ASTPtr extractKeyExpressionList(const ASTPtr & node)
    {
        return DB::extractKeyExpressionList(node);
    }

    /** Create local backup (snapshot) for parts with specified prefix.
      * Backup is created in directory clickhouse_dir/shadow/i/, where i - incremental number,
      *  or if 'with_name' is specified - backup is created in directory with specified name.
      */
    PartitionCommandsResultInfo freezePartition(
        const ASTPtr & partition,
        const String & with_name,
        ContextPtr context,
        TableLockHolder & table_lock_holder);

    /// Freezes all parts.
    PartitionCommandsResultInfo freezeAll(
        const String & with_name,
        ContextPtr context,
        TableLockHolder & table_lock_holder);

    /// Unfreezes particular partition.
    PartitionCommandsResultInfo unfreezePartition(
        const ASTPtr & partition,
        const String & backup_name,
        ContextPtr context,
        TableLockHolder & table_lock_holder);

    /// Unfreezes all parts.
    PartitionCommandsResultInfo unfreezeAll(
        const String & backup_name,
        ContextPtr context,
        TableLockHolder & table_lock_holder);

    /// Extract data from the backup and put it to the storage.
    void restoreDataFromBackup(RestorerFromBackup & restorer, const String & data_path_in_backup, const std::optional<ASTs> & partitions) override;

    /// Returns true if the storage supports backup/restore for specific partitions.
    bool supportsBackupPartition() const override { return true; }

    /// Moves partition to specified Disk
    void movePartitionToDisk(const ASTPtr & partition, const String & name, bool moving_part, ContextPtr context);

    /// Moves partition to specified Volume
    void movePartitionToVolume(const ASTPtr & partition, const String & name, bool moving_part, ContextPtr context);

    /// Moves partition to specified Table
    void movePartitionToTable(const PartitionCommand & command, ContextPtr query_context);

    /// Checks that Partition could be dropped right now
    /// Otherwise - throws an exception with detailed information.
    /// We do not use mutex because it is not very important that the size could change during the operation.
    void checkPartitionCanBeDropped(const ASTPtr & partition, ContextPtr local_context);

    void checkPartCanBeDropped(const String & part_name, ContextPtr local_context);

    Pipe alterPartition(
        const StorageMetadataPtr & metadata_snapshot,
        const PartitionCommands & commands,
        ContextPtr query_context) override;

    size_t getColumnCompressedSize(const std::string & name) const
    {
        /// Always keep locks order parts_lock -> sizes_lock
        auto parts_lock = readLockParts();
        std::unique_lock sizes_lock(columns_and_secondary_indices_sizes_mutex);
        calculateColumnAndSecondaryIndexSizesLazily(parts_lock, sizes_lock);
        const auto it = column_sizes.find(name);
        return it == std::end(column_sizes) ? 0 : it->second.data_compressed;
    }

    ColumnSizeByName getColumnSizes() const override
    {
        /// Always keep locks order parts_lock -> sizes_lock
        auto parts_lock = readLockParts();
        std::unique_lock sizes_lock(columns_and_secondary_indices_sizes_mutex);
        calculateColumnAndSecondaryIndexSizesLazily(parts_lock, sizes_lock);
        return column_sizes;
    }

    IndexSizeByName getSecondaryIndexSizes() const override
    {
        /// Always keep locks order parts_lock -> sizes_lock
        auto parts_lock = readLockParts();
        std::unique_lock sizes_lock(columns_and_secondary_indices_sizes_mutex);
        calculateColumnAndSecondaryIndexSizesLazily(parts_lock, sizes_lock);
        return secondary_index_sizes;
    }

    /// For ATTACH/DETACH/DROP/FORGET PARTITION.
    String getPartitionIDFromQuery(const ASTPtr & ast, ContextPtr context) const;
    String getPartitionIDFromQuery(const ASTPtr & ast, ContextPtr context, const DataPartsAnyLock & lock) const;
    std::unordered_set<String> getPartitionIDsFromQuery(const ASTs & asts, ContextPtr context) const;
    std::set<String> getPartitionIdsAffectedByCommands(const MutationCommands & commands, ContextPtr query_context) const;

    /// Returns set of partition_ids of all Active parts
    std::unordered_set<String> getAllPartitionIds() const;

    /// Extracts MergeTreeData of other *MergeTree* storage
    ///  and checks that their structure suitable for ALTER TABLE ATTACH PARTITION FROM
    /// Tables structure should be locked.
    MergeTreeData & checkStructureAndGetMergeTreeData(const StoragePtr & source_table, const StorageMetadataPtr & src_snapshot, const StorageMetadataPtr & my_snapshot) const;
    MergeTreeData & checkStructureAndGetMergeTreeData(IStorage & source_table, const StorageMetadataPtr & src_snapshot, const StorageMetadataPtr & my_snapshot) const;

    std::pair<MergeTreeData::MutableDataPartPtr, scope_guard> cloneAndLoadDataPart(
        const MergeTreeData::DataPartPtr & src_part,
        const String & tmp_part_prefix,
        const MergeTreePartInfo & dst_part_info,
        const StorageMetadataPtr & metadata_snapshot,
        const IDataPartStorage::ClonePartParams & params,
        const ReadSettings & read_settings,
        const WriteSettings & write_settings,
        bool must_on_same_disk);

    /// Clone part for shared merge tree
    MergeTreeData::MutableDataPartPtr cloneAndLoadDataPartOnSameDiskTransacitonal(
        const MergeTreeData::DataPartPtr & src_part,
        const String & tmp_part_prefix,
        const MergeTreePartInfo & dst_part_info,
        const ReadSettings & read_settings,
        const WriteSettings & write_settings);

    virtual std::vector<MergeTreeMutationStatus> getMutationsStatus() const = 0;

    /// Returns true if table can create new parts with adaptive granularity
    /// Has additional constraint in replicated version
    virtual bool canUseAdaptiveGranularity() const;

    /// Get constant pointer to storage settings.
    /// Copy this pointer into your scope and you will
    /// get consistent settings.
    MergeTreeSettingsPtr getSettings() const
    {
        return storage_settings.get();
    }

    StorageMetadataPtr getInMemoryMetadataPtr(bool bypass_metadata_cache = false) const override; /// NOLINT

    String getRelativeDataPath() const { return relative_data_path; }

    /// Get table path on disk
    String getFullPathOnDisk(const DiskPtr & disk) const;

    /// Looks for detached part on all disks,
    /// returns pointer to the disk where part is found or nullptr (the second function throws an exception)
    DiskPtr tryGetDiskForDetachedPart(const String & part_name) const;
    DiskPtr getDiskForDetachedPart(const String & part_name) const;

    bool storesDataOnDisk() const override { return !isStaticStorage(); }
    Strings getDataPaths() const override;

    /// Reserves space at least 1MB.
    ReservationPtr reserveSpace(UInt64 expected_size) const;

    /// Reserves space at least 1MB on specific disk or volume.
    static ReservationPtr reserveSpace(UInt64 expected_size, SpacePtr space);
    static ReservationPtr tryReserveSpace(UInt64 expected_size, SpacePtr space);

    /// Reserves space at least 1MB preferring best destination according to `ttl_infos`.
    ReservationPtr reserveSpacePreferringTTLRules(
        const StorageMetadataPtr & metadata_snapshot,
        UInt64 expected_size,
        const IMergeTreeDataPart::TTLInfos & ttl_infos,
        time_t time_of_move,
        size_t min_volume_index = 0,
        bool is_insert = false,
        DiskPtr selected_disk = nullptr) const;

    ReservationPtr tryReserveSpacePreferringTTLRules(
        const StorageMetadataPtr & metadata_snapshot,
        UInt64 expected_size,
        const IMergeTreeDataPart::TTLInfos & ttl_infos,
        time_t time_of_move,
        size_t min_volume_index = 0,
        bool is_insert = false,
        DiskPtr selected_disk = nullptr) const;

    /// Reserves space for the part based on the distribution of "big parts" in the same partition.
    /// Parts with estimated size larger than `min_bytes_to_rebalance_partition_over_jbod` are
    /// considered as big. The priority is lower than TTL. If reservation fails, return nullptr.
    ReservationPtr balancedReservation(
        const StorageMetadataPtr & metadata_snapshot,
        size_t part_size,
        size_t max_volume_index,
        const String & part_name,
        const MergeTreePartInfo & part_info,
        MergeTreeData::DataPartsVector covered_parts,
        std::optional<CurrentlySubmergingEmergingTagger> * tagger_ptr,
        const IMergeTreeDataPart::TTLInfos * ttl_infos,
        bool is_insert = false);

    /// Choose disk with max available free space
    /// Reserves 0 bytes
    ReservationPtr makeEmptyReservationOnLargestDisk() const { return getStoragePolicy()->makeEmptyReservationOnLargestDisk(); }

    Disks getDisks() const { return getStoragePolicy()->getDisks(); }

    std::map<std::string, DiskPtr> getDistinctDisksForParts(const DataPartsVector & parts_list) const;

    /// Returns a snapshot of mutations that probably will be applied on the fly to parts during reading.
    virtual MutationsSnapshotPtr getMutationsSnapshot(const IMutationsSnapshot::Params & params) const = 0;

    /// Returns the minimum version of metadata among parts.
    static Int64 getMinMetadataVersion(const DataPartsVector & parts);

    /// Returns minimum data version among parts inside each of the partitions.
    static PartitionIdToMinBlockPtr getMinDataVersionForEachPartition(const DataPartsVector & parts);

    /// Return alter conversions for part which must be applied on fly.
    static AlterConversionsPtr getAlterConversionsForPart(
        const MergeTreeDataPartPtr & part,
        const MutationsSnapshotPtr & mutations,
        const ContextPtr & query_context);

    /// Returns destination disk or volume for the TTL rule according to current storage policy.
    SpacePtr getDestinationForMoveTTL(const TTLDescription & move_ttl) const;

    /// Whether INSERT of a data part which is already expired should move it immediately to a volume/disk declared in move rule.
    bool shouldPerformTTLMoveOnInsert(const SpacePtr & move_destination) const;

    /// Checks if given part already belongs destination disk or volume for the
    /// TTL rule.
    bool isPartInTTLDestination(const TTLDescription & ttl, const IMergeTreeDataPart & part) const;

    /// Get count of total merges with TTL in MergeList (system.merges) for all
    /// tables (not only current table).
    /// Method is cheap and doesn't require any locks.
    size_t getTotalMergesWithTTLInMergeList() const;

    constexpr static auto EMPTY_PART_TMP_PREFIX = "tmp_empty_";
    std::pair<MergeTreeData::MutableDataPartPtr, scope_guard> createEmptyPart(
        MergeTreePartInfo & new_part_info, const MergeTreePartition & partition,
        const String & new_part_name, const MergeTreeTransactionPtr & txn);

    MergeTreeDataFormatVersion format_version;

    /// Merging params - what additional actions to perform during merge.
    const MergingParams merging_params;

    bool is_custom_partitioned = false;

    /// Used only for old syntax tables. Never changes after init.
    Int64 minmax_idx_date_column_pos = -1; /// In a common case minmax index includes a date column.
    Int64 minmax_idx_time_column_pos = -1; /// In other cases, minmax index often includes a dateTime column.

    /// Get partition key expression on required columns
    static ExpressionActionsPtr getMinMaxExpr(const KeyDescription & partition_key, const ExpressionActionsSettings & settings);
    /// Get column names required for partition key
    static Names getMinMaxColumnsNames(const KeyDescription & partition_key);
    /// Get column types required for partition key
    static DataTypes getMinMaxColumnsTypes(const KeyDescription & partition_key);

    ExpressionActionsPtr
    getPrimaryKeyAndSkipIndicesExpression(const StorageMetadataPtr & metadata_snapshot, const MergeTreeIndices & indices) const;
    ExpressionActionsPtr
    getSortingKeyAndSkipIndicesExpression(const StorageMetadataPtr & metadata_snapshot, const MergeTreeIndices & indices) const;

    /// Get compression codec for part according to TTL rules and <compression>
    /// section from config.xml.
    CompressionCodecPtr getCompressionCodecForPart(size_t part_size_compressed, const IMergeTreeDataPart::TTLInfos & ttl_infos, time_t current_time) const;

    std::shared_ptr<QueryIdHolder> getQueryIdHolder(const String & query_id, UInt64 max_concurrent_queries) const;

    /// Record current query id where querying the table. Throw if there are already `max_queries` queries accessing the same table.
    /// Returns false if the `query_id` already exists in the running set, otherwise return true.
    bool insertQueryIdOrThrow(const String & query_id, size_t max_queries) const;
    bool insertQueryIdOrThrowNoLock(const String & query_id, size_t max_queries) const TSA_REQUIRES(query_id_set_mutex);

    /// Remove current query id after query finished.
    void removeQueryId(const String & query_id) const;
    void removeQueryIdNoLock(const String & query_id) const TSA_REQUIRES(query_id_set_mutex);

    static const Names virtuals_useful_for_filter;

    /// Construct a sample block of virtual columns.
    Block getHeaderWithVirtualsForFilter(const StorageMetadataPtr & metadata) const;

    /// Construct a block consisting only of possible virtual columns for part pruning.
    Block getBlockWithVirtualsForFilter(
        const StorageMetadataPtr & metadata, const RangesInDataParts & parts, bool ignore_empty = false) const;

    /// In merge tree we do inserts with several steps. One of them:
    /// X. write part to temporary directory with some temp name
    /// Y. rename temporary directory to final name with correct block number value
    /// As temp name MergeTree use just ordinary in memory counter, but in some cases
    /// it can be useful to add additional part in temp name to avoid collisions on FS.
    /// FIXME: Currently unused.
    virtual std::string getPostfixForTempInsertName() const { return ""; }

    /// For generating names of temporary parts during insertion.
    SimpleIncrement insert_increment;

    bool has_non_adaptive_index_granularity_parts = false;

    /// True if at least one part contains lightweight delete.
    mutable std::atomic_bool has_lightweight_delete_parts = false;

    /// Parts that currently moving from disk/volume to another.
    /// This set have to be used with `currently_processing_in_background_mutex`.
    /// Moving may conflict with merges and mutations, but this is OK, because
    /// if we decide to move some part to another disk, than we
    /// assuredly will choose this disk for containing part, which will appear
    /// as result of merge or mutation.
    DataParts currently_moving_parts;

    /// Mutex for currently_moving_parts
    mutable std::mutex moving_parts_mutex;

    PinnedPartUUIDsPtr getPinnedPartUUIDs() const;

    /// Schedules background job to like merge/mutate/fetch an executor
    virtual bool scheduleDataProcessingJob(BackgroundJobsAssignee & assignee) = 0;
    /// Schedules job to move parts between disks/volumes and so on.
    bool scheduleDataMovingJob(BackgroundJobsAssignee & assignee);
    bool areBackgroundMovesNeeded() const;


    /// Lock part in zookeeper for shared data in several nodes
    /// Overridden in StorageReplicatedMergeTree
    virtual void lockSharedData(const IMergeTreeDataPart &, bool = false, std::optional<HardlinkedFiles> = {}) const {} /// NOLINT

    /// Unlock shared data part in zookeeper
    /// Overridden in StorageReplicatedMergeTree
    virtual std::pair<bool, NameSet> unlockSharedData(const IMergeTreeDataPart &) const { return std::make_pair(true, NameSet{}); }

    /// Fetch part only if some replica has it on shared storage like S3
    /// Overridden in StorageReplicatedMergeTree
    virtual MutableDataPartPtr tryToFetchIfShared(const IMergeTreeDataPart &, const DiskPtr &, const String &) { return nullptr; }

    /// Check shared data usage on other replicas for detached/frozen part
    /// Remove local files and remote files if needed
    virtual bool removeDetachedPart(DiskPtr disk, const String & path, const String & part_name);

    virtual String getTableSharedID() const { return ""; }

    /// Store metadata for replicated tables
    /// Do nothing for non-replicated tables
    virtual void createAndStoreFreezeMetadata(DiskPtr disk, DataPartPtr part, String backup_part_path) const;

    /// Parts that currently submerging (merging to bigger parts) or emerging
    /// (to be appeared after merging finished). These two variables have to be used
    /// with `currently_submerging_emerging_mutex`.
    DataParts currently_submerging_big_parts;
    std::map<String, EmergingPartInfo> currently_emerging_big_parts;
    /// Mutex for currently_submerging_parts and currently_emerging_parts
    mutable std::mutex currently_submerging_emerging_mutex;

    /// Used for freezePartitionsByMatcher and unfreezePartitionsByMatcher
    using MatcherFn = std::function<bool(const String &)>;

    /// Returns an object that protects temporary directory from cleanup
    scope_guard getTemporaryPartDirectoryHolder(const String & part_dir_name) const;

    void waitForOutdatedPartsToBeLoaded() const;
    void waitForUnexpectedPartsToBeLoaded() const;
    bool canUsePolymorphicParts() const;

    /// Returns cached metadata snapshot of a patch part that contains the following columns.
    StorageMetadataPtr getPatchPartMetadata(const ColumnsDescription & patch_part_desc, const String & patch_partition_id, ContextPtr local_context) const;

    static MergingParams getMergingParamsForPatchParts();

    std::expected<void, PreformattedMessage> supportsLightweightUpdate() const override;

    /// TODO: make enabled by default in the next release if no problems found.
    bool allowRemoveStaleMovingParts() const;

    /// Generate DAG filters based on query info (for PK analysis)
    static struct ActionDAGNodes getFiltersForPrimaryKeyAnalysis(const InterpreterSelectQuery & select);

    /// Estimate the number of rows to read based on primary key analysis (which could be very rough)
    /// It is used to make a decision whether to enable parallel replicas (distributed processing) or not and how
    /// many to replicas to use
    UInt64 estimateNumberOfRowsToRead(
        ContextPtr query_context, const StorageSnapshotPtr & storage_snapshot, const SelectQueryInfo & query_info) const;

    bool initializeDiskOnConfigChange(const std::set<String> & /*new_added_disks*/) override;

    static VirtualColumnsDescription createVirtuals(const StorageInMemoryMetadata & metadata);
    static VirtualColumnsDescription createProjectionVirtuals(const StorageInMemoryMetadata & metadata);

    /// Similar to IStorage::getVirtuals but returns only virtual columns valid in projection.
    VirtualsDescriptionPtr getProjectionVirtualsPtr() const { return projection_virtuals.get(); }

    /// Load/unload primary keys of all data parts
    void loadPrimaryKeys() const;
    void unloadPrimaryKeys();

    /// Unloads primary keys of outdated parts that are not used by any query.
    /// Returns the number of parts for which index was unloaded.
    size_t unloadPrimaryKeysAndClearCachesOfOutdatedParts();

protected:
    friend class IMergeTreeDataPart;
    friend class MergeTreeDataMergerMutator;
    friend struct ReplicatedMergeTreeTableMetadata;
    friend class StorageReplicatedMergeTree;
    friend class MergeTreeDataWriter;
    friend class MergeTask;
    friend class IPartMetadataManager;
    friend class IMergedBlockOutputStream; // for access to log

    bool require_part_metadata;

    /// Relative path data, changes during rename for ordinary databases use
    /// under lockForShare if rename is possible.
    String relative_data_path;

private:
    /// Columns and secondary indices sizes can be calculated lazily.
    mutable std::mutex columns_and_secondary_indices_sizes_mutex;
    mutable bool are_columns_and_secondary_indices_sizes_calculated = false;
    /// Current column sizes in compressed and uncompressed form.
    mutable ColumnSizeByName column_sizes;
    /// Current secondary index sizes in compressed and uncompressed form.
    mutable IndexSizeByName secondary_index_sizes;

protected:
    void loadPartAndFixMetadataImpl(MergeTreeData::MutableDataPartPtr part, ContextPtr local_context) const;

    void resetColumnSizes()
    {
        column_sizes.clear();
        are_columns_and_secondary_indices_sizes_calculated = false;
    }

    /// Engine-specific methods
    BrokenPartCallback broken_part_callback;

    AtomicLogger log;

    /// Storage settings.
    /// Use get and set to receive readonly versions.
    MultiVersion<MergeTreeSettings> storage_settings;

    /// Used to determine which UUIDs to send to root query executor for deduplication.
    mutable SharedMutex pinned_part_uuids_mutex;
    PinnedPartUUIDsPtr pinned_part_uuids;

    /// True if at least one part was created/removed with transaction.
    mutable std::atomic_bool transactions_enabled = false;

    std::atomic_bool data_parts_loading_finished = false;

    /// Work with data parts

    struct TagByInfo{};
    struct TagByStateAndInfo{};

    void initializeDirectoriesAndFormatVersion(const std::string & relative_data_path_, bool attach, const std::string & date_column_name, bool need_create_directories = true);

    static const MergeTreePartInfo & dataPartPtrToInfo(const DataPartPtr & part)
    {
        return part->info;
    }

    static DataPartStateAndInfo dataPartPtrToStateAndInfo(const DataPartPtr & part)
    {
        return {part->getState(), part->info};
    }

    using DataPartsIndexes = boost::multi_index_container<DataPartPtr,
        boost::multi_index::indexed_by<
            /// Index by Info
            boost::multi_index::ordered_unique<
                boost::multi_index::tag<TagByInfo>,
                boost::multi_index::global_fun<const DataPartPtr &, const MergeTreePartInfo &, dataPartPtrToInfo>
            >,
            /// Index by (State, Info), is used to obtain ordered slices of parts with the same state
            boost::multi_index::ordered_unique<
                boost::multi_index::tag<TagByStateAndInfo>,
                boost::multi_index::global_fun<const DataPartPtr &, DataPartStateAndInfo, dataPartPtrToStateAndInfo>,
                LessStateDataPart
            >
        >
    >;

    /// Current set of data parts. Any updates should be reflected in shared_parts_list before releasing the mutex.
    mutable DB::SharedMutex data_parts_mutex;

    DataPartsIndexes data_parts_indexes;
    DataPartsIndexes::index<TagByInfo>::type & data_parts_by_info;
    DataPartsIndexes::index<TagByStateAndInfo>::type & data_parts_by_state_and_info;

    /// A readonly shared copy of the `data_parts_by_state_and_info`, so we don't need to copy it for every query
    /// Pointer may only be updated if you have a DataPartsLock
    /// Pointer may only be shared if you have a DataPartsSharedLock
    std::shared_ptr<const DataPartsVector> shared_parts_list;
    /// Same as above, but this time caching a copy of RangesInDataParts
    std::shared_ptr<const RangesInDataParts> shared_ranges_in_parts;

    /// Mutex for critical sections which alter set of parts
    /// It is like truncate, drop/detach partition
    mutable std::mutex operation_with_data_parts_mutex;

    /// Serialization info accumulated among all active parts.
    /// It changes only when set of parts is changed and is
    /// protected by @data_parts_mutex.
    SerializationInfoByName serialization_hints{{}};

    /// A cache for metadata snapshots for patch parts.
    /// The key is a partition id of patch part.
    /// Patch parts in one partition always have the same structure.
    mutable std::mutex patch_parts_metadata_mutex;
    mutable std::unordered_map<String, StorageMetadataPtr> patch_parts_metadata_cache;

    MergeTreePartsMover parts_mover;

    /// Executors are common for both ReplicatedMergeTree and plain MergeTree
    /// but they are being started and finished in derived classes, so let them be protected.
    ///
    /// Why there are two executors, not one? Or an executor for each kind of operation?
    /// It is historically formed.
    /// Another explanation is that moving operations are common for Replicated and Plain MergeTree classes.
    /// Task that schedules this operations is executed with its own timetable and triggered in a specific places in code.
    /// And for ReplicatedMergeTree we don't have LogEntry type for this operation.
    BackgroundJobsAssignee background_operations_assignee;
    BackgroundJobsAssignee background_moves_assignee;

    /// Strongly connected with two fields above.
    /// Every task that is finished will ask to assign a new one into an executor.
    /// These callbacks will be passed to the constructor of each task.
    IExecutableTask::TaskResultCallback common_assignee_trigger;
    IExecutableTask::TaskResultCallback moves_assignee_trigger;

    using DataPartIteratorByInfo = DataPartsIndexes::index<TagByInfo>::type::iterator;
    using DataPartIteratorByStateAndInfo = DataPartsIndexes::index<TagByStateAndInfo>::type::iterator;

    boost::iterator_range<DataPartIteratorByStateAndInfo> getDataPartsStateRange(DataPartState state, DataPartKind kind) const
    {
        return data_parts_by_state_and_info.equal_range(DataPartStateAndKind{state, kind}, LessStateDataPart());
    }

    boost::iterator_range<DataPartIteratorByStateAndInfo> getDataPartsStateRange(DataPartState state) const
    {
        return data_parts_by_state_and_info.equal_range(state, LessStateDataPart());
    }

    boost::iterator_range<DataPartIteratorByInfo> getDataPartsPartitionRange(const String & partition_id) const
    {
        return data_parts_by_info.equal_range(PartitionID(partition_id), LessDataPart());
    }

    std::optional<UInt64> totalRowsByPartitionPredicateImpl(
        const ActionsDAG & filter_actions_dag, ContextPtr context, const RangesInDataParts & parts) const;

    static decltype(auto) getStateModifier(DataPartState state)
    {
        return [state] (const DataPartPtr & part) { part->setState(state); };
    }

    void modifyPartState(DataPartIteratorByStateAndInfo it, DataPartState state, DataPartsLock & /* parts_lock */)
    {
        if (!data_parts_by_state_and_info.modify(it, getStateModifier(state)))
            throw Exception(ErrorCodes::LOGICAL_ERROR, "Can't modify {}", (*it)->getNameWithState());
    }

    void modifyPartState(DataPartIteratorByInfo it, DataPartState state, DataPartsLock & /* parts_lock */)
    {
        if (!data_parts_by_state_and_info.modify(data_parts_indexes.project<TagByStateAndInfo>(it), getStateModifier(state)))
            throw Exception(ErrorCodes::LOGICAL_ERROR, "Can't modify {}", (*it)->getNameWithState());
    }

    void modifyPartState(const DataPartPtr & part, DataPartState state, DataPartsLock & /* parts_lock */)
    {
        auto it = data_parts_by_info.find(part->info);
        if (it == data_parts_by_info.end())
            throw Exception(ErrorCodes::LOGICAL_ERROR, "Part {} doesn't exist (info: {})", part->name, part->info.getPartNameForLogs());

        if ((*it).get() != part.get())
            throw Exception(ErrorCodes::LOGICAL_ERROR, "Cannot modify part state {} (info: {}) to {}, because there is another copy of the same part in {} state", part->name, part->info.getPartNameForLogs(), state, (*it)->getNameWithState());

        if (!data_parts_by_state_and_info.modify(data_parts_indexes.project<TagByStateAndInfo>(it), getStateModifier(state)))
            throw Exception(ErrorCodes::LOGICAL_ERROR, "Can't modify {}", (*it)->getNameWithState());
    }

    /// Used to serialize calls to grabOldParts.
    std::mutex grab_old_parts_mutex;
    /// The same for clearOldTemporaryDirectories.
    std::mutex clear_old_temporary_directories_mutex;
    /// The same for unloadPrimaryKeysAndClearCachesOfOutdatedParts.
    std::mutex unload_primary_key_mutex;

    void checkProperties(
        const StorageInMemoryMetadata & new_metadata,
        const StorageInMemoryMetadata & old_metadata,
        bool attach,
        bool allow_empty_sorting_key,
        bool allow_reverse_sorting_key,
        bool allow_nullable_key_,
        ContextPtr local_context) const;

    void setProperties(
        const StorageInMemoryMetadata & new_metadata,
        const StorageInMemoryMetadata & old_metadata,
        bool attach = false,
        ContextPtr local_context = nullptr);

    void checkPartitionKeyAndInitMinMax(const KeyDescription & new_partition_key);

    void checkTTLExpressions(const StorageInMemoryMetadata & new_metadata, const StorageInMemoryMetadata & old_metadata) const;

    void checkStoragePolicy(const StoragePolicyPtr & new_storage_policy) const;

    /// Calculates column and secondary indexes sizes in compressed form for the current state of data_parts. Call with data_parts mutex under lock.
    void calculateColumnAndSecondaryIndexSizesImpl(DataPartsLock & parts_lock) const;

    /// Similar to above but should be called before accessing column and secondary indexes sizes for possible lazy calculation.
    /// Call it with data_parts mutex under a shared lock, and columns_and_secondary_indices_sizes_mutex mutex under an unique lock.
    void calculateColumnAndSecondaryIndexSizesLazily(DataPartsSharedLock & parts_lock, std::unique_lock<std::mutex> & sizes_lock) const;

    /// Adds or subtracts the contribution of the part to compressed column and secondary indexes sizes.
    void addPartContributionToColumnAndSecondaryIndexSizes(const DataPartPtr & part) const;
    void addPartContributionToColumnAndSecondaryIndexSizesUnlocked(const DataPartPtr & part) const;
    void removePartContributionToColumnAndSecondaryIndexSizes(const DataPartPtr & part) const;

    /// If there is no part in the partition with ID `partition_id`, returns empty ptr. Should be called under the lock.
    DataPartPtr getAnyPartInPartition(const String & partition_id, const DataPartsAnyLock & data_parts_lock) const;

    /// Return parts in the Active set that are covered by the new_part_info or the part that covers it.
    /// Will check that the new part doesn't already exist and that it doesn't intersect existing part.
    DataPartsVector getActivePartsToReplace(
        const MergeTreePartInfo & new_part_info,
        const String & new_part_name,
        DataPartPtr & out_covering_part,
        const DataPartsAnyLock & data_parts_lock) const;

    DataPartsVector getCoveredOutdatedParts(
        const DataPartPtr & part,
        DataPartsLock & data_parts_lock) const;

    struct PartHierarchy
    {
        DataPartPtr duplicate_part;
        DataPartsVector covering_parts;
        DataPartsVector covered_parts;
        DataPartsVector intersected_parts;
    };

    PartHierarchy getPartHierarchy(
        const MergeTreePartInfo & part_info,
        DataPartState state,
        const DataPartsAnyLock & /* data_parts_lock */) const;

    /// Checks whether the column is in the primary key, possibly wrapped in a chain of functions with single argument.
    bool isPrimaryOrMinMaxKeyColumnPossiblyWrappedInFunctions(const ASTPtr & node, const StorageMetadataPtr & metadata_snapshot) const;

    /// Common part for |freezePartition()| and |freezeAll()|.
    PartitionCommandsResultInfo freezePartitionsByMatcher(MatcherFn matcher, const String & with_name, ContextPtr context);
    PartitionCommandsResultInfo unfreezePartitionsByMatcher(MatcherFn matcher, const String & backup_name, ContextPtr context);

    // Partition helpers
    bool canReplacePartition(const DataPartPtr & src_part) const;
    void checkTableCanBeDropped(ContextPtr query_context) const override;

    /// Tries to drop part in background without any waits or throwing exceptions in case of errors.
    virtual void dropPartNoWaitNoThrow(const String & part_name) = 0;

    virtual void dropPart(const String & part_name, bool detach, ContextPtr context) = 0;
    virtual void dropPartition(const ASTPtr & partition, bool detach, ContextPtr context) = 0;
    virtual PartitionCommandsResultInfo attachPartition(const ASTPtr & partition, const StorageMetadataPtr & metadata_snapshot, bool part, ContextPtr context) = 0;
    virtual void replacePartitionFrom(const StoragePtr & source_table, const ASTPtr & partition, bool replace, ContextPtr context) = 0;
    virtual void movePartitionToTable(const StoragePtr & dest_table, const ASTPtr & partition, ContextPtr context) = 0;

    virtual void fetchPartition(
        const ASTPtr & partition,
        const StorageMetadataPtr & metadata_snapshot,
        const String & from,
        bool fetch_part,
        ContextPtr query_context);

    virtual void forgetPartition(const ASTPtr & partition, ContextPtr context);

    virtual void movePartitionToShard(const ASTPtr & partition, bool move_part, const String & to, ContextPtr query_context);

    void writePartLog(
        PartLogElement::Type type,
        const ExecutionStatus & execution_status,
        UInt64 elapsed_ns,
        const String & new_part_name,
        const DataPartPtr & result_part,
        const DataPartsVector & source_parts,
        const MergeListEntry * merge_entry,
        std::shared_ptr<ProfileEvents::Counters::Snapshot> profile_counters);

    /// If part is assigned to merge or mutation (possibly replicated)
    /// Should be overridden by children, because they can have different
    /// mechanisms for parts locking
    virtual bool partIsAssignedToBackgroundOperation(const DataPartPtr & part) const = 0;

    struct PartBackupEntries
    {
        String part_name;
        UInt128 part_checksum; /// same as MinimalisticDataPartChecksums::hash_of_all_files
        BackupEntries backup_entries;
    };
    using PartsBackupEntries = std::vector<PartBackupEntries>;

    /// Makes backup entries to backup the parts of this table.
    PartsBackupEntries backupParts(const DataPartsVector & data_parts, const String & data_path_in_backup, const BackupSettings & backup_settings, const ContextPtr & local_context);

    class RestoredPartsHolder;

    /// Restores the parts of this table from backup.
    void restorePartsFromBackup(RestorerFromBackup & restorer, const String & data_path_in_backup, const std::optional<ASTs> & partitions);
    void restorePartFromBackup(std::shared_ptr<RestoredPartsHolder> restored_parts_holder, const MergeTreePartInfo & part_info, const String & part_path_in_backup, bool detach_if_broken) const;
    MutableDataPartPtr loadPartRestoredFromBackup(const String & part_name, const DiskPtr & disk, const String & temp_part_dir, bool detach_if_broken) const;

    /// Attaches restored parts to the storage.
    virtual void attachRestoredParts(MutableDataPartsVector && parts) = 0;

    void resetSerializationHints(const DataPartsLock & lock);

    template <typename AddedParts, typename RemovedParts>
    void updateSerializationHints(const AddedParts & added_parts, const RemovedParts & removed_parts, const DataPartsLock & lock);

    SerializationInfoByName getSerializationHints() const override;

    /** A structure that explicitly represents a "merge tree" of parts
     *  which is implicitly presented by min-max block numbers and levels of parts.
     *  The children of node are parts which are covered by parent part.
     *  This tree provides the order of loading of parts.
     *
     *  We start to traverse tree from the top level and load parts
     *  corresponding to nodes. If part is loaded successfully then
     *  we stop traversal at this node. Otherwise part is broken and we
     *  traverse its children and try to load covered parts which will
     *  replace broken covering part. Unloaded nodes represent outdated parts
     *  and they are pushed to background task and loaded asynchronously.
     */
    class PartLoadingTree
    {
    public:
        struct Node
        {
            Node(const MergeTreePartInfo & info_, const String & name_, const DiskPtr & disk_)
                : info(info_), name(name_), disk(disk_)
            {
            }

            const MergeTreePartInfo info;
            const String name;
            const DiskPtr disk;

            bool is_loaded = false;
            std::map<MergeTreePartInfo, std::shared_ptr<Node>> children;
        };

        struct PartLoadingInfo
        {
            PartLoadingInfo(const MergeTreePartInfo & info_, const String & name_, const DiskPtr & disk_)
                : info(info_), name(name_), disk(disk_)
            {
            }

            /// Store name explicitly because it cannot be easily
            /// retrieved from info in tables with old syntax.
            MergeTreePartInfo info;
            String name;
            DiskPtr disk;
        };

        using NodePtr = std::shared_ptr<Node>;
        using PartLoadingInfos = std::vector<PartLoadingInfo>;

        /// Builds a tree from the list of part infos.
        static PartLoadingTree build(PartLoadingInfos nodes);

        /// Traverses a tree and call @func on each node.
        /// If recursive is false traverses only the top level.
        template <typename Func>
        void traverse(bool recursive, Func && func);

    private:
        /// NOTE: Parts should be added in descending order of their levels
        /// because rearranging tree to the new root is not supported.
        void add(const MergeTreePartInfo & info, const String & name, const DiskPtr & disk);
        std::unordered_map<String, NodePtr> root_by_partition;
    };

    using PartLoadingTreeNodes = std::vector<PartLoadingTree::NodePtr>;

    struct LoadPartResult
    {
        bool is_broken = false;
        std::optional<size_t> size_of_part;
        MutableDataPartPtr part;
    };

    mutable std::mutex outdated_data_parts_mutex;
    mutable std::condition_variable outdated_data_parts_cv;

    BackgroundSchedulePoolTaskHolder outdated_data_parts_loading_task;
    PartLoadingTreeNodes outdated_unloaded_data_parts TSA_GUARDED_BY(outdated_data_parts_mutex);
    bool outdated_data_parts_loading_canceled TSA_GUARDED_BY(outdated_data_parts_mutex) = false;

    mutable std::mutex unexpected_data_parts_mutex;
    mutable std::condition_variable unexpected_data_parts_cv;

    struct UnexpectedPartLoadState
    {
        PartLoadingTree::NodePtr loading_info;
        /// if it is covered by any unexpected part
        bool uncovered = true;
        bool is_broken = false;
        MutableDataPartPtr part;
    };

    BackgroundSchedulePoolTaskHolder unexpected_data_parts_loading_task;
    std::vector<UnexpectedPartLoadState> unexpected_data_parts;
    bool unexpected_data_parts_loading_canceled TSA_GUARDED_BY(unexpected_data_parts_mutex) = false;

    void loadUnexpectedDataParts();
    void loadUnexpectedDataPart(UnexpectedPartLoadState & state);

    /// This has to be "true" by default, because in case of empty table or absence of Outdated parts
    /// it is automatically finished.
    std::atomic_bool outdated_data_parts_loading_finished = true;
    std::atomic_bool unexpected_data_parts_loading_finished = true;

    void loadOutdatedDataParts(bool is_async);
    void startOutdatedAndUnexpectedDataPartsLoadingTask();
    void stopOutdatedAndUnexpectedDataPartsLoadingTask();

    BackgroundSchedulePoolTaskHolder refresh_parts_task;

    BackgroundSchedulePoolTaskHolder refresh_stats_task;

    mutable std::mutex stats_mutex;
    ConditionSelectivityEstimatorPtr cached_estimator;

    void refreshStatistics(UInt64 interval_seconds);

    static void incrementInsertedPartsProfileEvent(MergeTreeDataPartType type);
    static void incrementMergedPartsProfileEvent(MergeTreeDataPartType type);

    bool addTempPart(
        MutableDataPartPtr & part,
        Transaction & out_transaction,
        DataPartsLock & lock,
        DataPartsVector * out_covered_parts);

    std::vector<LoadPartResult> loadDataPartsFromDisk(PartLoadingTreeNodes & parts_to_load);

    QueryPipeline updateLightweightImpl(const MutationCommands & commands, ContextPtr query_context);

    static MutableDataPartPtr asMutableDeletingPart(const DataPartPtr & part);

private:
    /// Checking that candidate part doesn't break invariants: correct partition
<<<<<<< HEAD
    void checkPartPartition(MutableDataPartPtr & part, const DataPartsAnyLock & lock) const;
    void checkPartDuplicate(MutableDataPartPtr & part, Transaction & transaction, const DataPartsAnyLock & lock) const;
    void checkPartDynamicColumns(MutableDataPartPtr & part, const DataPartsAnyLock & lock) const;
=======
    void checkPartPartition(MutableDataPartPtr & part, DataPartsLock & lock) const;
    void checkPartDuplicate(MutableDataPartPtr & part, Transaction & transaction, DataPartsLock & lock) const;
>>>>>>> a16ebe08

    /// Preparing itself to be committed in memory: fill some fields inside part, add it to data_parts_indexes
    /// in precommitted state and to transaction
    ///
    /// @param need_rename - rename the part
    /// @param rename_in_transaction - if set, the rename will be done as part of transaction (without holding DataPartsLock), otherwise inplace (when it does not make sense).
    void preparePartForCommit(MutableDataPartPtr & part, DataPartsLock & lock, Transaction & out_transaction, bool need_rename, bool rename_in_transaction = false);

    /// Low-level method for preparing parts for commit (in-memory).
    /// FIXME Merge MergeTreeTransaction and Transaction
    bool renameTempPartAndReplaceImpl(
        MutableDataPartPtr & part,
        Transaction & out_transaction,
        DataPartsLock & lock,
        DataPartsVector * out_covered_parts,
        bool rename_in_transaction);

    /// RAII Wrapper for atomic work with currently moving parts
    /// Acquire them in constructor and remove them in destructor
    /// Uses data.currently_moving_parts_mutex
    struct CurrentlyMovingPartsTagger
    {
        MergeTreeMovingParts parts_to_move;
        MergeTreeData & data;
        CurrentlyMovingPartsTagger(MergeTreeMovingParts && moving_parts_, MergeTreeData & data_);

        ~CurrentlyMovingPartsTagger();
    };

    using CurrentlyMovingPartsTaggerPtr = std::shared_ptr<CurrentlyMovingPartsTagger>;

    /// Moves part to specified space, used in ALTER ... MOVE ... queries
    std::future<MovePartsOutcome> movePartsToSpace(const CurrentlyMovingPartsTaggerPtr & moving_tagger, const ReadSettings & read_settings, const WriteSettings & write_settings, bool async);

    /// Move selected parts to corresponding disks
    MovePartsOutcome moveParts(const CurrentlyMovingPartsTaggerPtr & moving_tagger, const ReadSettings & read_settings, const WriteSettings & write_settings, bool wait_for_move_if_zero_copy);

    /// Select parts for move and disks for them. Used in background moving processes.
    CurrentlyMovingPartsTaggerPtr selectPartsForMove();

    /// Check selected parts for movements. Used by ALTER ... MOVE queries.
    CurrentlyMovingPartsTaggerPtr checkPartsForMove(const DataPartsVector & parts, SpacePtr space);

    bool canUsePolymorphicParts(const MergeTreeSettings & settings, String & out_reason) const;

    virtual void startBackgroundMovesIfNeeded() = 0;

    bool allow_nullable_key = false;
    bool allow_reverse_key = false;

    void addPartContributionToDataVolume(const DataPartPtr & part);
    void removePartContributionToDataVolume(const DataPartPtr & part);

    void increaseDataVolume(ssize_t bytes, ssize_t rows, ssize_t parts);
    void setDataVolume(size_t bytes, size_t rows, size_t parts);

    void addPartContributionToUncompressedBytesInPatches(const DataPartPtr & part);
    void removePartContributionToUncompressedBytesInPatches(const DataPartPtr & part);

    std::atomic<size_t> total_active_size_bytes = 0;
    std::atomic<size_t> total_active_size_rows = 0;
    std::atomic<size_t> total_active_size_parts = 0;

    mutable std::atomic<size_t> total_outdated_parts_count = 0;
    std::atomic<size_t> total_uncompressed_bytes_in_patches = 0;

    // Record all query ids which access the table. It's guarded by `query_id_set_mutex` and is always mutable.
    mutable std::set<String> query_id_set TSA_GUARDED_BY(query_id_set_mutex);
    mutable std::mutex query_id_set_mutex;

    // Get partition matcher for FREEZE / UNFREEZE queries.
    MatcherFn getPartitionMatcher(const ASTPtr & partition, ContextPtr context) const;

    /// Returns default settings for storage with possible changes from global config.
    virtual std::unique_ptr<MergeTreeSettings> getDefaultSettings() const = 0;

    LoadPartResult loadDataPart(
        const MergeTreePartInfo & part_info,
        const String & part_name,
        const DiskPtr & part_disk_ptr,
        MergeTreeDataPartState to_state,
        DB::SharedMutex & part_loading_mutex);

    LoadPartResult loadDataPartWithRetries(
        const MergeTreePartInfo & part_info,
        const String & part_name,
        const DiskPtr & part_disk_ptr,
        MergeTreeDataPartState to_state,
        DB::SharedMutex & part_loading_mutex,
        size_t backoff_ms,
        size_t max_backoff_ms,
        size_t max_tries);

    /// Create zero-copy exclusive lock for part and disk. Useful for coordination of
    /// distributed operations which can lead to data duplication. Implemented only in ReplicatedMergeTree.
    virtual std::optional<ZeroCopyLock> tryCreateZeroCopyExclusiveLock(const String &, const DiskPtr &) { return std::nullopt; }
    virtual bool waitZeroCopyLockToDisappear(const ZeroCopyLock &, size_t) { return false; }

    /// Remove parts from disk calling part->remove(). Can do it in parallel in case of big set of parts and enabled settings.
    /// If we fail to remove some part and throw_on_error equal to `true` will throw an exception on the first failed part.
    /// Otherwise, in non-parallel case will break and return.
    void clearPartsFromFilesystemImpl(const DataPartsVector & parts, NameSet * part_names_succeed);

    mutable TemporaryParts temporary_parts;

    MultiVersionVirtualsDescriptionPtr projection_virtuals;

    /// A regexp for files that should be prewarmed in the cache if cache_populated_by_fetch is enabled.
    MultiVersion<re2::RE2> filename_regexp_for_cache_prewarming;

    /// Estimate the number of marks to read to make a decision whether to enable parallel replicas (distributed processing) or not
    /// Note: it could be very rough.
    bool canUseParallelReplicasBasedOnPKAnalysis(
        ContextPtr query_context,
        const StorageSnapshotPtr & storage_snapshot,
        SelectQueryInfo & query_info) const;

    void checkColumnFilenamesForCollision(const StorageInMemoryMetadata & metadata, bool throw_on_error) const;
    void checkColumnFilenamesForCollision(const ColumnsDescription & columns, const MergeTreeSettings & settings, bool throw_on_error) const;

    StorageSnapshotPtr
    createStorageSnapshot(const StorageMetadataPtr & metadata_snapshot, ContextPtr query_context, bool without_data) const;

    bool isReadonlySetting(const std::string & setting_name) const;

    // Any time we update data_parts_indexes, at the end of the operation, we must reflect the change in shared_parts_list
    void recomputeSharedPartsList(DataPartsLock & /*lock*/);

    /// Is the disk should be searched for orphaned parts (ones that belong to a table based on file names, but located
    ///   on disks that are not a part of storage policy of the table).
    /// Sometimes it is better to bypass a disk e.g. to avoid interactions with a remote storage
    bool isDiskEligibleForOrphanedPartsSearch(DiskPtr disk) const;

    ConditionSelectivityEstimatorPtr cached_selectivity_estimator;
};

/// RAII struct to record big parts that are submerging or emerging.
/// It's used to calculate the balanced statistics of JBOD array.
struct CurrentlySubmergingEmergingTagger
{
    MergeTreeData & storage;
    String emerging_part_name;
    MergeTreeData::DataPartsVector submerging_parts;
    LoggerPtr log;

    CurrentlySubmergingEmergingTagger(
        MergeTreeData & storage_, const String & name_, MergeTreeData::DataPartsVector && parts_, LoggerPtr log_)
        : storage(storage_), emerging_part_name(name_), submerging_parts(std::move(parts_)), log(log_)
    {
    }

    ~CurrentlySubmergingEmergingTagger();
};

/// Look at MutationCommands if it contains mutations for AlterConversions, update the counter.
void incrementMutationsCounters(MutationCounters & mutation_counters, const MutationCommands & commands);
void decrementMutationsCounters(MutationCounters & mutation_counters, const MutationCommands & commands);

}<|MERGE_RESOLUTION|>--- conflicted
+++ resolved
@@ -1823,14 +1823,8 @@
 
 private:
     /// Checking that candidate part doesn't break invariants: correct partition
-<<<<<<< HEAD
     void checkPartPartition(MutableDataPartPtr & part, const DataPartsAnyLock & lock) const;
     void checkPartDuplicate(MutableDataPartPtr & part, Transaction & transaction, const DataPartsAnyLock & lock) const;
-    void checkPartDynamicColumns(MutableDataPartPtr & part, const DataPartsAnyLock & lock) const;
-=======
-    void checkPartPartition(MutableDataPartPtr & part, DataPartsLock & lock) const;
-    void checkPartDuplicate(MutableDataPartPtr & part, Transaction & transaction, DataPartsLock & lock) const;
->>>>>>> a16ebe08
 
     /// Preparing itself to be committed in memory: fill some fields inside part, add it to data_parts_indexes
     /// in precommitted state and to transaction
