--- conflicted
+++ resolved
@@ -27,7 +27,7 @@
     while (read_rows < max_rows_to_read)
     {
         size_t rows_to_read = data_part_info_for_read->getIndexGranularity().getMarkRows(from_mark);
-<<<<<<< HEAD
+
         if (rows_to_read <= rows_offset)
         {
             rows_offset -= rows_to_read;
@@ -35,10 +35,9 @@
             continue;
         }
         rows_to_read -= rows_offset;
-=======
+
         deserialize_binary_bulk_state_map.clear();
         deserialize_binary_bulk_state_map_for_subcolumns.clear();
->>>>>>> d52d7758
 
         /// Use cache to avoid reading the column with the same name twice.
         /// It may happen if there are empty array Nested in the part.
@@ -78,11 +77,7 @@
             };
 
             readPrefix(columns_to_read[pos], buffer_getter, buffer_getter_for_prefix, columns_for_offsets[pos]);
-<<<<<<< HEAD
-            readData(columns_to_read[pos], column, rows_to_read, rows_offset, buffer_getter, cache);
-=======
-            readData(columns_to_read[pos], column, rows_to_read, buffer_getter, cache, columns_cache_for_subcolumns, columns_for_offsets[pos]);
->>>>>>> d52d7758
+            readData(columns_to_read[pos], column, rows_to_read, rows_offset, buffer_getter, cache, columns_cache_for_subcolumns, columns_for_offsets[pos]);
         }
 
         ++from_mark;
