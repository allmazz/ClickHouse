#pragma once

#include <list>
#include <memory>

#include <Common/ProfileEvents.h>
#include <Common/filesystemHelpers.h>

#include <Compression/CompressedReadBuffer.h>
#include <Compression/CompressedReadBufferFromFile.h>

#include <Interpreters/Squashing.h>
#include <Interpreters/TemporaryDataOnDisk.h>

#include <Processors/Executors/PullingPipelineExecutor.h>
#include <Processors/Transforms/ColumnGathererTransform.h>

#include <QueryPipeline/QueryPipeline.h>

#include <Storages/MergeTree/MergeTreeVirtualColumns.h>
#include <Storages/MergeTree/ColumnSizeEstimator.h>
#include <Storages/MergeTree/FutureMergedMutatedPart.h>
#include <Storages/MergeTree/IExecutableTask.h>
#include <Storages/MergeTree/IMergedBlockOutputStream.h>
#include <Storages/MergeTree/MergedBlockOutputStream.h>
#include <Storages/MergeTree/MergedColumnOnlyOutputStream.h>
#include <Storages/MergeTree/MergeProgress.h>
#include <Storages/MergeTree/MergeTreeData.h>
#include <Storages/MergeTree/MergeTreeIndices.h>
#include <Storages/MergeTree/PartitionActionBlocker.h>

namespace ProfileEvents
{
    extern const Event MergeHorizontalStageTotalMilliseconds;
    extern const Event MergeVerticalStageTotalMilliseconds;
    extern const Event MergeProjectionStageTotalMilliseconds;
}

namespace DB
{

class MergeTask;
using MergeTaskPtr = std::shared_ptr<MergeTask>;

/**
 * Overview of the merge algorithm
 *
 * Each merge is executed sequentially block by block.
 * The main idea is to make a merge not a subroutine which is executed
 * in a thread pool and may occupy a thread for a period of time,
 * but to make a merge a coroutine which can suspend the execution
 * in some points and then resume the execution from this point.
 *
 * A perfect point where to suspend the execution is after the work over a block is finished.
 * The task itself will be executed via BackgroundJobExecutor.
 *
 * The interface of the task is simple.
 * The main method is `execute()` which will return true, if the task wants to be executed again and false otherwise.
 *
 * With this kind of task we can give a merge a priority.
 * A priority is simple - the lower the size of the merge, the higher priority.
 * So, if ClickHouse wants to merge some really big parts into a bigger part,
 * then it will be executed for a long time, because the result of the merge is not really needed immediately.
 * It is better to merge small parts as soon as possible.
*/
class MergeTask
{
public:

    MergeTask(
        FutureMergedMutatedPartPtr future_part_,
        StorageMetadataPtr metadata_snapshot_,
        MergeList::Entry * merge_entry_,
        std::unique_ptr<MergeListElement> projection_merge_list_element_,
        time_t time_of_merge_,
        ContextPtr context_,
        TableLockHolder & holder,
        ReservationSharedPtr space_reservation_,
        bool deduplicate_,
        Names deduplicate_by_columns_,
        bool cleanup_,
        MergeTreeData::MergingParams merging_params_,
        bool need_prefix,
        IMergeTreeDataPart * parent_part_,
        String suffix_,
        MergeTreeTransactionPtr txn,
        MergeTreeData * data_,
        MergeTreeDataMergerMutator * mutator_,
        PartitionActionBlocker * merges_blocker_,
        ActionBlocker * ttl_merges_blocker_)
        {
            global_ctx = std::make_shared<GlobalRuntimeContext>();

            global_ctx->future_part = std::move(future_part_);
            global_ctx->metadata_snapshot = std::move(metadata_snapshot_);
            global_ctx->merge_entry = std::move(merge_entry_);
            global_ctx->projection_merge_list_element = std::move(projection_merge_list_element_);
            global_ctx->merge_list_element_ptr
                = global_ctx->projection_merge_list_element ? global_ctx->projection_merge_list_element.get() : (*global_ctx->merge_entry)->ptr();
            global_ctx->time_of_merge = std::move(time_of_merge_);
            global_ctx->context = std::move(context_);
            global_ctx->holder = &holder;
            global_ctx->space_reservation = std::move(space_reservation_);
            global_ctx->deduplicate = std::move(deduplicate_);
            global_ctx->deduplicate_by_columns = std::move(deduplicate_by_columns_);
            global_ctx->cleanup = std::move(cleanup_);
            global_ctx->parent_part = std::move(parent_part_);
            global_ctx->data = std::move(data_);
            global_ctx->mutator = std::move(mutator_);
            global_ctx->merges_blocker = std::move(merges_blocker_);
            global_ctx->ttl_merges_blocker = std::move(ttl_merges_blocker_);
            global_ctx->txn = std::move(txn);
            global_ctx->need_prefix = need_prefix;

            auto prepare_stage_ctx = std::make_shared<ExecuteAndFinalizeHorizontalPartRuntimeContext>();

            prepare_stage_ctx->suffix = std::move(suffix_);
            prepare_stage_ctx->merging_params = std::move(merging_params_);

            (*stages.begin())->setRuntimeContext(std::move(prepare_stage_ctx), global_ctx);
        }

    std::future<MergeTreeData::MutableDataPartPtr> getFuture()
    {
        return global_ctx->promise.get_future();
    }

    MergeTreeData::MutableDataPartPtr getUnfinishedPart()
    {
        if (global_ctx)
            return global_ctx->new_data_part;
        return nullptr;
    }

    bool execute();

private:
    struct IStage;
    using StagePtr = std::shared_ptr<IStage>;

    struct IStageRuntimeContext {};
    using StageRuntimeContextPtr = std::shared_ptr<IStageRuntimeContext>;

    struct IStage
    {
        virtual void setRuntimeContext(StageRuntimeContextPtr local, StageRuntimeContextPtr global) = 0;
        virtual StageRuntimeContextPtr getContextForNextStage() = 0;
        virtual ProfileEvents::Event getTotalTimeProfileEvent() const = 0;
        virtual bool execute() = 0;
        virtual ~IStage() = default;
    };

    /// By default this context is uninitialized, but some variables has to be set after construction,
    /// some variables are used in a process of execution
    /// Proper initialization is responsibility of the author
    struct GlobalRuntimeContext : public IStageRuntimeContext
    {
        TableLockHolder * holder;
        MergeList::Entry * merge_entry{nullptr};
        /// If not null, use this instead of the global MergeList::Entry. This is for merging projections.
        std::unique_ptr<MergeListElement> projection_merge_list_element;
        MergeListElement * merge_list_element_ptr{nullptr};
        MergeTreeData * data{nullptr};
        MergeTreeDataMergerMutator * mutator{nullptr};
        PartitionActionBlocker * merges_blocker{nullptr};
        ActionBlocker * ttl_merges_blocker{nullptr};
        StorageSnapshotPtr storage_snapshot{nullptr};
        StorageMetadataPtr metadata_snapshot{nullptr};
        FutureMergedMutatedPartPtr future_part{nullptr};
        /// This will be either nullptr or new_data_part, so raw pointer is ok.
        IMergeTreeDataPart * parent_part{nullptr};
        ContextPtr context{nullptr};
        time_t time_of_merge{0};
        ReservationSharedPtr space_reservation{nullptr};
        bool deduplicate{false};
        Names deduplicate_by_columns{};
        bool cleanup{false};

        NamesAndTypesList gathering_columns{};
        NamesAndTypesList merging_columns{};
        NamesAndTypesList storage_columns{};
        MergeTreeData::DataPart::Checksums checksums_gathered_columns{};

        IndicesDescription merging_skip_indexes;
        std::unordered_map<String, IndicesDescription> skip_indexes_by_column;

        MergeAlgorithm chosen_merge_algorithm{MergeAlgorithm::Undecided};

        std::vector<ProjectionDescriptionRawPtr> projections_to_rebuild{};
        std::vector<ProjectionDescriptionRawPtr> projections_to_merge{};
        std::map<String, MergeTreeData::DataPartsVector> projections_to_merge_parts{};

        std::unique_ptr<MergeStageProgress> horizontal_stage_progress{nullptr};
        std::unique_ptr<MergeStageProgress> column_progress{nullptr};

        std::shared_ptr<MergedBlockOutputStream> to{nullptr};
        QueryPipeline merged_pipeline;
        std::unique_ptr<PullingPipelineExecutor> merging_executor;

        MergeTreeData::MutableDataPartPtr new_data_part{nullptr};

        /// If lightweight delete mask is present then some input rows are filtered out right after reading.
        std::shared_ptr<std::atomic<size_t>> input_rows_filtered{std::make_shared<std::atomic<size_t>>(0)};
        size_t rows_written{0};
        UInt64 watch_prev_elapsed{0};

        std::promise<MergeTreeData::MutableDataPartPtr> promise{};

        IMergedBlockOutputStream::WrittenOffsetColumns written_offset_columns{};

        MergeTreeTransactionPtr txn;
        bool need_prefix;

        scope_guard temporary_directory_lock;
<<<<<<< HEAD

        // will throw an exception if merge was cancelled in any way.
        void checkOperationIsNotCanceled() const;
        bool isCancelled() const;
=======
        UInt64 prev_elapsed_ms{0};
>>>>>>> e7d63b5f
    };

    using GlobalRuntimeContextPtr = std::shared_ptr<GlobalRuntimeContext>;

    /// By default this context is uninitialized, but some variables has to be set after construction,
    /// some variables are used in a process of execution
    /// Proper initialization is responsibility of the author
    struct ExecuteAndFinalizeHorizontalPartRuntimeContext : public IStageRuntimeContext
    {
        /// Dependencies
        String suffix;
        bool need_prefix;
        MergeTreeData::MergingParams merging_params{};

        TemporaryDataOnDiskPtr tmp_disk{nullptr};
        DiskPtr disk{nullptr};
        bool need_remove_expired_values{false};
        bool force_ttl{false};
        CompressionCodecPtr compression_codec{nullptr};
        size_t sum_input_rows_upper_bound{0};
        std::unique_ptr<WriteBufferFromFileBase> rows_sources_uncompressed_write_buf{nullptr};
        std::unique_ptr<WriteBuffer> rows_sources_write_buf{nullptr};
        std::optional<ColumnSizeEstimator> column_sizes{};

        /// For projections to rebuild
        using ProjectionNameToItsBlocks = std::map<String, MergeTreeData::MutableDataPartsVector>;
        ProjectionNameToItsBlocks projection_parts;
        std::move_iterator<ProjectionNameToItsBlocks::iterator> projection_parts_iterator;
        std::vector<Squashing> projection_squashes;
        size_t projection_block_num = 0;
        ExecutableTaskPtr merge_projection_parts_task_ptr;

        size_t initial_reservation{0};
        bool read_with_direct_io{false};

        std::function<bool()> is_cancelled{};

        /// Local variables for this stage
        size_t sum_compressed_bytes_upper_bound{0};
        bool blocks_are_granules_size{false};

        LoggerPtr log{getLogger("MergeTask::PrepareStage")};

        /// Dependencies for next stages
        std::list<DB::NameAndTypePair>::const_iterator it_name_and_type;
        bool need_sync{false};
        UInt64 elapsed_execute_ns{0};
    };

    using ExecuteAndFinalizeHorizontalPartRuntimeContextPtr = std::shared_ptr<ExecuteAndFinalizeHorizontalPartRuntimeContext>;


    struct ExecuteAndFinalizeHorizontalPart : public IStage
    {
        bool execute() override;

        bool prepare();
        bool executeImpl();
        void finalize() const;

        /// NOTE: Using pointer-to-member instead of std::function and lambda makes stacktraces much more concise and readable
        using ExecuteAndFinalizeHorizontalPartSubtasks = std::array<bool(ExecuteAndFinalizeHorizontalPart::*)(), 3>;

        const ExecuteAndFinalizeHorizontalPartSubtasks subtasks
        {
            &ExecuteAndFinalizeHorizontalPart::prepare,
            &ExecuteAndFinalizeHorizontalPart::executeImpl,
            &ExecuteAndFinalizeHorizontalPart::executeMergeProjections
        };

        ExecuteAndFinalizeHorizontalPartSubtasks::const_iterator subtasks_iterator = subtasks.begin();

        void prepareProjectionsToMergeAndRebuild() const;
        void calculateProjections(const Block & block) const;
        void finalizeProjections() const;
        void constructTaskForProjectionPartsMerge() const;
        bool executeMergeProjections();

        MergeAlgorithm chooseMergeAlgorithm() const;
        void createMergedStream();
        void extractMergingAndGatheringColumns() const;

        void setRuntimeContext(StageRuntimeContextPtr local, StageRuntimeContextPtr global) override
        {
            ctx = static_pointer_cast<ExecuteAndFinalizeHorizontalPartRuntimeContext>(local);
            global_ctx = static_pointer_cast<GlobalRuntimeContext>(global);
        }

        StageRuntimeContextPtr getContextForNextStage() override;
        ProfileEvents::Event getTotalTimeProfileEvent() const override { return ProfileEvents::MergeHorizontalStageTotalMilliseconds; }

        ExecuteAndFinalizeHorizontalPartRuntimeContextPtr ctx;
        GlobalRuntimeContextPtr global_ctx;
    };

    /// By default this context is uninitialized, but some variables has to be set after construction,
    /// some variables are used in a process of execution
    /// Proper initialization is responsibility of the author
    struct VerticalMergeRuntimeContext : public IStageRuntimeContext
    {
        /// Begin dependencies from previous stage
        std::unique_ptr<WriteBufferFromFileBase> rows_sources_uncompressed_write_buf{nullptr};
        std::unique_ptr<WriteBuffer> rows_sources_write_buf{nullptr};
        std::optional<ColumnSizeEstimator> column_sizes;
        CompressionCodecPtr compression_codec;
        TemporaryDataOnDiskPtr tmp_disk{nullptr};
        std::list<DB::NameAndTypePair>::const_iterator it_name_and_type;
        bool read_with_direct_io{false};
        bool need_sync{false};
        /// End dependencies from previous stages

        enum class State : uint8_t
        {
            NEED_PREPARE,
            NEED_EXECUTE,
            NEED_FINISH
        };
        State vertical_merge_one_column_state{State::NEED_PREPARE};

        Float64 progress_before = 0;
        std::unique_ptr<MergedColumnOnlyOutputStream> column_to{nullptr};
        std::optional<Pipe> prepared_pipe;
        size_t max_delayed_streams = 0;
        bool use_prefetch = false;
        std::list<std::unique_ptr<MergedColumnOnlyOutputStream>> delayed_streams;
        size_t column_elems_written{0};
        QueryPipeline column_parts_pipeline;
        std::unique_ptr<PullingPipelineExecutor> executor;
        std::unique_ptr<CompressedReadBufferFromFile> rows_sources_read_buf{nullptr};
        UInt64 elapsed_execute_ns{0};
    };

    using VerticalMergeRuntimeContextPtr = std::shared_ptr<VerticalMergeRuntimeContext>;


    struct VerticalMergeStage : public IStage
    {
        bool execute() override;
        void setRuntimeContext(StageRuntimeContextPtr local, StageRuntimeContextPtr global) override
        {
            ctx = static_pointer_cast<VerticalMergeRuntimeContext>(local);
            global_ctx = static_pointer_cast<GlobalRuntimeContext>(global);
        }
        StageRuntimeContextPtr getContextForNextStage() override;
        ProfileEvents::Event getTotalTimeProfileEvent() const override { return ProfileEvents::MergeVerticalStageTotalMilliseconds; }

        bool prepareVerticalMergeForAllColumns() const;
        bool executeVerticalMergeForAllColumns() const;
        bool finalizeVerticalMergeForAllColumns() const;

        /// NOTE: Using pointer-to-member instead of std::function and lambda makes stacktraces much more concise and readable
        using VerticalMergeStageSubtasks = std::array<bool(VerticalMergeStage::*)()const, 3>;

        const VerticalMergeStageSubtasks subtasks
        {
            &VerticalMergeStage::prepareVerticalMergeForAllColumns,
            &VerticalMergeStage::executeVerticalMergeForAllColumns,
            &VerticalMergeStage::finalizeVerticalMergeForAllColumns
        };

        VerticalMergeStageSubtasks::const_iterator subtasks_iterator = subtasks.begin();

        void prepareVerticalMergeForOneColumn() const;
        bool executeVerticalMergeForOneColumn() const;
        void finalizeVerticalMergeForOneColumn() const;

        Pipe createPipeForReadingOneColumn(const String & column_name) const;

        VerticalMergeRuntimeContextPtr ctx;
        GlobalRuntimeContextPtr global_ctx;
    };

    /// By default this context is uninitialized, but some variables has to be set after construction,
    /// some variables are used in a process of execution
    /// Proper initialization is responsibility of the author
    struct MergeProjectionsRuntimeContext : public IStageRuntimeContext
    {
        /// Only one dependency
        bool need_sync{false};

        using MergeTasks = std::deque<MergeTaskPtr>;
        MergeTasks tasks_for_projections;
        MergeTasks::iterator projections_iterator;

        LoggerPtr log{getLogger("MergeTask::MergeProjectionsStage")};
        UInt64 elapsed_execute_ns{0};
    };

    using MergeProjectionsRuntimeContextPtr = std::shared_ptr<MergeProjectionsRuntimeContext>;

    struct MergeProjectionsStage : public IStage
    {
        bool execute() override;

        void setRuntimeContext(StageRuntimeContextPtr local, StageRuntimeContextPtr global) override
        {
            ctx = static_pointer_cast<MergeProjectionsRuntimeContext>(local);
            global_ctx = static_pointer_cast<GlobalRuntimeContext>(global);
        }

        StageRuntimeContextPtr getContextForNextStage() override;
        ProfileEvents::Event getTotalTimeProfileEvent() const override { return ProfileEvents::MergeProjectionStageTotalMilliseconds; }

        bool mergeMinMaxIndexAndPrepareProjections() const;
        bool executeProjections() const;
        bool finalizeProjectionsAndWholeMerge() const;

        /// NOTE: Using pointer-to-member instead of std::function and lambda makes stacktraces much more concise and readable
        using MergeProjectionsStageSubtasks = std::array<bool(MergeProjectionsStage::*)()const, 3>;

        const MergeProjectionsStageSubtasks subtasks
        {
            &MergeProjectionsStage::mergeMinMaxIndexAndPrepareProjections,
            &MergeProjectionsStage::executeProjections,
            &MergeProjectionsStage::finalizeProjectionsAndWholeMerge
        };

        MergeProjectionsStageSubtasks::const_iterator subtasks_iterator = subtasks.begin();

        MergeProjectionsRuntimeContextPtr ctx;
        GlobalRuntimeContextPtr global_ctx;
    };

    GlobalRuntimeContextPtr global_ctx;

    using Stages = std::array<StagePtr, 3>;

    const Stages stages
    {
        std::make_shared<ExecuteAndFinalizeHorizontalPart>(),
        std::make_shared<VerticalMergeStage>(),
        std::make_shared<MergeProjectionsStage>()
    };

    Stages::const_iterator stages_iterator = stages.begin();

    static bool enabledBlockNumberColumn(GlobalRuntimeContextPtr global_ctx);
    static bool enabledBlockOffsetColumn(GlobalRuntimeContextPtr global_ctx);

    static void addGatheringColumn(GlobalRuntimeContextPtr global_ctx, const String & name, const DataTypePtr & type);
};

/// FIXME
[[ maybe_unused]] static MergeTreeData::MutableDataPartPtr executeHere(MergeTaskPtr task)
{
    while (task->execute()) {}
    return task->getFuture().get();
}

}<|MERGE_RESOLUTION|>--- conflicted
+++ resolved
@@ -212,14 +212,12 @@
         bool need_prefix;
 
         scope_guard temporary_directory_lock;
-<<<<<<< HEAD
+
+        UInt64 prev_elapsed_ms{0};
 
         // will throw an exception if merge was cancelled in any way.
         void checkOperationIsNotCanceled() const;
         bool isCancelled() const;
-=======
-        UInt64 prev_elapsed_ms{0};
->>>>>>> e7d63b5f
     };
 
     using GlobalRuntimeContextPtr = std::shared_ptr<GlobalRuntimeContext>;
