--- conflicted
+++ resolved
@@ -85,7 +85,6 @@
     return getSubstreamPosition(column_position, columns_substreams[column_position].second.back());
 }
 
-<<<<<<< HEAD
 const std::vector<String> & ColumnsSubstreams::getColumnSubstreams(const String & column) const
 {
     for (const auto & [column_, substreams] : columns_substreams)
@@ -95,7 +94,8 @@
     }
 
     throw Exception(ErrorCodes::LOGICAL_ERROR, "Cannot get substreams of column {}: there is no such column", column);
-=======
+}
+
 const std::vector<String> & ColumnsSubstreams::getColumnSubstreams(size_t column_position) const
 {
     if (column_position >= columns_substreams.size())
@@ -132,7 +132,6 @@
     }
 
     return merged;
->>>>>>> 7b863329
 }
 
 void ColumnsSubstreams::writeText(WriteBuffer & buf) const
