#include <optional>
#include <unordered_set>
#include <boost/rational.hpp> /// For calculations related to sampling coefficients.

#include <Storages/MergeTree/MergeTreeDataSelectExecutor.h>
#include <Storages/MergeTree/MergeTreeIndices.h>
#include <Storages/MergeTree/MergeTreeIndexReader.h>
#include <Storages/MergeTree/MergeTreeSettings.h>
#include <Storages/MergeTree/KeyCondition.h>
#include <Storages/MergeTree/MergeTreeDataPartUUID.h>
#include <Storages/MergeTree/StorageFromMergeTreeDataPart.h>
#include <Storages/MergeTree/MergeTreeSelectProcessor.h>
#include <Storages/ReadInOrderOptimizer.h>
#include <Storages/VirtualColumnUtils.h>
#include <Parsers/ASTLiteral.h>
#include <Parsers/ASTFunction.h>
#include <Parsers/ASTSampleRatio.h>
#include <Parsers/parseIdentifierOrStringLiteral.h>
#include <Interpreters/ExpressionAnalyzer.h>
#include <Interpreters/ExpressionActions.h>
#include <Interpreters/InterpreterSelectQuery.h>
#include <Interpreters/Context.h>
#include <Interpreters/ProcessList.h>
#include <Interpreters/Cache/QueryConditionCache.h>
#include <Processors/QueryPlan/QueryPlan.h>
#include <Processors/QueryPlan/CreatingSetsStep.h>
#include <Processors/QueryPlan/ReadFromMergeTree.h>
#include <Processors/QueryPlan/UnionStep.h>
#include <Processors/QueryPlan/QueryIdHolder.h>
#include <Processors/QueryPlan/SortingStep.h>
#include <Processors/QueryPlan/Optimizations/actionsDAGUtils.h>
#include <Processors/Transforms/AggregatingTransform.h>

#include <Core/Settings.h>
#include <Core/UUID.h>
#include <DataTypes/DataTypeArray.h>
#include <DataTypes/DataTypeDate.h>
#include <DataTypes/DataTypeEnum.h>
#include <DataTypes/DataTypeLowCardinality.h>
#include <DataTypes/DataTypesNumber.h>
#include <Functions/FunctionFactory.h>
#include <base/sleep.h>
#include <Common/LoggingFormatStringHelpers.h>
#include <Common/CurrentMetrics.h>
#include <Common/ElapsedTimeProfileEventIncrement.h>
#include <Common/FailPoint.h>
#include <Common/ProfileEvents.h>
#include <Common/quoteString.h>

#include <IO/WriteBufferFromOStream.h>

namespace CurrentMetrics
{
    extern const Metric MergeTreeDataSelectExecutorThreads;
    extern const Metric MergeTreeDataSelectExecutorThreadsActive;
    extern const Metric MergeTreeDataSelectExecutorThreadsScheduled;
    extern const Metric FilteringMarksWithPrimaryKey;
    extern const Metric FilteringMarksWithSecondaryKeys;
}

namespace ProfileEvents
{
extern const Event FilteringMarksWithPrimaryKeyMicroseconds;
extern const Event FilteringMarksWithSecondaryKeysMicroseconds;
extern const Event IndexBinarySearchAlgorithm;
extern const Event IndexGenericExclusionSearchAlgorithm;
}

namespace DB
{
namespace Setting
{
    extern const SettingsBool per_part_index_stats;
    extern const SettingsBool allow_experimental_query_deduplication;
    extern const SettingsUInt64 allow_experimental_parallel_reading_from_replicas;
    extern const SettingsString force_data_skipping_indices;
    extern const SettingsBool force_index_by_date;
    extern const SettingsSeconds lock_acquire_timeout;
    extern const SettingsInt64 max_partitions_to_read;
    extern const SettingsUInt64 max_threads_for_indexes;
    extern const SettingsNonZeroUInt64 max_parallel_replicas;
    extern const SettingsUInt64 merge_tree_coarse_index_granularity;
    extern const SettingsUInt64 merge_tree_min_bytes_for_seek;
    extern const SettingsUInt64 merge_tree_min_rows_for_seek;
    extern const SettingsUInt64 parallel_replica_offset;
    extern const SettingsUInt64 parallel_replicas_count;
    extern const SettingsParallelReplicasMode parallel_replicas_mode;
    extern const SettingsBool use_skip_indexes_if_final_exact_mode;
    extern const SettingsBool use_skip_indexes_on_data_read;
    extern const SettingsBool use_query_condition_cache;
    extern const SettingsBool allow_experimental_analyzer;
    extern const SettingsBool parallel_replicas_local_plan;
    extern const SettingsBool parallel_replicas_index_analysis_only_on_coordinator;
    extern const SettingsBool secondary_indices_enable_bulk_filtering;
    extern const SettingsBool parallel_replicas_support_projection;
    extern const SettingsBool vector_search_with_rescoring;
}

namespace MergeTreeSetting
{
    extern const MergeTreeSettingsUInt64 max_concurrent_queries;
    extern const MergeTreeSettingsInt64 max_partitions_to_read;
    extern const MergeTreeSettingsUInt64 min_marks_to_honor_max_concurrent_queries;
}

namespace ErrorCodes
{
    extern const int LOGICAL_ERROR;
    extern const int INDEX_NOT_USED;
    extern const int ILLEGAL_TYPE_OF_COLUMN_FOR_FILTER;
    extern const int ILLEGAL_COLUMN;
    extern const int ARGUMENT_OUT_OF_BOUND;
    extern const int CANNOT_PARSE_TEXT;
    extern const int TOO_MANY_PARTITIONS;
    extern const int DUPLICATED_PART_UUIDS;
    extern const int INCORRECT_DATA;
}


MergeTreeDataSelectExecutor::MergeTreeDataSelectExecutor(const MergeTreeData & data_)
    : data(data_), log(getLogger(data.getLogName() + " (SelectExecutor)"))
{
}

size_t MergeTreeDataSelectExecutor::getApproximateTotalRowsToRead(
    const RangesInDataParts & parts,
    const StorageMetadataPtr & metadata_snapshot,
    const KeyCondition & key_condition,
    const Settings & settings,
    LoggerPtr log)
{
    size_t rows_count = 0;

    /// We will find out how many rows we would have read without sampling.
    LOG_DEBUG(log, "Preliminary index scan with condition: {}", key_condition.toString());

    MarkRanges exact_ranges;
    for (const auto & part : parts)
    {
        MarkRanges part_ranges = markRangesFromPKRange(part, metadata_snapshot, key_condition, {}, {}, &exact_ranges, settings, log);
        for (const auto & range : part_ranges)
            rows_count += part.data_part->index_granularity->getRowsCountInRange(range);
    }
    UNUSED(exact_ranges);

    return rows_count;
}


using RelativeSize = boost::rational<ASTSampleRatio::BigNum>;

static std::string toString(const RelativeSize & x)
{
    return ASTSampleRatio::toString(x.numerator()) + "/" + ASTSampleRatio::toString(x.denominator());
}

/// Converts sample size to an approximate number of rows (ex. `SAMPLE 1000000`) to relative value (ex. `SAMPLE 0.1`).
static RelativeSize convertAbsoluteSampleSizeToRelative(const ASTSampleRatio::Rational & ratio, size_t approx_total_rows)
{
    if (approx_total_rows == 0)
        return 1;

    auto absolute_sample_size = ratio.numerator / ratio.denominator;
    return std::min(RelativeSize(1), RelativeSize(absolute_sample_size) / RelativeSize(approx_total_rows));
}

QueryPlanPtr MergeTreeDataSelectExecutor::read(
    const Names & column_names_to_return,
    const StorageSnapshotPtr & storage_snapshot,
    const SelectQueryInfo & query_info,
    ContextPtr context,
    const UInt64 max_block_size,
    const size_t num_streams,
    PartitionIdToMaxBlockPtr max_block_numbers_to_read,
    bool enable_parallel_reading) const
{
    const auto & snapshot_data = assert_cast<const MergeTreeData::SnapshotData &>(*storage_snapshot->data);

    auto step = readFromParts(
        snapshot_data.parts,
        snapshot_data.mutations_snapshot,
        column_names_to_return,
        storage_snapshot,
        query_info,
        context,
        max_block_size,
        num_streams,
        max_block_numbers_to_read,
        /*merge_tree_select_result_ptr=*/ nullptr,
        enable_parallel_reading);

    auto plan = std::make_unique<QueryPlan>();
    if (step)
        plan->addStep(std::move(step));
    return plan;
}

MergeTreeDataSelectSamplingData MergeTreeDataSelectExecutor::getSampling(
    const SelectQueryInfo & select_query_info,
    NamesAndTypesList available_real_columns,
    const RangesInDataParts & parts,
    KeyCondition & key_condition,
    const MergeTreeData & data,
    const StorageMetadataPtr & metadata_snapshot,
    ContextPtr context,
    LoggerPtr log)
{
    const Settings & settings = context->getSettingsRef();
    /// Sampling.
    MergeTreeDataSelectSamplingData sampling;

    RelativeSize relative_sample_size = 0;
    RelativeSize relative_sample_offset = 0;

    std::optional<ASTSampleRatio::Rational> sample_size_ratio;
    std::optional<ASTSampleRatio::Rational> sample_offset_ratio;

    if (select_query_info.table_expression_modifiers)
    {
        const auto & table_expression_modifiers = *select_query_info.table_expression_modifiers;
        sample_size_ratio = table_expression_modifiers.getSampleSizeRatio();
        sample_offset_ratio = table_expression_modifiers.getSampleOffsetRatio();
    }
    else
    {
        auto & select = select_query_info.query->as<ASTSelectQuery &>();

        auto select_sample_size = select.sampleSize();
        auto select_sample_offset = select.sampleOffset();

        if (select_sample_size)
            sample_size_ratio = select_sample_size->as<ASTSampleRatio &>().ratio;

        if (select_sample_offset)
            sample_offset_ratio = select_sample_offset->as<ASTSampleRatio &>().ratio;
    }

    if (sample_size_ratio)
    {
        relative_sample_size.assign(sample_size_ratio->numerator, sample_size_ratio->denominator);

        if (relative_sample_size < 0)
            throw Exception(ErrorCodes::ARGUMENT_OUT_OF_BOUND, "Negative sample size");

        relative_sample_offset = 0;
        if (sample_offset_ratio)
            relative_sample_offset.assign(sample_offset_ratio->numerator, sample_offset_ratio->denominator);

        if (relative_sample_offset < 0)
            throw Exception(ErrorCodes::ARGUMENT_OUT_OF_BOUND, "Negative sample offset");

        /// Convert absolute value of the sampling (in form `SAMPLE 1000000` - how many rows to
        /// read) into the relative `SAMPLE 0.1` (how much data to read).
        size_t approx_total_rows = 0;
        if (relative_sample_size > 1 || relative_sample_offset > 1)
            approx_total_rows = getApproximateTotalRowsToRead(parts, metadata_snapshot, key_condition, settings, log);

        if (relative_sample_size > 1)
        {
            relative_sample_size = convertAbsoluteSampleSizeToRelative(*sample_size_ratio, approx_total_rows);
            LOG_DEBUG(log, "Selected relative sample size: {}", toString(relative_sample_size));
        }

        /// SAMPLE 1 is the same as the absence of SAMPLE.
        if (relative_sample_size == RelativeSize(1))
            relative_sample_size = 0;

        if (relative_sample_offset > 0 && RelativeSize(0) == relative_sample_size)
            throw Exception(ErrorCodes::ARGUMENT_OUT_OF_BOUND, "Sampling offset is incorrect because no sampling");

        if (relative_sample_offset > 1)
        {
            relative_sample_offset = convertAbsoluteSampleSizeToRelative(*sample_offset_ratio, approx_total_rows);
            LOG_DEBUG(log, "Selected relative sample offset: {}", toString(relative_sample_offset));
        }
    }

    /** Which range of sampling key values do I need to read?
        * First, in the whole range ("universe") we select the interval
        *  of relative `relative_sample_size` size, offset from the beginning by `relative_sample_offset`.
        *
        * Example: SAMPLE 0.4 OFFSET 0.3
        *
        * [------********------]
        *        ^ - offset
        *        <------> - size
        *
        * If the interval passes through the end of the universe, then cut its right side.
        *
        * Example: SAMPLE 0.4 OFFSET 0.8
        *
        * [----------------****]
        *                  ^ - offset
        *                  <------> - size
        *
        * Next, if the `parallel_replicas_count`, `parallel_replica_offset` settings are set,
        *  then it is necessary to break the received interval into pieces of the number `parallel_replicas_count`,
        *  and select a piece with the number `parallel_replica_offset` (from zero).
        *
        * Example: SAMPLE 0.4 OFFSET 0.3, parallel_replicas_count = 2, parallel_replica_offset = 1
        *
        * [----------****------]
        *        ^ - offset
        *        <------> - size
        *        <--><--> - pieces for different `parallel_replica_offset`, select the second one.
        *
        * It is very important that the intervals for different `parallel_replica_offset` cover the entire range without gaps and overlaps.
        * It is also important that the entire universe can be covered using SAMPLE 0.1 OFFSET 0, ... OFFSET 0.9 and similar decimals.
        */

    const bool can_use_sampling_key_parallel_replicas =
        settings[Setting::allow_experimental_parallel_reading_from_replicas] > 0
        && settings[Setting::max_parallel_replicas] > 1
        && settings[Setting::parallel_replicas_mode] == ParallelReplicasMode::SAMPLING_KEY;

    /// Parallel replicas has been requested but there is no way to sample data.
    /// Select all data from first replica and no data from other replicas.
    if (can_use_sampling_key_parallel_replicas && settings[Setting::parallel_replicas_count] > 1
        && !data.supportsSampling() && settings[Setting::parallel_replica_offset] > 0)
    {
        LOG_DEBUG(
            log,
            "Will use no data on this replica because parallel replicas processing has been requested"
            " (the setting 'max_parallel_replicas') but the table does not support sampling and this replica is not the first.");
        sampling.read_nothing = true;
        return sampling;
    }

    sampling.use_sampling = relative_sample_size > 0 || (can_use_sampling_key_parallel_replicas && settings[Setting::parallel_replicas_count] > 1 && data.supportsSampling());
    bool no_data = false; /// There is nothing left after sampling.

    if (sampling.use_sampling)
    {
        if (relative_sample_size != RelativeSize(0))
            sampling.used_sample_factor = 1.0 / boost::rational_cast<Float64>(relative_sample_size);

        RelativeSize size_of_universum = 0;
        const auto & sampling_key = metadata_snapshot->getSamplingKey();
        DataTypePtr sampling_column_type = sampling_key.data_types.at(0);

        if (sampling_key.data_types.size() == 1)
        {
            if (typeid_cast<const DataTypeUInt64 *>(sampling_column_type.get()))
                size_of_universum = RelativeSize(std::numeric_limits<UInt64>::max()) + RelativeSize(1);
            else if (typeid_cast<const DataTypeUInt32 *>(sampling_column_type.get()))
                size_of_universum = RelativeSize(std::numeric_limits<UInt32>::max()) + RelativeSize(1);
            else if (typeid_cast<const DataTypeUInt16 *>(sampling_column_type.get()))
                size_of_universum = RelativeSize(std::numeric_limits<UInt16>::max()) + RelativeSize(1);
            else if (typeid_cast<const DataTypeUInt8 *>(sampling_column_type.get()))
                size_of_universum = RelativeSize(std::numeric_limits<UInt8>::max()) + RelativeSize(1);
        }

        if (size_of_universum == RelativeSize(0))
            throw Exception(ErrorCodes::ILLEGAL_TYPE_OF_COLUMN_FOR_FILTER,
                "Invalid sampling column type in storage parameters: {}. Must be one unsigned integer type",
                sampling_column_type->getName());

        if (settings[Setting::parallel_replicas_count] > 1)
        {
            if (relative_sample_size == RelativeSize(0))
                relative_sample_size = 1;

            relative_sample_size /= settings[Setting::parallel_replicas_count].value;
            relative_sample_offset += relative_sample_size * RelativeSize(settings[Setting::parallel_replica_offset].value);
        }

        if (relative_sample_offset >= RelativeSize(1))
            no_data = true;

        /// Calculate the half-interval of `[lower, upper)` column values.
        bool has_lower_limit = false;
        bool has_upper_limit = false;

        RelativeSize lower_limit_rational = relative_sample_offset * size_of_universum;
        RelativeSize upper_limit_rational = (relative_sample_offset + relative_sample_size) * size_of_universum;

        UInt64 lower = boost::rational_cast<ASTSampleRatio::BigNum>(lower_limit_rational);
        UInt64 upper = boost::rational_cast<ASTSampleRatio::BigNum>(upper_limit_rational);

        if (lower > 0)
            has_lower_limit = true;

        if (upper_limit_rational < size_of_universum)
            has_upper_limit = true;

        if ((has_upper_limit && upper == 0)
            || (has_lower_limit && has_upper_limit && lower == upper))
            no_data = true;

        if (no_data || (!has_lower_limit && !has_upper_limit))
        {
            sampling.use_sampling = false;
        }
        else
        {
            /// Let's add the conditions to cut off something else when the index is scanned again and when the request is processed.

            std::shared_ptr<ASTFunction> lower_function;
            std::shared_ptr<ASTFunction> upper_function;

            chassert(metadata_snapshot->getSamplingKeyAST() != nullptr);
            ASTPtr sampling_key_ast = metadata_snapshot->getSamplingKeyAST()->clone();

            if (has_lower_limit)
            {
                if (!key_condition.addCondition(
                        sampling_key.column_names[0],
                        Range::createLeftBounded(lower, true, isNullableOrLowCardinalityNullable(sampling_key.data_types[0]))))
                    throw Exception(ErrorCodes::ILLEGAL_COLUMN, "Sampling column not in primary key");

                ASTPtr args = std::make_shared<ASTExpressionList>();
                args->children.push_back(sampling_key_ast);
                args->children.push_back(std::make_shared<ASTLiteral>(lower));

                lower_function = std::make_shared<ASTFunction>();
                lower_function->name = "greaterOrEquals";
                lower_function->arguments = args;
                lower_function->children.push_back(lower_function->arguments);

                sampling.filter_function = lower_function;
            }

            if (has_upper_limit)
            {
                if (!key_condition.addCondition(
                        sampling_key.column_names[0],
                        Range::createRightBounded(upper, false, isNullableOrLowCardinalityNullable(sampling_key.data_types[0]))))
                    throw Exception(ErrorCodes::ILLEGAL_COLUMN, "Sampling column not in primary key");

                ASTPtr args = std::make_shared<ASTExpressionList>();
                args->children.push_back(sampling_key_ast);
                args->children.push_back(std::make_shared<ASTLiteral>(upper));

                upper_function = std::make_shared<ASTFunction>();
                upper_function->name = "less";
                upper_function->arguments = args;
                upper_function->children.push_back(upper_function->arguments);

                sampling.filter_function = upper_function;
            }

            if (has_lower_limit && has_upper_limit)
            {
                ASTPtr args = std::make_shared<ASTExpressionList>();
                args->children.push_back(lower_function);
                args->children.push_back(upper_function);

                sampling.filter_function = std::make_shared<ASTFunction>();
                sampling.filter_function->name = "and";
                sampling.filter_function->arguments = args;
                sampling.filter_function->children.push_back(sampling.filter_function->arguments);
            }

            ASTPtr query = sampling.filter_function;
            auto syntax_result = TreeRewriter(context).analyze(query, available_real_columns);
            sampling.filter_expression = std::make_shared<const ActionsDAG>(ExpressionAnalyzer(sampling.filter_function, syntax_result, context).getActionsDAG(false));
        }
    }

    if (no_data)
    {
        LOG_DEBUG(log, "Sampling yields no data.");
        sampling.read_nothing = true;
    }

    return sampling;
}

void MergeTreeDataSelectExecutor::buildKeyConditionFromPartOffset(
    std::optional<KeyCondition> & part_offset_condition, const ActionsDAG::Node * predicate, ContextPtr context)
{
    if (!predicate)
        return;

    auto part_offset_type = std::make_shared<DataTypeUInt64>();
    auto part_type = std::make_shared<DataTypeLowCardinality>(std::make_shared<DataTypeString>());
    Block sample
        = {ColumnWithTypeAndName(part_offset_type->createColumn(), part_offset_type, "_part_offset"),
           ColumnWithTypeAndName(part_type->createColumn(), part_type, "_part")};

    auto dag = VirtualColumnUtils::splitFilterDagForAllowedInputs(predicate, &sample);
    if (!dag)
        return;

    /// The _part filter should only be effective in conjunction with the _part_offset filter.
    auto required_columns = dag->getRequiredColumnsNames();
    if (std::find(required_columns.begin(), required_columns.end(), "_part_offset") == required_columns.end())
        return;

    part_offset_condition.emplace(KeyCondition{
        ActionsDAGWithInversionPushDown(dag->getOutputs().front(), context),
        context,
        sample.getNames(),
        std::make_shared<ExpressionActions>(ActionsDAG(sample.getColumnsWithTypeAndName()), ExpressionActionsSettings{}),
        {}});
}

void MergeTreeDataSelectExecutor::buildKeyConditionFromTotalOffset(
    std::optional<KeyCondition> & total_offset_condition, const ActionsDAG::Node * predicate, ContextPtr context)
{
    if (!predicate)
        return;

    auto part_offset_type = std::make_shared<DataTypeUInt64>();
    Block sample
        = {ColumnWithTypeAndName(part_offset_type->createColumn(), part_offset_type, "_part_offset"),
           ColumnWithTypeAndName(part_offset_type->createColumn(), part_offset_type, "_part_starting_offset")};

    auto dag = VirtualColumnUtils::splitFilterDagForAllowedInputs(predicate, &sample);
    if (!dag)
        return;

    /// Try to recognize and fold expressions of the form:
    ///     _part_offset + _part_starting_offset
    /// or  _part_starting_offset + _part_offset
    ActionsDAG total_offset;
    const auto * part_offset = &total_offset.addInput("_part_offset", part_offset_type);
    const auto * part_starting_offset = &total_offset.addInput("_part_starting_offset", part_offset_type);
    const auto * node1
        = &total_offset.addFunction(FunctionFactory::instance().get("plus", context), {part_offset, part_starting_offset}, {});
    const auto * node2
        = &total_offset.addFunction(FunctionFactory::instance().get("plus", context), {part_starting_offset, part_offset}, {});
    auto matches = matchTrees({node1, node2}, *dag, false /* check_monotonicity */);
    auto new_inputs = resolveMatchedInputs(matches, {node1, node2}, dag->getOutputs());
    if (!new_inputs)
        return;
    dag = ActionsDAG::foldActionsByProjection(*new_inputs, dag->getOutputs());

    /// total_offset_condition is only valid if _part_offset and _part_starting_offset are used *together*.
    /// After folding, we expect a single input representing their combination.
    /// If more than one input remains, it means either of them is used independently,
    /// and we should skip adding total_offset_condition in that case.
    if (dag->getInputs().size() != 1)
        return;

    auto required_columns = dag->getRequiredColumns();
    total_offset_condition.emplace(KeyCondition{
        ActionsDAGWithInversionPushDown(dag->getOutputs().front(), context),
        context,
        required_columns.getNames(),
        std::make_shared<ExpressionActions>(ActionsDAG(required_columns), ExpressionActionsSettings{}),
        {}});
}

std::optional<std::unordered_set<String>> MergeTreeDataSelectExecutor::filterPartsByVirtualColumns(
    const StorageMetadataPtr & metadata_snapshot,
    const MergeTreeData & data,
    const RangesInDataParts & parts,
    const ActionsDAG::Node * predicate,
    ContextPtr context)
{
    if (!predicate)
        return {};

    auto sample = data.getHeaderWithVirtualsForFilter(metadata_snapshot);
    auto dag = VirtualColumnUtils::splitFilterDagForAllowedInputs(predicate, &sample);
    if (!dag)
        return {};

    auto virtual_columns_block = data.getBlockWithVirtualsForFilter(metadata_snapshot, parts);
    VirtualColumnUtils::filterBlockWithExpression(VirtualColumnUtils::buildFilterExpression(std::move(*dag), context), virtual_columns_block);
    return VirtualColumnUtils::extractSingleValueFromBlock<String>(virtual_columns_block, "_part");
}

void MergeTreeDataSelectExecutor::filterPartsByPartition(
    RangesInDataParts & parts,
    const std::optional<PartitionPruner> & partition_pruner,
    const std::optional<KeyCondition> & minmax_idx_condition,
    const std::optional<std::unordered_set<String>> & part_values,
    const StorageMetadataPtr & metadata_snapshot,
    const MergeTreeData & data,
    const ContextPtr & context,
    const PartitionIdToMaxBlock * max_block_numbers_to_read,
    LoggerPtr log,
    ReadFromMergeTree::IndexStats & index_stats)
{
    const Settings & settings = context->getSettingsRef();
    DataTypes minmax_columns_types;

    if (metadata_snapshot->hasPartitionKey())
    {
        chassert(minmax_idx_condition && partition_pruner);
        const auto & partition_key = metadata_snapshot->getPartitionKey();
        minmax_columns_types = MergeTreeData::getMinMaxColumnsTypes(partition_key);

        if (settings[Setting::force_index_by_date] && (minmax_idx_condition->alwaysUnknownOrTrue() && partition_pruner->isUseless()))
        {
            auto minmax_columns_names = MergeTreeData::getMinMaxColumnsNames(partition_key);
            throw Exception(ErrorCodes::INDEX_NOT_USED,
                "Neither MinMax index by columns ({}) nor partition expr is used and setting 'force_index_by_date' is set",
                fmt::join(minmax_columns_names, ", "));
        }
    }

    auto query_context = context->hasQueryContext() ? context->getQueryContext() : context;
    QueryStatusPtr query_status = context->getProcessListElement();

    PartFilterCounters part_filter_counters;
    if (query_context->getSettingsRef()[Setting::allow_experimental_query_deduplication])
        selectPartsToReadWithUUIDFilter(
            parts,
            part_values,
            data.getPinnedPartUUIDs(),
            minmax_idx_condition,
            minmax_columns_types,
            partition_pruner,
            max_block_numbers_to_read,
            query_context,
            part_filter_counters,
            log);
    else
        selectPartsToRead(
            parts,
            part_values,
            minmax_idx_condition,
            minmax_columns_types,
            partition_pruner,
            max_block_numbers_to_read,
            part_filter_counters,
            query_status);

    index_stats.emplace_back(ReadFromMergeTree::IndexStat{
        .type = ReadFromMergeTree::IndexType::None,
        .num_parts_after = part_filter_counters.num_initial_selected_parts,
        .num_granules_after = part_filter_counters.num_initial_selected_granules});

    if (minmax_idx_condition)
    {
        auto description = minmax_idx_condition->getDescription();
        index_stats.emplace_back(ReadFromMergeTree::IndexStat{
            .type = ReadFromMergeTree::IndexType::MinMax,
            .condition = std::move(description.condition),
            .used_keys = std::move(description.used_keys),
            .num_parts_after = part_filter_counters.num_parts_after_minmax,
            .num_granules_after = part_filter_counters.num_granules_after_minmax});
        LOG_DEBUG(log, "MinMax index condition: {}", minmax_idx_condition->toString());
    }

    if (partition_pruner)
    {
        auto description = partition_pruner->getKeyCondition().getDescription();
        index_stats.emplace_back(ReadFromMergeTree::IndexStat{
            .type = ReadFromMergeTree::IndexType::Partition,
            .condition = std::move(description.condition),
            .used_keys = std::move(description.used_keys),
            .num_parts_after = part_filter_counters.num_parts_after_partition_pruner,
            .num_granules_after = part_filter_counters.num_granules_after_partition_pruner});
    }
}

RangesInDataParts MergeTreeDataSelectExecutor::filterPartsByPrimaryKeyAndSkipIndexes(
    RangesInDataParts parts_with_ranges,
    StorageMetadataPtr metadata_snapshot,
    MergeTreeData::MutationsSnapshotPtr mutations_snapshot,
    const ContextPtr & context,
    const KeyCondition & key_condition,
    const std::optional<KeyCondition> & part_offset_condition,
    const std::optional<KeyCondition> & total_offset_condition,
    const UsefulSkipIndexes & skip_indexes,
    const MergeTreeReaderSettings & reader_settings,
    LoggerPtr log,
    size_t num_streams,
    ReadFromMergeTree::IndexStats & index_stats,
    bool use_skip_indexes,
    bool find_exact_ranges,
    bool is_final_query,
    bool is_parallel_reading_from_replicas)
{
    const auto original_num_parts = parts_with_ranges.size();
    const Settings & settings = context->getSettingsRef();

    if (context->canUseParallelReplicasOnFollower() && settings[Setting::parallel_replicas_local_plan]
        && settings[Setting::parallel_replicas_index_analysis_only_on_coordinator])
    {
        /// If parallel replicas support projection optimization, selected_marks will be used to determine the optimal projection.
        bool is_handling_projection_parts = std::any_of(
            parts_with_ranges.begin(),
            parts_with_ranges.end(),
            [](const auto & part) { return part.data_part->isProjectionPart(); }) || find_exact_ranges;
        bool support_projection_optimization = settings[Setting::parallel_replicas_support_projection] && (is_handling_projection_parts || metadata_snapshot->hasProjections());

        if (!support_projection_optimization)
            // Skip index analysis and return parts with all marks
            // The coordinator will choose ranges to read for workers based on index analysis on its side
            return parts_with_ranges;
    }

    if (use_skip_indexes && settings[Setting::force_data_skipping_indices].changed)
    {
        const auto & indices_str = settings[Setting::force_data_skipping_indices].toString();
        auto forced_indices = parseIdentifiersOrStringLiterals(indices_str, settings);

        if (forced_indices.empty())
            throw Exception(ErrorCodes::CANNOT_PARSE_TEXT, "No indices parsed from force_data_skipping_indices ('{}')", indices_str);

        std::unordered_set<std::string> useful_indices_names;
        for (const auto & useful_index : skip_indexes.useful_indices)
            useful_indices_names.insert(useful_index.index->index.name);

        for (const auto & index_name : forced_indices)
        {
            if (!useful_indices_names.contains(index_name))
            {
                throw Exception(
                    ErrorCodes::INDEX_NOT_USED,
                    "Index {} is not used and setting 'force_data_skipping_indices' contains it",
                    backQuote(index_name));
            }
        }
    }

    struct IndexStat
    {
        std::atomic<size_t> total_granules = 0;
        std::atomic<size_t> granules_dropped = 0;
        std::atomic<size_t> total_parts = 0;
        std::atomic<size_t> parts_dropped = 0;
        std::atomic<size_t> elapsed_us = 0;
        std::atomic<MarkRanges::SearchAlgorithm> search_algorithm = MarkRanges::SearchAlgorithm::Unknown;
    };

    IndexStat pk_stat;

    size_t stat_size = skip_indexes.useful_indices.size();
    if (settings[Setting::per_part_index_stats])
    {
        stat_size = stat_size * parts_with_ranges.size();
    }

    std::vector<IndexStat> useful_indices_stat(stat_size);
    std::vector<IndexStat> merged_indices_stat(skip_indexes.merged_indices.size());


    std::atomic<size_t> sum_marks_pk = 0;
    std::atomic<size_t> sum_parts_pk = 0;

    std::vector<size_t> skip_index_used_in_part(parts_with_ranges.size(), 0);

    size_t num_threads = std::min<size_t>(num_streams, parts_with_ranges.size());
    if (settings[Setting::max_threads_for_indexes])
    {
        num_threads = std::min<size_t>(num_streams, settings[Setting::max_threads_for_indexes]);
    }

<<<<<<< HEAD
    const bool use_skip_indexes_on_data_read = settings[Setting::use_skip_indexes_on_data_read] && !is_parallel_reading_from_replicas &&
                                                     !(is_final_query && settings[Setting::use_skip_indexes_if_final_exact_mode]);
=======
    auto is_index_supported_on_data_read = [&](const MergeTreeIndexPtr & index) -> bool
    {
        /// Vector similarity indexes are not applicable on data reads.
        if (index->isVectorSimilarityIndex())
            return false;

        if (is_parallel_reading_from_replicas && !index->supportsReadingOnParallelReplicas())
            return false;

        return settings[Setting::use_skip_indexes_on_data_read];
    };
>>>>>>> 8bac6132

    /// Let's find what range to read from each part.
    {
        auto mark_cache = context->getIndexMarkCache();
        auto uncompressed_cache = context->getIndexUncompressedCache();
        auto vector_similarity_index_cache = context->getVectorSimilarityIndexCache();

        auto query_status = context->getProcessListElement();

        auto process_part = [&](size_t part_index)
        {
            if (query_status)
                query_status->checkTimeLimit();

            auto & ranges = parts_with_ranges[part_index];
            if (metadata_snapshot->hasPrimaryKey() || part_offset_condition || total_offset_condition)
            {
                CurrentMetrics::Increment metric(CurrentMetrics::FilteringMarksWithPrimaryKey);
                ProfileEventTimeIncrement<Microseconds> watch(ProfileEvents::FilteringMarksWithPrimaryKeyMicroseconds);

                size_t total_marks_count = ranges.data_part->index_granularity->getMarksCountWithoutFinal();
                pk_stat.total_parts.fetch_add(1, std::memory_order_relaxed);
                pk_stat.total_granules.fetch_add(ranges.data_part->index_granularity->getMarksCountWithoutFinal(), std::memory_order_relaxed);

                ranges.ranges = markRangesFromPKRange(
                    ranges,
                    metadata_snapshot,
                    key_condition,
                    part_offset_condition,
                    total_offset_condition,
                    find_exact_ranges ? &ranges.exact_ranges : nullptr,
                    settings,
                    log);

                pk_stat.search_algorithm.store(ranges.ranges.search_algorithm, std::memory_order_relaxed);
                pk_stat.granules_dropped.fetch_add(total_marks_count - ranges.ranges.getNumberOfMarks(), std::memory_order_relaxed);
                if (ranges.ranges.empty())
                    pk_stat.parts_dropped.fetch_add(1, std::memory_order_relaxed);
                pk_stat.elapsed_us.fetch_add(watch.elapsed(), std::memory_order_relaxed);
            }

            sum_marks_pk.fetch_add(ranges.getMarksCount(), std::memory_order_relaxed);

            if (!ranges.ranges.empty())
                sum_parts_pk.fetch_add(1, std::memory_order_relaxed);

            if (!skip_indexes.empty())
            {
                CurrentMetrics::Increment metric(CurrentMetrics::FilteringMarksWithSecondaryKeys);
                auto alter_conversions = MergeTreeData::getAlterConversionsForPart(ranges.data_part, mutations_snapshot, context);
                const auto & all_updated_columns = alter_conversions->getAllUpdatedColumns();

                auto can_use_index = [&](const MergeTreeIndexPtr & index) -> std::expected<void, PreformattedMessage>
                {
                    if (all_updated_columns.empty())
                        return {};

                    auto options = GetColumnsOptions(GetColumnsOptions::Kind::All).withSubcolumns();
                    auto required_columns_names = index ->getColumnsRequiredForIndexCalc();
                    auto required_columns_list = metadata_snapshot->getColumns().getByNames(options, required_columns_names);

                    auto it = std::ranges::find_if(required_columns_list, [&](const auto & column)
                    {
                        return all_updated_columns.contains(column.getNameInStorage());
                    });

                    if (it == required_columns_list.end())
                        return {};

                    return std::unexpected(PreformattedMessage::create(
                        "Index {} is not used for part {} because it depends on column {} which will be updated on fly",
                        index->index.name, index->index.name, it->getNameInStorage()));
                };

                auto can_use_merged_index = [&](const std::vector<MergeTreeIndexPtr> & indices) -> std::expected<void, PreformattedMessage>
                {
                    for (const auto & index : indices)
                    {
                        if (auto result = can_use_index(index); !result)
                            return result;
                    }
                    return {};
                };

                const auto num_indexes = skip_indexes.useful_indices.size();

                for (size_t idx = 0; idx < num_indexes; ++idx)
                {
                    if (ranges.ranges.empty())
                        break;

                    ProfileEventTimeIncrement<Microseconds> watch(ProfileEvents::FilteringMarksWithSecondaryKeysMicroseconds);

                    const auto index_idx = skip_indexes.per_part_index_orders[part_index][idx];
                    const auto & index_and_condition = skip_indexes.useful_indices[index_idx];

                    auto index_stat_idx = idx;
                    if (settings[Setting::per_part_index_stats])
                        index_stat_idx += num_indexes * part_index;

                    auto & stat = useful_indices_stat[index_stat_idx];

                    stat.total_parts.fetch_add(1, std::memory_order_relaxed);
                    size_t total_granules = ranges.ranges.getNumberOfMarks();
                    stat.total_granules.fetch_add(total_granules, std::memory_order_relaxed);

                    if (auto result = can_use_index(index_and_condition.index); !result)
                    {
                        LOG_TRACE(log, "{}", result.error().text);
                        continue;
                    }

                    if (!is_index_supported_on_data_read(index_and_condition.index))
                    {
                        std::tie(ranges.ranges, ranges.read_hints) = filterMarksUsingIndex(
                            index_and_condition.index,
                            index_and_condition.condition,
                            ranges.data_part,
                            ranges.ranges,
                            ranges.read_hints,
                            reader_settings,
                            mark_cache.get(),
                            uncompressed_cache.get(),
                            vector_similarity_index_cache.get(),
                            log);
                    }

                    stat.granules_dropped.fetch_add(total_granules - ranges.ranges.getNumberOfMarks(), std::memory_order_relaxed);
                    if (ranges.ranges.empty())
                        stat.parts_dropped.fetch_add(1, std::memory_order_relaxed);
                    stat.elapsed_us.fetch_add(watch.elapsed(), std::memory_order_relaxed);
                    skip_index_used_in_part[part_index] = 1; /// thread-safe
                }

                for (size_t idx = 0; idx < skip_indexes.merged_indices.size(); ++idx)
                {
                    if (ranges.ranges.empty())
                        break;

                    ProfileEventTimeIncrement<Microseconds> watch(ProfileEvents::FilteringMarksWithSecondaryKeysMicroseconds);

                    const auto & indices_and_condition = skip_indexes.merged_indices[idx];
                    auto & stat = merged_indices_stat[idx];
                    stat.total_parts.fetch_add(1, std::memory_order_relaxed);

                    if (auto result = can_use_merged_index(indices_and_condition.indices); !result)
                    {
                        LOG_TRACE(log, "{}", result.error().text);
                        continue;
                    }

                    size_t total_granules = ranges.ranges.getNumberOfMarks();
                    bool use_skip_indexes_on_data_read = settings[Setting::use_skip_indexes_on_data_read] && !is_parallel_reading_from_replicas;

                    if (use_skip_indexes_on_data_read)
                    {
                        ranges.ranges = filterMarksUsingMergedIndex(
                            indices_and_condition.indices,
                            indices_and_condition.condition,
                            ranges.data_part,
                            ranges.ranges,
                            reader_settings,
                            mark_cache.get(),
                            uncompressed_cache.get(),
                            vector_similarity_index_cache.get(),
                            log);
                    }

                    stat.total_granules.fetch_add(total_granules, std::memory_order_relaxed);
                    stat.granules_dropped.fetch_add(total_granules - ranges.ranges.getNumberOfMarks(), std::memory_order_relaxed);

                    if (ranges.ranges.empty())
                        stat.parts_dropped.fetch_add(1, std::memory_order_relaxed);
                }
            }
        };

        LOG_TRACE(log, "Filtering marks by primary and secondary keys");

        if (num_threads <= 1)
        {
            for (size_t part_index = 0; part_index < parts_with_ranges.size(); ++part_index)
                process_part(part_index);
        }
        else
        {
            /// Parallel loading and filtering of data parts.
            ThreadPool pool(
                CurrentMetrics::MergeTreeDataSelectExecutorThreads,
                CurrentMetrics::MergeTreeDataSelectExecutorThreadsActive,
                CurrentMetrics::MergeTreeDataSelectExecutorThreadsScheduled,
                num_threads);


            /// Instances of ThreadPool "borrow" threads from the global thread pool.
            /// We intentionally use scheduleOrThrow here to avoid a deadlock.
            /// For example, queries can already be running with threads from the
            /// global pool, and if we saturate max_thread_pool_size whilst requesting
            /// more in this loop, queries will block infinitely.
            /// So we wait until lock_acquire_timeout, and then raise an exception.
            for (size_t part_index = 0; part_index < parts_with_ranges.size(); ++part_index)
            {
                pool.scheduleOrThrow(
                    [&, part_index, thread_group = CurrentThread::getGroup()]
                    {
                        ThreadGroupSwitcher switcher(thread_group, "MergeTreeIndex");

                        process_part(part_index);
                    },
                    Priority{},
                    context->getSettingsRef()[Setting::lock_acquire_timeout].totalMicroseconds());
            }

            pool.wait();
        }

    }

    if (metadata_snapshot->hasPrimaryKey())
    {
        LOG_DEBUG(
            log,
            "PK index has dropped {}/{} granules, it took {}ms across {} threads.",
            pk_stat.granules_dropped.load(),
            pk_stat.total_granules.load(),
            pk_stat.elapsed_us.load() / 1000,
            num_threads);

        auto description = key_condition.getDescription();

        index_stats.emplace_back(ReadFromMergeTree::IndexStat{
            .type = ReadFromMergeTree::IndexType::PrimaryKey,
            .condition = std::move(description.condition),
            .used_keys = std::move(description.used_keys),
            .num_parts_after = sum_parts_pk.load(std::memory_order_relaxed),
            .num_granules_after = sum_marks_pk.load(std::memory_order_relaxed),
            .search_algorithm = pk_stat.search_algorithm.load(std::memory_order_relaxed)
        });
    }

    const auto num_indices = skip_indexes.useful_indices.size();

    const auto part_stats_granularity = settings[Setting::per_part_index_stats] ? original_num_parts : 1;
    for (size_t part_index = 0; part_index < part_stats_granularity; ++part_index)
    {
        for (size_t idx = 0; idx < skip_indexes.useful_indices.size(); ++idx)
        {
            const auto & stat = useful_indices_stat[part_index * num_indices + idx];
            const auto & index_and_condition = skip_indexes.useful_indices[skip_indexes.per_part_index_orders[part_index][idx]];
            const auto & index_name = index_and_condition.index->index.name;
            LOG_DEBUG(
                log,
                "Index {} has dropped {}/{} granules, it took {}ms across {} threads.",
                backQuote(index_name),
                stat.granules_dropped.load(),
                stat.total_granules.load(),
                stat.elapsed_us.load() / 1000,
                num_threads);

            std::string description = index_and_condition.index->index.type + " GRANULARITY " + std::to_string(index_and_condition.index->index.granularity);
            if (settings[Setting::per_part_index_stats])
            {
                description += " PART " + std::to_string(part_index) + "/" + std::to_string(part_stats_granularity);
                index_stats.emplace_back(ReadFromMergeTree::IndexStat{
                    .type = ReadFromMergeTree::IndexType::Skip,
                    .name = index_name,
                    .part_name = parts_with_ranges[part_index].data_part->name,
                    .description = std::move(description),
                    .num_parts_after = stat.total_parts - stat.parts_dropped,
                    .num_granules_after = stat.total_granules - stat.granules_dropped});
            }
            else
            {
                index_stats.emplace_back(ReadFromMergeTree::IndexStat{
                    .type = ReadFromMergeTree::IndexType::Skip,
                    .name = index_name,
                    .description = std::move(description),
                    .num_parts_after = stat.total_parts - stat.parts_dropped,
                    .num_granules_after = stat.total_granules - stat.granules_dropped});
            }
        }
    }

    for (size_t idx = 0; idx < skip_indexes.merged_indices.size(); ++idx)
    {
        const auto & index_and_condition = skip_indexes.merged_indices[idx];
        const auto & stat = merged_indices_stat[idx];
        const auto & index_name = "Merged";
        LOG_DEBUG(
            log,
            "Index {} has dropped {}/{} granules, it took {}ms across {} threads.",
            backQuote(index_name),
            stat.granules_dropped.load(),
            stat.total_granules.load(),
            stat.elapsed_us.load() / 1000,
            num_threads);

        std::string description = "MERGED GRANULARITY " + std::to_string(index_and_condition.indices.at(0)->index.granularity);

        index_stats.emplace_back(ReadFromMergeTree::IndexStat{
            .type = ReadFromMergeTree::IndexType::Skip,
            .name = index_name,
            .description = std::move(description),
            .num_parts_after = stat.total_parts - stat.parts_dropped,
            .num_granules_after = stat.total_granules - stat.granules_dropped});
    }
    /// Skip empty ranges.
    std::erase_if(
        parts_with_ranges,
        [&](const auto & part)
        {
            size_t index = &part - parts_with_ranges.data();
            if (is_final_query && settings[Setting::use_skip_indexes_if_final_exact_mode] && skip_index_used_in_part[index])
            {
                /// retain this part even if empty due to FINAL
                return false;
            }

            return !part.data_part || part.ranges.empty();
        });

    return parts_with_ranges;
}

void MergeTreeDataSelectExecutor::filterPartsByQueryConditionCache(
    RangesInDataParts & parts_with_ranges,
    const SelectQueryInfo & select_query_info,
    const std::optional<VectorSearchParameters> & vector_search_parameters,
    const ContextPtr & context,
    LoggerPtr log)
{
    const auto & settings = context->getSettingsRef();
    if (!settings[Setting::use_query_condition_cache]
            || !settings[Setting::allow_experimental_analyzer]
            || (!select_query_info.prewhere_info && !select_query_info.filter_actions_dag)
            || (vector_search_parameters.has_value())) /// vector search has filter in the ORDER BY
        return;

    QueryConditionCachePtr query_condition_cache = context->getQueryConditionCache();

    struct Stats
    {
        size_t total_granules = 0;
        size_t granules_dropped = 0;
    };

    auto drop_mark_ranges = [&](const ActionsDAG::Node * dag)
    {
        UInt64 condition_hash = dag->getHash();
        Stats stats;
        for (auto it = parts_with_ranges.begin(); it != parts_with_ranges.end();)
        {
            auto & part_with_ranges = *it;
            stats.total_granules += part_with_ranges.getMarksCount();

            const auto & data_part = part_with_ranges.data_part;
            auto storage_id = data_part->storage.getStorageID();
            auto matching_marks_opt = query_condition_cache->read(storage_id.uuid, data_part->name, condition_hash);
            if (!matching_marks_opt)
            {
                ++it;
                continue;
            }

            auto & matching_marks = *matching_marks_opt;
            MarkRanges ranges;
            const auto & part = it->data_part;
            size_t min_marks_for_seek = roundRowsOrBytesToMarks(
                settings[Setting::merge_tree_min_rows_for_seek],
                settings[Setting::merge_tree_min_bytes_for_seek],
                part->index_granularity_info.fixed_index_granularity,
                part->index_granularity_info.index_granularity_bytes);

            for (const auto & mark_range : part_with_ranges.ranges)
            {
                size_t begin = mark_range.begin;
                for (size_t mark_it = begin; mark_it < mark_range.end;)
                {
                    if (!matching_marks[mark_it])
                    {
                        if (mark_it == begin)
                        {
                            /// mark_range.begin -> 0 0 0 1 x x x x. Need to skip starting zeros.
                            ++stats.granules_dropped;
                            ++begin;
                            ++mark_it;
                        }
                        else
                        {
                            size_t end = mark_it;
                            for (; end < mark_range.end && !matching_marks[end]; ++end)
                                ;

                            if (min_marks_for_seek && end != mark_range.end && end - mark_it <= min_marks_for_seek)
                            {
                                /// x x x 1 1 1 0 0 1 x x x. And gap is small enough to merge, skip gap.
                                mark_it = end + 1;
                            }
                            else
                            {
                                /// Case1: x x x 1 1 1 0 0 1 x x x. Gap is too big to merge, do not merge
                                /// Case2: x x x 1 1 1 0 0 0 0 -> mark_range.end. Reach the end of range, do not merge
                                stats.granules_dropped += end - mark_it;
                                ranges.emplace_back(begin, mark_it);
                                begin = end;

                                if (end == mark_range.end)
                                    break;

                                mark_it = end + 1;
                            }
                        }
                    }
                    else
                        ++mark_it;
                }

                if (begin != mark_range.begin && begin != mark_range.end)
                    ranges.emplace_back(begin, mark_range.end);
                else if (begin == mark_range.begin)
                    ranges.emplace_back(begin, mark_range.end);
            }

            if (ranges.empty())
                it = parts_with_ranges.erase(it);
            else
            {
                part_with_ranges.ranges = std::move(ranges);
                ++it;
            }
        }

        return stats;
    };

    if (const auto & prewhere_info = select_query_info.prewhere_info)
    {
        for (const auto * outputs : prewhere_info->prewhere_actions.getOutputs())
        {
            if (outputs->result_name == prewhere_info->prewhere_column_name)
            {
                auto stats = drop_mark_ranges(outputs);
                LOG_DEBUG(log,
                        "Query condition cache has dropped {}/{} granules for PREWHERE condition {}.",
                        stats.granules_dropped,
                        stats.total_granules,
                        prewhere_info->prewhere_column_name);
                break;
            }
        }
    }

    if (const auto & filter_actions_dag = select_query_info.filter_actions_dag)
    {
        const auto * output = filter_actions_dag->getOutputs().front();
        auto stats = drop_mark_ranges(output);
        LOG_DEBUG(log,
                "Query condition cache has dropped {}/{} granules for WHERE condition {}.",
                stats.granules_dropped,
                stats.total_granules,
                filter_actions_dag->getOutputs().front()->result_name);
    }
}


std::shared_ptr<QueryIdHolder> MergeTreeDataSelectExecutor::checkLimits(
    const MergeTreeData & data,
    const ReadFromMergeTree::AnalysisResult & result,
    const ContextPtr & context)
{
    const auto & settings = context->getSettingsRef();
    const auto data_settings = data.getSettings();
    auto max_partitions_to_read = settings[Setting::max_partitions_to_read].changed
        ? settings[Setting::max_partitions_to_read].value
        : (*data_settings)[MergeTreeSetting::max_partitions_to_read].value;
    if (max_partitions_to_read > 0)
    {
        std::set<String> partitions;
        for (const auto & part_with_ranges : result.parts_with_ranges)
            partitions.insert(part_with_ranges.data_part->info.getPartitionId());
        if (partitions.size() > static_cast<size_t>(max_partitions_to_read))
            throw Exception(
                ErrorCodes::TOO_MANY_PARTITIONS,
                "Too many partitions to read. Current {}, max {}",
                partitions.size(),
                max_partitions_to_read);
    }

    if ((*data_settings)[MergeTreeSetting::max_concurrent_queries] > 0
        && (*data_settings)[MergeTreeSetting::min_marks_to_honor_max_concurrent_queries] > 0
        && result.selected_marks >= (*data_settings)[MergeTreeSetting::min_marks_to_honor_max_concurrent_queries])
    {
        auto query_id = context->getCurrentQueryId();
        if (!query_id.empty())
            return data.getQueryIdHolder(query_id, (*data_settings)[MergeTreeSetting::max_concurrent_queries]);
    }
    return nullptr;
}

ReadFromMergeTree::AnalysisResultPtr MergeTreeDataSelectExecutor::estimateNumMarksToRead(
    RangesInDataParts parts,
    MergeTreeData::MutationsSnapshotPtr mutations_snapshot,
    const Names & column_names_to_return,
    const StorageMetadataPtr & metadata_snapshot,
    const SelectQueryInfo & query_info,
    ContextPtr context,
    size_t num_streams,
    PartitionIdToMaxBlockPtr max_block_numbers_to_read) const
{
    size_t total_parts = parts.size();
    if (total_parts == 0)
        return std::make_shared<ReadFromMergeTree::AnalysisResult>();

    std::optional<ReadFromMergeTree::Indexes> indexes;
    return ReadFromMergeTree::selectRangesToRead(
        std::move(parts),
        mutations_snapshot,
        std::nullopt,
        metadata_snapshot,
        query_info,
        context,
        num_streams,
        max_block_numbers_to_read,
        data,
        column_names_to_return,
        log,
        indexes,
        /*find_exact_ranges*/false,
        /*is_parallel_reading_from_replicas*/false);
}

QueryPlanStepPtr MergeTreeDataSelectExecutor::readFromParts(
    RangesInDataParts parts,
    MergeTreeData::MutationsSnapshotPtr mutations_snapshot,
    const Names & column_names_to_return,
    const StorageSnapshotPtr & storage_snapshot,
    const SelectQueryInfo & query_info,
    ContextPtr context,
    const UInt64 max_block_size,
    const size_t num_streams,
    PartitionIdToMaxBlockPtr max_block_numbers_to_read,
    ReadFromMergeTree::AnalysisResultPtr merge_tree_select_result_ptr,
    bool enable_parallel_reading,
    std::shared_ptr<ParallelReadingExtension> extension_) const
{
    /// If merge_tree_select_result_ptr != nullptr, we use analyzed result so parts will always be empty.
    if (merge_tree_select_result_ptr)
    {
        if (merge_tree_select_result_ptr->parts_with_ranges.empty())
            return {};
    }
    else if (parts.empty())
        return {};

    return std::make_unique<ReadFromMergeTree>(
        parts,
        std::move(mutations_snapshot),
        column_names_to_return,
        data,
        query_info,
        storage_snapshot,
        context,
        max_block_size,
        num_streams,
        max_block_numbers_to_read,
        log,
        merge_tree_select_result_ptr,
        enable_parallel_reading,
        extension_ ? std::optional(extension_->getAllRangesCallback()) : std::nullopt,
        extension_ ? std::optional(extension_->getReadTaskCallback()) : std::nullopt,
        extension_ ? std::optional(extension_->getNumberOfCurrentReplica()) : std::nullopt);
}


/// Marks are placed whenever threshold on rows or bytes is met.
/// So we have to return the number of marks on whatever estimate is higher - by rows or by bytes.
size_t MergeTreeDataSelectExecutor::roundRowsOrBytesToMarks(
    size_t rows_setting,
    size_t bytes_setting,
    size_t rows_granularity,
    size_t bytes_granularity)
{
    size_t res = (rows_setting + rows_granularity - 1) / rows_granularity;

    if (bytes_granularity == 0)
        return res;
    return std::max(res, (bytes_setting + bytes_granularity - 1) / bytes_granularity);
}

/// Same as roundRowsOrBytesToMarks() but do not return more then max_marks
size_t MergeTreeDataSelectExecutor::minMarksForConcurrentRead(
    size_t rows_setting, size_t bytes_setting, size_t rows_granularity, size_t bytes_granularity, size_t min_marks, size_t max_marks)
{
    size_t marks = 1;

    if (rows_setting + rows_granularity <= rows_setting) /// overflow
        marks = max_marks;
    else if (rows_setting)
        marks = (rows_setting + rows_granularity - 1) / rows_granularity;

    if (bytes_granularity)
    {
        /// Overflow
        if (bytes_setting + bytes_granularity <= bytes_setting) /// overflow
            marks = max_marks;
        else if (bytes_setting)
            marks = std::max(marks, (bytes_setting + bytes_granularity - 1) / bytes_granularity);
    }
    return std::max(marks, min_marks);
}

/// Calculates a set of mark ranges, that could possibly contain keys, required by condition.
/// In other words, it removes subranges from whole range, that definitely could not contain required keys.
/// If @exact_ranges is not null, fill it with ranges containing marks of fully matched records.
MarkRanges MergeTreeDataSelectExecutor::markRangesFromPKRange(
    const RangesInDataPart & part_with_ranges,
    const StorageMetadataPtr & metadata_snapshot,
    const KeyCondition & key_condition,
    const std::optional<KeyCondition> & part_offset_condition,
    const std::optional<KeyCondition> & total_offset_condition,
    MarkRanges * exact_ranges,
    const Settings & settings,
    LoggerPtr log)
{
    const auto & part = part_with_ranges.data_part;
    MarkRanges res;

    size_t marks_count = part->index_granularity->getMarksCount();
    if (marks_count == 0)
        return res;

    bool key_condition_useful = !key_condition.alwaysUnknownOrTrue();
    bool part_offset_condition_useful = part_offset_condition && !part_offset_condition->alwaysUnknownOrTrue();
    bool total_offset_condition_useful = total_offset_condition && !total_offset_condition->alwaysUnknownOrTrue();

    /// If index is not used.
    if (!key_condition_useful && !part_offset_condition_useful && !total_offset_condition_useful)
        return part_with_ranges.ranges;

    /// If conditions are relaxed, don't fill exact ranges.
    if (key_condition.isRelaxed() || (part_offset_condition && part_offset_condition->isRelaxed())
        || (total_offset_condition && total_offset_condition->isRelaxed()))
        exact_ranges = nullptr;

    const auto & primary_key = metadata_snapshot->getPrimaryKey();
    const auto & sorting_key = metadata_snapshot->getSortingKey();
    auto index_columns = std::make_shared<ColumnsWithTypeAndName>();
    std::vector<bool> reverse_flags;
    size_t num_key_columns = key_condition.getNumKeyColumns();
    DataTypes key_types;
    if (num_key_columns > 0)
    {
        const auto index = part->getIndex();

        for (size_t i = 0; i < num_key_columns; ++i)
        {
            if (i < index->size())
            {
                index_columns->emplace_back(index->at(i), primary_key.data_types[i], primary_key.column_names[i]);
                reverse_flags.push_back(!sorting_key.reverse_flags.empty() && sorting_key.reverse_flags[i]);
            }
            else
            {
                index_columns->emplace_back(); /// The column of the primary key was not loaded in memory - we'll skip it.
                reverse_flags.push_back(false);
            }

            key_types.emplace_back(primary_key.data_types[i]);
        }
    }

    /// If there are no monotonic functions, there is no need to save block reference.
    /// Passing explicit field to FieldRef allows to optimize ranges and shows better performance.
    std::function<void(size_t, size_t, FieldRef &)> create_field_ref;
    if (key_condition.hasMonotonicFunctionsChain())
    {
        create_field_ref = [index_columns](size_t row, size_t column, FieldRef & field)
        {
            field = {index_columns.get(), row, column};
            // NULL_LAST
            if (field.isNull())
                field = POSITIVE_INFINITY;
        };
    }
    else
    {
        create_field_ref = [index_columns](size_t row, size_t column, FieldRef & field)
        {
            (*index_columns)[column].column->get(row, field);
            // NULL_LAST
            if (field.isNull())
                field = POSITIVE_INFINITY;
        };
    }

    /// NOTE Creating temporary Field objects to pass to KeyCondition.
    size_t used_key_size = num_key_columns;
    std::vector<FieldRef> index_left(used_key_size);
    std::vector<FieldRef> index_right(used_key_size);

    /// For _part_offset and _part virtual columns
    DataTypes part_offset_types
        = {std::make_shared<DataTypeUInt64>(), std::make_shared<DataTypeLowCardinality>(std::make_shared<DataTypeString>())};
    std::vector<FieldRef> part_offset_left(2);
    std::vector<FieldRef> part_offset_right(2);

    auto check_in_range = [&](const MarkRange & range, BoolMask initial_mask = {})
    {
        auto check_key_condition = [&]()
        {
            if (range.end == marks_count)
            {
                for (size_t i = 0; i < used_key_size; ++i)
                {
                    auto & left = reverse_flags[i] ? index_right[i] : index_left[i];
                    auto & right = reverse_flags[i] ? index_left[i] : index_right[i];
                    if ((*index_columns)[i].column)
                        create_field_ref(range.begin, i, left);
                    else
                        left = NEGATIVE_INFINITY;

                    right = POSITIVE_INFINITY;
                }
            }
            else
            {
                for (size_t i = 0; i < used_key_size; ++i)
                {
                    auto & left = reverse_flags[i] ? index_right[i] : index_left[i];
                    auto & right = reverse_flags[i] ? index_left[i] : index_right[i];
                    if ((*index_columns)[i].column)
                    {
                        create_field_ref(range.begin, i, left);
                        create_field_ref(range.end, i, right);
                    }
                    else
                    {
                        /// If the PK column was not loaded in memory - exclude it from the analysis.
                        left = NEGATIVE_INFINITY;
                        right = POSITIVE_INFINITY;
                    }
                }
            }
            return key_condition.checkInRange(used_key_size, index_left.data(), index_right.data(), key_types, initial_mask);
        };

        auto check_part_offset_condition = [&]()
        {
            auto begin = part->index_granularity->getMarkStartingRow(range.begin);
            auto end = part->index_granularity->getMarkStartingRow(range.end) - 1;
            if (begin > end)
            {
                /// Empty mark (final mark)
                return BoolMask(false, true);
            }

            part_offset_left[0] = begin;
            part_offset_right[0] = end;

            part_offset_left[1] = part->name;
            part_offset_right[1] = part->name;

            return part_offset_condition->checkInRange(
                2, part_offset_left.data(), part_offset_right.data(), part_offset_types, initial_mask);
        };

        auto check_total_offset_condition = [&]()
        {
            auto begin = part->index_granularity->getMarkStartingRow(range.begin);
            auto end = part->index_granularity->getMarkStartingRow(range.end) - 1;
            if (begin > end)
            {
                /// Empty mark (final mark)
                return BoolMask(false, true);
            }

            part_offset_left[0] = begin + part_with_ranges.part_starting_offset_in_query;
            part_offset_right[0] = end + part_with_ranges.part_starting_offset_in_query;
            return total_offset_condition->checkInRange(
                1, part_offset_left.data(), part_offset_right.data(), part_offset_types, initial_mask);
        };

        BoolMask result(true, false);

        if (key_condition_useful)
            result = result & check_key_condition();

        if (part_offset_condition_useful)
            result = result & check_part_offset_condition();

        if (total_offset_condition_useful)
            result = result & check_total_offset_condition();

        return result;
    };

    bool key_condition_exact_range = !key_condition_useful || key_condition.matchesExactContinuousRange();
    bool part_offset_condition_exact_range = !part_offset_condition_useful || part_offset_condition->matchesExactContinuousRange();
    bool total_offset_condition_exact_range = !total_offset_condition_useful || total_offset_condition->matchesExactContinuousRange();
    const String & part_name = part->isProjectionPart() ? fmt::format("{}.{}", part->name, part->getParentPart()->name) : part->name;

    if (!key_condition_exact_range || !part_offset_condition_exact_range || !total_offset_condition_exact_range)
    {
        // Do exclusion search, where we drop ranges that do not match

        if (settings[Setting::merge_tree_coarse_index_granularity] <= 1)
            throw Exception(ErrorCodes::ARGUMENT_OUT_OF_BOUND, "Setting merge_tree_coarse_index_granularity should be greater than 1");

        size_t min_marks_for_seek = roundRowsOrBytesToMarks(
            settings[Setting::merge_tree_min_rows_for_seek],
            settings[Setting::merge_tree_min_bytes_for_seek],
            part->index_granularity_info.fixed_index_granularity,
            part->index_granularity_info.index_granularity_bytes);

        size_t steps = 0;

        for (const auto & part_range : part_with_ranges.ranges)
        {
            /// There will always be disjoint suspicious segments on the stack, the leftmost one at the top (back).
            /// At each step, take the left segment and check if it fits.
            /// If fits, split it into smaller ones and put them on the stack. If not, discard it.
            /// If the segment is already of one mark length, add it to response and discard it.

            std::vector<MarkRange> ranges_stack = {part_range};
            while (!ranges_stack.empty())
            {
                MarkRange range = ranges_stack.back();
                ranges_stack.pop_back();

                ++steps;

                auto result = check_in_range(
                    range, exact_ranges && range.end == range.begin + 1 ? BoolMask() : BoolMask::consider_only_can_be_true);
                if (!result.can_be_true)
                    continue;

                if (range.end == range.begin + 1)
                {
                    /// We saw a useful gap between neighboring marks. Either add it to the last range, or start a new range.
                    if (res.empty() || range.begin - res.back().end > min_marks_for_seek)
                        res.push_back(range);
                    else
                        res.back().end = range.end;

                    if (exact_ranges && !result.can_be_false)
                    {
                        if (exact_ranges->empty() || range.begin - exact_ranges->back().end > min_marks_for_seek)
                            exact_ranges->push_back(range);
                        else
                            exact_ranges->back().end = range.end;
                    }
                }
                else
                {
                    /// Break the segment and put the result on the stack from right to left.
                    size_t step = (range.end - range.begin - 1) / settings[Setting::merge_tree_coarse_index_granularity] + 1;
                    size_t end;

                    for (end = range.end; end > range.begin + step; end -= step)
                        ranges_stack.emplace_back(end - step, end);

                    ranges_stack.emplace_back(range.begin, end);
                }
            }
        }

        res.search_algorithm = MarkRanges::SearchAlgorithm::GenericExclusionSearch;
        ProfileEvents::increment(ProfileEvents::IndexGenericExclusionSearchAlgorithm);
        LOG_TRACE(
            log,
            "Used generic exclusion search {}over index for part {} with {} steps",
            exact_ranges ? "with exact ranges " : "",
            part_name,
            steps);
    }
    else
    {
        /// In case when SELECT's predicate defines a single continuous interval of keys,
        /// we can use binary search algorithm to find the left and right endpoint key marks of such interval.
        /// The returned value is the minimum range of marks, containing all keys for which KeyCondition holds

        res.search_algorithm = MarkRanges::SearchAlgorithm::BinarySearch;
        ProfileEvents::increment(ProfileEvents::IndexBinarySearchAlgorithm);
        LOG_TRACE(log, "Running binary search on index range for part {} ({} marks)", part_name, marks_count);

        size_t steps = 0;

        for (const auto & part_range : part_with_ranges.ranges)
        {
            MarkRange result_range;

            /// Invariant: !check_in_range(part_range.begin..searched_left).can_be_true
            ///             check_in_range(part_range.begin..searched_right).can_be_true
            /// (part_range.end + 1 is a sentinel out-of-bounds index, such that by definition
            ///  check_in_range(x..part_range.end+1).can_be_true is true. The binary search will never
            ///  actually call check_in_range with this out-of-bounds index.)
            /// If the condition is not true anywhere, we'll end up with searched_left == part_range.end.
            size_t searched_left = part_range.begin;
            size_t searched_right = part_range.end + 1;

            while (searched_left + 1 < searched_right)
            {
                const size_t middle = (searched_left + searched_right) / 2;
                MarkRange range(0, middle);
                if (check_in_range(range, BoolMask::consider_only_can_be_true).can_be_true)
                    searched_right = middle;
                else
                    searched_left = middle;
                ++steps;
            }
            result_range.begin = searched_left;
            LOG_TRACE(log, "Found (LEFT) boundary mark: {}", searched_left);

            /// Invariant:  check_in_range(searched_left..part_range.end).can_be_true
            ///            !check_in_range(searched_right..part_range.end).can_be_true
            /// (Except if searched_left was initially already equal to part_range.end.)
            searched_right = part_range.end;
            while (searched_left + 1 < searched_right)
            {
                const size_t middle = (searched_left + searched_right) / 2;
                MarkRange range(middle, part_range.end);
                if (check_in_range(range, BoolMask::consider_only_can_be_true).can_be_true)
                    searched_left = middle;
                else
                    searched_right = middle;
                ++steps;
            }
            result_range.end = searched_right;
            LOG_TRACE(log, "Found (RIGHT) boundary mark: {}", searched_right);

            if (result_range.begin < result_range.end)
            {
                res.emplace_back(result_range);

                if (exact_ranges)
                {
                    auto result_exact_range = result_range;
                    if (result_exact_range.begin < result_exact_range.end &&
                        check_in_range({result_exact_range.begin, result_exact_range.begin + 1}, BoolMask::consider_only_can_be_false).can_be_false)
                        ++result_exact_range.begin;

                    if (result_exact_range.begin < result_exact_range.end &&
                        check_in_range({result_exact_range.end - 1, result_exact_range.end}, BoolMask::consider_only_can_be_false).can_be_false)
                        --result_exact_range.end;

                    if (result_exact_range.begin < result_exact_range.end)
                    {
                        if (check_in_range(result_exact_range, BoolMask::consider_only_can_be_false).can_be_false)
                        {
                            /// key_condition.matchesExactContinuousRange returned true, but the
                            /// range doesn't seem to be continuous.
                            throw Exception(ErrorCodes::LOGICAL_ERROR, "Inconsistent KeyCondition behavior");
                        }

                        exact_ranges->emplace_back(std::move(result_exact_range));
                    }
                }
            }
        }

        LOG_TRACE(
            log, "Found {} range {}in {} steps", res.empty() ? "empty" : "continuous", exact_ranges ? "with exact range " : "", steps);
    }

    return res;
}


std::pair<MarkRanges, RangesInDataPartReadHints> MergeTreeDataSelectExecutor::filterMarksUsingIndex(
    MergeTreeIndexPtr index_helper,
    MergeTreeIndexConditionPtr condition,
    MergeTreeData::DataPartPtr part,
    const MarkRanges & ranges,
    const RangesInDataPartReadHints & in_read_hints,
    const MergeTreeReaderSettings & reader_settings,
    MarkCache * mark_cache,
    UncompressedCache * uncompressed_cache,
    VectorSimilarityIndexCache * vector_similarity_index_cache,
    LoggerPtr log)
{
    if (!index_helper->getDeserializedFormat(part->getDataPartStorage(), index_helper->getFileName()))
    {
        LOG_DEBUG(log, "File for index {} does not exist ({}.*). Skipping it.", backQuote(index_helper->index.name),
            (fs::path(part->getDataPartStorage().getFullPath()) / index_helper->getFileName()).string());
        return {ranges, in_read_hints};
    }

    /// Whether we should use a more optimal filtering.
    bool bulk_filtering = reader_settings.secondary_indices_enable_bulk_filtering && index_helper->supportsBulkFiltering();

    auto index_granularity = index_helper->index.granularity;

    const size_t min_marks_for_seek = roundRowsOrBytesToMarks(
        reader_settings.merge_tree_min_rows_for_seek,
        reader_settings.merge_tree_min_bytes_for_seek,
        part->index_granularity_info.fixed_index_granularity,
        part->index_granularity_info.index_granularity_bytes);

    size_t marks_count = part->index_granularity->getMarksCountWithoutFinal();
    size_t index_marks_count = (marks_count + index_granularity - 1) / index_granularity;

    /// The vector similarity index can only be used if the PK did not prune some ranges within the part.
    /// (the vector index is built on the entire part).
    const bool all_match  = (marks_count == ranges.getNumberOfMarks());
    if (index_helper->isVectorSimilarityIndex() && !all_match)
    {
        return {ranges, in_read_hints};
    }

    MarkRanges index_ranges;
    for (const auto & range : ranges)
    {
        MarkRange index_range(
                range.begin / index_granularity,
                (range.end + index_granularity - 1) / index_granularity);
        index_ranges.push_back(index_range);
    }

    MergeTreeIndexReader reader(
        index_helper, part,
        index_marks_count,
        index_ranges,
        mark_cache,
        uncompressed_cache,
        vector_similarity_index_cache,
        reader_settings);

    MarkRanges res;
    size_t ranges_size = ranges.size();
    RangesInDataPartReadHints read_hints = in_read_hints;

    if (bulk_filtering)
    {
        MergeTreeIndexBulkGranulesPtr granules;

        size_t current_granule_num = 0;
        for (size_t i = 0; i < ranges_size; ++i)
        {
            const MarkRange & index_range = index_ranges[i];

            for (size_t index_mark = index_range.begin; index_mark < index_range.end; ++index_mark)
            {
                reader.read(index_mark, current_granule_num, granules);
                ++current_granule_num;
            }
        }

        IMergeTreeIndexCondition::FilteredGranules filtered_granules = condition->getPossibleGranules(granules);
        if (filtered_granules.empty())
            return {res, read_hints};

        auto it = filtered_granules.begin();
        current_granule_num = 0;
        for (size_t i = 0; i < ranges_size; ++i)
        {
            const MarkRange & index_range = index_ranges[i];

            for (size_t index_mark = index_range.begin; index_mark < index_range.end; ++index_mark)
            {
                if (current_granule_num == *it)
                {
                    MarkRange data_range(
                        std::max(ranges[i].begin, index_mark * index_granularity),
                        std::min(ranges[i].end, (index_mark + 1) * index_granularity));

                    if (res.empty() || data_range.begin - res.back().end > min_marks_for_seek)
                        res.push_back(data_range);
                    else
                        res.back().end = data_range.end;

                    ++it;
                    if (it == filtered_granules.end())
                        break;
                }

                ++current_granule_num;
            }

            if (it == filtered_granules.end())
                break;
        }
    }
    else
    {
        /// Some granules can cover two or more ranges,
        /// this variable is stored to avoid reading the same granule twice.
        MergeTreeIndexGranulePtr granule = nullptr;
        size_t last_index_mark = 0;

        for (size_t i = 0; i < ranges_size; ++i)
        {
            const MarkRange & index_range = index_ranges[i];

            for (size_t index_mark = index_range.begin; index_mark < index_range.end; ++index_mark)
            {
                if (index_mark != index_range.begin || !granule || last_index_mark != index_range.begin)
                {
                    reader.read(index_mark, condition.get(), granule);
                }

                if (index_helper->isVectorSimilarityIndex())
                {
                    read_hints.vector_search_results = condition->calculateApproximateNearestNeighbors(granule);

                    /// We need to sort the result ranges ascendingly
                    auto rows = read_hints.vector_search_results.value().rows;
                    std::sort(rows.begin(), rows.end());
#ifndef NDEBUG
                    /// Duplicates should in theory not be possible but better be safe than sorry ...
                    const bool has_duplicates = std::adjacent_find(rows.begin(), rows.end()) != rows.end();
                    if (has_duplicates)
                        throw Exception(ErrorCodes::INCORRECT_DATA, "Usearch returned duplicate row numbers");
#endif
                    if (!(read_hints.vector_search_results.value().distances.has_value()))
                        read_hints = {};

                    for (auto row : rows)
                    {
                        size_t num_marks = part->index_granularity->countMarksForRows(index_mark * index_granularity, row);

                        MarkRange data_range(
                            std::max(ranges[i].begin, (index_mark * index_granularity) + num_marks),
                            std::min(ranges[i].end, (index_mark * index_granularity) + num_marks + 1));

                        if (!res.empty() && data_range.end == res.back().end)
                            /// Vector search may return >1 hit within the same granule/mark. Don't add to the result twice.
                            continue;

                        if (res.empty() || data_range.begin - res.back().end > min_marks_for_seek)
                            res.push_back(data_range);
                        else
                            res.back().end = data_range.end;
                    }
                }
                else
                {
                    bool result = condition->mayBeTrueOnGranule(granule);

                    if (!result)
                        continue;

                    MarkRange data_range(
                        std::max(ranges[i].begin, index_mark * index_granularity),
                        std::min(ranges[i].end, (index_mark + 1) * index_granularity));

                    if (res.empty() || data_range.begin - res.back().end > min_marks_for_seek)
                        res.push_back(data_range);
                    else
                        res.back().end = data_range.end;
                }
            }

            last_index_mark = index_range.end - 1;
        }
    }

    return {res, read_hints};
}

MarkRanges MergeTreeDataSelectExecutor::filterMarksUsingMergedIndex(
    MergeTreeIndices indices,
    MergeTreeIndexMergedConditionPtr condition,
    MergeTreeData::DataPartPtr part,
    const MarkRanges & ranges,
    const MergeTreeReaderSettings & reader_settings,
    MarkCache * mark_cache,
    UncompressedCache * uncompressed_cache,
    VectorSimilarityIndexCache * vector_similarity_index_cache,
    LoggerPtr log)
{
    for (const auto & index_helper : indices)
    {
        if (!part->getDataPartStorage().existsFile(index_helper->getFileName() + ".idx"))
        {
            LOG_DEBUG(log, "File for index {} does not exist. Skipping it.", backQuote(index_helper->index.name));
            return ranges;
        }
    }

    auto index_granularity = indices.front()->index.granularity;

    const size_t min_marks_for_seek = roundRowsOrBytesToMarks(
        reader_settings.merge_tree_min_rows_for_seek,
        reader_settings.merge_tree_min_bytes_for_seek,
        part->index_granularity_info.fixed_index_granularity,
        part->index_granularity_info.index_granularity_bytes);

    size_t marks_count = part->index_granularity->getMarksCountWithoutFinal();
    size_t index_marks_count = (marks_count + index_granularity - 1) / index_granularity;

    MarkRanges index_ranges;
    for (const auto & range : ranges)
    {
        MarkRange index_range(
                range.begin / index_granularity,
                (range.end + index_granularity - 1) / index_granularity);
        index_ranges.push_back(index_range);
    }

    std::vector<std::unique_ptr<MergeTreeIndexReader>> readers;
    for (const auto & index_helper : indices)
    {
        readers.emplace_back(
            std::make_unique<MergeTreeIndexReader>(
                index_helper,
                part,
                index_marks_count,
                index_ranges,
                mark_cache,
                uncompressed_cache,
                vector_similarity_index_cache,
                reader_settings));
    }

    MarkRanges res;

    /// Some granules can cover two or more ranges,
    /// this variable is stored to avoid reading the same granule twice.
    MergeTreeIndexGranules granules(indices.size(), nullptr);
    bool granules_filled = false;
    size_t last_index_mark = 0;
    for (const auto & range : ranges)
    {
        MarkRange index_range(
            range.begin / index_granularity,
            (range.end + index_granularity - 1) / index_granularity);

        for (size_t index_mark = index_range.begin; index_mark < index_range.end; ++index_mark)
        {
            if (index_mark != index_range.begin || !granules_filled || last_index_mark != index_range.begin)
            {
                for (size_t i = 0; i < readers.size(); ++i)
                {
                    readers[i]->read(index_mark, nullptr, granules[i]);
                    granules_filled = true;
                }
            }

            if (!condition->mayBeTrueOnGranule(granules))
                continue;

            MarkRange data_range(
                std::max(range.begin, index_mark * index_granularity),
                std::min(range.end, (index_mark + 1) * index_granularity));

            if (res.empty() || data_range.begin - res.back().end > min_marks_for_seek)
                res.push_back(data_range);
            else
                res.back().end = data_range.end;
        }

        last_index_mark = index_range.end - 1;
    }

    return res;
}

void MergeTreeDataSelectExecutor::selectPartsToRead(
    RangesInDataParts & parts,
    const std::optional<std::unordered_set<String>> & part_values,
    const std::optional<KeyCondition> & minmax_idx_condition,
    const DataTypes & minmax_columns_types,
    const std::optional<PartitionPruner> & partition_pruner,
    const PartitionIdToMaxBlock * max_block_numbers_to_read,
    PartFilterCounters & counters,
    QueryStatusPtr query_status)
{
    RangesInDataParts prev_parts;
    std::swap(prev_parts, parts);

    for (const auto & prev_part : prev_parts)
    {
        const auto & part_or_projection = prev_part.data_part;

        if (query_status)
            query_status->checkTimeLimit();

        const auto * part = part_or_projection->isProjectionPart() ? part_or_projection->getParentPart() : part_or_projection.get();
        if (part_values && !part_values->contains(part->name))
            continue;

        if (part->isEmpty())
            continue;

        if (max_block_numbers_to_read)
        {
            auto blocks_iterator = max_block_numbers_to_read->find(part->info.getPartitionId());
            if (blocks_iterator == max_block_numbers_to_read->end() || part->info.max_block > blocks_iterator->second)
                continue;
        }

        size_t num_granules = part->index_granularity->getMarksCountWithoutFinal();

        counters.num_initial_selected_parts += 1;
        counters.num_initial_selected_granules += num_granules;

        if (minmax_idx_condition && !minmax_idx_condition->checkInHyperrectangle(
                part->minmax_idx->hyperrectangle, minmax_columns_types).can_be_true)
            continue;

        counters.num_parts_after_minmax += 1;
        counters.num_granules_after_minmax += num_granules;

        if (partition_pruner)
        {
            if (partition_pruner->canBePruned(*part))
                continue;
        }

        counters.num_parts_after_partition_pruner += 1;
        counters.num_granules_after_partition_pruner += num_granules;

        parts.push_back(prev_part);
    }
}

void MergeTreeDataSelectExecutor::selectPartsToReadWithUUIDFilter(
    RangesInDataParts & parts,
    const std::optional<std::unordered_set<String>> & part_values,
    MergeTreeData::PinnedPartUUIDsPtr pinned_part_uuids,
    const std::optional<KeyCondition> & minmax_idx_condition,
    const DataTypes & minmax_columns_types,
    const std::optional<PartitionPruner> & partition_pruner,
    const PartitionIdToMaxBlock * max_block_numbers_to_read,
    ContextPtr query_context,
    PartFilterCounters & counters,
    LoggerPtr log)
{
    /// process_parts prepare parts that have to be read for the query,
    /// returns false if duplicated parts' UUID have been met
    auto select_parts = [&](RangesInDataParts & selected_parts) -> bool
    {
        auto ignored_part_uuids = query_context->getIgnoredPartUUIDs();
        std::unordered_set<UUID> temp_part_uuids;

        RangesInDataParts prev_parts;
        std::swap(prev_parts, selected_parts);

        for (const auto & prev_part : prev_parts)
        {
            const auto & part_or_projection = prev_part.data_part;
            const auto * part = part_or_projection->isProjectionPart() ? part_or_projection->getParentPart() : part_or_projection.get();
            if (part_values && !part_values->contains(part->name))
                continue;

            if (part->isEmpty())
                continue;

            if (max_block_numbers_to_read)
            {
                auto blocks_iterator = max_block_numbers_to_read->find(part->info.getPartitionId());
                if (blocks_iterator == max_block_numbers_to_read->end() || part->info.max_block > blocks_iterator->second)
                    continue;
            }

            /// Skip the part if its uuid is meant to be excluded
            if (part->uuid != UUIDHelpers::Nil && ignored_part_uuids->has(part->uuid))
                continue;

            size_t num_granules = part->index_granularity->getMarksCountWithoutFinal();

            counters.num_initial_selected_parts += 1;
            counters.num_initial_selected_granules += num_granules;

            if (minmax_idx_condition
                && !minmax_idx_condition->checkInHyperrectangle(part->minmax_idx->hyperrectangle, minmax_columns_types)
                        .can_be_true)
                continue;

            counters.num_parts_after_minmax += 1;
            counters.num_granules_after_minmax += num_granules;

            if (partition_pruner)
            {
                if (partition_pruner->canBePruned(*part))
                    continue;
            }

            counters.num_parts_after_partition_pruner += 1;
            counters.num_granules_after_partition_pruner += num_granules;

            /// populate UUIDs and exclude ignored parts if enabled
            if (part->uuid != UUIDHelpers::Nil && pinned_part_uuids->contains(part->uuid))
            {
                auto result = temp_part_uuids.insert(part->uuid);
                if (!result.second)
                    throw Exception(ErrorCodes::LOGICAL_ERROR, "Found a part with the same UUID on the same replica.");
            }

            selected_parts.push_back(prev_part);
        }

        if (!temp_part_uuids.empty())
        {
            auto duplicates = query_context->getPartUUIDs()->add(std::vector<UUID>{temp_part_uuids.begin(), temp_part_uuids.end()});
            if (!duplicates.empty())
            {
                /// on a local replica with prefer_localhost_replica=1 if any duplicates appeared during the first pass,
                /// adding them to the exclusion, so they will be skipped on second pass
                query_context->getIgnoredPartUUIDs()->add(duplicates);
                return false;
            }
        }

        return true;
    };

    /// Process parts that have to be read for a query.
    auto needs_retry = !select_parts(parts);

    /// If any duplicated part UUIDs met during the first step, try to ignore them in second pass.
    /// This may happen when `prefer_localhost_replica` is set and "distributed" stage runs in the same process with "remote" stage.
    if (needs_retry)
    {
        LOG_DEBUG(log, "Found duplicate uuids locally, will retry part selection without them");

        counters = PartFilterCounters();

        /// Second attempt didn't help, throw an exception
        if (!select_parts(parts))
            throw Exception(ErrorCodes::DUPLICATED_PART_UUIDS, "Found duplicate UUIDs while processing query.");
    }
}

}<|MERGE_RESOLUTION|>--- conflicted
+++ resolved
@@ -742,10 +742,6 @@
         num_threads = std::min<size_t>(num_streams, settings[Setting::max_threads_for_indexes]);
     }
 
-<<<<<<< HEAD
-    const bool use_skip_indexes_on_data_read = settings[Setting::use_skip_indexes_on_data_read] && !is_parallel_reading_from_replicas &&
-                                                     !(is_final_query && settings[Setting::use_skip_indexes_if_final_exact_mode]);
-=======
     auto is_index_supported_on_data_read = [&](const MergeTreeIndexPtr & index) -> bool
     {
         /// Vector similarity indexes are not applicable on data reads.
@@ -755,9 +751,11 @@
         if (is_parallel_reading_from_replicas && !index->supportsReadingOnParallelReplicas())
             return false;
 
+        if (is_final_query && settings[Setting::use_skip_indexes_if_final_exact_mode])
+            return false;
+
         return settings[Setting::use_skip_indexes_on_data_read];
     };
->>>>>>> 8bac6132
 
     /// Let's find what range to read from each part.
     {
