#include <Storages/MergeTree/MergeTreeIndexText.h>

#include <Columns/ColumnString.h>
#include <Columns/ColumnsNumber.h>
#include <Common/ElapsedTimeProfileEventIncrement.h>
#include <Common/HashTable/HashSet.h>
#include <Common/formatReadable.h>
#include <Common/logger_useful.h>
#include <Common/typeid_cast.h>
#include <Core/ColumnWithTypeAndName.h>
#include <DataTypes/Serializations/SerializationNumber.h>
#include <DataTypes/Serializations/SerializationString.h>
#include <Interpreters/ActionsDAG.h>
#include <Interpreters/ActionsMatcher.h>
#include <Interpreters/ActionsVisitor.h>
#include <Interpreters/BloomFilterHash.h>
#include <Interpreters/ExpressionActions.h>
#include <Interpreters/ITokenExtractor.h>
#include <Parsers/ASTFunction.h>
#include <Parsers/ASTIdentifier.h>
#include <Parsers/ASTIndexDeclaration.h>
#include <Parsers/ASTLiteral.h>
#include <Storages/MergeTree/IDataPartStorage.h>
#include <Storages/MergeTree/MergeTreeDataPartChecksum.h>
#include <Storages/MergeTree/MergeTreeIndexConditionText.h>
#include <Storages/MergeTree/MergeTreeWriterStream.h>
#include <Storages/MergeTree/TextIndexCache.h>

#include <base/range.h>
#include <fmt/ranges.h>

namespace ProfileEvents
{
    extern const Event TextIndexReadDictionaryBlocks;
    extern const Event TextIndexReadSparseIndexBlocks;
    extern const Event TextIndexBloomFilterTrueNegatives;
    extern const Event TextIndexBloomFilterTruePositives;
    extern const Event TextIndexBloomFilterFalsePositives;
    extern const Event TextIndexReadGranulesMicroseconds;
}

namespace DB
{

namespace ErrorCodes
{
    extern const int LOGICAL_ERROR;
    extern const int INCORRECT_QUERY;
    extern const int INCORRECT_NUMBER_OF_COLUMNS;
    extern const int CORRUPTED_DATA;
    extern const int BAD_ARGUMENTS;
}

static size_t getBloomFilterSizeInBytes(size_t bits_per_row, size_t num_tokens)
{
    static constexpr size_t atom_size = 8;
    return std::max(1UL, (bits_per_row * num_tokens + atom_size - 1) / atom_size);
}

static constexpr UInt64 MAX_CARDINALITY_FOR_RAW_POSTINGS = 16;
static_assert(PostingListBuilder::max_small_size <= MAX_CARDINALITY_FOR_RAW_POSTINGS, "max_small_size must be less than or equal to MAX_CARDINALITY_FOR_RAW_POSTINGS");

static constexpr UInt64 DEFAULT_NGRAM_SIZE = 3;
static constexpr UInt64 DEFAULT_SPARSE_GRAMS_MIN_LENGTH = 3;
static constexpr UInt64 DEFAULT_SPARSE_GRAMS_MAX_LENGTH = 100;
static constexpr UInt64 DEFAULT_DICTIONARY_BLOCK_SIZE = 128;
static constexpr bool DEFAULT_DICTIONARY_BLOCK_USE_FRONTCODING = true;
static constexpr UInt64 DEFAULT_MAX_CARDINALITY_FOR_EMBEDDED_POSTINGS = 16;
/// 0.1 may seem quite high. The motivation of it is to minimize the size of the bloom filter.
/// Rate of 0.1 gives 5 bits per token. 0.05 gives 7 bits; 0.025 - 8 bits.
static constexpr double DEFAULT_BLOOM_FILTER_FALSE_POSITIVE_RATE = 0.1; /// 10%

enum class TokensSerializationFormat : UInt64
{
    RawStrings = 0,
    FrontCodedStrings = 1
};

UInt32 TokenPostingsInfo::getCardinality() const
{
    return std::visit([]<typename T>(const T & arg) -> UInt32
    {
        if constexpr (std::is_same_v<T, PostingList>)
            return arg.cardinality();
        else
            return arg.cardinality;
    }, postings);
}

bool DictionaryBlockBase::empty() const
{
    return !tokens || tokens->empty();
}

size_t DictionaryBlockBase::size() const
{
    return tokens ? tokens->size() : 0;
}

size_t DictionaryBlockBase::upperBound(const StringRef & token) const
{
    auto range = collections::range(0, tokens->size());

    auto it = std::upper_bound(range.begin(), range.end(), token, [this](const StringRef & lhs_ref, size_t rhs_idx)
    {
        return lhs_ref < assert_cast<const ColumnString &>(*tokens).getDataAt(rhs_idx);
    });

    return it - range.begin();
}

TextIndexHeader::DictionarySparseIndex::DictionarySparseIndex(ColumnPtr tokens_, ColumnPtr offsets_in_file_)
    : DictionaryBlockBase(std::move(tokens_)), offsets_in_file(std::move(offsets_in_file_))
{
}

UInt64 TextIndexHeader::DictionarySparseIndex::getOffsetInFile(size_t idx) const
{
    return assert_cast<const ColumnUInt64 &>(*offsets_in_file).getData()[idx];
}

DictionaryBlock::DictionaryBlock(ColumnPtr tokens_, std::vector<TokenPostingsInfo> token_infos_)
    : DictionaryBlockBase(std::move(tokens_))
    , token_infos(std::move(token_infos_))
{
}

UInt64 PostingsSerialization::serialize(UInt64 header, PostingListBuilder && postings, WriteBuffer & ostr)
{
    UInt64 written_bytes = 0;
    if (header & Flags::RawPostings)
    {
        if (postings.isSmall())
        {
            size_t size = postings.size();
            const auto & array = postings.getSmall();
            for (size_t i = 0; i < size; ++i)
            {
                writeVarUInt(array[i], ostr);
                written_bytes += getLengthOfVarUInt(array[i]);
            }
        }
        else
        {
            const auto & posting_list = postings.getLarge();
            for (const auto row_id : posting_list)
            {
                writeVarUInt(row_id, ostr);
                written_bytes += getLengthOfVarUInt(row_id);
            }
        }
    }
    else
    {
        chassert(!postings.isSmall());
        auto & posting_list = postings.getLarge();

        posting_list.runOptimize();
        size_t num_bytes = posting_list.getSizeInBytes();
        writeVarUInt(num_bytes, ostr);
        written_bytes += getLengthOfVarUInt(num_bytes);

        std::vector<char> memory(num_bytes);
        posting_list.write(memory.data());
        ostr.write(memory.data(), num_bytes);
        written_bytes += num_bytes;
    }
    return written_bytes;
}

PostingList PostingsSerialization::deserialize(UInt64 header, UInt32 cardinality, ReadBuffer & istr)
{
    if (header & Flags::RawPostings)
    {
        std::vector<UInt32> values(cardinality);
        for (size_t i = 0; i < cardinality; ++i)
            readVarUInt(values[i], istr);

        PostingList postings;
        postings.addMany(cardinality, values.data());
        return postings;
    }

    size_t num_bytes;
    readVarUInt(num_bytes, istr);

    /// If the posting list is completely in the buffer, avoid copying.
    if (istr.position() && istr.position() + num_bytes <= istr.buffer().end())
    {
        return PostingList::read(istr.position());
    }

    std::vector<char> buf(num_bytes);
    istr.readStrict(buf.data(), num_bytes);
    return PostingList::read(buf.data());
}

MergeTreeIndexGranuleText::MergeTreeIndexGranuleText(MergeTreeIndexTextParams params_)
    : params(std::move(params_))
{
}

void MergeTreeIndexGranuleText::serializeBinary(WriteBuffer &) const
{
    throw Exception(ErrorCodes::LOGICAL_ERROR, "Serialization of MergeTreeIndexGranuleText is not implemented");
}

void MergeTreeIndexGranuleText::deserializeBinary(ReadBuffer &, MergeTreeIndexVersion)
{
    throw Exception(ErrorCodes::LOGICAL_ERROR, "Index with type 'text' must be deserialized with 3 streams: index, dictionary, postings");
}

namespace
{
ColumnPtr deserializeTokensRaw(ReadBuffer & istr, size_t num_tokens)
{
    auto tokens_column = ColumnString::create();
    tokens_column->reserve(num_tokens);

    SerializationString serialization_string;
    serialization_string.deserializeBinaryBulk(*tokens_column, istr, 0, num_tokens, 0.0);

    return tokens_column;
}

ColumnPtr deserializeTokensFrontCoding(ReadBuffer & istr, size_t num_tokens)
{
    auto tokens_column = ColumnString::create();

    if (num_tokens != 0)
    {
        tokens_column->reserve(num_tokens);
        ColumnString::Chars & data = tokens_column->getChars();
        ColumnString::Offsets & offsets = tokens_column->getOffsets();

        /// Avoiding calling resize in a loop improves the performance.
        /// The average length of words in English language is 4.7 characters, rounded up to the next power of 2.
        data.resize(roundUpToPowerOfTwoOrZero(num_tokens * 8));

        size_t offset = 0;

        /// Read the first token
        {
            UInt64 first_token_size = 0;
            readVarUInt(first_token_size, istr);
            offset += first_token_size;
            if (offset > data.size())
                data.resize_exact(roundUpToPowerOfTwoOrZero(std::max(offset, data.size() * 2)));
            istr.readStrict(reinterpret_cast<char *>(data.data()), first_token_size);
            offsets.push_back(offset);
        }

        size_t previous_token_offset = 0;
        for (size_t i = 1; i < num_tokens; ++i)
        {
            const UInt64 data_offset = offset;

            UInt64 lcp = 0;
            readVarUInt(lcp, istr);
            UInt64 data_size = 0;
            readVarUInt(data_size, istr);

            offset += lcp + data_size;

            if (offset > data.size())
                data.resize_exact(roundUpToPowerOfTwoOrZero(std::max(offset, data.size() * 2)));

            std::memcpy(&data[data_offset], &data[previous_token_offset], lcp);
            istr.readStrict(reinterpret_cast<char *>(&data[data_offset + lcp]), data_size);

            offsets.push_back(offset);
            previous_token_offset = data_offset;
        }

        data.resize_exact(offset);
    }

    return tokens_column;
}

/// TODO: add cache for dictionary sparse index
TextIndexHeader::DictionarySparseIndex deserializeSparseIndex(ReadBuffer & istr)
{
    ProfileEvents::increment(ProfileEvents::TextIndexReadSparseIndexBlocks);

    size_t num_sparse_index_tokens = 0;
    readVarUInt(num_sparse_index_tokens, istr);

    TextIndexHeader::DictionarySparseIndex sparse_index;
    sparse_index.tokens = deserializeTokensRaw(istr, num_sparse_index_tokens);

    auto offsets_in_file = ColumnUInt64::create();
    SerializationNumber<UInt64> serialization_number;
    serialization_number.deserializeBinaryBulk(*offsets_in_file, istr, 0, num_sparse_index_tokens, 0.0);
    sparse_index.offsets_in_file = std::move(offsets_in_file);

    return sparse_index;
}

BloomFilter deserializeBloomFilter(ReadBuffer & istr, const MergeTreeIndexTextParams & params, size_t num_tokens)
{
    size_t bytes_size = getBloomFilterSizeInBytes(params.bloom_filter_bits_per_row, num_tokens);

    BloomFilter bloom_filter(bytes_size, params.bloom_filter_num_hashes, 0);
    istr.readStrict(reinterpret_cast<char *>(bloom_filter.getFilter().data()), bytes_size);

    return bloom_filter;
}

TextIndexHeaderPtr deserializeHeader(
    ReadBuffer & istr,
    const MergeTreeIndexTextParams & params,
    const MergeTreeIndexDeserializationState & state)
{
    const auto & condition_text = typeid_cast<const MergeTreeIndexConditionText &>(*state.condition);
    /// Either retrieves a text index header from cache or from disk when cache is disabled.
    const auto load_header = [&]
    {
        size_t num_tokens;
        readVarUInt(num_tokens, istr);
        auto bloom_filter = deserializeBloomFilter(istr, params, num_tokens);
        auto sparse_index = deserializeSparseIndex(istr);
        return std::make_shared<TextIndexHeader>(num_tokens, std::move(bloom_filter), std::move(sparse_index));
    };

    if (condition_text.useHeaderCache())
        return condition_text.headerCache()->getOrSet(
            TextIndexHeaderCache::hash(state.path_to_data_part, state.index_name, state.index_mark), load_header);

    return load_header();
}
}

void MergeTreeIndexGranuleText::deserializeBinaryWithMultipleStreams(MergeTreeIndexInputStreams & streams, MergeTreeIndexDeserializationState & state)
{
    ProfileEventTimeIncrement<Microseconds> watch(ProfileEvents::TextIndexReadGranulesMicroseconds);

    auto * index_stream = streams.at(MergeTreeIndexSubstream::Type::Regular);
    auto * dictionary_stream = streams.at(MergeTreeIndexSubstream::Type::TextIndexDictionary);

    if (!index_stream || !dictionary_stream)
        throw Exception(ErrorCodes::LOGICAL_ERROR, "Index with type 'text' must be deserialized with 3 streams: index, dictionary, postings. One of the streams is missing");

    header = deserializeHeader(*index_stream->getDataBuffer(), params, state);

    analyzeBloomFilter(*state.condition);
    analyzeDictionary(*dictionary_stream, state);
}

void MergeTreeIndexGranuleText::analyzeBloomFilter(const IMergeTreeIndexCondition & condition)
{
    const auto & condition_text = typeid_cast<const MergeTreeIndexConditionText &>(condition);
    const auto & search_tokens = condition_text.getAllSearchTokens();
    auto global_search_mode = condition_text.getGlobalSearchMode();

    if (condition_text.useBloomFilter())
    {
        for (const auto & token : search_tokens)
        {
            if (header->bloomFilter().find(token.data(), token.size()))
            {
                /// Create empty postings info, it will be filled during the dictionary analysis.
                remaining_tokens.emplace(token, TokenPostingsInfo{});
            }
            else
            {
                ProfileEvents::increment(ProfileEvents::TextIndexBloomFilterTrueNegatives);

                if (global_search_mode == TextSearchMode::All)
                {
                    remaining_tokens.clear();
                    return;
                }
            }
        }
    }
    else
    {
        for (const auto & token : search_tokens)
            remaining_tokens.emplace(token, TokenPostingsInfo{});
    }
}

namespace
{
DictionaryBlock deserializeDictionaryBlock(ReadBuffer & istr)
{
    ProfileEvents::increment(ProfileEvents::TextIndexReadDictionaryBlocks);

    UInt64 tokens_format;
    readVarUInt(tokens_format, istr);

    size_t num_tokens = 0;
    readVarUInt(num_tokens, istr);

    ColumnPtr tokens_column;
    switch (tokens_format)
    {
        case static_cast<UInt64>(TokensSerializationFormat::RawStrings):
            tokens_column = deserializeTokensRaw(istr, num_tokens);
            break;
        case static_cast<UInt64>(TokensSerializationFormat::FrontCodedStrings):
            tokens_column = deserializeTokensFrontCoding(istr, num_tokens);
            break;
        default:
            throw Exception(ErrorCodes::CORRUPTED_DATA, "Unknown tokens serialization format ({}) in dictionary block", tokens_format);
    }

    std::vector<TokenPostingsInfo> token_infos;
    token_infos.reserve(num_tokens);

    for (size_t i = 0; i < num_tokens; ++i)
    {
        UInt64 header;
        UInt32 cardinality;

        readVarUInt(header, istr);
        readVarUInt(cardinality, istr);

        if (header & PostingsSerialization::EmbeddedPostings)
        {
            auto postings = PostingsSerialization::deserialize(header, cardinality, istr);
            token_infos.emplace_back(std::move(postings));
        }
        else
        {
            UInt64 offset_in_file;
            readVarUInt(offset_in_file, istr);
            token_infos.emplace_back(TokenPostingsInfo::FuturePostings{header, cardinality, offset_in_file});
        }
    }

    return DictionaryBlock{std::move(tokens_column), std::move(token_infos)};
}
}

void MergeTreeIndexGranuleText::analyzeDictionary(MergeTreeIndexReaderStream & stream, MergeTreeIndexDeserializationState & state)
{
    if (remaining_tokens.empty())
        return;

    const auto & condition_text = typeid_cast<const MergeTreeIndexConditionText &>(*state.condition);
    auto global_search_mode = condition_text.getGlobalSearchMode();
    std::map<size_t, std::vector<StringRef>> block_to_tokens;

    for (const auto & [token, _] : remaining_tokens)
    {
        size_t idx = header->sparseIndex().upperBound(token);

        if (idx != 0)
            --idx;

        block_to_tokens[idx].emplace_back(token);
    }

    auto * data_buffer = stream.getDataBuffer();
    auto * compressed_buffer = stream.getCompressedDataBuffer();

    /// Either retrieves a dictionary block from cache or from disk when cache is disabled.
    const auto get_dictionary_block = [&](size_t block_id)
    {
        const auto load_dictionary_block = [&] -> TextIndexDictionaryBlockCacheEntryPtr
        {
            UInt64 offset_in_file = header->sparseIndex().getOffsetInFile(block_id);
            compressed_buffer->seek(offset_in_file, 0);
            return std::make_shared<TextIndexDictionaryBlockCacheEntry>(deserializeDictionaryBlock(*data_buffer));
        };

        if (condition_text.useDictionaryBlockCache())
            return condition_text.dictionaryBlockCache()->getOrSet(
                TextIndexDictionaryBlockCache::hash(state.path_to_data_part, state.index_name, state.index_mark, block_id),
                load_dictionary_block);

        return load_dictionary_block();
    };

    for (const auto & [block_idx, tokens] : block_to_tokens)
    {
        const auto dictionary_block = get_dictionary_block(block_idx);
        for (const auto & token : tokens)
        {
            auto it = remaining_tokens.find(token);
            chassert(it != remaining_tokens.end());
            auto * token_info = dictionary_block->getTokenInfo(token.toView());

            if (token_info)
            {
                ProfileEvents::increment(ProfileEvents::TextIndexBloomFilterTruePositives);
                it->second = *token_info;
            }
            else
            {
                ProfileEvents::increment(ProfileEvents::TextIndexBloomFilterFalsePositives);

                if (global_search_mode == TextSearchMode::All)
                {
                    remaining_tokens.clear();
                    return;
                }

                remaining_tokens.erase(it);
            }
        }
    }
}

size_t MergeTreeIndexGranuleText::memoryUsageBytes() const
{
    return sizeof(*this)
        + header->memoryUsageBytes()
        + remaining_tokens.capacity() * sizeof(*remaining_tokens.begin());
}

bool MergeTreeIndexGranuleText::hasAnyTokenFromQuery(const TextSearchQuery & query) const
{
    for (const auto & token : query.tokens)
    {
        if (remaining_tokens.contains(token))
            return true;
    }
    return query.tokens.empty();
}

bool MergeTreeIndexGranuleText::hasAllTokensFromQuery(const TextSearchQuery & query) const
{
    for (const auto & token : query.tokens)
    {
        if (!remaining_tokens.contains(token))
            return false;
    }
    return true;
}

void MergeTreeIndexGranuleText::resetAfterAnalysis()
{
    /// Reset data that is not needed after the analysis.
    /// Keep only remaining tokens with postings lists.
    header = nullptr;
}

MergeTreeIndexGranuleTextWritable::MergeTreeIndexGranuleTextWritable(
    MergeTreeIndexTextParams params_,
    BloomFilter && bloom_filter_,
    SortedTokensAndPostings && tokens_and_postings_,
    TokenToPostingsMap && tokens_map_,
    std::list<PostingList> && posting_lists_,
    std::unique_ptr<Arena> && arena_)
    : params(std::move(params_))
    , bloom_filter(std::move(bloom_filter_))
    , tokens_and_postings(std::move(tokens_and_postings_))
    , tokens_map(std::move(tokens_map_))
    , posting_lists(std::move(posting_lists_))
    , arena(std::move(arena_))
    , logger(getLogger("TextIndexGranuleWriter"))
{
}

namespace
{
struct SerializationStats
{
    UInt64 front_coded_strings_size = 0;
    UInt64 raw_strings_size = 0;
    UInt64 posting_lists_size = 0;

    [[nodiscard]] std::string toString() const
    {
        if (front_coded_strings_size != 0)
            return fmt::format("FrontCoded strings size = {} | Raw strings size = {} | Posting lists size = {}",
                               ReadableSize(front_coded_strings_size),
                               ReadableSize(raw_strings_size),
                               ReadableSize(posting_lists_size));

        return fmt::format("Raw strings size = {} | Posting lists size = {}",
                           ReadableSize(raw_strings_size), ReadableSize(posting_lists_size));
    }
};

size_t computeCommonPrefixLength(const StringRef & lhs, const StringRef & rhs)
{
    size_t common_prefix_length = 0;
    for (size_t max_length = std::min(lhs.size, rhs.size);
         common_prefix_length < max_length && lhs.data[common_prefix_length] == rhs.data[common_prefix_length];
         ++common_prefix_length)
        ;
    return common_prefix_length;
}

void serializeTokensRaw(
    SerializationStats & stats,
    WriteBuffer & write_buffer,
    const SortedTokensAndPostings & tokens_and_postings,
    size_t block_begin,
    size_t block_end)
{
    /// Write tokens the same as in SerializationString::serializeBinaryBulk
    /// to be able to read them later with SerializationString::deserializeBinaryBulk.

    for (size_t i = block_begin; i < block_end; ++i)
    {
        auto current_token = tokens_and_postings[i].first;
        writeVarUInt(current_token.size, write_buffer);
        write_buffer.write(current_token.data, current_token.size);

        stats.raw_strings_size += getLengthOfVarUInt(current_token.size);
        stats.raw_strings_size += (current_token.size);
    }
}

/*
 * The front coding implementation is based on the idea from following papers.
 * 1. https://doi.org/10.1109/Innovate-Data.2017.9
 * 2. https://doi.org/10.1145/3448016.345279
 */
void serializeTokensFrontCoding(
    SerializationStats & stats,
    WriteBuffer & write_buffer,
    const SortedTokensAndPostings & tokens_and_postings,
    size_t block_begin,
    size_t block_end)
{
    const auto & first_token = tokens_and_postings[block_begin].first;
    writeVarUInt(first_token.size, write_buffer);
    write_buffer.write(first_token.data, first_token.size);

    StringRef previous_token = first_token;
    for (size_t i = block_begin + 1; i < block_end; ++i)
    {
        auto current_token = tokens_and_postings[i].first;
        auto lcp = computeCommonPrefixLength(previous_token, current_token);
        writeVarUInt(lcp, write_buffer);
        writeVarUInt(current_token.size - lcp, write_buffer);
        write_buffer.write(current_token.data + lcp, current_token.size - lcp);
        previous_token = current_token;

        stats.raw_strings_size += getLengthOfVarUInt(current_token.size);
        stats.raw_strings_size += (current_token.size);
        stats.front_coded_strings_size += getLengthOfVarUInt(lcp);
        stats.front_coded_strings_size += getLengthOfVarUInt(current_token.size - lcp);
        stats.front_coded_strings_size += (current_token.size - lcp);
    }
}
}

template <typename Stream>
TextIndexHeader::DictionarySparseIndex serializeTokensAndPostings(
    const SortedTokensAndPostings & tokens_and_postings,
    Stream & dictionary_stream,
    Stream & postings_stream,
    const MergeTreeIndexTextParams & params,
    LoggerPtr logger)
{
    size_t num_tokens = tokens_and_postings.size();
    size_t num_blocks = (num_tokens + params.dictionary_block_size - 1) / params.dictionary_block_size;

    auto sparse_index_tokens = ColumnString::create();
    auto & sparse_index_str = assert_cast<ColumnString &>(*sparse_index_tokens);
    sparse_index_str.reserve(num_blocks);

    auto sparse_index_offsets = ColumnUInt64::create();
    auto & sparse_index_offsets_data = sparse_index_offsets->getData();
    sparse_index_offsets_data.reserve(num_blocks);

    TokensSerializationFormat tokens_format
        = params.dictionary_block_frontcoding_compression ? TokensSerializationFormat::FrontCodedStrings : TokensSerializationFormat::RawStrings;

    SerializationStats stats;
    for (size_t block_idx = 0; block_idx < num_blocks; ++block_idx)
    {
        size_t block_begin = block_idx * params.dictionary_block_size;
        size_t block_end = std::min(block_begin + params.dictionary_block_size, num_tokens);

        /// Start a new compressed block because the dictionary blocks
        /// are usually read with random reads and it is more efficient
        /// to decompress only the needed data.
        dictionary_stream.compressed_hashing.next();
        auto current_mark = dictionary_stream.getCurrentMark();
        chassert(current_mark.offset_in_decompressed_block == 0);

        const auto & first_token = tokens_and_postings[block_begin].first;
        sparse_index_offsets_data.emplace_back(current_mark.offset_in_compressed_file);
        sparse_index_str.insertData(first_token.data, first_token.size);

        size_t num_tokens_in_block = block_end - block_begin;
        writeVarUInt(static_cast<UInt64>(tokens_format), dictionary_stream.compressed_hashing);
        writeVarUInt(num_tokens_in_block, dictionary_stream.compressed_hashing);

        switch (tokens_format)
        {
            case TokensSerializationFormat::RawStrings:
                serializeTokensRaw(stats, dictionary_stream.compressed_hashing, tokens_and_postings, block_begin, block_end);
                break;
            case TokensSerializationFormat::FrontCodedStrings:
                serializeTokensFrontCoding(stats, dictionary_stream.compressed_hashing, tokens_and_postings, block_begin, block_end);
                break;
        }

        for (size_t i = block_begin; i < block_end; ++i)
        {
            auto & postings = *tokens_and_postings[i].second;
            UInt32 cardinality = postings.size();

            UInt64 header = 0;
            bool raw_postings = cardinality <= MAX_CARDINALITY_FOR_RAW_POSTINGS;
            bool embedded_postings = cardinality <= params.max_cardinality_for_embedded_postings;

            if (raw_postings)
                header |= PostingsSerialization::RawPostings;

            if (embedded_postings)
                header |= PostingsSerialization::EmbeddedPostings;

            writeVarUInt(header, dictionary_stream.compressed_hashing);
            writeVarUInt(cardinality, dictionary_stream.compressed_hashing);
            stats.posting_lists_size += getLengthOfVarUInt(header);
            stats.posting_lists_size += getLengthOfVarUInt(cardinality);

            if (embedded_postings)
            {
                stats.posting_lists_size += PostingsSerialization::serialize(header, std::move(postings), dictionary_stream.compressed_hashing);
            }
            else
            {
                /// Start a new compressed block because of the same reason as above for dictionary block.
                postings_stream.compressed_hashing.next();
                auto postings_mark = postings_stream.getCurrentMark();
                chassert(postings_mark.offset_in_decompressed_block == 0);
                UInt64 offset_in_file = postings_mark.offset_in_compressed_file;

                writeVarUInt(offset_in_file, dictionary_stream.compressed_hashing);
                stats.posting_lists_size += getLengthOfVarUInt(offset_in_file);
                stats.posting_lists_size += PostingsSerialization::serialize(header, std::move(postings), postings_stream.compressed_hashing);
            }
        }
    }
    LOG_TRACE(logger, "Dictionary stats: {}", stats.toString());

    return TextIndexHeader::DictionarySparseIndex(std::move(sparse_index_tokens), std::move(sparse_index_offsets));
}

template <typename Stream>
void serializeBloomFilter(size_t num_tokens, const BloomFilter & bloom_filter, Stream & stream)
{
    writeVarUInt(num_tokens, stream.compressed_hashing);
    const char * filter_data = reinterpret_cast<const char *>(bloom_filter.getFilter().data());
    stream.compressed_hashing.write(filter_data, bloom_filter.getFilterSizeBytes());
}

template <typename Stream>
void serializeSparseIndex(const TextIndexHeader::DictionarySparseIndex & sparse_index, Stream & stream)
{
    chassert(sparse_index.tokens->size() == sparse_index.offsets_in_file->size());

    SerializationString serialization_string;
    SerializationNumber<UInt64> serialization_number;

    writeVarUInt(sparse_index.tokens->size(), stream.compressed_hashing);
    serialization_string.serializeBinaryBulk(*sparse_index.tokens, stream.compressed_hashing, 0, sparse_index.tokens->size());
    serialization_number.serializeBinaryBulk(*sparse_index.offsets_in_file, stream.compressed_hashing, 0, sparse_index.offsets_in_file->size());
}

void MergeTreeIndexGranuleTextWritable::serializeBinary(WriteBuffer &) const
{
    throw Exception(ErrorCodes::LOGICAL_ERROR, "Index with type 'text' must be serialized with 3 streams: index, dictionary, postings");
}

void MergeTreeIndexGranuleTextWritable::serializeBinaryWithMultipleStreams(MergeTreeIndexOutputStreams & streams) const
{
    auto * index_stream = streams.at(MergeTreeIndexSubstream::Type::Regular);
    auto * dictionary_stream = streams.at(MergeTreeIndexSubstream::Type::TextIndexDictionary);
    auto * postings_stream = streams.at(MergeTreeIndexSubstream::Type::TextIndexPostings);

    if (!index_stream || !dictionary_stream || !postings_stream)
        throw Exception(ErrorCodes::LOGICAL_ERROR, "Index with type 'text' must be serialized with 3 streams: index, dictionary, postings. One of the streams is missing");

    auto sparse_index_block = serializeTokensAndPostings(
        tokens_and_postings,
        *dictionary_stream,
        *postings_stream,
        params,
        logger);

    serializeBloomFilter(tokens_and_postings.size(), bloom_filter, *index_stream);
    serializeSparseIndex(sparse_index_block, *index_stream);
}

void MergeTreeIndexGranuleTextWritable::deserializeBinary(ReadBuffer &, MergeTreeIndexVersion)
{
    throw Exception(ErrorCodes::LOGICAL_ERROR, "Deserialization of MergeTreeIndexGranuleTextWritable is not implemented");
}

<<<<<<< HEAD
size_t MergeTreeIndexGranuleTextWritable::memoryUsageBytes() const
{
    size_t posting_lists_size = 0;
    for (auto plist : posting_lists)
        posting_lists_size += plist.getSizeInBytes();

    return sizeof(*this)
        + bloom_filter.getFilterSizeBytes()
        /// can ignore the sizeof(PostingListBuilder) here since it is just references to tokens_map
        + tokens_and_postings.capacity() * sizeof(std::pair<StringRef, PostingListBuilder *>)
        + tokens_map.getBufferSizeInBytes()
        + posting_lists_size
        + arena->allocatedBytes();
}

MergeTreeIndexTextGranuleBuilder::MergeTreeIndexTextGranuleBuilder(MergeTreeIndexTextParams params_, TokenExtractorPtr token_extractor_)
=======
MergeTreeIndexTextGranuleBuilder::MergeTreeIndexTextGranuleBuilder(
    MergeTreeIndexTextParams params_,
    TokenExtractorPtr token_extractor_)
>>>>>>> eaec8366
    : params(std::move(params_))
    , token_extractor(token_extractor_)
    , arena(std::make_unique<Arena>())
{
}

void PostingListBuilder::add(UInt32 value, PostingListsHolder & postings_holder)
{
    if (small_size < max_small_size)
    {
        if (small_size)
        {
            /// Values are added in non-descending order.
            chassert(small[small_size - 1] <= value);
            if (small[small_size - 1] == value)
                return;
        }

        small[small_size++] = value;

        if (small_size == max_small_size)
        {
            auto small_copy = std::move(small);
            large.first = &postings_holder.emplace_back();
            large.second = roaring::BulkContext();

            for (size_t i = 0; i < max_small_size; ++i)
                large.first->addBulk(large.second, small_copy[i]);
        }
    }
    else
    {
        /// Use addBulk to optimize consecutive insertions into the posting list.
        large.first->addBulk(large.second, value);
    }
}

void MergeTreeIndexTextGranuleBuilder::addDocument(StringRef document)
{
    forEachTokenPadded(*token_extractor, document.data, document.size, [&](const char * token_start, size_t token_length)
    {
        bool inserted;
        TokenToPostingsMap::LookupResult it;

        ArenaKeyHolder key_holder{StringRef(token_start, token_length), *arena};
        tokens_map.emplace(key_holder, it, inserted);

        auto & posting_list_builder = it->getMapped();
        posting_list_builder.add(current_row, posting_lists);
        return false;
    });
}

std::unique_ptr<MergeTreeIndexGranuleTextWritable> MergeTreeIndexTextGranuleBuilder::build()
{
    SortedTokensAndPostings sorted_values;
    sorted_values.reserve(tokens_map.size());

    size_t bloom_filter_bytes = getBloomFilterSizeInBytes(params.bloom_filter_bits_per_row, tokens_map.size());
    BloomFilter bloom_filter(bloom_filter_bytes, params.bloom_filter_num_hashes, 0);

    tokens_map.forEachValue([&](const auto & key, auto & mapped)
    {
        sorted_values.emplace_back(key, &mapped);
        bloom_filter.add(key.data, key.size);
    });

    std::ranges::sort(sorted_values, [](const auto & lhs, const auto & rhs) { return lhs.first < rhs.first; });

    return std::make_unique<MergeTreeIndexGranuleTextWritable>(
        params,
        std::move(bloom_filter),
        std::move(sorted_values),
        std::move(tokens_map),
        std::move(posting_lists),
        std::move(arena));
}

void MergeTreeIndexTextGranuleBuilder::reset()
{
    current_row = 0;
    tokens_map = {};
    posting_lists.clear();
    arena = std::make_unique<Arena>();
}

MergeTreeIndexAggregatorText::MergeTreeIndexAggregatorText(
    String index_column_name_,
    MergeTreeIndexTextParams params_,
    TokenExtractorPtr token_extractor_,
    MergeTreeIndexTextPreprocessorPtr preprocessor_)
    : index_column_name(std::move(index_column_name_))
    , params(std::move(params_))
    , token_extractor(token_extractor_)
    , granule_builder(params, token_extractor_)
    , preprocessor(preprocessor_)
{
}

MergeTreeIndexGranulePtr MergeTreeIndexAggregatorText::getGranuleAndReset()
{
    auto granule = granule_builder.build();
    granule_builder.reset();
    return granule;
}

void MergeTreeIndexAggregatorText::update(const Block & block, size_t * pos, size_t limit)
{
    if (*pos >= block.rows())
    {
        throw Exception(ErrorCodes::LOGICAL_ERROR,
            "The provided position is not less than the number of block rows. Position: {}, Block rows: {}.",
            *pos, block.rows());
    }

    const size_t rows_read = std::min(limit, block.rows() - *pos);
    if (rows_read == 0)
        return;

    const auto & index_column = block.getByName(index_column_name);

    if (isArray(index_column.type))
    {
        size_t offset = *pos;

        const auto & column_array = assert_cast<const ColumnArray &>(*index_column.column);
        const auto & column_data = column_array.getData();
        const auto & column_offsets = column_array.getOffsets();
        for (size_t i = 0; i < rows_read; ++i)
        {
            size_t element_start_row = column_offsets[offset + i - 1];
            size_t elements_size = column_offsets[offset + i] - element_start_row;

            for (size_t element_idx = 0; element_idx < elements_size; ++element_idx)
            {
                auto ref = column_data.getDataAt(element_start_row + element_idx);
                granule_builder.addDocument(ref);
            }

            granule_builder.incrementCurrentRow();
        }
    }
    else
    {
        auto [processed_column, offset] = preprocessor->processColumn(index_column, *pos, rows_read);

        for (size_t i = 0; i < rows_read; ++i)
        {
            const StringRef ref = processed_column->getDataAt(offset + i);
            granule_builder.addDocument(ref);
            granule_builder.incrementCurrentRow();
        }
    }

    *pos += rows_read;
}

MergeTreeIndexText::MergeTreeIndexText(
    const IndexDescription & index_,
    MergeTreeIndexTextParams params_,
    std::unique_ptr<ITokenExtractor> token_extractor_)
    : IMergeTreeIndex(index_)
    , params(std::move(params_))
    , token_extractor(std::move(token_extractor_))
    , preprocessor(std::make_shared<MergeTreeIndexTextPreprocessor>(params.preprocessor, index_))
{
}

MergeTreeIndexSubstreams MergeTreeIndexText::getSubstreams() const
{
    return
    {
        {MergeTreeIndexSubstream::Type::Regular, "", ".idx"},
        {MergeTreeIndexSubstream::Type::TextIndexDictionary, ".dct", ".idx"},
        {MergeTreeIndexSubstream::Type::TextIndexPostings, ".pst", ".idx"}
    };
}

MergeTreeIndexFormat MergeTreeIndexText::getDeserializedFormat(const MergeTreeDataPartChecksums & checksums, const std::string & path_prefix) const
{
    if (checksums.files.contains(path_prefix + ".idx"))
        return {1, getSubstreams()};
    return {0, {}};
}

MergeTreeIndexGranulePtr MergeTreeIndexText::createIndexGranule() const
{
    return std::make_shared<MergeTreeIndexGranuleText>(params);
}

MergeTreeIndexAggregatorPtr MergeTreeIndexText::createIndexAggregator(const MergeTreeWriterSettings & /*settings*/) const
{
    return std::make_shared<MergeTreeIndexAggregatorText>(index.column_names[0], params, token_extractor.get(), preprocessor);
}

MergeTreeIndexConditionPtr MergeTreeIndexText::createIndexCondition(const ActionsDAG::Node * predicate, ContextPtr context) const
{
    return std::make_shared<MergeTreeIndexConditionText>(predicate, context, index.sample_block, token_extractor.get(), preprocessor);
}

static const String ARGUMENT_TOKENIZER = "tokenizer";
static const String ARGUMENT_PREPROCESSOR = "preprocessor";
static const String ARGUMENT_DICTIONARY_BLOCK_SIZE = "dictionary_block_size";
static const String ARGUMENT_DICTIONARY_BLOCK_FRONTCODING_COMPRESSION = "dictionary_block_frontcoding_compression";
static const String ARGUMENT_MAX_CARDINALITY_FOR_EMBEDDED_POSTINGS = "max_cardinality_for_embedded_postings";
static const String ARGUMENT_BLOOM_FILTER_FALSE_POSITIVE_RATE = "bloom_filter_false_positive_rate";

namespace
{

void assertParamsCount(const String & tokenizer, size_t params_count, size_t max_count)
{
    if (params_count > max_count)
    {
        throw Exception(
            ErrorCodes::INCORRECT_QUERY,
            "Tokenizer for text index of type '{}' accepts at most {} parameters, but got {}",
            tokenizer, max_count, params_count);
    }
}

template <typename Type>
std::optional<Type> tryCastAs(const Field & field)
{
    auto expected_type = Field::TypeToEnum<Type>::value;
    return expected_type == field.getType() ? std::make_optional(field.safeGet<Type>()) : std::nullopt;
}

template <typename Type>
Type castAs(const Field & field, std::string_view argument_name)
{
    auto result = tryCastAs<Type>(field);

    if (!result.has_value())
    {
        throw Exception(
            ErrorCodes::INCORRECT_QUERY,
            "Text index argument '{}' expected to be {}, but got {}",
            argument_name, fieldTypeToString(Field::TypeToEnum<Type>::value), field.getTypeName());
    }

    return result.value();
}

template <typename Type>
std::optional<Type> extractOption(std::unordered_map<String, Field> & options, const String & option, bool throw_on_unexpected_type = true)
{
    auto it = options.find(option);
    if (it == options.end())
        return {};

    Field value;

    if (throw_on_unexpected_type)
    {
        value = castAs<Type>(it->second, option);
    }
    else
    {
        auto maybe_value = tryCastAs<Type>(it->second);
        if (!maybe_value.has_value())
            return {};

        value = maybe_value.value();
    }

    options.erase(it);
    return value.safeGet<Type>();
}

std::unordered_map<String, Field> convertArgumentsToOptionsMap(const FieldVector & arguments)
{
    std::unordered_map<String, Field> options;
    for (const Field & argument : arguments)
    {
        if (argument.getType() != Field::Types::Tuple)
            throw Exception(ErrorCodes::INCORRECT_QUERY, "Arguments of text index must be key-value pair (identifier = literal)");

        Tuple tuple = argument.safeGet<Tuple>();
        String key = tuple[0].safeGet<String>();

        if (options.contains(key))
            throw Exception(ErrorCodes::INCORRECT_QUERY, "Text index '{}' argument is specified more than once", key);

        options[key] = tuple[1];
    }
    return options;
}

/**
 * Tokenizer option can be String literal, identifier or function.
 * In case of a function, tokenizer specific argument is provided as parameter of the function.
 * This function is responsible to extract the tokenizer name and parameter if provided.
 */
std::pair<String, std::vector<Field>> extractTokenizer(std::unordered_map<String, Field> & options)
{
    /// Check that tokenizer is present
    if (!options.contains(ARGUMENT_TOKENIZER))
        throw Exception(ErrorCodes::INCORRECT_QUERY, "Text index must have an '{}' argument", ARGUMENT_TOKENIZER);

    /// Tokenizer is provided as Literal or Identifier.
    if (auto tokenizer_str = extractOption<String>(options, ARGUMENT_TOKENIZER, false); tokenizer_str)
        return {tokenizer_str.value(), {}};

    /// Tokenizer is provided as Function.
    if (auto tokenizer_tuple = extractOption<Tuple>(options, ARGUMENT_TOKENIZER, false); tokenizer_tuple)
    {
        /// Functions are converted into Tuples as the first entry is the name of the function and rest is arguments.
        chassert(!tokenizer_tuple->empty());

        const auto & function_name = tokenizer_tuple->at(0);
        if (function_name.getType() != Field::Types::Which::String)
        {
            throw Exception(
                ErrorCodes::INCORRECT_QUERY,
                "Text index argument '{}': function name expected to be String, but got {}",
                ARGUMENT_TOKENIZER,
                function_name.getTypeName());
        }

        std::vector<Field> params(tokenizer_tuple->begin() + 1, tokenizer_tuple->end());
        return {function_name.safeGet<String>(), std::move(params)};
    }

    throw Exception(
        ErrorCodes::INCORRECT_QUERY,
        "Text index argument '{}' expected to be either String or Function, but got {}",
        ARGUMENT_TOKENIZER,
        options.at(ARGUMENT_TOKENIZER).getTypeName());
}

UInt64 extractNgramParam(const std::vector<Field> & params)
{
    assertParamsCount(NgramTokenExtractor::getExternalName(), params.size(), 1);
    return params.empty() ? DEFAULT_NGRAM_SIZE : castAs<UInt64>(params.at(0), "ngram_size");
}

std::vector<String> extractSplitByStringParam(const std::vector<Field> & params)
{
    assertParamsCount(SplitTokenExtractor::getExternalName(), params.size(), 1);
    if (params.empty())
        return std::vector<String>{" "};

    std::vector<String> values;
    auto array = castAs<Array>(params.at(0), "separators");

    for (const auto & value : array)
        values.emplace_back(castAs<String>(value, "separator"));

    return values;
}

std::tuple<UInt64, UInt64, std::optional<UInt64>> extractSparseGramsParams(const std::vector<Field> & params)
{
    assertParamsCount(SparseGramTokenExtractor::getExternalName(), params.size(), 3);

    UInt64 min_length = DEFAULT_SPARSE_GRAMS_MIN_LENGTH;
    UInt64 max_length = DEFAULT_SPARSE_GRAMS_MAX_LENGTH;
    std::optional<UInt64> min_cutoff_length;

    if (!params.empty())
        min_length = castAs<UInt64>(params.at(0), "min_length");

    if (params.size() > 1)
        max_length = castAs<UInt64>(params.at(1), "max_length");

    if (params.size() > 2)
        min_cutoff_length = castAs<UInt64>(params.at(2), "min_cutoff_length");

    return {min_length, max_length, min_cutoff_length};
}

}

MergeTreeIndexPtr textIndexCreator(const IndexDescription & index)
{
    std::unordered_map<String, Field> options = convertArgumentsToOptionsMap(index.arguments);
    const auto [tokenizer, params] = extractTokenizer(options);
    std::unique_ptr<ITokenExtractor> token_extractor;

    if (tokenizer == DefaultTokenExtractor::getExternalName())
    {
        token_extractor = std::make_unique<DefaultTokenExtractor>();
    }
    else if (tokenizer == NgramTokenExtractor::getExternalName())
    {
        auto ngram_size = extractNgramParam(params);
        token_extractor = std::make_unique<NgramTokenExtractor>(ngram_size);
    }
    else if (tokenizer == SplitTokenExtractor::getExternalName())
    {
        auto separators = extractSplitByStringParam(params);
        token_extractor = std::make_unique<SplitTokenExtractor>(separators);
    }
    else if (tokenizer == NoOpTokenExtractor::getExternalName())
    {
        token_extractor = std::make_unique<NoOpTokenExtractor>();
    }
    else if (tokenizer == SparseGramTokenExtractor::getExternalName())
    {
        auto [min_length, max_length, min_cutoff_length] = extractSparseGramsParams(params);
        token_extractor = std::make_unique<SparseGramTokenExtractor>(min_length, max_length, min_cutoff_length);
    }
    else
    {
        throw Exception(ErrorCodes::LOGICAL_ERROR, "Tokenizer {} not supported", tokenizer);
    }

    String preprocessor = extractOption<String>(options, ARGUMENT_PREPROCESSOR).value_or("");
    UInt64 dictionary_block_size = extractOption<UInt64>(options, ARGUMENT_DICTIONARY_BLOCK_SIZE).value_or(DEFAULT_DICTIONARY_BLOCK_SIZE);
    UInt64 dictionary_block_frontcoding_compression = extractOption<UInt64>(options, ARGUMENT_DICTIONARY_BLOCK_FRONTCODING_COMPRESSION).value_or(DEFAULT_DICTIONARY_BLOCK_USE_FRONTCODING);
    UInt64 max_cardinality_for_embedded_postings = extractOption<UInt64>(options, ARGUMENT_MAX_CARDINALITY_FOR_EMBEDDED_POSTINGS).value_or(DEFAULT_MAX_CARDINALITY_FOR_EMBEDDED_POSTINGS);
    double bloom_filter_false_positive_rate = extractOption<double>(options, ARGUMENT_BLOOM_FILTER_FALSE_POSITIVE_RATE).value_or(DEFAULT_BLOOM_FILTER_FALSE_POSITIVE_RATE);

    const auto [bits_per_rows, num_hashes] = BloomFilterHash::calculationBestPractices(bloom_filter_false_positive_rate);
    MergeTreeIndexTextParams index_params{
        dictionary_block_size,
        dictionary_block_frontcoding_compression,
        max_cardinality_for_embedded_postings,
        bits_per_rows,
        num_hashes,
        preprocessor};

    if (!options.empty())
        throw Exception(ErrorCodes::INCORRECT_QUERY, "Unexpected text index arguments: {}", fmt::join(std::views::keys(options), ", "));

    return std::make_shared<MergeTreeIndexText>(index, index_params, std::move(token_extractor));
}

void textIndexValidator(const IndexDescription & index, bool /*attach*/)
{
    std::unordered_map<String, Field> options = convertArgumentsToOptionsMap(index.arguments);
    const auto [tokenizer, params] = extractTokenizer(options);

    /// Check that tokenizer is supported
    const bool is_supported_tokenizer = (tokenizer == DefaultTokenExtractor::getExternalName()
                                      || tokenizer == NgramTokenExtractor::getExternalName()
                                      || tokenizer == SplitTokenExtractor::getExternalName()
                                      || tokenizer == NoOpTokenExtractor::getExternalName()
                                      || tokenizer == SparseGramTokenExtractor::getExternalName());
    if (!is_supported_tokenizer)
    {
        throw Exception(
            ErrorCodes::INCORRECT_QUERY,
            "Text index argument '{}' supports only 'splitByNonAlpha', 'ngrams', 'splitByString', 'sparseGrams', and 'array', but got {}",
            ARGUMENT_TOKENIZER,
            tokenizer);
    }

    if (tokenizer == DefaultTokenExtractor::getExternalName() || tokenizer == NoOpTokenExtractor::getExternalName())
    {
        assertParamsCount(tokenizer, params.size(), 0);
    }
    else if (tokenizer == NgramTokenExtractor::getExternalName())
    {
        auto ngram_size = extractNgramParam(params);

        if (ngram_size < 2 || ngram_size > 8)
        {
            throw Exception(ErrorCodes::INCORRECT_QUERY,
                "Incorrect params of {} tokenizer: ngram size must be between 2 and 8, but got {}",
                tokenizer, ngram_size);
        }
    }
    else if (tokenizer == SplitTokenExtractor::getExternalName())
    {
        auto separators = extractSplitByStringParam(params);

        if (separators.empty())
        {
            throw Exception(ErrorCodes::INCORRECT_QUERY,
                "Incorrect params of {} tokenizer: separators cannot be empty",
                tokenizer);
        }
    }
    else if (tokenizer == SparseGramTokenExtractor::getExternalName())
    {
        auto [min_length, max_length, min_cutoff_length] = extractSparseGramsParams(params);

        if (min_length < 3)
        {
            throw Exception(ErrorCodes::INCORRECT_QUERY,
                "Incorrect params of {} tokenizer: minimal length must be at least 3, but got {}",
                tokenizer, min_length);
        }
        if (max_length > 100)
        {
            throw Exception(ErrorCodes::INCORRECT_QUERY,
                "Incorrect params of {} tokenizer: maximal length must be at most 100, but got {}",
                tokenizer, max_length);
        }
        if (min_length > max_length)
        {
            throw Exception(ErrorCodes::INCORRECT_QUERY,
                "Incorrect params of {} tokenizer: minimal length ({}) cannot be larger than maximal length ({})",
                tokenizer, min_length, max_length);
        }
        if (min_cutoff_length.has_value() && min_cutoff_length.value() < min_length)
        {
            throw Exception(ErrorCodes::INCORRECT_QUERY,
                "Incorrect params of {} tokenizer: minimal cutoff length ({}) cannot be smaller than minimal length ({})",
                tokenizer, min_length, min_cutoff_length.value());
        }
        if (min_cutoff_length.has_value() && min_cutoff_length.value() > max_length)
        {
            throw Exception(
                ErrorCodes::INCORRECT_QUERY,
                "Incorrect params of {} tokenizer: minimal cutoff length ({}) cannot be larger than maximal length ({})",
                tokenizer, min_cutoff_length.value(), max_length);
        }
    }

    double bloom_filter_false_positive_rate = extractOption<double>(options, ARGUMENT_BLOOM_FILTER_FALSE_POSITIVE_RATE).value_or(DEFAULT_BLOOM_FILTER_FALSE_POSITIVE_RATE);

    if (!std::isfinite(bloom_filter_false_positive_rate) || bloom_filter_false_positive_rate <= 0.0 || bloom_filter_false_positive_rate >= 1.0)
    {
        throw Exception(
            ErrorCodes::INCORRECT_QUERY,
            "Text index argument '{}' must be between 0.0 and 1.0, but got {}",
            ARGUMENT_BLOOM_FILTER_FALSE_POSITIVE_RATE,
            bloom_filter_false_positive_rate);
    }

    UInt64 dictionary_block_size = extractOption<UInt64>(options, ARGUMENT_DICTIONARY_BLOCK_SIZE).value_or(DEFAULT_DICTIONARY_BLOCK_SIZE);
    if (dictionary_block_size == 0)
        throw Exception(ErrorCodes::INCORRECT_QUERY, "Text index argument '{}' must be greater than 0, but got {}", ARGUMENT_DICTIONARY_BLOCK_SIZE, dictionary_block_size);

    UInt64 dictionary_block_use_fc_compression = extractOption<UInt64>(options, ARGUMENT_DICTIONARY_BLOCK_FRONTCODING_COMPRESSION).value_or(DEFAULT_DICTIONARY_BLOCK_USE_FRONTCODING);
    if (dictionary_block_use_fc_compression > 1)
        throw Exception(ErrorCodes::INCORRECT_QUERY, "Text index argument '{}' must be 0 or 1, but got {}", ARGUMENT_DICTIONARY_BLOCK_FRONTCODING_COMPRESSION, dictionary_block_use_fc_compression);

    /// No validation for max_cardinality_for_embedded_postings.
    extractOption<UInt64>(options, ARGUMENT_MAX_CARDINALITY_FOR_EMBEDDED_POSTINGS);
    auto preprocessor = extractOption<String>(options, ARGUMENT_PREPROCESSOR, false);

    if (!options.empty())
        throw Exception(ErrorCodes::INCORRECT_QUERY, "Unexpected text index arguments: {}", fmt::join(std::views::keys(options), ", "));

    /// Check that the index is created on a single column
    if (index.column_names.size() != 1 || index.data_types.size() != 1)
        throw Exception(ErrorCodes::INCORRECT_NUMBER_OF_COLUMNS, "Text index must be created on a single column");

    WhichDataType data_type(index.data_types[0]);
    if (data_type.isArray())
    {
        if (preprocessor.has_value())
            throw Exception(ErrorCodes::INCORRECT_QUERY, "Text index created on Array columns does not support preprocessor argument yet.");

        const auto & array_type = assert_cast<const DataTypeArray &>(*index.data_types[0]);
        data_type = WhichDataType(array_type.getNestedType());
    }
    else if (data_type.isLowCardinality())
    {
        const auto & low_cardinality = assert_cast<const DataTypeLowCardinality &>(*index.data_types[0]);
        data_type = WhichDataType(low_cardinality.getDictionaryType());
    }

    if (!data_type.isString() && !data_type.isFixedString())
    {
        throw Exception(
            ErrorCodes::INCORRECT_QUERY,
            "Text index must be created on columns of type `String`, `FixedString`, `LowCardinality(String)`, `LowCardinality(FixedString)`, `Array(String)` or `Array(FixedString)`");
    }

    /// Check preprocessor now, after data_type and column_names and index.data_types were already checked because we want to get accurate
    /// error messages.
    if (preprocessor.has_value())
    {
        /// For very strict validation of the expression we fully parse it here.  However it will be parsed again for index construction,
        /// generally immediately after this call.
        /// This is a bit redundant but I won't expect that this impact performance anyhow because the expression is intended to be simple
        /// enough.  But if this redundant construction represents an issue we could simple build the "intermediate" ASTPtr and use it for
        /// validation. That way we skip the ActionsDAG and ExpressionActions constructions.
        ExpressionActions expression = MergeTreeIndexTextPreprocessor::parseExpression(index, preprocessor.value());

        const Names required_columns = expression.getRequiredColumns();

        /// This is expected that never happen because the `validatePreprocessorASTExpression` already checks that we have a single identifier.
        /// But once again, with user inputs: Don't trust, validate!
        if (required_columns.size() != 1 || required_columns.front() != index.column_names.front())
            throw Exception(ErrorCodes::LOGICAL_ERROR, "Text index preprocessor expression must depend only of column: {}", index.column_names.front());
    }

}

namespace
{
/// Early preprocessor argument validation.
/// Maybe we could omit this validation and use only the validate function. But here we do it early and simpler to ensure that what we parse
/// latter is correct
void validatePreprocessorASTExpression(const ASTFunction * function, String & identifier_name)
{
    chassert(function != nullptr);
    if (function->arguments == nullptr)
        throw Exception(ErrorCodes::INCORRECT_QUERY, "Text index preprocessor argument functions expects a function with some arguments");

    for (const auto & argument : function->arguments->children)
    {
        /// In principle all literals are valid
        if (argument->as<ASTLiteral>())
            continue;

        /// We must have only one identifier
        if (const ASTIdentifier * identifier = argument->as<ASTIdentifier>())
        {
            if (identifier_name.empty())
                identifier_name = identifier->name();
            else if (identifier_name != identifier->name())
                throw Exception(ErrorCodes::BAD_ARGUMENTS, "Text index preprocessor function should receive only one identifier, but there is {} and {}",
                    identifier_name, identifier->name());

            continue;
        }

        /// If there is a nested (sub) function, then we recursively checks also it's arguments.
        /// I like to avoid recursive calls, but I won't expect more than 2 or 3 functions nesting levels here, so let's keep it simple.
        if (const ASTFunction * subfunction = argument->as<ASTFunction>())
        {
            validatePreprocessorASTExpression(subfunction, identifier_name);
            continue;
        }

        throw Exception(ErrorCodes::BAD_ARGUMENTS, "Text index preprocessor function expect a literal or identifier as argument");
    }
}

Tuple parseNamedArgumentFromAST(const ASTFunction * ast_equal_function)
{
    if (ast_equal_function == nullptr
        || ast_equal_function->name != "equals"
        || ast_equal_function->arguments->children.size() != 2)
        throw Exception(ErrorCodes::INCORRECT_QUERY, "Cannot mix key-value pair and single argument as text index arguments");

    Tuple result;

    ASTPtr arguments = ast_equal_function->arguments;
    /// Parse parameter name. It can be Identifier.
    {
        const auto * identifier = arguments->children[0]->as<ASTIdentifier>();
        if (identifier == nullptr)
            throw Exception(ErrorCodes::INCORRECT_QUERY, "Text index parameter name: Expected identifier");

        result.emplace_back(identifier->name());
    }

    if (result.back() == ARGUMENT_PREPROCESSOR)
    {
        const ASTFunction * preprocessor_function = arguments->children[1]->as<ASTFunction>();
        if (preprocessor_function == nullptr)
            throw Exception(ErrorCodes::INCORRECT_QUERY, "Text index preprocessor argument must be an expression");

        String identifier_name;
        validatePreprocessorASTExpression(preprocessor_function, identifier_name);

        /// This checks that the expression received at least one identifier. More explicit checks will be performed latter when
        /// constructing a DAG
        if (identifier_name.empty())
            throw Exception(ErrorCodes::INCORRECT_QUERY, "Text index preprocessor expression needs to have the column identifier");

        /// preprocessor_function->getColumnName() returns the string representation for the expression. That string will be parsed again on
        /// index recreation but can also be stored in the index metadata as is.
        result.emplace_back(preprocessor_function->getColumnName());
    }
    else
    {
        /// Parse parameter value. It can be Literal, Identifier or Function.
        if (const auto * literal_arg = arguments->children[1]->as<ASTLiteral>(); literal_arg != nullptr)
        {
            result.emplace_back(literal_arg->value);
        }
        else if (const auto * identifier_arg = arguments->children[1]->as<ASTIdentifier>(); identifier_arg != nullptr)
        {
            result.emplace_back(identifier_arg->name());
        }
        else if (const auto * function_arg = arguments->children[1]->as<ASTFunction>(); function_arg != nullptr)
        {
            Tuple tuple;
            tuple.emplace_back(function_arg->name);
            for (const auto & subargument : function_arg->arguments->children)
            {
                const auto * arg_literal = subargument->as<ASTLiteral>();
                if (arg_literal == nullptr)
                    throw Exception(ErrorCodes::INCORRECT_QUERY, "Text index function argument: Expected literal");

                tuple.emplace_back(arg_literal->value);
            }
            result.emplace_back(tuple);
        }
        else
        {
            throw Exception(ErrorCodes::INCORRECT_QUERY, "Text index parameter value: Expected literal, identifier or function");
        }
    }

    return result;
}

bool isValidTextIndexType(const DataTypePtr type)
{
    if (isStringOrFixedString(type))
        return true;

    const DataTypeArray * array_type = typeid_cast<const DataTypeArray*>(type.get());
    if (array_type != nullptr && isStringOrFixedString(array_type->getNestedType()))
        return true;

    return false;
}

}

FieldVector MergeTreeIndexText::parseArgumentsListFromAST(const ASTPtr & arguments)
{
    FieldVector result;
    result.reserve(arguments->children.size());

    for (const auto & argument : arguments->children)
    {
        const auto * ast_equal_function = argument->as<ASTFunction>();
        result.emplace_back(parseNamedArgumentFromAST(ast_equal_function));
    }

    return result;
}

MergeTreeIndexTextPreprocessor::MergeTreeIndexTextPreprocessor(const String & expression_str, const IndexDescription & index_description)
    : expression(MergeTreeIndexTextPreprocessor::parseExpression(index_description, expression_str))
    , column_type(index_description.data_types.front())
    , column_name(index_description.column_names.front())
{
}

std::pair<ColumnPtr,size_t> MergeTreeIndexTextPreprocessor::processColumn(const ColumnWithTypeAndName & index_column_with_type_and_name, size_t start_row, size_t n_rows) const
{
    auto index_column = index_column_with_type_and_name.column;

    if (expression.getActions().empty())
        return {index_column, start_row};

    if (start_row != 0 || n_rows != index_column->size())
        index_column = index_column->cut(start_row, n_rows);

    Block block({ColumnWithTypeAndName(index_column, index_column_with_type_and_name.type, index_column_with_type_and_name.name)});

    expression.execute(block, n_rows);

    return {block.safeGetByPosition(0).column, 0};
}

String MergeTreeIndexTextPreprocessor::process(const String &input) const
{
    if (expression.getActions().empty())
        return input;

    Field field(input);
    ColumnWithTypeAndName entry(column_type->createColumnConst(1, field), column_type, column_name);

    Block block;
    block.insert(entry);

    size_t nrows = 1;
    expression.execute(block, nrows);

    return block.safeGetByPosition(0).column->getDataAt(0).toString();
}

ExpressionActions MergeTreeIndexTextPreprocessor::parseExpression(const IndexDescription & index_description, const String & expression)
{
    chassert(index_description.column_names.size() == 1);
    chassert(index_description.data_types.size() == 1);

    /// Empty expression still creates a preprocessor with empty actions.
    if (expression.empty())
        return ExpressionActions(ActionsDAG());

    /// This parser received the string stored from the expression's `column_name` or empty if no preprocessor set.
    /// `column_name` (from the DAG) should never be a blank string.
    /// But we add this tests in case someone decides to "manipulate" the expression before arriving here.
    if (expression.find_first_not_of(" \t\n\v\f\r") == std::string::npos)
        throw Exception(ErrorCodes::LOGICAL_ERROR, "Text index preprocessor parser received a blank non empty string.");

    const char * expression_begin = &*expression.begin();
    const char * expression_end = &*expression.end();

    /// These are expression tokens, do not confuse with index tokens
    Tokens tokens(expression_begin, expression_end);
    IParser::Pos token_iterator(tokens, 1000, 1000000);

    Expected expected;
    ASTPtr expression_ast;

    { /// Parse and verify the expression: String -> ASTPtr
        ParserExpression parser_expression;
        if (!parser_expression.parse(token_iterator, expression_ast, expected))
            throw Exception(ErrorCodes::BAD_ARGUMENTS, "Error parsing preprocessor expression");

        /// Repeat expression validation here. after the string has been parsed into an AST.
        /// We already made this check during index construction, but "don't trust, verify"
        const ASTFunction * preprocessor_function = expression_ast->as<ASTFunction>();
        if (preprocessor_function == nullptr)
            throw Exception(ErrorCodes::BAD_ARGUMENTS, "Text index preprocessor argument must be an expression");

        // Now we know that the only valid identifier_name must be the text indexed column.
        String identifier_name = index_description.column_names.front();
        validatePreprocessorASTExpression(preprocessor_function, identifier_name);
    }

    /// Convert ASTPtr -> ActionsDAG
    /// We can do less checks here because in porevious scope we tested that the ASTPtr es an ASTFunction.
    const String name = expression_ast->getColumnName();
    const String alias = expression_ast->getAliasOrColumnName();

    NamesAndTypesList source_columns({{index_description.column_names.front(), index_description.data_types.front()}});

    NamesAndTypesList aggregation_keys;
    ColumnNumbersList aggregation_keys_indexes_list;

    /// ActionsVisitor::Data needs a context argument to select the UDF factory and to pass to IFunction constructors
    /// The preprocessor expression is very simple and in most of the cases won't use the context at all. But it cannot be nullptr
    ///
    /// Strictly speaking we must use the local context instead of getGlobalContextInstance; but local context needs to be passed throw the
    /// indices constructor call stack. Those changes will affect all the Indices' Constructors (and Visitors) interfaces and imply modifying
    /// too many files with apparently no benefits.
    /// I let this comment her to remember in case we face some issues in the future for using the global context.
    ///
    /// Construct a visitor to parse the AST to build a DAG
    ActionsVisitor::Data visitor_data(
        Context::getGlobalContextInstance(),
        SizeLimits() /* set_size_limit */,
        0 /* subquery_depth */,
        source_columns,
        ActionsDAG(source_columns),
        {} /* prepared_sets */,
        false /* no_makeset_for_subqueries */,
        false /* no_makeset */,
        false /* only_consts */,
        AggregationKeysInfo(aggregation_keys, aggregation_keys_indexes_list, GroupByKind::NONE)
    );
    ActionsVisitor(visitor_data).visit(expression_ast);

    ActionsDAG actions = visitor_data.getActions();
    actions.project(NamesWithAliases({{name, alias}}));

    /// With the dag we can create an ExpressionActions. But before that is better to perform some validations.

    /// Lets check expression outputs
    ActionsDAG::NodeRawConstPtrs & outputs = actions.getOutputs();
    if (outputs.size() != 1)
        throw Exception(ErrorCodes::INCORRECT_QUERY, "The preprocessor expression must return only one argument");

    if (!isValidTextIndexType(outputs.front()->result_type))
        throw Exception(ErrorCodes::INCORRECT_QUERY, "The preprocessor expression should return a String, FixedString or an array of them.");

    if (actions.hasNonDeterministic())
        throw Exception(ErrorCodes::INCORRECT_QUERY, "The preprocessor expression must contain only deterministic members.");

    /// FINALLY! Lets build the ExpressionActions.
    return ExpressionActions(std::move(actions));
}

}<|MERGE_RESOLUTION|>--- conflicted
+++ resolved
@@ -789,7 +789,6 @@
     throw Exception(ErrorCodes::LOGICAL_ERROR, "Deserialization of MergeTreeIndexGranuleTextWritable is not implemented");
 }
 
-<<<<<<< HEAD
 size_t MergeTreeIndexGranuleTextWritable::memoryUsageBytes() const
 {
     size_t posting_lists_size = 0;
@@ -805,12 +804,9 @@
         + arena->allocatedBytes();
 }
 
-MergeTreeIndexTextGranuleBuilder::MergeTreeIndexTextGranuleBuilder(MergeTreeIndexTextParams params_, TokenExtractorPtr token_extractor_)
-=======
 MergeTreeIndexTextGranuleBuilder::MergeTreeIndexTextGranuleBuilder(
     MergeTreeIndexTextParams params_,
     TokenExtractorPtr token_extractor_)
->>>>>>> eaec8366
     : params(std::move(params_))
     , token_extractor(token_extractor_)
     , arena(std::make_unique<Arena>())
