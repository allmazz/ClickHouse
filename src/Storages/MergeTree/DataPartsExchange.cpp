#include <Storages/MergeTree/DataPartsExchange.h>

#include <DataStreams/NativeBlockOutputStream.h>
#include <Disks/SingleDiskVolume.h>
#include <Disks/createVolume.h>
#include <IO/HTTPCommon.h>
#include <Server/HTTP/HTMLForm.h>
#include <Server/HTTP/HTTPServerResponse.h>
#include <Storages/MergeTree/MergeTreeDataPartInMemory.h>
#include <Storages/MergeTree/MergedBlockOutputStream.h>
#include <Storages/MergeTree/ReplicatedFetchList.h>
#include <Common/CurrentMetrics.h>
#include <Common/NetException.h>
#include <IO/createReadBufferFromFileBase.h>
#include <ext/scope_guard.h>

#include <Poco/File.h>
#include <Poco/Net/HTTPRequest.h>


namespace CurrentMetrics
{
    extern const Metric ReplicatedSend;
}

namespace DB
{

namespace ErrorCodes
{
    extern const int DIRECTORY_ALREADY_EXISTS;
    extern const int NO_SUCH_DATA_PART;
    extern const int ABORTED;
    extern const int BAD_SIZE_OF_FILE_IN_DATA_PART;
    extern const int CANNOT_WRITE_TO_OSTREAM;
    extern const int CHECKSUM_DOESNT_MATCH;
    extern const int INSECURE_PATH;
    extern const int CORRUPTED_DATA;
    extern const int LOGICAL_ERROR;
    extern const int S3_ERROR;
    extern const int INCORRECT_PART_TYPE;
}

namespace DataPartsExchange
{

namespace
{
constexpr auto REPLICATION_PROTOCOL_VERSION_WITH_PARTS_SIZE = 1;
constexpr auto REPLICATION_PROTOCOL_VERSION_WITH_PARTS_SIZE_AND_TTL_INFOS = 2;
constexpr auto REPLICATION_PROTOCOL_VERSION_WITH_PARTS_TYPE = 3;
constexpr auto REPLICATION_PROTOCOL_VERSION_WITH_PARTS_DEFAULT_COMPRESSION = 4;
constexpr auto REPLICATION_PROTOCOL_VERSION_WITH_PARTS_UUID = 5;
constexpr auto REPLICATION_PROTOCOL_VERSION_WITH_PARTS_S3_COPY = 6;


std::string getEndpointId(const std::string & node_id)
{
    return "DataPartsExchange:" + node_id;
}

/// Simple functor for tracking fetch progress in system.replicated_fetches table.
struct ReplicatedFetchReadCallback
{
    ReplicatedFetchList::Entry & replicated_fetch_entry;

    explicit ReplicatedFetchReadCallback(ReplicatedFetchList::Entry & replicated_fetch_entry_)
        : replicated_fetch_entry(replicated_fetch_entry_)
    {}

    void operator() (size_t bytes_count)
    {
        replicated_fetch_entry->bytes_read_compressed.store(bytes_count, std::memory_order_relaxed);

        /// It's possible when we fetch part from very old clickhouse version
        /// which doesn't send total size.
        if (replicated_fetch_entry->total_size_bytes_compressed != 0)
        {
            replicated_fetch_entry->progress.store(
                    static_cast<double>(bytes_count) / replicated_fetch_entry->total_size_bytes_compressed,
                    std::memory_order_relaxed);
        }
    }
};

}

std::string Service::getId(const std::string & node_id) const
{
    return getEndpointId(node_id);
}

void Service::processQuery(const HTMLForm & params, ReadBuffer & /*body*/, WriteBuffer & out, HTTPServerResponse & response)
{
    int client_protocol_version = parse<int>(params.get("client_protocol_version", "0"));

    String part_name = params.get("part");

    const auto data_settings = data.getSettings();

    /// Validation of the input that may come from malicious replica.
    MergeTreePartInfo::fromPartName(part_name, data.format_version);

    static std::atomic_uint total_sends {0};

    if ((data_settings->replicated_max_parallel_sends
            && total_sends >= data_settings->replicated_max_parallel_sends)
        || (data_settings->replicated_max_parallel_sends_for_table
            && data.current_table_sends >= data_settings->replicated_max_parallel_sends_for_table))
    {
        response.setStatus(std::to_string(HTTP_TOO_MANY_REQUESTS));
        response.setReason("Too many concurrent fetches, try again later");
        response.set("Retry-After", "10");
        response.setChunkedTransferEncoding(false);
        return;
    }

    /// We pretend to work as older server version, to be sure that client will correctly process our version
    response.addCookie({"server_protocol_version", toString(std::min(client_protocol_version, REPLICATION_PROTOCOL_VERSION_WITH_PARTS_S3_COPY))});

    ++total_sends;
    SCOPE_EXIT({--total_sends;});

    ++data.current_table_sends;
    SCOPE_EXIT({--data.current_table_sends;});

    LOG_TRACE(log, "Sending part {}", part_name);

    try
    {
        MergeTreeData::DataPartPtr part = findPart(part_name);

        CurrentMetrics::Increment metric_increment{CurrentMetrics::ReplicatedSend};

        if (client_protocol_version >= REPLICATION_PROTOCOL_VERSION_WITH_PARTS_SIZE)
            writeBinary(part->checksums.getTotalSizeOnDisk(), out);

        if (client_protocol_version >= REPLICATION_PROTOCOL_VERSION_WITH_PARTS_SIZE_AND_TTL_INFOS)
        {
            WriteBufferFromOwnString ttl_infos_buffer;
            part->ttl_infos.write(ttl_infos_buffer);
            writeBinary(ttl_infos_buffer.str(), out);
        }

        if (client_protocol_version >= REPLICATION_PROTOCOL_VERSION_WITH_PARTS_TYPE)
            writeStringBinary(part->getType().toString(), out);

        if (client_protocol_version >= REPLICATION_PROTOCOL_VERSION_WITH_PARTS_UUID)
            writeUUIDText(part->uuid, out);

        if (isInMemoryPart(part))
            sendPartFromMemory(part, out);
        else
        {
            bool try_use_s3_copy = false;

            if (data_settings->allow_s3_zero_copy_replication
                    && client_protocol_version >= REPLICATION_PROTOCOL_VERSION_WITH_PARTS_S3_COPY)
            { /// if source and destination are in the same S3 storage we try to use S3 CopyObject request first
                int send_s3_metadata = parse<int>(params.get("send_s3_metadata", "0"));
                if (send_s3_metadata == 1)
                {
                    auto disk = part->volume->getDisk();
                    if (disk->getType() == DB::DiskType::Type::S3)
                    {
                        try_use_s3_copy = true;
                    }
                }
            }
            if (try_use_s3_copy)
            {
                response.addCookie({"send_s3_metadata", "1"});
                sendPartS3Metadata(part, out);
            }
            else
            {
                sendPartFromDisk(part, out, client_protocol_version);
            }
        }
    }
    catch (const NetException &)
    {
        /// Network error or error on remote side. No need to enqueue part for check.
        throw;
    }
    catch (const Exception & e)
    {
        if (e.code() != ErrorCodes::ABORTED && e.code() != ErrorCodes::CANNOT_WRITE_TO_OSTREAM)
            data.reportBrokenPart(part_name);
        throw;
    }
    catch (...)
    {
        data.reportBrokenPart(part_name);
        throw;
    }
}

void Service::sendPartFromMemory(const MergeTreeData::DataPartPtr & part, WriteBuffer & out)
{
    auto metadata_snapshot = data.getInMemoryMetadataPtr();
    auto part_in_memory = asInMemoryPart(part);
    if (!part_in_memory)
        throw Exception("Part " + part->name + " is not stored in memory", ErrorCodes::LOGICAL_ERROR);

    NativeBlockOutputStream block_out(out, 0, metadata_snapshot->getSampleBlock());
    part->checksums.write(out);
    block_out.write(part_in_memory->block);
}

void Service::sendPartFromDisk(const MergeTreeData::DataPartPtr & part, WriteBuffer & out, int client_protocol_version)
{
    /// We'll take a list of files from the list of checksums.
    MergeTreeData::DataPart::Checksums checksums = part->checksums;
    /// Add files that are not in the checksum list.
    auto file_names_without_checksums = part->getFileNamesWithoutChecksums();
    for (const auto & file_name : file_names_without_checksums)
    {
        if (client_protocol_version < REPLICATION_PROTOCOL_VERSION_WITH_PARTS_DEFAULT_COMPRESSION && file_name == IMergeTreeDataPart::DEFAULT_COMPRESSION_CODEC_FILE_NAME)
            continue;

        checksums.files[file_name] = {};
    }

    auto disk = part->volume->getDisk();
    MergeTreeData::DataPart::Checksums data_checksums;

    writeBinary(checksums.files.size(), out);
    for (const auto & it : checksums.files)
    {
        String file_name = it.first;

        String path = part->getFullRelativePath() + file_name;

        UInt64 size = disk->getFileSize(path);

        writeStringBinary(it.first, out);
        writeBinary(size, out);

        auto file_in = disk->readFile(path);
        HashingWriteBuffer hashing_out(out);
        copyData(*file_in, hashing_out, blocker.getCounter());

        if (blocker.isCancelled())
            throw Exception("Transferring part to replica was cancelled", ErrorCodes::ABORTED);

        if (hashing_out.count() != size)
            throw Exception("Unexpected size of file " + path, ErrorCodes::BAD_SIZE_OF_FILE_IN_DATA_PART);

        writePODBinary(hashing_out.getHash(), out);

        if (!file_names_without_checksums.count(file_name))
            data_checksums.addFile(file_name, hashing_out.count(), hashing_out.getHash());
    }

    part->checksums.checkEqual(data_checksums, false);
}

void Service::sendPartS3Metadata(const MergeTreeData::DataPartPtr & part, WriteBuffer & out)
{
    /// We'll take a list of files from the list of checksums.
    MergeTreeData::DataPart::Checksums checksums = part->checksums;
    /// Add files that are not in the checksum list.
    auto file_names_without_checksums = part->getFileNamesWithoutChecksums();
    for (const auto & file_name : file_names_without_checksums)
        checksums.files[file_name] = {};

    auto disk = part->volume->getDisk();
    if (disk->getType() != DB::DiskType::Type::S3)
        throw Exception("S3 disk is not S3 anymore", ErrorCodes::LOGICAL_ERROR);

    part->storage.lockSharedData(*part);

    String part_id = part->getUniqueId();
    writeStringBinary(part_id, out);

    writeBinary(checksums.files.size(), out);
    for (const auto & it : checksums.files)
    {
        String file_name = it.first;

        String metadata_file = disk->getPath() + part->getFullRelativePath() + file_name;

        Poco::File metadata(metadata_file);

        if (!metadata.exists())
            throw Exception("S3 metadata '" + file_name + "' is not exists", ErrorCodes::CORRUPTED_DATA);
        if (!metadata.isFile())
            throw Exception("S3 metadata '" + file_name + "' is not a file", ErrorCodes::CORRUPTED_DATA);
        UInt64 file_size = metadata.getSize();

        writeStringBinary(it.first, out);
        writeBinary(file_size, out);

        auto file_in = createReadBufferFromFileBase(metadata_file, 0, 0, 0, DBMS_DEFAULT_BUFFER_SIZE);
        HashingWriteBuffer hashing_out(out);
        copyData(*file_in, hashing_out, blocker.getCounter());
        if (blocker.isCancelled())
            throw Exception("Transferring part to replica was cancelled", ErrorCodes::ABORTED);

        if (hashing_out.count() != file_size)
            throw Exception("Unexpected size of file " + metadata_file, ErrorCodes::BAD_SIZE_OF_FILE_IN_DATA_PART);

        writePODBinary(hashing_out.getHash(), out);
    }
}

MergeTreeData::DataPartPtr Service::findPart(const String & name)
{
    /// It is important to include PreCommitted and Outdated parts here because remote replicas cannot reliably
    /// determine the local state of the part, so queries for the parts in these states are completely normal.
    auto part = data.getPartIfExists(
        name, {MergeTreeDataPartState::PreCommitted, MergeTreeDataPartState::Committed, MergeTreeDataPartState::Outdated});
    if (part)
        return part;

    throw Exception("No part " + name + " in table", ErrorCodes::NO_SUCH_DATA_PART);
}

MergeTreeData::MutableDataPartPtr Fetcher::fetchPart(
    const StorageMetadataPtr & metadata_snapshot,
    const String & part_name,
    const String & replica_path,
    const String & host,
    int port,
    const ConnectionTimeouts & timeouts,
    const String & user,
    const String & password,
    const String & interserver_scheme,
    bool to_detached,
    const String & tmp_prefix_,
<<<<<<< HEAD
    bool try_use_s3_copy,
    const DiskPtr disk_s3)
=======
    std::optional<CurrentlySubmergingEmergingTagger> * tagger_ptr)
>>>>>>> 87368bef
{
    if (blocker.isCancelled())
        throw Exception("Fetching of part was cancelled", ErrorCodes::ABORTED);

    /// Validation of the input that may come from malicious replica.
    auto part_info = MergeTreePartInfo::fromPartName(part_name, data.format_version);
    const auto data_settings = data.getSettings();

    Poco::URI uri;
    uri.setScheme(interserver_scheme);
    uri.setHost(host);
    uri.setPort(port);
    uri.setQueryParameters(
    {
        {"endpoint",                getEndpointId(replica_path)},
        {"part",                    part_name},
        {"client_protocol_version", toString(REPLICATION_PROTOCOL_VERSION_WITH_PARTS_S3_COPY)},
        {"compress",                "false"}
    });

    if (try_use_s3_copy && disk_s3 && disk_s3->getType() != DB::DiskType::Type::S3)
        throw Exception("Try to fetch shared s3 part on non-s3 disk", ErrorCodes::LOGICAL_ERROR);

    Disks disks_s3;

    if (!data_settings->allow_s3_zero_copy_replication)
        try_use_s3_copy = false;

    if (try_use_s3_copy)
    {
        if (disk_s3)
            disks_s3.push_back(disk_s3);
        else
        {
            disks_s3 = data.getDisksByType(DiskType::Type::S3);

            if (disks_s3.empty())
                try_use_s3_copy = false;
        }
    }

    if (try_use_s3_copy)
    {
        uri.addQueryParameter("send_s3_metadata", "1");
    }

    Poco::Net::HTTPBasicCredentials creds{};
    if (!user.empty())
    {
        creds.setUsername(user);
        creds.setPassword(password);
    }

    PooledReadWriteBufferFromHTTP in{
        uri,
        Poco::Net::HTTPRequest::HTTP_POST,
        {},
        timeouts,
        creds,
        DBMS_DEFAULT_BUFFER_SIZE,
        0, /* no redirects */
        data_settings->replicated_max_parallel_fetches_for_host
    };

    int server_protocol_version = parse<int>(in.getResponseCookie("server_protocol_version", "0"));

    int send_s3 = parse<int>(in.getResponseCookie("send_s3_metadata", "0"));

    if (send_s3 == 1)
    {
        if (server_protocol_version < REPLICATION_PROTOCOL_VERSION_WITH_PARTS_S3_COPY)
            throw Exception("Got 'send_s3_metadata' cookie with old protocol version", ErrorCodes::LOGICAL_ERROR);
        if (!try_use_s3_copy)
            throw Exception("Got 'send_s3_metadata' cookie when was not requested", ErrorCodes::LOGICAL_ERROR);

        size_t sum_files_size = 0;
        readBinary(sum_files_size, in);
        IMergeTreeDataPart::TTLInfos ttl_infos;
        /// Skip ttl infos, not required for S3 metadata
        String ttl_infos_string;
        readBinary(ttl_infos_string, in);
        String part_type = "Wide";
        readStringBinary(part_type, in);
        if (part_type == "InMemory")
            throw Exception("Got 'send_s3_metadata' cookie for in-memory part", ErrorCodes::INCORRECT_PART_TYPE);

        UUID part_uuid = UUIDHelpers::Nil;
        if (server_protocol_version >= REPLICATION_PROTOCOL_VERSION_WITH_PARTS_UUID)
            readUUIDText(part_uuid, in);

        try
        {
            return downloadPartToS3(part_name, replica_path, to_detached, tmp_prefix_, std::move(disks_s3), in);
        }
        catch (const Exception & e)
        {
            if (e.code() != ErrorCodes::S3_ERROR)
                throw;
            /// Try again but without S3 copy
            return fetchPart(metadata_snapshot, part_name, replica_path, host, port, timeouts,
                user, password, interserver_scheme, to_detached, tmp_prefix_, false);
        }
    }

    ReservationPtr reservation;
    size_t sum_files_size = 0;
    if (server_protocol_version >= REPLICATION_PROTOCOL_VERSION_WITH_PARTS_SIZE)
    {
        readBinary(sum_files_size, in);
        if (server_protocol_version >= REPLICATION_PROTOCOL_VERSION_WITH_PARTS_SIZE_AND_TTL_INFOS)
        {
            IMergeTreeDataPart::TTLInfos ttl_infos;
            String ttl_infos_string;
            readBinary(ttl_infos_string, in);
            ReadBufferFromString ttl_infos_buffer(ttl_infos_string);
            assertString("ttl format version: 1\n", ttl_infos_buffer);
            ttl_infos.read(ttl_infos_buffer);
            reservation
                = data.balancedReservation(metadata_snapshot, sum_files_size, 0, part_name, part_info, {}, tagger_ptr, &ttl_infos, true);
            if (!reservation)
                reservation
                    = data.reserveSpacePreferringTTLRules(metadata_snapshot, sum_files_size, ttl_infos, std::time(nullptr), 0, true);
        }
        else
        {
            reservation = data.balancedReservation(metadata_snapshot, sum_files_size, 0, part_name, part_info, {}, tagger_ptr, nullptr);
            if (!reservation)
                reservation = data.reserveSpace(sum_files_size);
        }
    }
    else
    {
        /// We don't know real size of part because sender server version is too old
        reservation = data.makeEmptyReservationOnLargestDisk();
    }

    bool sync = (data_settings->min_compressed_bytes_to_fsync_after_fetch
                    && sum_files_size >= data_settings->min_compressed_bytes_to_fsync_after_fetch);

    String part_type = "Wide";
    if (server_protocol_version >= REPLICATION_PROTOCOL_VERSION_WITH_PARTS_TYPE)
        readStringBinary(part_type, in);

    UUID part_uuid = UUIDHelpers::Nil;
    if (server_protocol_version >= REPLICATION_PROTOCOL_VERSION_WITH_PARTS_UUID)
        readUUIDText(part_uuid, in);

    auto storage_id = data.getStorageID();
    String new_part_path = part_type == "InMemory" ? "memory" : data.getFullPathOnDisk(reservation->getDisk()) + part_name + "/";
    auto entry = data.global_context.getReplicatedFetchList().insert(
        storage_id.getDatabaseName(), storage_id.getTableName(),
        part_info.partition_id, part_name, new_part_path,
        replica_path, uri, to_detached, sum_files_size);

    in.setNextCallback(ReplicatedFetchReadCallback(*entry));


    return part_type == "InMemory" ? downloadPartToMemory(part_name, part_uuid, metadata_snapshot, std::move(reservation), in)
                                   : downloadPartToDisk(part_name, replica_path, to_detached, tmp_prefix_, sync, std::move(reservation), in);
}

MergeTreeData::MutableDataPartPtr Fetcher::downloadPartToMemory(
    const String & part_name,
    const UUID & part_uuid,
    const StorageMetadataPtr & metadata_snapshot,
    ReservationPtr reservation,
    PooledReadWriteBufferFromHTTP & in)
{
    MergeTreeData::DataPart::Checksums checksums;
    if (!checksums.read(in))
        throw Exception("Cannot deserialize checksums", ErrorCodes::CORRUPTED_DATA);

    NativeBlockInputStream block_in(in, 0);
    auto block = block_in.read();

    auto volume = std::make_shared<SingleDiskVolume>("volume_" + part_name, reservation->getDisk(), 0);
    MergeTreeData::MutableDataPartPtr new_data_part =
        std::make_shared<MergeTreeDataPartInMemory>(data, part_name, volume);

    new_data_part->uuid = part_uuid;
    new_data_part->is_temp = true;
    new_data_part->setColumns(block.getNamesAndTypesList());
    new_data_part->minmax_idx.update(block, data.getMinMaxColumnsNames(metadata_snapshot->getPartitionKey()));
    new_data_part->partition.create(metadata_snapshot, block, 0);

    MergedBlockOutputStream part_out(new_data_part, metadata_snapshot, block.getNamesAndTypesList(), {}, CompressionCodecFactory::instance().get("NONE", {}));
    part_out.writePrefix();
    part_out.write(block);
    part_out.writeSuffixAndFinalizePart(new_data_part);
    new_data_part->checksums.checkEqual(checksums, /* have_uncompressed = */ true);

    return new_data_part;
}

MergeTreeData::MutableDataPartPtr Fetcher::downloadPartToDisk(
    const String & part_name,
    const String & replica_path,
    bool to_detached,
    const String & tmp_prefix_,
    bool sync,
    const ReservationPtr reservation,
    PooledReadWriteBufferFromHTTP & in)
{
    size_t files;
    readBinary(files, in);

    auto disk = reservation->getDisk();

    static const String TMP_PREFIX = "tmp_fetch_";
    String tmp_prefix = tmp_prefix_.empty() ? TMP_PREFIX : tmp_prefix_;

    String part_relative_path = String(to_detached ? "detached/" : "") + tmp_prefix + part_name;
    String part_download_path = data.getRelativeDataPath() + part_relative_path + "/";

    if (disk->exists(part_download_path))
        throw Exception("Directory " + fullPath(disk, part_download_path) + " already exists.", ErrorCodes::DIRECTORY_ALREADY_EXISTS);

    disk->createDirectories(part_download_path);

    SyncGuardPtr sync_guard;
    if (data.getSettings()->fsync_part_directory)
        sync_guard = disk->getDirectorySyncGuard(part_download_path);

    MergeTreeData::DataPart::Checksums checksums;
    for (size_t i = 0; i < files; ++i)
    {
        String file_name;
        UInt64 file_size;

        readStringBinary(file_name, in);
        readBinary(file_size, in);

        /// File must be inside "absolute_part_path" directory.
        /// Otherwise malicious ClickHouse replica may force us to write to arbitrary path.
        String absolute_file_path = Poco::Path(part_download_path + file_name).absolute().toString();
        if (!startsWith(absolute_file_path, Poco::Path(part_download_path).absolute().toString()))
            throw Exception("File path (" + absolute_file_path + ") doesn't appear to be inside part path (" + part_download_path + ")."
                " This may happen if we are trying to download part from malicious replica or logical error.",
                ErrorCodes::INSECURE_PATH);

        auto file_out = disk->writeFile(part_download_path + file_name);
        HashingWriteBuffer hashing_out(*file_out);
        copyData(in, hashing_out, file_size, blocker.getCounter());

        if (blocker.isCancelled())
        {
            /// NOTE The is_cancelled flag also makes sense to check every time you read over the network,
            /// performing a poll with a not very large timeout.
            /// And now we check it only between read chunks (in the `copyData` function).
            disk->removeRecursive(part_download_path);
            throw Exception("Fetching of part was cancelled", ErrorCodes::ABORTED);
        }

        MergeTreeDataPartChecksum::uint128 expected_hash;
        readPODBinary(expected_hash, in);

        if (expected_hash != hashing_out.getHash())
            throw Exception("Checksum mismatch for file " + fullPath(disk, part_download_path + file_name) + " transferred from " + replica_path,
                ErrorCodes::CHECKSUM_DOESNT_MATCH);

        if (file_name != "checksums.txt" &&
            file_name != "columns.txt" &&
            file_name != IMergeTreeDataPart::DEFAULT_COMPRESSION_CODEC_FILE_NAME)
            checksums.addFile(file_name, file_size, expected_hash);

        if (sync)
            hashing_out.sync();
    }

    assertEOF(in);

    auto volume = std::make_shared<SingleDiskVolume>("volume_" + part_name, disk, 0);
    MergeTreeData::MutableDataPartPtr new_data_part = data.createPart(part_name, volume, part_relative_path);
    new_data_part->is_temp = true;
    new_data_part->modification_time = time(nullptr);
    new_data_part->loadColumnsChecksumsIndexes(true, false);
    new_data_part->checksums.checkEqual(checksums, false);

    return new_data_part;
}

MergeTreeData::MutableDataPartPtr Fetcher::downloadPartToS3(
    const String & part_name,
    const String & replica_path,
    bool to_detached,
    const String & tmp_prefix_,
    const Disks & disks_s3,
    PooledReadWriteBufferFromHTTP & in
    )
{
    if (disks_s3.empty())
        throw Exception("No S3 disks anymore", ErrorCodes::LOGICAL_ERROR);

    String part_id;
    readStringBinary(part_id, in);

    DiskPtr disk = disks_s3[0];

    for (const auto & disk_s3 : disks_s3)
    {
        if (disk_s3->checkUniqueId(part_id))
        {
            disk = disk_s3;
            break;
        }
    }

    static const String TMP_PREFIX = "tmp_fetch_";
    String tmp_prefix = tmp_prefix_.empty() ? TMP_PREFIX : tmp_prefix_;

    String part_relative_path = String(to_detached ? "detached/" : "") + tmp_prefix + part_name;
    String part_download_path = data.getRelativeDataPath() + part_relative_path + "/";

    if (disk->exists(part_download_path))
        throw Exception("Directory " + fullPath(disk, part_download_path) + " already exists.", ErrorCodes::DIRECTORY_ALREADY_EXISTS);

    CurrentMetrics::Increment metric_increment{CurrentMetrics::ReplicatedFetch};

    disk->createDirectories(part_download_path);

    size_t files;
    readBinary(files, in);

    auto volume = std::make_shared<SingleDiskVolume>("volume_" + part_name, disk);
    MergeTreeData::MutableDataPartPtr new_data_part = data.createPart(part_name, volume, part_relative_path);

    for (size_t i = 0; i < files; ++i)
    {
        String file_name;
        UInt64 file_size;

        readStringBinary(file_name, in);
        readBinary(file_size, in);

        String data_path = new_data_part->getFullRelativePath() + file_name;
        String metadata_file = fullPath(disk, data_path);

        {
            auto file_out = std::make_unique<WriteBufferFromFile>(metadata_file, DBMS_DEFAULT_BUFFER_SIZE, -1, 0666, nullptr, 0);

            HashingWriteBuffer hashing_out(*file_out);

            copyData(in, hashing_out, file_size, blocker.getCounter());

            if (blocker.isCancelled())
            {
                /// NOTE The is_cancelled flag also makes sense to check every time you read over the network,
                /// performing a poll with a not very large timeout.
                /// And now we check it only between read chunks (in the `copyData` function).
                disk->removeSharedRecursive(part_download_path, true);
                throw Exception("Fetching of part was cancelled", ErrorCodes::ABORTED);
            }

            MergeTreeDataPartChecksum::uint128 expected_hash;
            readPODBinary(expected_hash, in);

            if (expected_hash != hashing_out.getHash())
            {
                throw Exception("Checksum mismatch for file " + metadata_file + " transferred from " + replica_path,
                    ErrorCodes::CHECKSUM_DOESNT_MATCH);
            }
        }
    }

    assertEOF(in);

    new_data_part->is_temp = true;
    new_data_part->modification_time = time(nullptr);
    new_data_part->loadColumnsChecksumsIndexes(true, false);

    new_data_part->storage.lockSharedData(*new_data_part);

    return new_data_part;
}

}

}<|MERGE_RESOLUTION|>--- conflicted
+++ resolved
@@ -329,12 +329,9 @@
     const String & interserver_scheme,
     bool to_detached,
     const String & tmp_prefix_,
-<<<<<<< HEAD
+    std::optional<CurrentlySubmergingEmergingTagger> * tagger_ptr,
     bool try_use_s3_copy,
     const DiskPtr disk_s3)
-=======
-    std::optional<CurrentlySubmergingEmergingTagger> * tagger_ptr)
->>>>>>> 87368bef
 {
     if (blocker.isCancelled())
         throw Exception("Fetching of part was cancelled", ErrorCodes::ABORTED);
@@ -435,7 +432,7 @@
                 throw;
             /// Try again but without S3 copy
             return fetchPart(metadata_snapshot, part_name, replica_path, host, port, timeouts,
-                user, password, interserver_scheme, to_detached, tmp_prefix_, false);
+                user, password, interserver_scheme, to_detached, tmp_prefix_, nullptr, false);
         }
     }
 
