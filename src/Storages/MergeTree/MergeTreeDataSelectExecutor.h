--- conflicted
+++ resolved
@@ -23,13 +23,9 @@
 class MergeTreeDataSelectExecutor
 {
 public:
-<<<<<<< HEAD
+    using PartialDisjunctionResult = boost::dynamic_bitset<>;
+
     explicit MergeTreeDataSelectExecutor(const MergeTreeData & data_, ProjectionDescriptionRawPtr projection_ = nullptr);
-=======
-    using PartialDisjunctionResult = boost::dynamic_bitset<>;
-
-    explicit MergeTreeDataSelectExecutor(const MergeTreeData & data_);
->>>>>>> 527d2900
 
     /** When reading, selects a set of parts that covers the desired range of the index.
       * max_blocks_number_to_read - if not nullptr, do not read all the parts whose right border is greater than max_block in partition.
@@ -253,15 +249,6 @@
         const StorageMetadataPtr & metadata_snapshot,
         ContextPtr context,
         LoggerPtr log);
-<<<<<<< HEAD
-=======
-
-    /// Check query limits: max_partitions_to_read, max_concurrent_queries.
-    /// Also, return QueryIdHolder. If not null, we should keep it until query finishes.
-    static std::shared_ptr<QueryIdHolder> checkLimits(
-        const MergeTreeData & data,
-        const ReadFromMergeTree::AnalysisResult & result,
-        const ContextPtr & context);
 
     static MarkRanges mergePartialResultsForDisjunctions(
         MergeTreeData::DataPartPtr part,
@@ -270,8 +257,6 @@
         const PartialDisjunctionResult & partial_eval_results,
         MergeTreeReaderSettings reader_settings,
         LoggerPtr log);
-
->>>>>>> 527d2900
 };
 
 }