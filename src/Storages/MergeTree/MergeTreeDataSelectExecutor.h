#pragma once

#include <Storages/MergeTree/MergeTreeReadTask.h>
#include <Storages/SelectQueryInfo.h>
#include <Storages/MergeTree/MergeTreeData.h>
#include <Storages/MergeTree/RangesInDataPart.h>
#include <Storages/MergeTree/PartitionPruner.h>
#include <Processors/QueryPlan/ReadFromMergeTree.h>
#include <Interpreters/ActionsDAG.h>
#include <Storages/MergeTree/MergeTreeIndexMinMax.h>

#include <boost/dynamic_bitset.hpp>

namespace DB
{

class KeyCondition;
class VectorSimilarityIndexCache;
struct ProjectionDescription;
using ProjectionDescriptionRawPtr = const ProjectionDescription *;

/** Executes SELECT queries on data from the merge tree.
  */
class MergeTreeDataSelectExecutor
{
public:
    using PartialDisjunctionResult = boost::dynamic_bitset<>;

    explicit MergeTreeDataSelectExecutor(const MergeTreeData & data_, ProjectionDescriptionRawPtr projection_ = nullptr);

    /** When reading, selects a set of parts that covers the desired range of the index.
      * max_blocks_number_to_read - if not nullptr, do not read all the parts whose right border is greater than max_block in partition.
      */

    QueryPlanPtr read(
        const Names & column_names,
        const StorageSnapshotPtr & storage_snapshot,
        const SelectQueryInfo & query_info,
        ContextPtr context,
        UInt64 max_block_size,
        size_t num_streams,
        PartitionIdToMaxBlockPtr max_block_numbers_to_read = nullptr,
        bool enable_parallel_reading = false) const;

    /// The same as read, but with specified set of parts.
    QueryPlanStepPtr readFromParts(
        RangesInDataPartsPtr parts,
        MergeTreeData::MutationsSnapshotPtr mutations_snapshot,
        const Names & column_names,
        const StorageSnapshotPtr & storage_snapshot,
        const SelectQueryInfo & query_info,
        ContextPtr context,
        UInt64 max_block_size,
        size_t num_streams,
        PartitionIdToMaxBlockPtr max_block_numbers_to_read = nullptr,
        ReadFromMergeTree::AnalysisResultPtr merge_tree_select_result_ptr = nullptr,
        bool enable_parallel_reading = false,
        std::shared_ptr<ParallelReadingExtension> extension_ = nullptr) const;

    /// Get an estimation for the number of marks we are going to read.
    /// Reads nothing. Secondary indexes are not used.
    /// This method is used to select best projection for table.
    ReadFromMergeTree::AnalysisResultPtr estimateNumMarksToRead(
        RangesInDataParts parts,
        MergeTreeData::MutationsSnapshotPtr mutations_snapshot,
        const Names & column_names,
        const StorageMetadataPtr & metadata_snapshot,
        const SelectQueryInfo & query_info,
        ContextPtr context,
        size_t num_streams,
        PartitionIdToMaxBlockPtr max_block_numbers_to_read = nullptr) const;

    static MarkRanges markRangesFromPKRange(
        const RangesInDataPart & part_with_ranges,
        const StorageMetadataPtr & metadata_snapshot,
        const KeyCondition & key_condition,
        const std::optional<KeyCondition> & part_offset_condition,
        const std::optional<KeyCondition> & total_offset_condition,
        MarkRanges * exact_ranges,
        const Settings & settings,
        LoggerPtr log);

    static std::pair<MarkRanges, RangesInDataPartReadHints> filterMarksUsingIndex(
        MergeTreeIndexPtr index_helper,
        MergeTreeIndexConditionPtr condition,
        const std::optional<KeyCondition> & key_condition_rpn_template,
        MergeTreeData::DataPartPtr part,
        const MarkRanges & ranges,
        const RangesInDataPartReadHints & in_read_hints,
        const MergeTreeReaderSettings & reader_settings,
        MarkCache * mark_cache,
        UncompressedCache * uncompressed_cache,
        VectorSimilarityIndexCache * vector_similarity_index_cache,
        bool use_skip_indexes_for_disjunctions,
        PartialDisjunctionResult & partial_disjunction_result,
        LoggerPtr log);

    static MarkRanges filterMarksUsingMergedIndex(
        MergeTreeIndices indices,
        MergeTreeIndexMergedConditionPtr condition,
        MergeTreeData::DataPartPtr part,
        const MarkRanges & ranges,
        const MergeTreeReaderSettings & reader_settings,
        MarkCache * mark_cache,
        UncompressedCache * uncompressed_cache,
        VectorSimilarityIndexCache * vector_similarity_index_cache,
        LoggerPtr log);

    static MergeTreeIndexBulkGranulesMinMaxPtr getMinMaxIndexGranules(
        MergeTreeData::DataPartPtr part,
        MergeTreeIndexPtr skip_index_minmax,
        const MarkRanges & ranges,
        int direction,
        bool access_by_mark,
        const MergeTreeReaderSettings & reader_settings,
        MarkCache * mark_cache,
        UncompressedCache * uncompressed_cache,
        VectorSimilarityIndexCache * vector_similarity_index_cache);

    /// Maximum number of elements in the RPN condition when evaluation of OR-connected filter conditions using skip indexes (setting
    /// 'use_skip_indexes_for_disjunctions') is enabled.
    /// One bit per RPN element is consumed to store the partial evaluation results.
    /// Example:
    /// - (A = 5 OR B = 5) requires 3 bits - for A, for B and for OR(A, B).
    /// - Likewise, (A = 5 OR B = 5) AND (C > 5 OR D > 5) requires 7 bits.
    static constexpr size_t MAX_BITS_FOR_PARTIAL_DISJUNCTION_RESULT = 32;

private:
    const MergeTreeData & data;
    MergeTreeSettingsPtr data_settings;
    LoggerPtr log;

    /// Get the approximate value (bottom estimate - only by full marks) of the number of rows falling under the index.
    static size_t getApproximateTotalRowsToRead(
        const RangesInDataParts & parts,
        const StorageMetadataPtr & metadata_snapshot,
        const KeyCondition & key_condition,
        const Settings & settings,
        LoggerPtr log);

    struct PartFilterCounters
    {
        size_t num_initial_selected_parts = 0;
        size_t num_initial_selected_granules = 0;
        size_t num_parts_after_minmax = 0;
        size_t num_granules_after_minmax = 0;
        size_t num_parts_after_partition_pruner = 0;
        size_t num_granules_after_partition_pruner = 0;
    };

    /// Select the parts in which there can be data that satisfy `minmax_idx_condition` and that match the condition on `_part`,
    ///  as well as `max_block_number_to_read`.
    static RangesInDataParts selectPartsToRead(
        const RangesInDataParts & parts,
        const std::optional<std::unordered_set<String>> & part_values,
        const std::optional<KeyCondition> & minmax_idx_condition,
        const DataTypes & minmax_columns_types,
        const std::optional<PartitionPruner> & partition_pruner,
        const PartitionIdToMaxBlock * max_block_numbers_to_read,
        PartFilterCounters & counters,
        QueryStatusPtr query_status);

    /// Same as previous but also skip parts uuids if any to the query context, or skip parts which uuids marked as excluded.
    static RangesInDataParts selectPartsToReadWithUUIDFilter(
        const RangesInDataParts & parts,
        const std::optional<std::unordered_set<String>> & part_values,
        MergeTreeData::PinnedPartUUIDsPtr pinned_part_uuids,
        const std::optional<KeyCondition> & minmax_idx_condition,
        const DataTypes & minmax_columns_types,
        const std::optional<PartitionPruner> & partition_pruner,
        const PartitionIdToMaxBlock * max_block_numbers_to_read,
        ContextPtr query_context,
        PartFilterCounters & counters,
        LoggerPtr log);

public:
    /// For given number rows and bytes, get the number of marks to read.
    /// It is a minimal number of marks which contain so many rows and bytes.
    static size_t roundRowsOrBytesToMarks(
        size_t rows_setting,
        size_t bytes_setting,
        size_t rows_granularity,
        size_t bytes_granularity);

    /// The same as roundRowsOrBytesToMarks, but return no more than max_marks.
    static size_t minMarksForConcurrentRead(
        size_t rows_setting, size_t bytes_setting, size_t rows_granularity, size_t bytes_granularity, size_t min_marks, size_t max_marks);

    /// If possible, construct optional key condition from predicates containing _part_offset and _part column.
    static void buildKeyConditionFromPartOffset(
        std::optional<KeyCondition> & part_offset_condition, const ActionsDAG::Node * predicate, ContextPtr context);

    /// If possible, construct optional key condition from predicates containing _part_offset + _part_starting_offset expression.
    static void buildKeyConditionFromTotalOffset(
        std::optional<KeyCondition> & total_offset_condition, const ActionsDAG::Node * predicate, ContextPtr context);

    /// If possible, filter using expression on virtual columns.
    /// Example: SELECT count() FROM table WHERE _part = 'part_name'
    /// If expression found, return a set with allowed part names (std::nullopt otherwise).
    static std::optional<std::unordered_set<String>> filterPartsByVirtualColumns(
        const StorageMetadataPtr & metadata_snapshot,
        const MergeTreeData & data,
        const RangesInDataParts & parts,
        const ActionsDAG::Node * predicate,
        ContextPtr context);

    /// Filter parts using minmax index and partition key.
    static RangesInDataParts filterPartsByPartition(
        const RangesInDataParts & parts,
        const std::optional<PartitionPruner> & partition_pruner,
        const std::optional<KeyCondition> & minmax_idx_condition,
        const std::optional<std::unordered_set<String>> & part_values,
        const StorageMetadataPtr & metadata_snapshot,
        const MergeTreeData & data,
        const ContextPtr & context,
        const PartitionIdToMaxBlock * max_block_numbers_to_read,
        LoggerPtr log,
        ReadFromMergeTree::IndexStats & index_stats);

    /// Filter parts using primary key and secondary indexes.
    /// For every part, select mark ranges to read.
    /// If 'check_limits = true' it will throw exception if the amount of data exceed the limits from settings.
    static RangesInDataParts filterPartsByPrimaryKeyAndSkipIndexes(
        RangesInDataParts parts_with_ranges,
        StorageMetadataPtr metadata_snapshot,
        MergeTreeData::MutationsSnapshotPtr mutations_snapshot,
        const SelectQueryInfo & query_info,
        const ContextPtr & context,
        const KeyCondition & key_condition,
        const std::optional<KeyCondition> & part_offset_condition,
        const std::optional<KeyCondition> & total_offset_condition,
        const std::optional<KeyCondition> & key_condition_rpn_template,
        const UsefulSkipIndexes & skip_indexes,
        const std::optional<TopKFilterInfo> & top_k_filter_info,
        const MergeTreeReaderSettings & reader_settings,
        LoggerPtr log,
        size_t num_streams,
        ReadFromMergeTree::IndexStats & index_stats,
        bool use_skip_indexes,
        bool use_skip_indexes_for_disjunctions_,
        bool find_exact_ranges,
        bool is_final_query,
        bool is_parallel_reading_from_replicas,
        ReadFromMergeTree::AnalysisResult & result);

    /// Filter parts using query condition cache.
    static void filterPartsByQueryConditionCache(
        RangesInDataParts & parts_with_ranges,
        const SelectQueryInfo & select_query_info,
        const std::optional<VectorSearchParameters> & vector_search_parameters,
        const MergeTreeData::MutationsSnapshotPtr & mutations_snapshot,
        const ContextPtr & context,
        LoggerPtr log);

    /// Create expression for sampling.
    /// Also, calculate _sample_factor if needed.
    /// Also, update key condition with selected sampling range.
    static MergeTreeDataSelectSamplingData getSampling(
        const SelectQueryInfo & select_query_info,
        NamesAndTypesList available_real_columns,
        const RangesInDataParts & parts,
        KeyCondition & key_condition,
        const MergeTreeData & data,
        const StorageMetadataPtr & metadata_snapshot,
        ContextPtr context,
        LoggerPtr log);

<<<<<<< HEAD
=======
    /// Check query limits: max_partitions_to_read, max_concurrent_queries.
    /// Also, return QueryIdHolder. If not null, we should keep it until query finishes.
    static std::shared_ptr<QueryIdHolder> checkLimits(
        const MergeTreeData & data,
        const ReadFromMergeTree::AnalysisResult & result,
        const ContextPtr & context);

    struct RowLimits
    {
        SizeLimits limits;
        SizeLimits leaf_limits;
    };

    /// Calculate row limits for reading based on settings and query info.
    /// Returns limits and leaf_limits that should be applied during part processing.
    static RowLimits getRowLimits(const Settings & settings, const SelectQueryInfo & query_info);

>>>>>>> 8b5903db
    static MarkRanges mergePartialResultsForDisjunctions(
        MergeTreeData::DataPartPtr part,
        const MarkRanges & ranges,
        const KeyCondition & rpn_template_for_eval_result,
        const PartialDisjunctionResult & partial_eval_results,
        MergeTreeReaderSettings reader_settings,
        LoggerPtr log);

};

}<|MERGE_RESOLUTION|>--- conflicted
+++ resolved
@@ -265,15 +265,6 @@
         ContextPtr context,
         LoggerPtr log);
 
-<<<<<<< HEAD
-=======
-    /// Check query limits: max_partitions_to_read, max_concurrent_queries.
-    /// Also, return QueryIdHolder. If not null, we should keep it until query finishes.
-    static std::shared_ptr<QueryIdHolder> checkLimits(
-        const MergeTreeData & data,
-        const ReadFromMergeTree::AnalysisResult & result,
-        const ContextPtr & context);
-
     struct RowLimits
     {
         SizeLimits limits;
@@ -284,7 +275,6 @@
     /// Returns limits and leaf_limits that should be applied during part processing.
     static RowLimits getRowLimits(const Settings & settings, const SelectQueryInfo & query_info);
 
->>>>>>> 8b5903db
     static MarkRanges mergePartialResultsForDisjunctions(
         MergeTreeData::DataPartPtr part,
         const MarkRanges & ranges,
