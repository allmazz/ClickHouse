--- conflicted
+++ resolved
@@ -11,20 +11,7 @@
     extern const int LOGICAL_ERROR;
 }
 
-<<<<<<< HEAD
-MergeTreeReadersChain::MergeTreeReadersChain(RangeReaders range_readers_)
-=======
-static size_t getTotalBytesInColumns(const Columns & columns)
-{
-    size_t total_bytes = 0;
-    for (const auto & column : columns)
-        if (column)
-            total_bytes += column->byteSize();
-    return total_bytes;
-}
-
 MergeTreeReadersChain::MergeTreeReadersChain(RangeReaders range_readers_, MergeTreePatchReaders patch_readers_)
->>>>>>> 2861217d
     : range_readers(std::move(range_readers_))
     , patch_readers(std::move(patch_readers_))
     , patches_results(patch_readers.size())
@@ -121,10 +108,6 @@
     return read_result;
 }
 
-<<<<<<< HEAD
-void MergeTreeReadersChain::executePrewhereActions(
-    MergeTreeRangeReader & reader, ReadResult & result, const Block & previous_header, bool is_last_reader)
-=======
 void MergeTreeReadersChain::executeActionsBeforePrewhere(
     ReadResult & result,
     Columns & read_columns,
@@ -143,7 +126,20 @@
     bool should_evaluate_missing_defaults = false;
     merge_tree_reader->fillMissingColumns(read_columns, should_evaluate_missing_defaults, num_read_rows);
 
-    if (result.total_rows_per_granule == num_read_rows && result.num_rows != num_read_rows)
+    if (result.total_rows_per_granule != num_read_rows)
+    {
+        /// This can only happen when all columns are missing during the current read step,
+        /// and num_read_rows is inferred from a previous read.
+        if (result.num_rows != num_read_rows)
+            throw Exception(
+                ErrorCodes::LOGICAL_ERROR,
+                "Mismatch in expected row count: total_rows_per_granule={}, num_rows={}, num_read_rows={}. "
+                "This indicates an inconsistency in row filling logic when all columns are missing",
+                result.total_rows_per_granule,
+                result.num_rows,
+                num_read_rows);
+    }
+    else if (result.num_rows != num_read_rows)
     {
         /// We have filter applied from the previous step
         /// So we need to apply it to the newly read rows
@@ -197,7 +193,6 @@
 }
 
 void MergeTreeReadersChain::executePrewhereActions(MergeTreeRangeReader & reader, ReadResult & result, const Block & previous_header, bool is_last_reader)
->>>>>>> 2861217d
 {
     reader.executePrewhereActionsAndFilterColumns(result, previous_header, is_last_reader);
     result.checkInternalConsistency();
