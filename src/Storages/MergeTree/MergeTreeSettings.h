#pragma once

#include <Core/BaseSettingsFwdMacros.h>
#include <Core/Field.h>
#include <Core/SettingsEnums.h>
#include <Core/SettingsFields.h>
#include <base/types.h>
#include <Common/SettingsChanges.h>
#include <Columns/IColumn_fwd.h>

namespace boost
{
namespace program_options
{
class options_description;
}
}

namespace Poco
{
namespace Util
{
class AbstractConfiguration;
}
}

namespace DB
{
class ASTStorage;
class Context;
using ContextPtr = std::shared_ptr<const Context>;
struct MergeTreeSettingsImpl;
struct MergeTreeSettings;
using MergeTreeSettingsPtr = std::shared_ptr<const MergeTreeSettings>;
struct MutableColumnsAndConstraints;

/// List of available types supported in MergeTreeSettings object
#define MERGETREE_SETTINGS_SUPPORTED_TYPES(CLASS_NAME, M) \
    M(CLASS_NAME, Bool) \
    M(CLASS_NAME, CleanDeletedRows) \
    M(CLASS_NAME, DeduplicateMergeProjectionMode) \
    M(CLASS_NAME, Float) \
    M(CLASS_NAME, Int64) \
    M(CLASS_NAME, LightweightMutationProjectionMode) \
    M(CLASS_NAME, MaxThreads) \
    M(CLASS_NAME, MergeSelectorAlgorithm) \
    M(CLASS_NAME, Milliseconds) \
    M(CLASS_NAME, NonZeroUInt64) \
    M(CLASS_NAME, Seconds) \
    M(CLASS_NAME, String) \
    M(CLASS_NAME, UInt64) \
<<<<<<< HEAD
    M(CLASS_NAME, MergeTreeObjectSerializationVersion) \
    M(CLASS_NAME, MergeTreeObjectSharedDataSerializationVersion) \
    M(CLASS_NAME, MergeTreeDynamicSerializationVersion)
=======
    M(CLASS_NAME, SearchOrphanedPartsDisks)

>>>>>>> 101bd4c3
MERGETREE_SETTINGS_SUPPORTED_TYPES(MergeTreeSettings, DECLARE_SETTING_TRAIT)

struct MergeTreeSettings
{
    MergeTreeSettings();
    MergeTreeSettings(const MergeTreeSettings & settings);
    MergeTreeSettings(MergeTreeSettings && settings) noexcept;
    ~MergeTreeSettings();

    MERGETREE_SETTINGS_SUPPORTED_TYPES(MergeTreeSettings, DECLARE_SETTING_SUBSCRIPT_OPERATOR)

    bool has(std::string_view name) const;

    bool tryGet(std::string_view name, Field & value) const;
    Field get(std::string_view name) const;

    void set(std::string_view name, const Field & value);

    SettingsChanges changes() const;
    void applyChanges(const SettingsChanges & changes);
    void applyChange(const SettingChange & change);
    std::vector<std::string_view> getAllRegisteredNames() const;
    void applyCompatibilitySetting(const String & compatibility_value);

    /// NOTE: will rewrite the AST to add immutable settings.
    void loadFromQuery(ASTStorage & storage_def, ContextPtr context, bool is_attach);
    void loadFromConfig(const String & config_elem, const Poco::Util::AbstractConfiguration & config);

    bool needSyncPart(size_t input_rows, size_t input_bytes) const;
    void sanityCheck(size_t background_pool_tasks, bool allow_experimental, bool allow_beta) const;

    void dumpToSystemMergeTreeSettingsColumns(MutableColumnsAndConstraints & params) const;
    void dumpToSystemCompletionsColumns(MutableColumns & columns) const;

    void addToProgramOptionsIfNotPresent(boost::program_options::options_description & main_options, bool allow_repeated_settings);

    static Field castValueUtil(std::string_view name, const Field & value);
    static String valueToStringUtil(std::string_view name, const Field & value);
    static Field stringToValueUtil(std::string_view name, const String & str);
    static bool hasBuiltin(std::string_view name);
    static std::string_view resolveName(std::string_view name);
    static bool isReadonlySetting(const String & name);
    static void checkCanSet(std::string_view name, const Field & value);
    static bool isPartFormatSetting(const String & name);

    /// Cloud only
    static bool isSMTReadonlySetting(const String & name);

private:
    std::unique_ptr<MergeTreeSettingsImpl> impl;
};

/// Column-level Merge-Tree settings which overwrite MergeTree settings
namespace MergeTreeColumnSettings
{
    void validate(const SettingsChanges & changes);
}
}<|MERGE_RESOLUTION|>--- conflicted
+++ resolved
@@ -49,14 +49,11 @@
     M(CLASS_NAME, Seconds) \
     M(CLASS_NAME, String) \
     M(CLASS_NAME, UInt64) \
-<<<<<<< HEAD
     M(CLASS_NAME, MergeTreeObjectSerializationVersion) \
     M(CLASS_NAME, MergeTreeObjectSharedDataSerializationVersion) \
     M(CLASS_NAME, MergeTreeDynamicSerializationVersion)
-=======
     M(CLASS_NAME, SearchOrphanedPartsDisks)
 
->>>>>>> 101bd4c3
 MERGETREE_SETTINGS_SUPPORTED_TYPES(MergeTreeSettings, DECLARE_SETTING_TRAIT)
 
 struct MergeTreeSettings
