#include <Storages/MergeTree/MergeTreeDataPartWriterOnDisk.h>

#include <Storages/MergeTree/MergeTreeData.h>
#include <Storages/MergeTree/MergeTreeIndexGin.h>
#include <Storages/MergeTree/MergeTreeIndicesSerialization.h>
#include <Storages/MergeTree/MergeTreeSettings.h>
#include <Common/ElapsedTimeProfileEventIncrement.h>
#include <Common/MemoryTrackerBlockerInThread.h>
#include <Common/escapeForFileName.h>
#include <Common/logger_useful.h>
#include <Compression/CompressionFactory.h>

namespace ProfileEvents
{
extern const Event MergeTreeDataWriterSkipIndicesCalculationMicroseconds;
extern const Event MergeTreeDataWriterStatisticsCalculationMicroseconds;
}

namespace DB
{
namespace MergeTreeSetting
{
    extern const MergeTreeSettingsUInt64 index_granularity;
    extern const MergeTreeSettingsUInt64 index_granularity_bytes;
}

namespace ErrorCodes
{
    extern const int LOGICAL_ERROR;
}

MergeTreeDataPartWriterOnDisk::MergeTreeDataPartWriterOnDisk(
    const String & data_part_name_,
    const String & logger_name_,
    const SerializationByName & serializations_,
    MutableDataPartStoragePtr data_part_storage_,
    const MergeTreeIndexGranularityInfo & index_granularity_info_,
    const MergeTreeSettingsPtr & storage_settings_,
    const NamesAndTypesList & columns_list_,
    const StorageMetadataPtr & metadata_snapshot_,
    const VirtualsDescriptionPtr & virtual_columns_,
    const MergeTreeIndices & indices_to_recalc_,
    const ColumnsStatistics & stats_to_recalc_,
    const String & marks_file_extension_,
    const CompressionCodecPtr & default_codec_,
    const MergeTreeWriterSettings & settings_,
    MergeTreeIndexGranularityPtr index_granularity_)
    : IMergeTreeDataPartWriter(
        data_part_name_, serializations_, data_part_storage_, index_granularity_info_,
        storage_settings_, columns_list_, metadata_snapshot_, virtual_columns_, settings_, std::move(index_granularity_))
    , skip_indices(indices_to_recalc_)
    , stats(stats_to_recalc_)
    , marks_file_extension(marks_file_extension_)
    , default_codec(default_codec_)
    , compute_granularity(index_granularity->empty())
    , compress_primary_key(settings.compress_primary_key)
    , execution_stats(skip_indices.size(), stats.size())
    , log(getLogger(logger_name_ + " (DataPartWriter)"))
{
    if (settings.blocks_are_granules_size && !index_granularity->empty())
        throw Exception(ErrorCodes::LOGICAL_ERROR,
                        "Can't take information about index granularity from blocks, when non empty index_granularity array specified");

    /// We don't need to check if it exists or not, createDirectories doesn't throw
    getDataPartStorage().createDirectories();

    if (settings.rewrite_primary_key)
        initPrimaryIndex();

    initSkipIndices();
    initStatistics();
}

void MergeTreeDataPartWriterOnDisk::cancel() noexcept
{
    if (index_file_stream)
        index_file_stream->cancel();
    if (index_file_hashing_stream)
        index_file_hashing_stream->cancel();
    if (index_compressor_stream)
        index_compressor_stream->cancel();
    if (index_source_hashing_stream)
        index_source_hashing_stream->cancel();

    for (auto & stream : stats_streams)
        stream->cancel();

    for (auto & stream : skip_indices_streams_holders)
        stream->cancel();
}

size_t MergeTreeDataPartWriterOnDisk::computeIndexGranularity(const Block & block) const
{
    return DB::computeIndexGranularity(
        block.rows(),
        block.bytes(),
        (*storage_settings)[MergeTreeSetting::index_granularity_bytes],
        (*storage_settings)[MergeTreeSetting::index_granularity],
        settings.blocks_are_granules_size,
        settings.can_use_adaptive_granularity);
}

void MergeTreeDataPartWriterOnDisk::initPrimaryIndex()
{
    if (metadata_snapshot->hasPrimaryKey())
    {
        String index_name = "primary" + getIndexExtension(compress_primary_key);
        index_file_stream = getDataPartStorage().writeFile(index_name, DBMS_DEFAULT_BUFFER_SIZE, settings.query_write_settings);
        index_file_hashing_stream = std::make_unique<HashingWriteBuffer>(*index_file_stream);

        if (compress_primary_key)
        {
            CompressionCodecPtr primary_key_compression_codec = CompressionCodecFactory::instance().get(settings.primary_key_compression_codec);
            index_compressor_stream = std::make_unique<CompressedWriteBuffer>(*index_file_hashing_stream, primary_key_compression_codec, settings.primary_key_compress_block_size);
            index_source_hashing_stream = std::make_unique<HashingWriteBuffer>(*index_compressor_stream);
        }

        const auto & primary_key_types = metadata_snapshot->getPrimaryKey().data_types;
        index_serializations.reserve(primary_key_types.size());

        for (const auto & type : primary_key_types)
            index_serializations.push_back(type->getDefaultSerialization());
    }
}

void MergeTreeDataPartWriterOnDisk::initStatistics()
{
    for (const auto & stat_ptr : stats)
    {
<<<<<<< HEAD
        String stats_file_name = escapeForFileName(stat_ptr->getStatisticName());
        stats_streams.emplace_back(std::make_unique<MergeTreeDataPartWriterOnDisk::Stream<true>>(
                                       stats_file_name,
=======
        String stats_name = stat_ptr->getFileName();
        stats_streams.emplace_back(std::make_unique<MergeTreeWriterStream<true>>(
                                       stats_name,
>>>>>>> 57287763
                                       data_part_storage,
                                       stats_file_name,
                                       STATS_FILE_SUFFIX,
                                       default_codec,
                                       settings.max_compress_block_size,
                                       settings.query_write_settings));
    }
}

void MergeTreeDataPartWriterOnDisk::initSkipIndices()
{
    if (skip_indices.empty())
        return;

    ParserCodec codec_parser;
    auto ast = parseQuery(codec_parser, "(" + Poco::toUpper(settings.marks_compression_codec) + ")", 0, DBMS_DEFAULT_MAX_PARSER_DEPTH, DBMS_DEFAULT_MAX_PARSER_BACKTRACKS);
    CompressionCodecPtr marks_compression_codec = CompressionCodecFactory::instance().get(ast, nullptr);

    for (const auto & skip_index : skip_indices)
    {
        auto index_name = skip_index->getFileName();
        auto index_substreams = skip_index->getSubstreams();
        auto & index_streams = skip_indices_streams.emplace_back();

        for (const auto & index_substream : index_substreams)
        {
            auto stream_name = index_name + index_substream.suffix;

            auto stream = std::make_unique<MergeTreeIndexWriterStream>(
                stream_name,
                data_part_storage,
                stream_name,
                index_substream.extension,
                stream_name,
                marks_file_extension,
                default_codec,
                settings.max_compress_block_size,
                marks_compression_codec,
                settings.marks_compress_block_size,
                settings.query_write_settings);

            index_streams[index_substream.type] = stream.get();
            skip_indices_streams_holders.push_back(std::move(stream));
        }

        skip_indices_aggregators.push_back(skip_index->createIndexAggregator(settings));
        skip_index_accumulated_marks.push_back(0);
    }
}

void MergeTreeDataPartWriterOnDisk::calculateAndSerializePrimaryIndexRow(const Block & index_block, size_t row)
{
    chassert(index_block.columns() == index_serializations.size());
    auto & index_stream = compress_primary_key ? *index_source_hashing_stream : *index_file_hashing_stream;

    for (size_t i = 0; i < index_block.columns(); ++i)
    {
        const auto & column = index_block.getByPosition(i).column;
        index_serializations[i]->serializeBinary(*column, row, index_stream, {});

        if (settings.save_primary_index_in_memory)
            index_columns[i]->insertFrom(*column, row);
    }
}

void MergeTreeDataPartWriterOnDisk::calculateAndSerializePrimaryIndex(const Block & primary_index_block, const Granules & granules_to_write)
{
    if (!metadata_snapshot->hasPrimaryKey())
        return;

    {
        /** While filling index (index_columns), disable memory tracker.
         * Because memory is allocated here (maybe in context of INSERT query),
         *  but then freed in completely different place (while merging parts), where query memory_tracker is not available.
         * And otherwise it will look like excessively growing memory consumption in context of query.
         *  (observed in long INSERT SELECTs)
         */
        MemoryTrackerBlockerInThread temporarily_disable_memory_tracker;

        if (settings.save_primary_index_in_memory && index_columns.empty())
        {
            index_columns = primary_index_block.cloneEmptyColumns();
        }

        /// Write index. The index contains Primary Key value for each `index_granularity` row.
        for (const auto & granule : granules_to_write)
        {
            if (granule.mark_on_start)
                calculateAndSerializePrimaryIndexRow(primary_index_block, granule.start_row);
        }
    }

    /// Store block with last index row to write final mark at the end of column
    if (with_final_mark)
        last_index_block = primary_index_block;
}

void MergeTreeDataPartWriterOnDisk::calculateAndSerializeStatistics(const Block & block)
{
    for (size_t i = 0; i < stats.size(); ++i)
    {
        const auto & stat_ptr = stats[i];
        ProfileEventTimeIncrement<Microseconds> watch(ProfileEvents::MergeTreeDataWriterStatisticsCalculationMicroseconds);
        stat_ptr->build(block.getByName(stat_ptr->getColumnName()).column);
        execution_stats.statistics_build_us[i] += watch.elapsed();
    }
}

void MergeTreeDataPartWriterOnDisk::calculateAndSerializeSkipIndices(const Block & skip_indexes_block, const Granules & granules_to_write)
{
    /// Filling and writing skip indices like in MergeTreeDataPartWriterWide::writeColumn
    for (size_t i = 0; i < skip_indices.size(); ++i)
    {
        const auto index_helper = skip_indices[i];
        auto & index_streams = skip_indices_streams[i];

        for (const auto & granule : granules_to_write)
        {
            if (skip_index_accumulated_marks[i] == index_helper->index.granularity)
            {
                auto index_granule = skip_indices_aggregators[i]->getGranuleAndReset();
                index_granule->serializeBinaryWithMultipleStreams(index_streams);
                skip_index_accumulated_marks[i] = 0;
            }

            if (skip_indices_aggregators[i]->empty() && granule.mark_on_start)
            {
                skip_indices_aggregators[i] = index_helper->createIndexAggregator(settings);

                for (const auto & [type, stream] : index_streams)
                {
                    auto & marks_out = stream->compress_marks ? stream->marks_compressed_hashing : stream->marks_hashing;

                    if (stream->compressed_hashing.offset() >= settings.min_compress_block_size)
                        stream->compressed_hashing.next();

                    writeBinaryLittleEndian(stream->plain_hashing.count(), marks_out);
                    writeBinaryLittleEndian(stream->compressed_hashing.offset(), marks_out);

                    /// Actually this numbers is redundant, but we have to store them
                    /// to be compatible with the normal .mrk2 file format
                    if (settings.can_use_adaptive_granularity)
                        writeBinaryLittleEndian(1UL, marks_out);
                }
            }

            ProfileEventTimeIncrement<Microseconds> watch(ProfileEvents::MergeTreeDataWriterSkipIndicesCalculationMicroseconds);

            size_t pos = granule.start_row;
            skip_indices_aggregators[i]->update(skip_indexes_block, &pos, granule.rows_to_write);

            if (granule.is_complete)
                ++skip_index_accumulated_marks[i];

            execution_stats.skip_indices_build_us[i] += watch.elapsed();
        }
    }
}

void MergeTreeDataPartWriterOnDisk::fillPrimaryIndexChecksums(MergeTreeData::DataPart::Checksums & checksums)
{
    bool write_final_mark = (with_final_mark && data_written);
    if (write_final_mark && compute_granularity)
        index_granularity->appendMark(0);

    if (index_file_hashing_stream)
    {
        if (write_final_mark && !last_index_block.empty())
        {
            MemoryTrackerBlockerInThread temporarily_disable_memory_tracker;
            calculateAndSerializePrimaryIndexRow(last_index_block, last_index_block.rows() - 1);
        }

        last_index_block.clear();

        if (compress_primary_key)
        {
            index_source_hashing_stream->finalize();
            index_compressor_stream->finalize();
        }

        index_file_hashing_stream->finalize();

        String index_name = "primary" + getIndexExtension(compress_primary_key);
        if (compress_primary_key)
        {
            checksums.files[index_name].is_compressed = true;
            checksums.files[index_name].uncompressed_size = index_source_hashing_stream->count();
            checksums.files[index_name].uncompressed_hash = index_source_hashing_stream->getHash();
        }

        checksums.files[index_name].file_size = index_file_hashing_stream->count();
        checksums.files[index_name].file_hash = index_file_hashing_stream->getHash();

        index_file_stream->preFinalize();
    }
}

void MergeTreeDataPartWriterOnDisk::finishPrimaryIndexSerialization(bool sync)
{
    if (index_file_hashing_stream)
    {
        index_file_stream->finalize();
        if (sync)
            index_file_stream->sync();

        if (compress_primary_key)
        {
            index_source_hashing_stream = nullptr;
            index_compressor_stream = nullptr;
        }

        index_file_hashing_stream = nullptr;
    }
}

void MergeTreeDataPartWriterOnDisk::fillSkipIndicesChecksums(MergeTreeData::DataPart::Checksums & checksums)
{
    for (size_t i = 0; i < skip_indices.size(); ++i)
    {
        if (!skip_indices_aggregators[i]->empty())
        {
            auto & index_streams = skip_indices_streams[i];
            auto index_granule = skip_indices_aggregators[i]->getGranuleAndReset();
            index_granule->serializeBinaryWithMultipleStreams(index_streams);
        }
    }

    for (auto & stream : skip_indices_streams_holders)
    {
        stream->preFinalize();
        stream->addToChecksums(checksums);
    }
}

void MergeTreeDataPartWriterOnDisk::finishStatisticsSerialization(bool sync)
{
    for (auto & stream : stats_streams)
    {
        stream->finalize();
        if (sync)
            stream->sync();
    }

    for (size_t i = 0; i < stats.size(); ++i)
        LOG_DEBUG(log, "Spent {} ms calculating statistics {} for the part {}", execution_stats.statistics_build_us[i] / 1000, stats[i]->getColumnName(), data_part_name);
}

void MergeTreeDataPartWriterOnDisk::fillStatisticsChecksums(MergeTreeData::DataPart::Checksums & checksums)
{
    for (size_t i = 0; i < stats.size(); i++)
    {
        auto & stream = *stats_streams[i];
        stats[i]->serialize(stream.compressed_hashing);
        stream.preFinalize();
        stream.addToChecksums(checksums);
    }
}

void MergeTreeDataPartWriterOnDisk::finishSkipIndicesSerialization(bool sync)
{
    for (auto & stream : skip_indices_streams_holders)
    {
        stream->finalize();
        if (sync)
            stream->sync();
    }

    for (size_t i = 0; i < skip_indices.size(); ++i)
        LOG_DEBUG(log, "Spent {} ms calculating index {} for the part {}", execution_stats.skip_indices_build_us[i] / 1000, skip_indices[i]->index.name, data_part_name);

    skip_indices_streams.clear();
    skip_indices_streams_holders.clear();
    skip_indices_aggregators.clear();
    skip_index_accumulated_marks.clear();
}

Names MergeTreeDataPartWriterOnDisk::getSkipIndicesColumns() const
{
    std::unordered_set<String> skip_indexes_column_names_set;
    for (const auto & index : skip_indices)
        std::copy(index->index.column_names.cbegin(), index->index.column_names.cend(),
                  std::inserter(skip_indexes_column_names_set, skip_indexes_column_names_set.end()));
    return Names(skip_indexes_column_names_set.begin(), skip_indexes_column_names_set.end());
}

void MergeTreeDataPartWriterOnDisk::initOrAdjustDynamicStructureIfNeeded(Block & block)
{
    if (!is_dynamic_streams_initialized)
    {
        block_sample = block.cloneEmpty();

        for (const auto & column : columns_list)
        {
            if (column.type->hasDynamicSubcolumns())
            {
                /// Create all streams for dynamic subcolumns using dynamic structure from block.
                auto compression = getCodecDescOrDefault(column.name, default_codec);
                addStreams(column, compression);
            }
        }
        is_dynamic_streams_initialized = true;
    }
    else
    {
        size_t size = block.columns();
        for (size_t i = 0; i != size; ++i)
        {
            auto & column = block.getByPosition(i);
            const auto & sample_column = block_sample.getByPosition(i);
            /// Check if the dynamic structure of this column is different from the sample column.
            if (column.type->hasDynamicSubcolumns() && !column.column->dynamicStructureEquals(*sample_column.column))
            {
                /// We need to change the dynamic structure of the column so it matches the sample column.
                /// To do it, we create empty column of this type, take dynamic structure from sample column
                /// and insert data into it. Resulting column will have required dynamic structure and the content
                /// of the column in current block.
                auto new_column = sample_column.type->createColumn();
                new_column->takeDynamicStructureFromSourceColumns({sample_column.column});
                new_column->insertRangeFrom(*column.column, 0, column.column->size());
                column.column = std::move(new_column);
            }
        }
    }
}

}<|MERGE_RESOLUTION|>--- conflicted
+++ resolved
@@ -127,15 +127,9 @@
 {
     for (const auto & stat_ptr : stats)
     {
-<<<<<<< HEAD
         String stats_file_name = escapeForFileName(stat_ptr->getStatisticName());
-        stats_streams.emplace_back(std::make_unique<MergeTreeDataPartWriterOnDisk::Stream<true>>(
+        stats_streams.emplace_back(std::make_unique<MergeTreeWriterStream<true>>(
                                        stats_file_name,
-=======
-        String stats_name = stat_ptr->getFileName();
-        stats_streams.emplace_back(std::make_unique<MergeTreeWriterStream<true>>(
-                                       stats_name,
->>>>>>> 57287763
                                        data_part_storage,
                                        stats_file_name,
                                        STATS_FILE_SUFFIX,
