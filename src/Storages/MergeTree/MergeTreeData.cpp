--- conflicted
+++ resolved
@@ -4813,37 +4813,7 @@
     }
 }
 
-<<<<<<< HEAD
-void MergeTreeData::preparePartForCommit(MutableDataPartPtr & part, Transaction & out_transaction, bool need_rename, bool rename_in_transaction)
-=======
-void MergeTreeData::checkPartDynamicColumns(MutableDataPartPtr & part, DataPartsLock & /*lock*/) const
-{
-    auto metadata_snapshot = getInMemoryMetadataPtr();
-    const auto & columns = metadata_snapshot->getColumns();
-    auto virtuals = getVirtualsPtr();
-
-    if (!hasDynamicSubcolumnsDeprecated(columns))
-        return;
-
-    const auto & part_columns = part->getColumns();
-    for (const auto & part_column : part_columns)
-    {
-        if (virtuals->has(part_column.name))
-            continue;
-
-        auto storage_column = columns.getPhysical(part_column.name);
-        if (!storage_column.type->hasDynamicSubcolumnsDeprecated())
-            continue;
-
-        auto concrete_storage_column = object_columns.getPhysical(part_column.name);
-
-        /// It will throw if types are incompatible.
-        getLeastCommonTypeForDynamicColumns(storage_column.type, {concrete_storage_column.type, part_column.type}, true);
-    }
-}
-
 void MergeTreeData::preparePartForCommit(MutableDataPartPtr & part, Transaction & out_transaction, DataPartsLock & /*lock*/, bool need_rename, bool rename_in_transaction)
->>>>>>> b81f7048
 {
     part->is_temp = false;
     part->setState(DataPartState::PreActive);
@@ -9855,12 +9825,7 @@
         return std::make_shared<StorageSnapshot>(*this, metadata_snapshot, std::make_unique<SnapshotData>());
 
     auto snapshot_data = std::make_unique<SnapshotData>();
-<<<<<<< HEAD
-=======
     snapshot_data->storage = shared_from_this();
-
-    ColumnsDescription object_columns_copy;
->>>>>>> b81f7048
 
     DataPartsVector parts;
     {
