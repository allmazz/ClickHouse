#include <memory>
#include <stack>
#include <Core/NamesAndTypes.h>
#include <Core/TypeId.h>

#include <Interpreters/Context.h>
#include <Interpreters/TreeRewriter.h>
#include <Interpreters/ExpressionAnalyzer.h>
#include <Interpreters/ExpressionActions.h>
#include <Interpreters/IdentifierSemantic.h>
#include <Interpreters/misc.h>

#include <Parsers/ASTIdentifier.h>
#include <Parsers/ASTExpressionList.h>
#include <Parsers/ASTLiteral.h>
#include <Parsers/ASTFunction.h>
#include <Parsers/ASTSelectQuery.h>
#include <Parsers/ASTSubquery.h>

#include <Columns/ColumnConst.h>
#include <Columns/ColumnsNumber.h>
#include <Columns/ColumnsCommon.h>
#include <Columns/FilterDescription.h>

#include <DataTypes/DataTypesNumber.h>
#include <DataTypes/DataTypeString.h>
#include <DataTypes/DataTypeLowCardinality.h>
#include <DataTypes/DataTypeDateTime.h>

#include <Processors/QueryPlan/QueryPlan.h>
#include <Processors/QueryPlan/BuildQueryPipelineSettings.h>
#include <Processors/QueryPlan/Optimizations/QueryPlanOptimizationSettings.h>
#include <Processors/Sinks/EmptySink.h>
#include <Processors/Executors/CompletedPipelineExecutor.h>
#include <QueryPipeline/QueryPipelineBuilder.h>

#include <Storages/VirtualColumnUtils.h>
#include <IO/WriteHelpers.h>
#include <Common/re2.h>
#include <Common/typeid_cast.h>
#include <Formats/SchemaInferenceUtils.h>
#include <Formats/EscapingRuleUtils.h>
#include <Formats/FormatFactory.h>
#include <Core/Settings.h>
#include "Functions/FunctionsLogical.h"
#include "Functions/IFunction.h"
#include "Functions/IFunctionAdaptors.h"
#include "Functions/indexHint.h"
#include <Interpreters/convertFieldToType.h>
#include <Parsers/makeASTForLogicalFunction.h>
#include <Columns/ColumnSet.h>
#include <Functions/FunctionHelpers.h>
#include <Interpreters/ActionsVisitor.h>


namespace DB
{

namespace ErrorCodes
{
    extern const int INCORRECT_DATA;
}

namespace VirtualColumnUtils
{

void buildSetsForDAG(const ActionsDAG & dag, const ContextPtr & context)
{
    for (const auto & node : dag.getNodes())
    {
        if (node.type == ActionsDAG::ActionType::COLUMN)
        {
            const ColumnSet * column_set = checkAndGetColumnConstData<const ColumnSet>(node.column.get());
            if (!column_set)
                column_set = checkAndGetColumn<const ColumnSet>(node.column.get());

            if (column_set)
            {
                auto future_set = column_set->getData();
                if (!future_set->get())
                {
                    if (auto * set_from_subquery = typeid_cast<FutureSetFromSubquery *>(future_set.get()))
                        set_from_subquery->buildSetInplace(context);
                }
            }
        }
    }
}

ExpressionActionsPtr buildFilterExpression(ActionsDAG dag, ContextPtr context)
{
    buildSetsForDAG(dag, context);
    return std::make_shared<ExpressionActions>(std::move(dag));
}

void filterBlockWithExpression(const ExpressionActionsPtr & actions, Block & block)
{
    Block block_with_filter = block;
    actions->execute(block_with_filter, /*dry_run=*/ false, /*allow_duplicates_in_input=*/ true);

    /// Filter the block.
    String filter_column_name = actions->getActionsDAG().getOutputs().at(0)->result_name;
    ColumnPtr filter_column = block_with_filter.getByName(filter_column_name).column->convertToFullColumnIfConst();

    ConstantFilterDescription constant_filter(*filter_column);

    if (constant_filter.always_true)
    {
        return;
    }

    if (constant_filter.always_false)
    {
        block = block.cloneEmpty();
        return;
    }

    FilterDescription filter(*filter_column);

    for (size_t i = 0; i < block.columns(); ++i)
    {
        ColumnPtr & column = block.safeGetByPosition(i).column;
        column = column->filter(*filter.data, -1);
    }
}

NameSet getVirtualNamesForFileLikeStorage()
{
    return {"_path", "_file", "_size", "_time", "_etag"};
}

std::unordered_map<std::string, std::string> parseHivePartitioningKeysAndValues(const String & path, const ColumnsDescription & storage_columns)
{
    std::string pattern = "([^/]+)=([^/]+)/";
    re2::StringPiece input_piece(path);

    std::unordered_map<std::string, std::string> key_values;
    std::string key, value;
    std::unordered_set<String> used_keys;
    while (RE2::FindAndConsume(&input_piece, pattern, &key, &value))
    {
        if (used_keys.contains(key))
            throw Exception(ErrorCodes::INCORRECT_DATA, "Path '{}' to file with enabled hive-style partitioning contains duplicated partition key {}, only unique keys are allowed", path, key);
        used_keys.insert(key);

        auto col_name = "_" + key;
        while (storage_columns.has(col_name))
            col_name = "_" + col_name;
        key_values[col_name] = value;
    }
    return key_values;
}

VirtualColumnsDescription getVirtualsForFileLikeStorage(const ColumnsDescription & storage_columns, const ContextPtr & context, const std::string & path, std::optional<FormatSettings> format_settings_)
{
    VirtualColumnsDescription desc;

    auto add_virtual = [&](const auto & name, const auto & type)
    {
        if (storage_columns.has(name))
            return;

        desc.addEphemeral(name, type, "");
    };

    add_virtual("_path", std::make_shared<DataTypeLowCardinality>(std::make_shared<DataTypeString>()));
    add_virtual("_file", std::make_shared<DataTypeLowCardinality>(std::make_shared<DataTypeString>()));
    add_virtual("_size", makeNullable(std::make_shared<DataTypeUInt64>()));
    add_virtual("_time", makeNullable(std::make_shared<DataTypeDateTime>()));
    add_virtual("_etag", std::make_shared<DataTypeLowCardinality>(std::make_shared<DataTypeString>()));

    if (context->getSettingsRef().use_hive_partitioning)
    {
        auto map = parseHivePartitioningKeysAndValues(path, storage_columns);
        auto format_settings = format_settings_ ? *format_settings_ : getFormatSettings(context);
        for (auto & item : map)
        {
            auto type = tryInferDataTypeByEscapingRule(item.second, format_settings, FormatSettings::EscapingRule::Raw);
            if (type == nullptr)
                type = std::make_shared<DataTypeString>();
            if (type->canBeInsideLowCardinality())
                add_virtual(item.first, std::make_shared<DataTypeLowCardinality>(type));
            else
                add_virtual(item.first, type);
        }
    }

    return desc;
}

static void addPathAndFileToVirtualColumns(Block & block, const String & path, size_t idx)
{
    if (block.has("_path"))
        block.getByName("_path").column->assumeMutableRef().insert(path);

    if (block.has("_file"))
    {
        auto pos = path.find_last_of('/');
        String file;
        if (pos != std::string::npos)
            file = path.substr(pos + 1);
        else
            file = path;

        block.getByName("_file").column->assumeMutableRef().insert(file);
    }

    block.getByName("_idx").column->assumeMutableRef().insert(idx);
}

std::optional<ActionsDAG> createPathAndFileFilterDAG(const ActionsDAG::Node * predicate, const NamesAndTypesList & virtual_columns)
{
    if (!predicate || virtual_columns.empty())
        return {};

    Block block;
    for (const auto & column : virtual_columns)
    {
        if (column.name == "_file" || column.name == "_path")
            block.insert({column.type->createColumn(), column.type, column.name});
    }

    block.insert({ColumnUInt64::create(), std::make_shared<DataTypeUInt64>(), "_idx"});
    return splitFilterDagForAllowedInputs(predicate, &block);
}

ColumnPtr getFilterByPathAndFileIndexes(const std::vector<String> & paths, const ExpressionActionsPtr & actions, const NamesAndTypesList & virtual_columns)
{
    Block block;
    for (const auto & column : virtual_columns)
    {
        if (column.name == "_file" || column.name == "_path")
            block.insert({column.type->createColumn(), column.type, column.name});
    }
    block.insert({ColumnUInt64::create(), std::make_shared<DataTypeUInt64>(), "_idx"});

    for (size_t i = 0; i != paths.size(); ++i)
        addPathAndFileToVirtualColumns(block, paths[i], i);

    filterBlockWithExpression(actions, block);

    return block.getByName("_idx").column;
}

void addRequestedFileLikeStorageVirtualsToChunk(
    Chunk & chunk, const NamesAndTypesList & requested_virtual_columns,
    VirtualsForFileLikeStorage virtual_values, ContextPtr context, const ColumnsDescription & columns)
{
    std::unordered_map<std::string, std::string> hive_map;
    if (context->getSettingsRef().use_hive_partitioning)
        hive_map = parseHivePartitioningKeysAndValues(virtual_values.path, columns);

    for (const auto & virtual_column : requested_virtual_columns)
    {
        if (virtual_column.name == "_path")
        {
            chunk.addColumn(virtual_column.type->createColumnConst(chunk.getNumRows(), virtual_values.path)->convertToFullColumnIfConst());
        }
        else if (virtual_column.name == "_file")
        {
            if (virtual_values.filename)
            {
                chunk.addColumn(virtual_column.type->createColumnConst(chunk.getNumRows(), (*virtual_values.filename))->convertToFullColumnIfConst());
            }
            else
            {
                size_t last_slash_pos = virtual_values.path.find_last_of('/');
                auto filename_from_path = virtual_values.path.substr(last_slash_pos + 1);
                chunk.addColumn(virtual_column.type->createColumnConst(chunk.getNumRows(), filename_from_path)->convertToFullColumnIfConst());
            }
        }
        else if (virtual_column.name == "_size")
        {
            if (virtual_values.size)
                chunk.addColumn(virtual_column.type->createColumnConst(chunk.getNumRows(), *virtual_values.size)->convertToFullColumnIfConst());
            else
                chunk.addColumn(virtual_column.type->createColumnConstWithDefaultValue(chunk.getNumRows())->convertToFullColumnIfConst());
        }
        else if (virtual_column.name == "_time")
        {
            if (virtual_values.last_modified)
                chunk.addColumn(virtual_column.type->createColumnConst(chunk.getNumRows(), virtual_values.last_modified->epochTime())->convertToFullColumnIfConst());
            else
                chunk.addColumn(virtual_column.type->createColumnConstWithDefaultValue(chunk.getNumRows())->convertToFullColumnIfConst());
        }
<<<<<<< HEAD
        else if (auto it = hive_map.find(virtual_column.getNameInStorage()); it != hive_map.end())
        {
            chunk.addColumn(virtual_column.type->createColumnConst(chunk.getNumRows(), convertFieldToType(Field(it->second), *virtual_column.type))->convertToFullColumnIfConst());
=======
        else if (virtual_column.name == "_etag")
        {
            if (virtual_values.etag)
                chunk.addColumn(virtual_column.type->createColumnConst(chunk.getNumRows(), (*virtual_values.etag))->convertToFullColumnIfConst());
            else
                chunk.addColumn(virtual_column.type->createColumnConstWithDefaultValue(chunk.getNumRows())->convertToFullColumnIfConst());
>>>>>>> 755b06b4
        }
    }
}

static bool canEvaluateSubtree(const ActionsDAG::Node * node, const Block * allowed_inputs)
{
    std::stack<const ActionsDAG::Node *> nodes;
    nodes.push(node);
    while (!nodes.empty())
    {
        const auto * cur = nodes.top();
        nodes.pop();

        if (cur->type == ActionsDAG::ActionType::ARRAY_JOIN)
            return false;

        if (cur->type == ActionsDAG::ActionType::INPUT && allowed_inputs && !allowed_inputs->has(cur->result_name))
            return false;

        for (const auto * child : cur->children)
            nodes.push(child);
    }

    return true;
}

bool isDeterministicInScopeOfQuery(const ActionsDAG::Node * node)
{
    for (const auto * child : node->children)
    {
        if (!isDeterministicInScopeOfQuery(child))
            return false;
    }

    if (node->type != ActionsDAG::ActionType::FUNCTION)
        return true;

    if (!node->function_base->isDeterministicInScopeOfQuery())
        return false;

    return true;
}

static const ActionsDAG::Node * splitFilterNodeForAllowedInputs(
    const ActionsDAG::Node * node,
    const Block * allowed_inputs,
    ActionsDAG::Nodes & additional_nodes)
{
    if (node->type == ActionsDAG::ActionType::FUNCTION)
    {
        if (node->function_base->getName() == "and")
        {
            auto & node_copy = additional_nodes.emplace_back(*node);
            node_copy.children.clear();
            for (const auto * child : node->children)
                if (const auto * child_copy = splitFilterNodeForAllowedInputs(child, allowed_inputs, additional_nodes))
                    node_copy.children.push_back(child_copy);

            if (node_copy.children.empty())
                return nullptr;

            if (node_copy.children.size() == 1)
            {
                const ActionsDAG::Node * res = node_copy.children.front();
                /// Expression like (not_allowed AND 256) can't be resuced to (and(256)) because AND requires
                /// at least two arguments; also it can't be reduced to (256) because result type is different.
                if (!res->result_type->equals(*node->result_type))
                {
                    ActionsDAG tmp_dag;
                    res = &tmp_dag.addCast(*res, node->result_type, {});
                    additional_nodes.splice(additional_nodes.end(), ActionsDAG::detachNodes(std::move(tmp_dag)));
                }

                return res;
            }

            return &node_copy;
        }
        else if (node->function_base->getName() == "or")
        {
            auto & node_copy = additional_nodes.emplace_back(*node);
            for (auto & child : node_copy.children)
                if (child = splitFilterNodeForAllowedInputs(child, allowed_inputs, additional_nodes); !child)
                    return nullptr;

            return &node_copy;
        }
        else if (node->function_base->getName() == "indexHint")
        {
            if (const auto * adaptor = typeid_cast<const FunctionToFunctionBaseAdaptor *>(node->function_base.get()))
            {
                if (const auto * index_hint = typeid_cast<const FunctionIndexHint *>(adaptor->getFunction().get()))
                {
                    auto index_hint_dag = index_hint->getActions().clone();
                    ActionsDAG::NodeRawConstPtrs atoms;
                    for (const auto & output : index_hint_dag.getOutputs())
                        if (const auto * child_copy = splitFilterNodeForAllowedInputs(output, allowed_inputs, additional_nodes))
                            atoms.push_back(child_copy);

                    if (!atoms.empty())
                    {
                        const auto * res = atoms.at(0);

                        if (atoms.size() > 1)
                        {
                            FunctionOverloadResolverPtr func_builder_and = std::make_unique<FunctionToOverloadResolverAdaptor>(std::make_shared<FunctionAnd>());
                            res = &index_hint_dag.addFunction(func_builder_and, atoms, {});
                        }

                        if (!res->result_type->equals(*node->result_type))
                            res = &index_hint_dag.addCast(*res, node->result_type, {});

                        additional_nodes.splice(additional_nodes.end(), ActionsDAG::detachNodes(std::move(index_hint_dag)));
                        return res;
                    }
                }
            }
        }
        else if (!isDeterministicInScopeOfQuery(node))
        {
            return nullptr;
        }
    }

    if (!canEvaluateSubtree(node, allowed_inputs))
        return nullptr;

    return node;
}

std::optional<ActionsDAG> splitFilterDagForAllowedInputs(const ActionsDAG::Node * predicate, const Block * allowed_inputs)
{
    if (!predicate)
        return {};

    ActionsDAG::Nodes additional_nodes;
    const auto * res = splitFilterNodeForAllowedInputs(predicate, allowed_inputs, additional_nodes);
    if (!res)
        return {};

    return ActionsDAG::cloneSubDAG({res}, true);
}

void filterBlockWithPredicate(const ActionsDAG::Node * predicate, Block & block, ContextPtr context)
{
    auto dag = splitFilterDagForAllowedInputs(predicate, &block);
    if (dag)
        filterBlockWithExpression(buildFilterExpression(std::move(*dag), context), block);
}

}

}<|MERGE_RESOLUTION|>--- conflicted
+++ resolved
@@ -283,18 +283,16 @@
             else
                 chunk.addColumn(virtual_column.type->createColumnConstWithDefaultValue(chunk.getNumRows())->convertToFullColumnIfConst());
         }
-<<<<<<< HEAD
         else if (auto it = hive_map.find(virtual_column.getNameInStorage()); it != hive_map.end())
         {
             chunk.addColumn(virtual_column.type->createColumnConst(chunk.getNumRows(), convertFieldToType(Field(it->second), *virtual_column.type))->convertToFullColumnIfConst());
-=======
+        }
         else if (virtual_column.name == "_etag")
         {
             if (virtual_values.etag)
                 chunk.addColumn(virtual_column.type->createColumnConst(chunk.getNumRows(), (*virtual_values.etag))->convertToFullColumnIfConst());
             else
                 chunk.addColumn(virtual_column.type->createColumnConstWithDefaultValue(chunk.getNumRows())->convertToFullColumnIfConst());
->>>>>>> 755b06b4
         }
     }
 }
