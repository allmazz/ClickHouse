#include <Storages/prepareReadingFromFormat.h>
#include <Formats/FormatFactory.h>
#include <Core/Settings.h>
#include <Interpreters/Context.h>
#include <Interpreters/ExpressionActions.h>
#include <Interpreters/DatabaseCatalog.h>
#include <Storages/IStorage.h>
#include <Processors/QueryPlan/SourceStepWithFilter.h>
#include <IO/ReadHelpers.h>
#include <IO/WriteHelpers.h>
#include <IO/Operators.h>

namespace DB
{

namespace ErrorCodes
{
    extern const int LOGICAL_ERROR;
}

namespace Setting
{
    extern const SettingsBool enable_parsing_to_custom_serialization;
}

ReadFromFormatInfo prepareReadingFromFormat(
    const Strings & requested_columns,
    const StorageSnapshotPtr & storage_snapshot,
    const ContextPtr & context,
    bool supports_subset_of_columns,
    bool supports_tuple_elements,
    const PrepareReadingFromFormatHiveParams & hive_parameters)
{
    const NamesAndTypesList & columns_in_data_file =
        hive_parameters.file_columns.empty() ? storage_snapshot->metadata->getColumns().getAllPhysical() : hive_parameters.file_columns;
    ReadFromFormatInfo info;
    /// Collect requested virtual columns and remove them from requested columns.
    Strings columns_to_read;
    for (const auto & column_name : requested_columns)
    {
        if (auto virtual_column = storage_snapshot->virtual_columns->tryGet(column_name))
            info.requested_virtual_columns.emplace_back(std::move(*virtual_column));
        else if (auto it = hive_parameters.hive_partition_columns_to_read_from_file_path_map.find(column_name); it != hive_parameters.hive_partition_columns_to_read_from_file_path_map.end())
            info.hive_partition_columns_to_read_from_file_path.emplace_back(it->first, it->second);
        else
            columns_to_read.push_back(column_name);
    }

    info.source_header = storage_snapshot->getSampleBlockForColumns(columns_to_read);

    /// Create header for Source that will contain all requested columns including hive columns (which should be part of the schema) and virtual at the end
    /// (because they will be added to the chunk after reading regular columns).
    /// The order is important, hive partition columns must be added before virtual columns because they are part of the schema
    for (const auto & column_from_file_path : info.hive_partition_columns_to_read_from_file_path)
        info.source_header.insert({column_from_file_path.type->createColumn(), column_from_file_path.type, column_from_file_path.name});

    for (const auto & requested_virtual_column : info.requested_virtual_columns)
        info.source_header.insert({requested_virtual_column.type->createColumn(), requested_virtual_column.type, requested_virtual_column.name});

    /// Set requested columns that should be read from data.
    info.requested_columns = storage_snapshot->getColumnsByNames(GetColumnsOptions(GetColumnsOptions::All).withSubcolumns(), columns_to_read);

    if (supports_subset_of_columns)
    {
        if (supports_tuple_elements)
        {
            columns_to_read = filterTupleColumnsToRead(info.requested_columns);
        }
        else if (columns_to_read.empty())
        {
            /// If only virtual columns were requested, just read the smallest column.
            columns_to_read.push_back(ExpressionActions::getSmallestColumn(columns_in_data_file).name);
        }
        else
        {
            /// We need to replace all subcolumns with their nested columns (e.g `a.b`, `a.b.c`, `x.y` -> `a`, `x`),
            /// because most formats cannot extract subcolumns on their own.
            /// All requested subcolumns will be extracted after reading.
            std::unordered_set<String> columns_to_read_set;
            /// Save original order of columns.
            std::vector<String> new_columns_to_read;
            for (const auto & column_to_read : info.requested_columns)
            {
                auto name = column_to_read.getNameInStorage();
                if (!columns_to_read_set.contains(name))
                {
                    columns_to_read_set.insert(name);
                    new_columns_to_read.push_back(name);
                }
            }
            columns_to_read = std::move(new_columns_to_read);
        }

        info.columns_description = storage_snapshot->getDescriptionForColumns(columns_to_read);
    }
    else
    {
        /// If format doesn't support reading subset of columns, read all columns.
        /// Requested columns/subcolumns will be extracted after reading.
        info.columns_description = storage_snapshot->getDescriptionForColumns(columns_in_data_file.getNames());
    }

    /// Create header for InputFormat with columns that will be read from the data.
    info.format_header = storage_snapshot->getSampleBlockForColumns(info.columns_description.getNamesOfPhysical());

    info.serialization_hints = getSerializationHintsForFileLikeStorage(storage_snapshot->metadata, context);

    return info;
}

<<<<<<< HEAD
ReadFromFormatInfo updateFormatPrewhereInfo(const ReadFromFormatInfo & info, const FilterDAGInfoPtr & row_level_filter, const PrewhereInfoPtr & prewhere_info)
=======
Names filterTupleColumnsToRead(NamesAndTypesList & requested_columns)
{
    /// Format can read tuple element subcolumns, e.g. `t.x` or `t.a.x`.
    /// But we still need to do some processing on the set of requested columns:
    ///  * If a non-tuple-element subcolumn is requested, request the whole column.
    ///    E.g. if the type of `t` is Object, `t.x` is a dynamic subcolumn, and we should
    ///    request the whole `t` instead. Reading a subset of dynamic subcolumns is
    ///    currently not supported by any format parser (though we might want to add it in
    ///    future for parquet variant columns).
    ///  * Don't request tuple element if the whole tuple is also requested.
    ///    E.g. `SELECT t, t.x` should just read `t`.

    struct SubcolumnInfo
    {
        ISerialization::SubstreamPath path;
        String name;
        DataTypePtr type;
        bool is_duplicate = false;
    };

    std::vector<SubcolumnInfo> columns_info(requested_columns.size());
    std::unordered_map<String, size_t> name_to_idx;
    size_t idx = 0;
    for (const auto & column_to_read : requested_columns)
    {
        SCOPE_EXIT({ ++idx; });

        /// Suppose column `t.a.b.c` was requested, and `t` and `t.a` are tuples,
        /// but `t.a.b` is an Object (with dynamic subcolumn `c`). We want to read `t.a.b`.
        /// So, we're looking for the longest prefix of the requested path that consists
        /// only of tuple element accesses. In this example we want path = {a, b}.
        /// (Note that `t.a.b.c` will not be listed by enumerateStreams because `c`
        ///  is a dynamic subcolumn.)
        auto & column_info = columns_info[idx];
        bool found_full_path = false;
        column_info.type = column_to_read.getTypeInStorage();

        if (column_to_read.isSubcolumn())
        {
            /// Do subcolumn lookup similar to getColumnFromBlock.

            auto type = column_to_read.getTypeInStorage();
            auto data = ISerialization::SubstreamData(type->getDefaultSerialization()).withType(type);
            auto subcolumn_name = column_to_read.getSubcolumnName();

            ISerialization::StreamCallback callback_with_data = [&](const auto & subpath)
            {
                if (found_full_path)
                    return;

                for (size_t i = 0; i < subpath.size(); ++i)
                {
                    /// Allow `a.x` where `a` is array of tuples.
                    if (subpath[i].type == ISerialization::Substream::ArrayElements)
                        continue;

                    if (subpath[i].type != ISerialization::Substream::TupleElement)
                        break;

                    if (subpath[i].visited)
                        continue;
                    subpath[i].visited = true;
                    size_t prefix_len = i + 1;
                    if (prefix_len <= column_info.path.size())
                        continue;

                    auto name = ISerialization::getSubcolumnNameForStream(subpath, prefix_len);
                    if (name == subcolumn_name)
                        found_full_path = true;
                    else if (!subcolumn_name.starts_with(name + "."))
                        continue;

                    column_info.path.insert(column_info.path.end(), subpath.begin() + column_info.path.size(), subpath.begin() + prefix_len);
                    if (found_full_path)
                        break;
                }
            };

            ISerialization::EnumerateStreamsSettings settings;
            settings.position_independent_encoding = false;
            settings.enumerate_dynamic_streams = false;
            data.serialization->enumerateStreams(settings, callback_with_data, data);

            if (!column_info.path.empty())
                column_info.type = ISerialization::createFromPath(column_info.path, column_info.path.size()).type;
        }

        column_info.name = column_to_read.getNameInStorage();
        if (!column_info.path.empty())
        {
            column_info.name += '.';
            column_info.name += ISerialization::getSubcolumnNameForStream(column_info.path);
        }
        bool emplaced = name_to_idx.emplace(column_info.name, idx).second;
        column_info.is_duplicate = !emplaced;
    }

    std::vector<String> new_columns_to_read;
    idx = 0;
    for (auto & column_to_read : requested_columns)
    {
        SCOPE_EXIT({ ++idx; });

        /// Check if any ancestor subcolumn is requested.
        /// (This is why we iterate over requested_columns twice: first to form name_to_idx,
        ///  then to check this. E.g. consider `SELECT t.x, t.y, t`.)
        bool ancestor_requested = false;
        const auto & column_info = columns_info[idx];
        for (size_t prefix_len = 0; prefix_len < column_info.path.size(); ++prefix_len)
        {
            String ancestor_name = column_to_read.getNameInStorage();
            if (prefix_len)
            {
                ancestor_name += '.';
                ancestor_name += ISerialization::getSubcolumnNameForStream(column_info.path, prefix_len);
            }
            auto it = name_to_idx.find(ancestor_name);
            if (it != name_to_idx.end())
            {
                const auto & ancestor_info = columns_info[it->second];
                column_to_read.setDelimiterAndTypeInStorage(ancestor_name, ancestor_info.type);
                ancestor_requested = true;
                break;
            }
        }
        if (ancestor_requested)
            continue;

        column_to_read.setDelimiterAndTypeInStorage(column_info.name, column_info.type);
        if (!column_info.is_duplicate)
            new_columns_to_read.push_back(column_info.name);
    }
    return new_columns_to_read;

    /// (Not checking columns_to_read.empty() in this case, assuming that formats with
    ///  supports_tuple_elements also support empty list of columns.)
}

ReadFromFormatInfo updateFormatPrewhereInfo(const ReadFromFormatInfo & info, const PrewhereInfoPtr & prewhere_info)
>>>>>>> d758263c
{
    chassert(prewhere_info);

    if (info.prewhere_info || info.row_level_filter)
        throw Exception(ErrorCodes::LOGICAL_ERROR, "updateFormatPrewhereInfo called more than once");

    ReadFromFormatInfo new_info;
    new_info.prewhere_info = prewhere_info;

    /// Removes columns that are only used as prewhere input.
    /// Adds prewhere result column if !remove_prewhere_column.
    new_info.format_header = SourceStepWithFilter::applyPrewhereActions(info.format_header, row_level_filter, prewhere_info);

    /// We assume that any format that supports prewhere also supports subset of subcolumns, so we
    /// don't need to replace subcolumns with their nested columns etc.
    new_info.source_header = new_info.format_header;

    new_info.requested_virtual_columns = info.requested_virtual_columns;
    for (const auto & requested_virtual_column : new_info.requested_virtual_columns)
        new_info.source_header.insert({requested_virtual_column.type->createColumn(), requested_virtual_column.type, requested_virtual_column.name});

    for (const auto & col : new_info.format_header)
    {
        new_info.requested_columns.emplace_back(col.name, col.type);
        if (info.format_header.has(col.name))
        {
            new_info.columns_description.add(info.columns_description.get(col.name));
        }
        else
        {
            chassert(col.name == prewhere_info->prewhere_column_name);
            chassert(!prewhere_info->remove_prewhere_column);
            new_info.columns_description.add(ColumnDescription(col.name, col.type));
        }
    }

    return new_info;
}

SerializationInfoByName getSerializationHintsForFileLikeStorage(const StorageMetadataPtr & metadata_snapshot, const ContextPtr & context)
{
    if (!context->getSettingsRef()[Setting::enable_parsing_to_custom_serialization])
        return {};

    auto insertion_table = context->getInsertionTable();
    if (!insertion_table)
        return {};

    auto storage_ptr = DatabaseCatalog::instance().tryGetTable(insertion_table, context);
    if (!storage_ptr)
        return {};

    const auto & our_columns = metadata_snapshot->getColumns();
    const auto & storage_columns = storage_ptr->getInMemoryMetadataPtr()->getColumns();
    auto storage_hints = storage_ptr->getSerializationHints();
    SerializationInfoByName res;

    for (const auto & hint : storage_hints)
    {
        if (our_columns.tryGetPhysical(hint.first) == storage_columns.tryGetPhysical(hint.first))
            res.insert(hint);
    }

    return res;
}

void ReadFromFormatInfo::serialize(IQueryPlanStep::Serialization & ctx) const
{
    source_header.getNamesAndTypesList().writeTextWithNamesInStorage(ctx.out);
    format_header.getNamesAndTypesList().writeTextWithNamesInStorage(ctx.out);
    writeStringBinary(columns_description.toString(), ctx.out);
    requested_columns.writeTextWithNamesInStorage(ctx.out);
    requested_virtual_columns.writeTextWithNamesInStorage(ctx.out);
    serialization_hints.writeJSON(ctx.out);

    ctx.out << "\n";

    hive_partition_columns_to_read_from_file_path.writeTextWithNamesInStorage(ctx.out);
    writeBinary(prewhere_info != nullptr, ctx.out);
    if (prewhere_info != nullptr)
        prewhere_info->serialize(ctx);

    ctx.out << "\n";
}

ReadFromFormatInfo ReadFromFormatInfo::deserialize(IQueryPlanStep::Deserialization & ctx)
{
    ReadFromFormatInfo result;

    NamesAndTypesList source_header_names_and_type;
    source_header_names_and_type.readTextWithNamesInStorage(ctx.in);
    for (const auto & name_and_type : source_header_names_and_type)
    {
        ColumnWithTypeAndName elem(name_and_type.type, name_and_type.name);
        result.source_header.insert(elem);
    }

    NamesAndTypesList format_header_names_and_type;
    format_header_names_and_type.readTextWithNamesInStorage(ctx.in);
    for (const auto & name_and_type : format_header_names_and_type)
    {
        ColumnWithTypeAndName elem(name_and_type.type, name_and_type.name);
        result.format_header.insert(elem);
    }

    std::string columns_desc;
    readStringBinary(columns_desc, ctx.in);
    result.columns_description = ColumnsDescription::parse(columns_desc);
    result.requested_columns.readTextWithNamesInStorage(ctx.in);
    result.requested_virtual_columns.readTextWithNamesInStorage(ctx.in);
    std::string json;
    readString(json, ctx.in);
    result.serialization_hints = SerializationInfoByName::readJSONFromString(result.columns_description.getAll(), SerializationInfoSettings{}, json);

    ctx.in >> "\n";

    result.hive_partition_columns_to_read_from_file_path.readTextWithNamesInStorage(ctx.in);
    bool has_prewhere_info;
    readBinary(has_prewhere_info, ctx.in);
    if (has_prewhere_info)
        result.prewhere_info = std::make_shared<PrewhereInfo>(PrewhereInfo::deserialize(ctx));

    ctx.in >> "\n";

    return result;
}

}<|MERGE_RESOLUTION|>--- conflicted
+++ resolved
@@ -108,9 +108,6 @@
     return info;
 }
 
-<<<<<<< HEAD
-ReadFromFormatInfo updateFormatPrewhereInfo(const ReadFromFormatInfo & info, const FilterDAGInfoPtr & row_level_filter, const PrewhereInfoPtr & prewhere_info)
-=======
 Names filterTupleColumnsToRead(NamesAndTypesList & requested_columns)
 {
     /// Format can read tuple element subcolumns, e.g. `t.x` or `t.a.x`.
@@ -249,8 +246,7 @@
     ///  supports_tuple_elements also support empty list of columns.)
 }
 
-ReadFromFormatInfo updateFormatPrewhereInfo(const ReadFromFormatInfo & info, const PrewhereInfoPtr & prewhere_info)
->>>>>>> d758263c
+ReadFromFormatInfo updateFormatPrewhereInfo(const ReadFromFormatInfo & info, const FilterDAGInfoPtr & row_level_filter, const PrewhereInfoPtr & prewhere_info)
 {
     chassert(prewhere_info);
 
