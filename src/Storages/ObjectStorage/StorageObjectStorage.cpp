--- conflicted
+++ resolved
@@ -437,14 +437,10 @@
                         configuration->getPath());
     }
 
-<<<<<<< HEAD
-    if (partition_strategy)
-=======
     if (!configuration->supportsWrites())
         throw Exception(ErrorCodes::NOT_IMPLEMENTED, "Writes are not supported for engine");
 
-    if (configuration->withPartitionWildcard())
->>>>>>> a480434e
+    if (partition_strategy)
     {
         return std::make_shared<PartitionedStorageObjectStorageSink>(
             partition_strategy, object_storage, configuration, format_settings, sample_block, local_context);
