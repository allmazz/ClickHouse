#include "Storages/ObjectStorage/StorageObjectStorageCluster.h"

#include <Common/Exception.h>
#include <Common/StringUtils.h>
#include <Parsers/ASTSetQuery.h>
#include <Interpreters/Context.h>

#include <Core/Settings.h>
#include <Formats/FormatFactory.h>
#include <Processors/Sources/RemoteSource.h>
#include <QueryPipeline/RemoteQueryExecutor.h>

#include <Storages/VirtualColumnUtils.h>
#include <Storages/ObjectStorage/Utils.h>
#include <Storages/ObjectStorage/StorageObjectStorageSource.h>
#include <Storages/extractTableFunctionFromSelectQuery.h>
#include <Storages/ObjectStorage/StorageObjectStorageStableTaskDistributor.h>


namespace DB
{
namespace Setting
{
    extern const SettingsBool use_hive_partitioning;
}

namespace ErrorCodes
{
    extern const int LOGICAL_ERROR;
}

String StorageObjectStorageCluster::getPathSample(StorageInMemoryMetadata metadata, ContextPtr context)
{
    auto query_settings = configuration->getQuerySettings(context);
    /// We don't want to throw an exception if there are no files with specified path.
    query_settings.throw_on_zero_files_match = false;
    auto file_iterator = StorageObjectStorageSource::createFileIterator(
        configuration,
        query_settings,
        object_storage,
        false, // distributed_processing
        context,
        {}, // predicate
        {},
        metadata.getColumns().getAll(), // virtual_columns
        nullptr, // read_keys
        {} // file_progress_callback
    );

    if (auto file = file_iterator->next(0))
        return file->getPath();
    return "";
}

StorageObjectStorageCluster::StorageObjectStorageCluster(
    const String & cluster_name_,
    ConfigurationPtr configuration_,
    ObjectStoragePtr object_storage_,
    const StorageID & table_id_,
    const ColumnsDescription & columns_,
    const ConstraintsDescription & constraints_,
    ContextPtr context_)
    : IStorageCluster(
        cluster_name_, table_id_, getLogger(fmt::format("{}({})", configuration_->getEngineName(), table_id_.table_name)))
    , configuration{configuration_}
    , object_storage(object_storage_)
{
    /// We allow exceptions to be thrown on update(),
    /// because Cluster engine can only be used as table function,
    /// so no lazy initialization is allowed.
    configuration->update(
        object_storage,
        context_,
        /* if_not_updated_before */false,
        /* check_consistent_with_previous_metadata */true);

    ColumnsDescription columns{columns_};
    std::string sample_path;
    resolveSchemaAndFormat(columns, configuration->format, object_storage, configuration, {}, sample_path, context_);
    configuration->check(context_);

    StorageInMemoryMetadata metadata;
    metadata.setColumns(columns);
    metadata.setConstraints(constraints_);

    if (sample_path.empty() && context_->getSettingsRef()[Setting::use_hive_partitioning] && !configuration->isDataLakeConfiguration())
        sample_path = getPathSample(metadata, context_);

    setVirtuals(VirtualColumnUtils::getVirtualsForFileLikeStorage(
        metadata.columns, context_, sample_path, std::nullopt, configuration->isDataLakeConfiguration()));
    setInMemoryMetadata(metadata);
}

std::string StorageObjectStorageCluster::getName() const
{
    return configuration->getEngineName();
}

std::optional<UInt64> StorageObjectStorageCluster::totalRows(ContextPtr query_context) const
{
    configuration->update(
        object_storage,
        query_context,
        /* if_not_updated_before */false,
        /* check_consistent_with_previous_metadata */true);
    return configuration->totalRows(query_context);
}

std::optional<UInt64> StorageObjectStorageCluster::totalBytes(ContextPtr query_context) const
{
    configuration->update(
        object_storage,
        query_context,
        /* if_not_updated_before */false,
        /* check_consistent_with_previous_metadata */true);
    return configuration->totalBytes(query_context);
}

void StorageObjectStorageCluster::updateQueryToSendIfNeeded(
    ASTPtr & query,
    const DB::StorageSnapshotPtr & storage_snapshot,
    const ContextPtr & context)
{
    auto * table_function = extractTableFunctionFromSelectQuery(query);
    if (!table_function)
    {
        throw Exception(
            ErrorCodes::LOGICAL_ERROR,
            "Expected SELECT query from table function {}, got '{}'",
            configuration->getEngineName(), query->formatForErrorMessage());
    }

    auto * expression_list = table_function->arguments->as<ASTExpressionList>();
    if (!expression_list)
    {
        throw Exception(
            ErrorCodes::LOGICAL_ERROR,
            "Expected SELECT query from table function {}, got '{}'",
            configuration->getEngineName(), query->formatForErrorMessage());
    }

    ASTs & args = expression_list->children;
    const auto & structure = storage_snapshot->metadata->getColumns().getAll().toNamesAndTypesDescription();
    if (args.empty())
    {
        throw Exception(
            ErrorCodes::LOGICAL_ERROR,
            "Unexpected empty list of arguments for {}Cluster table function",
            configuration->getEngineName());
    }

    ASTPtr settings_temporary_storage = nullptr;
    for (auto * it = args.begin(); it != args.end(); ++it)
    {
        ASTSetQuery * settings_ast = (*it)->as<ASTSetQuery>();
        if (settings_ast)
        {
            settings_temporary_storage = std::move(*it);
            args.erase(it);
            break;
        }
    }

    if (!endsWith(table_function->name, "Cluster"))
        configuration->addStructureAndFormatToArgsIfNeeded(args, structure, configuration->format, context, /*with_structure=*/true);
    else
    {
        ASTPtr cluster_name_arg = args.front();
        args.erase(args.begin());
        configuration->addStructureAndFormatToArgsIfNeeded(args, structure, configuration->format, context, /*with_structure=*/true);
        args.insert(args.begin(), cluster_name_arg);
    }
    if (settings_temporary_storage)
    {
        args.insert(args.end(), std::move(settings_temporary_storage));
    }
}


RemoteQueryExecutor::Extension StorageObjectStorageCluster::getTaskIteratorExtension(
    const ActionsDAG::Node * predicate,
    const ActionsDAG * filter,
    const ContextPtr & local_context,
    const size_t number_of_replicas) const
{
    auto iterator = StorageObjectStorageSource::createFileIterator(
        configuration,
        configuration->getQuerySettings(local_context),
        object_storage,
        /* distributed_processing */false,
        local_context,
        predicate,
        filter,
        virtual_columns,
        nullptr,
        local_context->getFileProgressCallback(),
        /*ignore_archive_globs=*/true,
        /*skip_object_metadata=*/true);

    auto task_distributor = std::make_shared<StorageObjectStorageStableTaskDistributor>(iterator, number_of_replicas);

    auto callback = std::make_shared<TaskIterator>(
<<<<<<< HEAD
        [task_distributor](size_t number_of_current_replica) mutable -> ClusterFunctionReadTaskResponsePtr
        {
            auto task = task_distributor->getNextTask(number_of_current_replica);
            if (task)
                return std::make_shared<ClusterFunctionReadTaskResponse>(std::move(task));
            return std::make_shared<ClusterFunctionReadTaskResponse>();
        });
=======
        [task_distributor](size_t number_of_current_replica) mutable -> String
        { return task_distributor->getNextTask(number_of_current_replica).value_or(""); });
>>>>>>> 73ff1607

    return RemoteQueryExecutor::Extension{.task_iterator = std::move(callback)};
}

}<|MERGE_RESOLUTION|>--- conflicted
+++ resolved
@@ -200,7 +200,6 @@
     auto task_distributor = std::make_shared<StorageObjectStorageStableTaskDistributor>(iterator, number_of_replicas);
 
     auto callback = std::make_shared<TaskIterator>(
-<<<<<<< HEAD
         [task_distributor](size_t number_of_current_replica) mutable -> ClusterFunctionReadTaskResponsePtr
         {
             auto task = task_distributor->getNextTask(number_of_current_replica);
@@ -208,10 +207,6 @@
                 return std::make_shared<ClusterFunctionReadTaskResponse>(std::move(task));
             return std::make_shared<ClusterFunctionReadTaskResponse>();
         });
-=======
-        [task_distributor](size_t number_of_current_replica) mutable -> String
-        { return task_distributor->getNextTask(number_of_current_replica).value_or(""); });
->>>>>>> 73ff1607
 
     return RemoteQueryExecutor::Extension{.task_iterator = std::move(callback)};
 }
