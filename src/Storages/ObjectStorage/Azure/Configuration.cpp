--- conflicted
+++ resolved
@@ -105,111 +105,8 @@
     }
     else
     {
-<<<<<<< HEAD
         AzureBlobStorage::processURL(connection_url, container_name, connection_params.endpoint, connection_params.auth_method);
         connection_params.client_options = AzureBlobStorage::getClientOptions(*request_settings, /*for_disk=*/ false);
-=======
-        std::shared_ptr<Azure::Storage::StorageSharedKeyCredential> storage_shared_key_credential;
-        if (account_name.has_value() && account_key.has_value())
-        {
-            storage_shared_key_credential
-                = std::make_shared<Azure::Storage::StorageSharedKeyCredential>(*account_name, *account_key);
-        }
-
-        std::unique_ptr<BlobServiceClient> blob_service_client;
-        size_t pos = connection_url.find('?');
-        std::shared_ptr<Azure::Identity::ManagedIdentityCredential> managed_identity_credential;
-        if (storage_shared_key_credential)
-        {
-            blob_service_client = std::make_unique<BlobServiceClient>(connection_url, storage_shared_key_credential);
-        }
-        else
-        {
-            /// If conneciton_url does not have '?', then its not SAS
-            if (pos == std::string::npos)
-            {
-                auto workload_identity_credential = std::make_shared<Azure::Identity::WorkloadIdentityCredential>();
-                blob_service_client = std::make_unique<BlobServiceClient>(connection_url, workload_identity_credential);
-            }
-            else
-            {
-                managed_identity_credential = std::make_shared<Azure::Identity::ManagedIdentityCredential>();
-                blob_service_client = std::make_unique<BlobServiceClient>(connection_url, managed_identity_credential);
-            }
-        }
-
-        std::string final_url;
-        if (pos != std::string::npos)
-        {
-            auto url_without_sas = connection_url.substr(0, pos);
-            final_url = url_without_sas + (url_without_sas.back() == '/' ? "" : "/") + container
-                + connection_url.substr(pos);
-        }
-        else
-            final_url
-                = connection_url + (connection_url.back() == '/' ? "" : "/") + container;
-
-        if (!attempt_to_create_container)
-        {
-            if (storage_shared_key_credential)
-                return std::make_unique<BlobContainerClient>(final_url, storage_shared_key_credential);
-            else
-                return std::make_unique<BlobContainerClient>(final_url, managed_identity_credential);
-        }
-
-        bool container_exists = containerExists(*blob_service_client, container);
-        if (container_exists)
-        {
-            if (storage_shared_key_credential)
-                result = std::make_unique<BlobContainerClient>(final_url, storage_shared_key_credential);
-            else
-            {
-                /// If conneciton_url does not have '?', then its not SAS
-                if (pos == std::string::npos)
-                {
-                    auto workload_identity_credential = std::make_shared<Azure::Identity::WorkloadIdentityCredential>();
-                    result = std::make_unique<BlobContainerClient>(final_url, workload_identity_credential);
-                }
-                else
-                    result = std::make_unique<BlobContainerClient>(final_url, managed_identity_credential);
-            }
-        }
-        else
-        {
-            if (is_read_only)
-                throw Exception(
-                    ErrorCodes::BAD_ARGUMENTS,
-                    "AzureBlobStorage container does not exist '{}'",
-                    container);
-            try
-            {
-                result = std::make_unique<BlobContainerClient>(blob_service_client->CreateBlobContainer(container).Value);
-            } catch (const Azure::Storage::StorageException & e)
-            {
-                if (e.StatusCode == Azure::Core::Http::HttpStatusCode::Conflict
-                      && e.ReasonPhrase == "The specified container already exists.")
-                {
-                    if (storage_shared_key_credential)
-                        result = std::make_unique<BlobContainerClient>(final_url, storage_shared_key_credential);
-                    else
-                    {
-                        /// If conneciton_url does not have '?', then its not SAS
-                        if (pos == std::string::npos)
-                        {
-                            auto workload_identity_credential = std::make_shared<Azure::Identity::WorkloadIdentityCredential>();
-                            result = std::make_unique<BlobContainerClient>(final_url, workload_identity_credential);
-                        }
-                        else
-                            result = std::make_unique<BlobContainerClient>(final_url, managed_identity_credential);
-                    }
-                }
-                else
-                {
-                    throw;
-                }
-            }
-        }
->>>>>>> 196df125
     }
 
     return connection_params;
