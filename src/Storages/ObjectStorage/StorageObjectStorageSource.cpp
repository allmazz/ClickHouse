--- conflicted
+++ resolved
@@ -196,16 +196,8 @@
     }
     else if (configuration->supportsFileIterator())
     {
-<<<<<<< HEAD
-        std::shared_ptr<IObjectIterator> iter = configuration->iterate(
-            filter_actions_dag,
-            file_progress_callback,
-            query_settings.list_object_keys_size,
-            local_context);
-=======
         auto iter = configuration->iterate(
             filter_actions_dag, file_progress_callback, query_settings.list_object_keys_size, storage_metadata, local_context);
->>>>>>> 2dd4af2c
 
         if (filter_actions_dag)
         {
