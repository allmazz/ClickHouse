--- conflicted
+++ resolved
@@ -139,7 +139,6 @@
 
     void updateExternalDynamicMetadata(ContextPtr) override;
 
-<<<<<<< HEAD
     ConfigurationPtr getConfiguration() const
     {
         return configuration;
@@ -150,10 +149,8 @@
         return object_storage;
     }
 
-=======
     std::optional<UInt64> totalRows(ContextPtr query_context) const override;
     std::optional<UInt64> totalBytes(ContextPtr query_context) const override;
->>>>>>> 3ec62bdd
 protected:
     String getPathSample(ContextPtr context);
 
