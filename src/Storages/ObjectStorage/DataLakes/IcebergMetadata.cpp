#include <mutex>
#include "config.h"

#if USE_AVRO

#include <Common/logger_useful.h>
#include <Core/Settings.h>
#include <Columns/ColumnString.h>
#include <Columns/ColumnTuple.h>
#include <Columns/IColumn.h>
#include <DataTypes/DataTypeArray.h>
#include <DataTypes/DataTypeDate.h>
#include <DataTypes/DataTypeDateTime64.h>
#include <DataTypes/DataTypeFactory.h>
#include <DataTypes/DataTypeFixedString.h>
#include <DataTypes/DataTypeMap.h>
#include <DataTypes/DataTypeNullable.h>
#include <DataTypes/DataTypeString.h>
#include <DataTypes/DataTypeTuple.h>
#include <DataTypes/DataTypeUUID.h>
#include <DataTypes/DataTypesDecimal.h>
#include <DataTypes/DataTypesNumber.h>
#include <Formats/FormatFactory.h>
#include <IO/ReadBufferFromString.h>
#include <IO/ReadBufferFromFileBase.h>
#include <IO/ReadHelpers.h>
#include <Processors/Formats/Impl/AvroRowInputFormat.h>
#include <Storages/ObjectStorage/DataLakes/IcebergMetadata.h>
#include <Storages/ObjectStorage/DataLakes/Common.h>
#include <Storages/ObjectStorage/StorageObjectStorageSource.h>

#include <Poco/JSON/Array.h>
#include <Poco/JSON/Object.h>
#include <Poco/JSON/Parser.h>

#include <filesystem>
#include <sstream>

namespace DB
{
namespace Setting
{
extern const SettingsBool allow_data_lake_dynamic_schema;
}

namespace ErrorCodes
{
    extern const int FILE_DOESNT_EXIST;
    extern const int ILLEGAL_COLUMN;
    extern const int BAD_ARGUMENTS;
    extern const int UNSUPPORTED_METHOD;
    extern const int LOGICAL_ERROR;
}

IcebergMetadata::IcebergMetadata(
    ObjectStoragePtr object_storage_,
    ConfigurationObserverPtr configuration_,
    const DB::ContextPtr & context_,
    Int32 metadata_version_,
    Int32 format_version_,
    String manifest_list_file_,
    const Poco::JSON::Object::Ptr & object)
    : WithContext(context_)
    , object_storage(std::move(object_storage_))
    , configuration(std::move(configuration_))
    , metadata_version(metadata_version_)
    , format_version(format_version_)
    , manifest_list_file(std::move(manifest_list_file_))
    , schema_processor(IcebergSchemaProcessor())
    , log(getLogger("IcebergMetadata"))
{
    auto schema_id = parseTableSchema(object, schema_processor, log);
    schema = *(schema_processor.getClickhouseTableSchemaById(schema_id));
    current_schema_id = schema_id;
}

namespace
{
enum class ManifestEntryStatus : uint8_t
{
    EXISTING = 0,
    ADDED = 1,
    DELETED = 2,
};

enum class DataFileContent : uint8_t
{
    DATA = 0,
    POSITION_DELETES = 1,
    EQUALITY_DELETES = 2,
};

std::pair<size_t, size_t> parseDecimal(const String & type_name)
{
    ReadBufferFromString buf(std::string_view(type_name.begin() + 8, type_name.end() - 1));
    size_t precision;
    size_t scale;
    readIntText(precision, buf);
    skipWhitespaceIfAny(buf);
    assertChar(',', buf);
    skipWhitespaceIfAny(buf);
    tryReadIntText(scale, buf);
    return {precision, scale};
}

template <typename T>
bool equals(const T & first, const T & second)
{
    std::stringstream first_string_stream; // STYLE_CHECK_ALLOW_STD_STRING_STREAM
    std::stringstream second_string_stream; // STYLE_CHECK_ALLOW_STD_STRING_STREAM
    first.stringify(first_string_stream);
    if (!first_string_stream)
    {
        throw Exception(ErrorCodes::LOGICAL_ERROR, "JSON Parsing failed");
    }
    second.stringify(second_string_stream);
    if (!second_string_stream)
    {
        throw Exception(ErrorCodes::LOGICAL_ERROR, "JSON Parsing failed");
    }
    return first_string_stream.str() == second_string_stream.str();
}


bool operator==(const Poco::JSON::Object & first, const Poco::JSON::Object & second)
{
    return equals(first, second);
}

bool operator==(const Poco::JSON::Array & first, const Poco::JSON::Array & second)
{
    return equals(first, second);
}

bool schemasAreIdentical(const Poco::JSON::Object & first, const Poco::JSON::Object & second)
{
    static String fields_key = "fields";
    if (!first.isArray(fields_key) || !second.isArray(fields_key))
        return false;
    return *(first.getArray(fields_key)) == *(second.getArray(fields_key));
}

}


DataTypePtr IcebergSchemaProcessor::getSimpleType(const String & type_name)
{
    if (type_name == "boolean")
        return DataTypeFactory::instance().get("Bool");
    if (type_name == "int")
        return std::make_shared<DataTypeInt32>();
    if (type_name == "long")
        return std::make_shared<DataTypeInt64>();
    if (type_name == "float")
        return std::make_shared<DataTypeFloat32>();
    if (type_name == "double")
        return std::make_shared<DataTypeFloat64>();
    if (type_name == "date")
        return std::make_shared<DataTypeDate>();
    if (type_name == "time")
        return std::make_shared<DataTypeInt64>();
    if (type_name == "timestamp")
        return std::make_shared<DataTypeDateTime64>(6);
    if (type_name == "timestamptz")
        return std::make_shared<DataTypeDateTime64>(6, "UTC");
    if (type_name == "string" || type_name == "binary")
        return std::make_shared<DataTypeString>();
    if (type_name == "uuid")
        return std::make_shared<DataTypeUUID>();

    if (type_name.starts_with("fixed[") && type_name.ends_with(']'))
    {
        ReadBufferFromString buf(std::string_view(type_name.begin() + 6, type_name.end() - 1));
        size_t n;
        readIntText(n, buf);
        return std::make_shared<DataTypeFixedString>(n);
    }

    if (type_name.starts_with("decimal(") && type_name.ends_with(')'))
    {
        ReadBufferFromString buf(std::string_view(type_name.begin() + 8, type_name.end() - 1));
        auto [precision, scale] = parseDecimal(type_name);
        return createDecimal<DataTypeDecimal>(precision, scale);
    }

    throw Exception(ErrorCodes::BAD_ARGUMENTS, "Unknown Iceberg type: {}", type_name);
}

DataTypePtr IcebergSchemaProcessor::getComplexTypeFromObject(const Poco::JSON::Object::Ptr & type)
{
    String type_name = type->getValue<String>("type");
    if (type_name == "list")
    {
        bool element_required = type->getValue<bool>("element-required");
        auto element_type = getFieldType(type, "element", element_required);
        return std::make_shared<DataTypeArray>(element_type);
    }

    if (type_name == "map")
    {
        auto key_type = getFieldType(type, "key", true);
        auto value_required = type->getValue<bool>("value-required");
        auto value_type = getFieldType(type, "value", value_required);
        return std::make_shared<DataTypeMap>(key_type, value_type);
    }

    if (type_name == "struct")
    {
        DataTypes element_types;
        Names element_names;
        auto fields = type->get("fields").extract<Poco::JSON::Array::Ptr>();
        element_types.reserve(fields->size());
        element_names.reserve(fields->size());
        for (size_t i = 0; i != fields->size(); ++i)
        {
            auto field = fields->getObject(static_cast<Int32>(i));
            element_names.push_back(field->getValue<String>("name"));
            auto required = field->getValue<bool>("required");
            element_types.push_back(getFieldType(field, "type", required));
        }

        return std::make_shared<DataTypeTuple>(element_types, element_names);
    }

    throw Exception(ErrorCodes::BAD_ARGUMENTS, "Unknown Iceberg type: {}", type_name);
}

DataTypePtr IcebergSchemaProcessor::getFieldType(const Poco::JSON::Object::Ptr & field, const String & type_key, bool required)
{
    if (field->isObject(type_key))
        return getComplexTypeFromObject(field->getObject(type_key));

    auto type = field->get(type_key);
    if (type.isString())
    {
        const String & type_name = type.extract<String>();
        auto data_type = getSimpleType(type_name);
        return required ? data_type : makeNullable(data_type);
    }

    throw Exception(ErrorCodes::BAD_ARGUMENTS, "Unexpected 'type' field: {}", type.toString());

}


/**
* Iceberg allows only three types of primitive type conversion:
* int -> long
* float -> double
* decimal(P, S) -> decimal(P', S) where P' > P
* This function checks if `old_type` and `new_type` satisfy to one of these conditions.
**/
bool IcebergSchemaProcessor::allowPrimitiveTypeConversion(const String & old_type, const String & new_type)
{
    bool allowed_type_conversion = (old_type == new_type);
    allowed_type_conversion |= (old_type == "int") && (new_type == "long");
    allowed_type_conversion |= (old_type == "float") && (new_type == "double");
    if (old_type.starts_with("decimal(") && old_type.ends_with(')') && new_type.starts_with("decimal(") && new_type.ends_with(")"))
    {
        auto [old_precision, old_scale] = parseDecimal(old_type);
        auto [new_precision, new_scale] = parseDecimal(new_type);
        allowed_type_conversion |= (old_precision <= new_precision) && (old_scale == new_scale);
    }
    return allowed_type_conversion;
}
std::pair<Poco::JSON::Object::Ptr, Int32> parseTableSchemaV2Method(const Poco::JSON::Object::Ptr & metadata_object)
{
    Poco::JSON::Object::Ptr schema;
    if (!metadata_object->has("current-schema-id"))
        throw Exception(ErrorCodes::BAD_ARGUMENTS, "Cannot parse Iceberg table schema: 'current-schema-id' field is missing in metadata");
    auto current_schema_id = metadata_object->getValue<int>("current-schema-id");
    if (!metadata_object->has("schemas"))
        throw Exception(ErrorCodes::BAD_ARGUMENTS, "Cannot parse Iceberg table schema: 'schemas' field is missing in metadata");
    auto schemas = metadata_object->get("schemas").extract<Poco::JSON::Array::Ptr>();
    if (schemas->size() == 0)
        throw Exception(ErrorCodes::BAD_ARGUMENTS, "Cannot parse Iceberg table schema: schemas field is empty");
    for (uint32_t i = 0; i != schemas->size(); ++i)
    {
        auto current_schema = schemas->getObject(i);
        if (!current_schema->has("schema-id"))
        {
            throw Exception(ErrorCodes::BAD_ARGUMENTS, "Cannot parse Iceberg table schema: 'schema-id' field is missing in schema");
        }
        if (current_schema->getValue<int>("schema-id") == current_schema_id)
        {
            schema = current_schema;
            break;
        }
    }

    if (!schema)
        throw Exception(ErrorCodes::BAD_ARGUMENTS, R"(There is no schema with "schema-id" that matches "current-schema-id" in metadata)");
    if (schema->getValue<int>("schema-id") != current_schema_id)
        throw Exception(ErrorCodes::BAD_ARGUMENTS, R"(Field "schema-id" of the schema doesn't match "current-schema-id" in metadata)");
    return {schema, current_schema_id};
}

std::pair<Poco::JSON::Object::Ptr, Int32> parseTableSchemaV1Method(const Poco::JSON::Object::Ptr & metadata_object)
{
    if (!metadata_object->has("schema"))
        throw Exception(ErrorCodes::BAD_ARGUMENTS, "Cannot parse Iceberg table schema: 'schema' field is missing in metadata");
    Poco::JSON::Object::Ptr schema = metadata_object->getObject("schema");
    if (!metadata_object->has("schema"))
        throw Exception(ErrorCodes::BAD_ARGUMENTS, "Cannot parse Iceberg table schema: 'schema-id' field is missing in schema");
    auto current_schema_id = schema->getValue<int>("schema-id");
    return {schema, current_schema_id};
}

Int32 DB::IcebergMetadata::parseTableSchema(
    const Poco::JSON::Object::Ptr & metadata_object, IcebergSchemaProcessor & schema_processor, LoggerPtr metadata_logger)
{
    Int32 format_version = metadata_object->getValue<Int32>("format-version");
    if (format_version == 2)
    {
        auto [schema, current_schema_id] = parseTableSchemaV2Method(metadata_object);
        schema_processor.addIcebergTableSchema(schema);
        return current_schema_id;
    }
    else
    {
        try
        {
            auto [schema, current_schema_id] = parseTableSchemaV1Method(metadata_object);
            schema_processor.addIcebergTableSchema(schema);
            return current_schema_id;
        }
        catch (const Exception & first_error)
        {
            if (first_error.code() != ErrorCodes::BAD_ARGUMENTS)
                throw;
            try
            {
                auto [schema, current_schema_id] = parseTableSchemaV2Method(metadata_object);
                schema_processor.addIcebergTableSchema(schema);
                LOG_WARNING(
                    metadata_logger,
                    "Iceberg table schema was parsed using v2 specification, but it was impossible to parse it using v1 "
                    "specification. Be "
                    "aware that you Iceberg writing engine violates Iceberg specification. Error during parsing {}",
                    first_error.displayText());
                return current_schema_id;
            }
            catch (const Exception & second_error)
            {
                if (first_error.code() != ErrorCodes::BAD_ARGUMENTS)
                    throw;
                throw Exception(
                    ErrorCodes::BAD_ARGUMENTS,
                    "Cannot parse Iceberg table schema both with v1 and v2 methods. Old method error: {}. New method error: {}",
                    first_error.displayText(),
                    second_error.displayText());
            }
        }
    }
}


// Ids are passed only for error logging purposes
std::shared_ptr<ActionsDAG> IcebergSchemaProcessor::getSchemaTransformationDag(
    const Poco::JSON::Object::Ptr & old_schema, const Poco::JSON::Object::Ptr & new_schema, Int32 old_id, Int32 new_id)
{
    std::unordered_map<size_t, std::pair<Poco::JSON::Object::Ptr, const ActionsDAG::Node *>> old_schema_entries;
    auto old_schema_fields = old_schema->get("fields").extract<Poco::JSON::Array::Ptr>();
    std::shared_ptr<ActionsDAG> dag = std::make_shared<ActionsDAG>();
    auto & outputs = dag->getOutputs();
    for (size_t i = 0; i != old_schema_fields->size(); ++i)
    {
        auto field = old_schema_fields->getObject(static_cast<UInt32>(i));
        size_t id = field->getValue<size_t>("id");
        auto name = field->getValue<String>("name");
        bool required = field->getValue<bool>("required");
        old_schema_entries[id] = {field, &dag->addInput(name, getFieldType(field, "type", required))};
    }
    auto new_schema_fields = new_schema->get("fields").extract<Poco::JSON::Array::Ptr>();
    for (size_t i = 0; i != new_schema_fields->size(); ++i)
    {
        auto field = new_schema_fields->getObject(static_cast<UInt32>(i));
        size_t id = field->getValue<size_t>("id");
        auto name = field->getValue<String>("name");
        bool required = field->getValue<bool>("required");
        auto type = getFieldType(field, "type", required);
        auto old_node_it = old_schema_entries.find(id);
        if (old_node_it != old_schema_entries.end())
        {
            auto [old_json, old_node] = old_node_it->second;
            if (field->isObject("type"))
            {
                if (*old_json != *field)
                {
                    throw Exception(
                        ErrorCodes::UNSUPPORTED_METHOD,
                        "Schema evolution is not supported for complex types yet, field id is {}, old schema id is {}, new schema id "
                        "is {}",
                        id,
                        old_id,
                        new_id);
                }
                else
                {
                    outputs.push_back(old_node);
                }
            }
            else
            {
                if (old_json->isObject("type"))
                {
                    throw Exception(
                        ErrorCodes::LOGICAL_ERROR,
                        "Can't cast primitive type to the complex type, field id is {}, old schema id is {}, new schema id is {}",
                        id,
                        old_id,
                        new_id);
                }
                String old_type = old_json->getValue<String>("type");
                String new_type = field->getValue<String>("type");

                const ActionsDAG::Node * node = old_node;
                if (old_type == new_type)
                {
                    if (old_json->getValue<String>("name") != name)
                    {
                        node = &dag->addAlias(*old_node, name);
                    }
                }
                else if (allowPrimitiveTypeConversion(old_type, new_type))
                {
                    node = &dag->addCast(*old_node, getFieldType(field, "type", required), name);
                }
                outputs.push_back(node);
            }
        }
        else
        {
            if (field->isObject("type"))
            {
                throw Exception(
                    ErrorCodes::UNSUPPORTED_METHOD,
                    "Adding a default column with id {} and complex type is not supported yet. Old schema id is {}, new schema id is "
                    "{}",
                    id,
                    old_id,
                    new_id);
            }
            if (!type->isNullable())
            {
                throw Exception(
                    ErrorCodes::LOGICAL_ERROR,
                    "Cannot add a column with id {} with required values to the table during schema evolution. This is forbidden by "
                    "Iceberg format specification. Old schema id is {}, new "
                    "schema id is {}",
                    id,
                    old_id,
                    new_id);
            }
            ColumnPtr default_type_column = type->createColumnConstWithDefaultValue(0);
            const auto & constant = dag->addColumn({default_type_column, type, name});
            outputs.push_back(&constant);
        }
    }
    return dag;
}

std::shared_ptr<const ActionsDAG> IcebergSchemaProcessor::getSchemaTransformationDagByIds(Int32 old_id, Int32 new_id)
{
    if (old_id == new_id)
    {
        return nullptr;
    }
    std::lock_guard lock(mutex);
    auto required_transform_dag_it = transform_dags_by_ids.find({old_id, new_id});
    if (required_transform_dag_it != transform_dags_by_ids.end())
    {
        return required_transform_dag_it->second;
    }

    auto old_schema_it = iceberg_table_schemas_by_ids.find(old_id);
    if (old_schema_it == iceberg_table_schemas_by_ids.end())
    {
        throw Exception(ErrorCodes::BAD_ARGUMENTS, "Schema with schema-id {} is unknown", old_id);
    }
    auto new_schema_it = iceberg_table_schemas_by_ids.find(new_id);
    if (new_schema_it == iceberg_table_schemas_by_ids.end())
    {
        throw Exception(ErrorCodes::BAD_ARGUMENTS, "Schema with schema-id {} is unknown", new_id);
    }
    return transform_dags_by_ids[{old_id, new_id}]
        = getSchemaTransformationDag(old_schema_it->second, new_schema_it->second, old_id, new_id);
}

void IcebergSchemaProcessor::addIcebergTableSchema(Poco::JSON::Object::Ptr schema_ptr)
{
    Int32 schema_id = schema_ptr->getValue<Int32>("schema-id");
    if (iceberg_table_schemas_by_ids.contains(schema_id))
    {
        chassert(clickhouse_table_schemas_by_ids.contains(schema_id));
<<<<<<< HEAD
        // chassert(*iceberg_table_schemas_by_ids.at(schema_id) == *schema_ptr);
=======
        chassert(schemasAreIdentical(*iceberg_table_schemas_by_ids.at(schema_id), *schema_ptr));
>>>>>>> 72cc0645
    }
    else
    {
        iceberg_table_schemas_by_ids[schema_id] = schema_ptr;
        auto fields = schema_ptr->get("fields").extract<Poco::JSON::Array::Ptr>();
        auto clickhouse_schema = std::make_shared<NamesAndTypesList>();
        for (size_t i = 0; i != fields->size(); ++i)
        {
            auto field = fields->getObject(static_cast<UInt32>(i));
            auto name = field->getValue<String>("name");
            bool required = field->getValue<bool>("required");
            clickhouse_schema->push_back(NameAndTypePair{name, getFieldType(field, "type", required)});
        }
        clickhouse_table_schemas_by_ids[schema_id] = clickhouse_schema;
    }
}

std::shared_ptr<NamesAndTypesList> IcebergSchemaProcessor::getClickhouseTableSchemaById(Int32 id)
{
    auto it = clickhouse_table_schemas_by_ids.find(id);
    if (it == clickhouse_table_schemas_by_ids.end())
        throw Exception(ErrorCodes::BAD_ARGUMENTS, "Schema with id {} is unknown", id);
    return it->second;
}

MutableColumns parseAvro(avro::DataFileReaderBase & file_reader, const Block & header, const FormatSettings & settings)
{
    auto deserializer = std::make_unique<AvroDeserializer>(header, file_reader.dataSchema(), true, true, settings);
    MutableColumns columns = header.cloneEmptyColumns();

    file_reader.init();
    RowReadExtension ext;
    while (file_reader.hasMore())
    {
        file_reader.decr();
        deserializer->deserializeRow(columns, file_reader.decoder(), ext);
    }
    return columns;
}

/**
 * Each version of table metadata is stored in a `metadata` directory and
 * has one of 2 formats:
 *   1) v<V>.metadata.json, where V - metadata version.
 *   2) <V>-<random-uuid>.metadata.json, where V - metadata version
 */
std::pair<Int32, String>
getMetadataFileAndVersion(const ObjectStoragePtr & object_storage, const StorageObjectStorage::Configuration & configuration)
{
    const auto metadata_files = listFiles(*object_storage, configuration, "metadata", ".metadata.json");
    if (metadata_files.empty())
    {
        throw Exception(
            ErrorCodes::FILE_DOESNT_EXIST,
            "The metadata file for Iceberg table with path {} doesn't exist",
            configuration.getPath());
    }

    std::vector<std::pair<UInt32, String>> metadata_files_with_versions;
    metadata_files_with_versions.reserve(metadata_files.size());
    for (const auto & path : metadata_files)
    {
        String file_name(path.begin() + path.find_last_of('/') + 1, path.end());
        String version_str;
        /// v<V>.metadata.json
        if (file_name.starts_with('v'))
            version_str = String(file_name.begin() + 1, file_name.begin() + file_name.find_first_of('.'));
        /// <V>-<random-uuid>.metadata.json
        else
            version_str = String(file_name.begin(), file_name.begin() + file_name.find_first_of('-'));

        if (!std::all_of(version_str.begin(), version_str.end(), isdigit))
            throw Exception(ErrorCodes::BAD_ARGUMENTS, "Bad metadata file name: {}. Expected vN.metadata.json where N is a number", file_name);
        metadata_files_with_versions.emplace_back(std::stoi(version_str), path);
    }

    /// Get the latest version of metadata file: v<V>.metadata.json
    return *std::max_element(metadata_files_with_versions.begin(), metadata_files_with_versions.end());
}

DataLakeMetadataPtr IcebergMetadata::create(
    const ObjectStoragePtr & object_storage, const ConfigurationObserverPtr & configuration, const ContextPtr & local_context)
{
    auto configuration_ptr = configuration.lock();

    const auto [metadata_version, metadata_file_path] = getMetadataFileAndVersion(object_storage, *configuration_ptr);

    auto log = getLogger("IcebergMetadata");
    LOG_DEBUG(log, "Parse metadata {}", metadata_file_path);

    StorageObjectStorageSource::ObjectInfo object_info(metadata_file_path);
    auto buf = StorageObjectStorageSource::createReadBuffer(object_info, object_storage, local_context, log);

    String json_str;
    readJSONObjectPossiblyInvalid(json_str, *buf);

    Poco::JSON::Parser parser; /// For some reason base/base/JSON.h can not parse this json file
    Poco::Dynamic::Var json = parser.parse(json_str);
    const Poco::JSON::Object::Ptr & object = json.extract<Poco::JSON::Object::Ptr>();

    IcebergSchemaProcessor schema_processor;

    auto format_version = object->getValue<int>("format-version");

    auto snapshots = object->get("snapshots").extract<Poco::JSON::Array::Ptr>();

    String manifest_list_file;
    auto current_snapshot_id = object->getValue<Int64>("current-snapshot-id");

    for (size_t i = 0; i < snapshots->size(); ++i)
    {
        const auto snapshot = snapshots->getObject(static_cast<UInt32>(i));
        if (snapshot->getValue<Int64>("snapshot-id") == current_snapshot_id)
        {
            const auto path = snapshot->getValue<String>("manifest-list");
            manifest_list_file = std::filesystem::path(configuration_ptr->getPath()) / "metadata" / std::filesystem::path(path).filename();
            break;
        }
    }

    auto ptr = std::make_unique<IcebergMetadata>(
        object_storage, configuration_ptr, local_context, metadata_version, format_version, manifest_list_file, object);


    return ptr;
}

/**
 * Manifest file has the following format: '/iceberg_data/db/table_name/metadata/c87bfec7-d36c-4075-ad04-600b6b0f2020-m0.avro'
 *
 * `manifest file` is different in format version V1 and V2 and has the following contents:
 *                        v1     v2
 * status                 req    req
 * snapshot_id            req    opt
 * sequence_number               opt
 * file_sequence_number          opt
 * data_file              req    req
 * Example format version V1:
 * ┌─status─┬─────────snapshot_id─┬─data_file───────────────────────────────────────────────────────────────────────────────────────────────────────────────────────────────────────────────────────────────────────────────────────────────────────────────────────────────────────────────┐
 * │      1 │ 2819310504515118887 │ ('/iceberg_data/db/table_name/data/00000-1-3edca534-15a0-4f74-8a28-4733e0bf1270-00001.parquet','PARQUET',(),100,1070,67108864,[(1,233),(2,210)],[(1,100),(2,100)],[(1,0),(2,0)],[],[(1,'\0'),(2,'0')],[(1,'c'),(2,'99')],NULL,[4],0) │
 * └────────┴─────────────────────┴─────────────────────────────────────────────────────────────────────────────────────────────────────────────────────────────────────────────────────────────────────────────────────────────────────────────────────────────────────────────────────────┘
 * Example format version V2:
 * ┌─status─┬─────────snapshot_id─┬─sequence_number─┬─file_sequence_number─┬─data_file───────────────────────────────────────────────────────────────────────────────────────────────────────────────────────────────────────────────────────────────────────────────────────────────────────────────────────────────────────────┐
 * │      1 │ 5887006101709926452 │            ᴺᵁᴸᴸ │                 ᴺᵁᴸᴸ │ (0,'/iceberg_data/db/table_name/data/00000-1-c8045c90-8799-4eac-b957-79a0484e223c-00001.parquet','PARQUET',(),100,1070,[(1,233),(2,210)],[(1,100),(2,100)],[(1,0),(2,0)],[],[(1,'\0'),(2,'0')],[(1,'c'),(2,'99')],NULL,[4],[],0) │
 * └────────┴─────────────────────┴─────────────────┴──────────────────────┴─────────────────────────────────────────────────────────────────────────────────────────────────────────────────────────────────────────────────────────────────────────────────────────────────────────────────────────────────────────────────────┘
 * In case of partitioned data we'll have extra directory partition=value:
 * ─status─┬─────────snapshot_id─┬─data_file──────────────────────────────────────────────────────────────────────────────────────────────────────────────────────────────────────────────────────────────────────────────────────────────────────────────────────────────────────────────────┐
 * │      1 │ 2252246380142525104 │ ('/iceberg_data/db/table_name/data/a=0/00000-1-c9535a00-2f4f-405c-bcfa-6d4f9f477235-00001.parquet','PARQUET',(0),1,631,67108864,[(1,46),(2,48)],[(1,1),(2,1)],[(1,0),(2,0)],[],[(1,'\0\0\0\0\0\0\0\0'),(2,'1')],[(1,'\0\0\0\0\0\0\0\0'),(2,'1')],NULL,[4],0) │
 * │      1 │ 2252246380142525104 │ ('/iceberg_data/db/table_name/data/a=1/00000-1-c9535a00-2f4f-405c-bcfa-6d4f9f477235-00002.parquet','PARQUET',(1),1,631,67108864,[(1,46),(2,48)],[(1,1),(2,1)],[(1,0),(2,0)],[],[(1,'\0\0\0\0\0\0\0'),(2,'2')],[(1,'\0\0\0\0\0\0\0'),(2,'2')],NULL,[4],0) │
 * │      1 │ 2252246380142525104 │ ('/iceberg_data/db/table_name/data/a=2/00000-1-c9535a00-2f4f-405c-bcfa-6d4f9f477235-00003.parquet','PARQUET',(2),1,631,67108864,[(1,46),(2,48)],[(1,1),(2,1)],[(1,0),(2,0)],[],[(1,'\0\0\0\0\0\0\0'),(2,'3')],[(1,'\0\0\0\0\0\0\0'),(2,'3')],NULL,[4],0) │
 * └────────┴─────────────────────┴────────────────────────────────────────────────────────────────────────────────────────────────────────────────────────────────────────────────────────────────────────────────────────────────────────────────────────────────────────────────────────────┘
 */


Strings IcebergMetadata::getDataFiles() const
{
    std::lock_guard lock(get_data_files_mutex);
    if (!data_files.empty())
        return data_files;

    auto configuration_ptr = configuration.lock();
    Strings manifest_files;
    if (manifest_list_file.empty())
        return data_files;

    LOG_TEST(log, "Collect manifest files from manifest list {}", manifest_list_file);

    auto context = getContext();
    StorageObjectStorageSource::ObjectInfo object_info(manifest_list_file);
    auto manifest_list_buf = StorageObjectStorageSource::createReadBuffer(object_info, object_storage, context, log);
    auto manifest_list_file_reader = std::make_unique<avro::DataFileReaderBase>(std::make_unique<AvroInputStreamReadBufferAdapter>(*manifest_list_buf));

    auto data_type = AvroSchemaReader::avroNodeToDataType(manifest_list_file_reader->dataSchema().root()->leafAt(0));
    Block header{{data_type->createColumn(), data_type, "manifest_path"}};
    auto columns = parseAvro(*manifest_list_file_reader, header, getFormatSettings(context));
    auto & col = columns.at(0);

    if (col->getDataType() != TypeIndex::String)
    {
        throw Exception(
            ErrorCodes::ILLEGAL_COLUMN,
            "The parsed column from Avro file of `manifest_path` field should be String type, got {}",
            col->getFamilyName());
    }

    const auto * col_str = typeid_cast<ColumnString *>(col.get());
    for (size_t i = 0; i < col_str->size(); ++i)
    {
        const auto file_path = col_str->getDataAt(i).toView();
        const auto filename = std::filesystem::path(file_path).filename();
        manifest_files.emplace_back(std::filesystem::path(configuration_ptr->getPath()) / "metadata" / filename);
    }

    LOG_TEST(log, "Collect data files");
    for (const auto & manifest_file : manifest_files)
    {
        LOG_TEST(log, "Process manifest file {}", manifest_file);

        StorageObjectStorageSource::ObjectInfo manifest_object_info(manifest_file);
        auto buffer = StorageObjectStorageSource::createReadBuffer(manifest_object_info, object_storage, context, log);
        auto manifest_file_reader = std::make_unique<avro::DataFileReaderBase>(std::make_unique<AvroInputStreamReadBufferAdapter>(*buffer));

        /// Manifest file should always have table schema in avro file metadata. By now we don't support tables with evolved schema,
        /// so we should check if all manifest files have the same schema as in table metadata.
        auto avro_metadata = manifest_file_reader->metadata();
        auto avro_schema_it = avro_metadata.find("schema");
        if (avro_schema_it == avro_metadata.end())
            throw Exception(
                ErrorCodes::BAD_ARGUMENTS,
                "Cannot read Iceberg table: manifest file {} doesn't have table schema in its metadata",
                manifest_file);
        std::vector<uint8_t> schema_json = avro_schema_it->second;
        String schema_json_string = String(reinterpret_cast<char *>(schema_json.data()), schema_json.size());
        Poco::JSON::Parser parser;
        Poco::Dynamic::Var json = parser.parse(schema_json_string);
        const Poco::JSON::Object::Ptr & schema_object = json.extract<Poco::JSON::Object::Ptr>();
        Int32 schema_object_id = schema_object->getValue<int>("schema-id");
        avro::NodePtr root_node = manifest_file_reader->dataSchema().root();
        size_t leaves_num = root_node->leaves();
        size_t expected_min_num = format_version == 1 ? 3 : 2;
        if (leaves_num < expected_min_num)
        {
            throw Exception(
                ErrorCodes::BAD_ARGUMENTS,
                "Unexpected number of columns {}. Expected at least {}",
                root_node->leaves(), expected_min_num);
        }

        avro::NodePtr status_node = root_node->leafAt(0);
        if (status_node->type() != avro::Type::AVRO_INT)
        {
            throw Exception(
                ErrorCodes::ILLEGAL_COLUMN,
                "The parsed column from Avro file of `status` field should be Int type, got {}",
                magic_enum::enum_name(status_node->type()));
        }

        avro::NodePtr data_file_node = root_node->leafAt(static_cast<int>(leaves_num) - 1);
        if (data_file_node->type() != avro::Type::AVRO_RECORD)
        {
            throw Exception(
                ErrorCodes::ILLEGAL_COLUMN,
                "The parsed column from Avro file of `data_file` field should be Tuple type, got {}",
                magic_enum::enum_name(data_file_node->type()));
        }

        auto status_col_data_type = AvroSchemaReader::avroNodeToDataType(status_node);
        auto data_col_data_type = AvroSchemaReader::avroNodeToDataType(data_file_node);
        Block manifest_file_header
            = {{status_col_data_type->createColumn(), status_col_data_type, "status"},
               {data_col_data_type->createColumn(), data_col_data_type, "data_file"}};

        columns = parseAvro(*manifest_file_reader, manifest_file_header, getFormatSettings(getContext()));
        if (columns.size() != 2)
            throw Exception(ErrorCodes::ILLEGAL_COLUMN, "Unexpected number of columns. Expected 2, got {}", columns.size());

        if (columns.at(0)->getDataType() != TypeIndex::Int32)
        {
            throw Exception(
                ErrorCodes::ILLEGAL_COLUMN,
                "The parsed column from Avro file of `status` field should be Int32 type, got {}",
                columns.at(0)->getFamilyName());
        }
        if (columns.at(1)->getDataType() != TypeIndex::Tuple)
        {
            throw Exception(
                ErrorCodes::ILLEGAL_COLUMN,
                "The parsed column from Avro file of `file_path` field should be Tuple type, got {}",
                columns.at(1)->getFamilyName());
        }

        const auto * status_int_column = assert_cast<ColumnInt32 *>(columns.at(0).get());
        const auto & data_file_tuple_type = assert_cast<const DataTypeTuple &>(*data_col_data_type.get());
        const auto * data_file_tuple_column = assert_cast<ColumnTuple *>(columns.at(1).get());

        if (status_int_column->size() != data_file_tuple_column->size())
        {
            throw Exception(
                ErrorCodes::ILLEGAL_COLUMN,
                "The parsed column from Avro file of `file_path` and `status` have different rows number: {} and {}",
                status_int_column->size(),
                data_file_tuple_column->size());
        }

        ColumnPtr file_path_column = data_file_tuple_column->getColumnPtr(data_file_tuple_type.getPositionByName("file_path"));

        if (file_path_column->getDataType() != TypeIndex::String)
        {
            throw Exception(
                ErrorCodes::ILLEGAL_COLUMN,
                "The parsed column from Avro file of `file_path` field should be String type, got {}",
                file_path_column->getFamilyName());
        }

        const auto * file_path_string_column = assert_cast<const ColumnString *>(file_path_column.get());

        ColumnPtr content_column;
        const ColumnInt32 * content_int_column = nullptr;
        if (format_version == 2)
        {
            content_column = data_file_tuple_column->getColumnPtr(data_file_tuple_type.getPositionByName("content"));
            if (content_column->getDataType() != TypeIndex::Int32)
            {
                throw Exception(
                    ErrorCodes::ILLEGAL_COLUMN,
                    "The parsed column from Avro file of `content` field should be Int type, got {}",
                    content_column->getFamilyName());
            }

            content_int_column = assert_cast<const ColumnInt32 *>(content_column.get());
        }

        for (size_t i = 0; i < data_file_tuple_column->size(); ++i)
        {
            if (format_version == 2)
            {
                Int32 content_type = content_int_column->getElement(i);
                if (DataFileContent(content_type) != DataFileContent::DATA)
                    throw Exception(ErrorCodes::UNSUPPORTED_METHOD, "Cannot read Iceberg table: positional and equality deletes are not supported");
            }

            const auto status = status_int_column->getInt(i);
            const auto data_path = std::string(file_path_string_column->getDataAt(i).toView());
            const auto pos = data_path.find(configuration_ptr->getPath());
            if (pos == std::string::npos)
                throw Exception(ErrorCodes::BAD_ARGUMENTS, "Expected to find {} in data path: {}", configuration_ptr->getPath(), data_path);

            const auto file_path = data_path.substr(pos);

            if (ManifestEntryStatus(status) == ManifestEntryStatus::DELETED)
            {
                LOG_TEST(log, "Processing delete file for path: {}", file_path);
                chassert(schema_id_by_data_file.contains(file_path) == 0);
            }
            else
            {
                LOG_TEST(log, "Processing data file for path: {}", file_path);
                schema_id_by_data_file[file_path] = schema_object_id;
            }
        }

        schema_processor.addIcebergTableSchema(schema_object);
    }

    for (const auto & [file_path, schema_object_id] : schema_id_by_data_file)
    {
        data_files.emplace_back(file_path);
    }
    return data_files;
}

}

#endif<|MERGE_RESOLUTION|>--- conflicted
+++ resolved
@@ -493,11 +493,7 @@
     if (iceberg_table_schemas_by_ids.contains(schema_id))
     {
         chassert(clickhouse_table_schemas_by_ids.contains(schema_id));
-<<<<<<< HEAD
-        // chassert(*iceberg_table_schemas_by_ids.at(schema_id) == *schema_ptr);
-=======
         chassert(schemasAreIdentical(*iceberg_table_schemas_by_ids.at(schema_id), *schema_ptr));
->>>>>>> 72cc0645
     }
     else
     {
