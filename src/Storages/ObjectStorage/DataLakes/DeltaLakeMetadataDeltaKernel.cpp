#include "config.h"

#if USE_PARQUET && USE_DELTA_KERNEL_RS
#include <Storages/ObjectStorage/DataLakes/DeltaLakeMetadataDeltaKernel.h>
#include <Storages/ObjectStorage/DataLakes/DeltaLake/TableSnapshot.h>
#include <Storages/ObjectStorage/DataLakes/DeltaLake/KernelUtils.h>
#include <Storages/ObjectStorage/DataLakes/DeltaLake/DeltaLakeSink.h>
#include <Storages/ObjectStorage/DataLakes/DeltaLake/DeltaLakePartitionedSink.h>
#include <Storages/ObjectStorage/DataLakes/DeltaLake/WriteTransaction.h>
#include <Common/logger_useful.h>

namespace DB
{
namespace ErrorCodes
{
    extern const int LOGICAL_ERROR;
}

[[maybe_unused]] static void tracingCallback(struct ffi::Event event)
{
    /// Do not pollute logs.
    if (event.message.len > 100)
        return;

    const auto message = fmt::format(
        "Message: {}, code line: {}:{}, target: {}",
        std::string_view(event.message.ptr, event.message.len),
        DeltaLake::KernelUtils::fromDeltaString(event.file),
        event.line,
        DeltaLake::KernelUtils::fromDeltaString(event.target));

    auto log = getLogger("DeltaKernelTracing");
    if (event.level == ffi::Level::ERROR)
    {
        LOG_ERROR(log, "{}", message);
    }
    else if (event.level == ffi::Level::WARN)
    {
        LOG_WARNING(log, "{}", message);
    }
    else if (event.level == ffi::Level::INFO)
    {
        LOG_INFO(log, "{}", message);
    }
    else if (event.level == ffi::Level::DEBUG)
    {
        LOG_DEBUG(log, "{}", message);
    }
    else if (event.level == ffi::Level::TRACE)
    {
        LOG_TRACE(log, "{}", message);
    }
}


DeltaLakeMetadataDeltaKernel::DeltaLakeMetadataDeltaKernel(
    ObjectStoragePtr object_storage,
    StorageObjectStorageConfigurationWeakPtr configuration_,
    ContextPtr context)
    : log(getLogger("DeltaLakeMetadata"))
    , kernel_helper(DB::getKernelHelper(configuration_.lock(), object_storage))
    , table_snapshot(std::make_shared<DeltaLake::TableSnapshot>(
            kernel_helper,
            object_storage,
            context,
            log))
{
#ifdef DEBUG_OR_SANITIZER_BUILD
    //ffi::enable_event_tracing(tracingCallback, ffi::Level::TRACE);
#endif
}

bool DeltaLakeMetadataDeltaKernel::operator ==(const IDataLakeMetadata & metadata) const
{
    const auto & delta_lake_metadata = dynamic_cast<const DeltaLakeMetadataDeltaKernel &>(metadata);
    std::lock_guard lk1(table_snapshot_mutex);
    std::lock_guard lk2(delta_lake_metadata.table_snapshot_mutex);
    return table_snapshot->getVersion() == delta_lake_metadata.table_snapshot->getVersion();
}

bool DeltaLakeMetadataDeltaKernel::update(const ContextPtr & context)
{
    std::lock_guard lock(table_snapshot_mutex);
    return table_snapshot->update(context);
}

ObjectIterator DeltaLakeMetadataDeltaKernel::iterate(
    const ActionsDAG * filter_dag,
    FileProgressCallback callback,
    size_t list_batch_size,
    ContextPtr /* context  */) const
{
    std::lock_guard lock(table_snapshot_mutex);
    return table_snapshot->iterate(filter_dag, callback, list_batch_size);
}

NamesAndTypesList DeltaLakeMetadataDeltaKernel::getTableSchema() const
{
    std::lock_guard lock(table_snapshot_mutex);
    return table_snapshot->getTableSchema();
}

void DeltaLakeMetadataDeltaKernel::modifyFormatSettings(FormatSettings & format_settings) const
{
    /// There can be missing columns because of ALTER ADD/DROP COLUMN.
    /// So to support reading from such tables it is enough to turn on this setting.
    format_settings.parquet.allow_missing_columns = true;
}

ReadFromFormatInfo DeltaLakeMetadataDeltaKernel::prepareReadingFromFormat(
    const Strings & requested_columns,
    const StorageSnapshotPtr & storage_snapshot,
    const ContextPtr & context,
    bool supports_subset_of_columns,
    bool supports_tuple_elements)
{
<<<<<<< HEAD
    /// The below code is similar to what can be found in `prepareReadingFromFormat.cpp`,
    /// but is adjusted for delta-lake.
    ReadFromFormatInfo info;
=======
    auto info = DB::prepareReadingFromFormat(requested_columns, storage_snapshot, context, supports_subset_of_columns, supports_tuple_elements);
>>>>>>> da6eace1

    /// Read schema is different from table schema in case:
    /// 1. we have partition columns (they are not stored in the actual data)
    /// 2. columnMapping.mode = 'name' or 'id'.
    DB::NameToNameMap physical_names_map;
    DB::NamesAndTypesList read_schema;
    DB::NamesAndTypesList table_schema;
    {
        std::lock_guard lock(table_snapshot_mutex);
        physical_names_map = table_snapshot->getPhysicalNamesMap();
        read_schema = table_snapshot->getReadSchema();
        table_schema = table_snapshot->getTableSchema();
    }

    Names non_virtual_requested_columns;
    for (const auto & column_name : requested_columns)
    {
        if (auto virtual_column = storage_snapshot->virtual_columns->tryGet(column_name))
            info.requested_virtual_columns.emplace_back(std::move(*virtual_column));
        else
            non_virtual_requested_columns.push_back(column_name);
    }

    /// Create header for Source that will contain all requested columns including virtual at the end
    /// (because they will be added to the chunk after reading regular columns).
    info.source_header = storage_snapshot->getSampleBlockForColumns(non_virtual_requested_columns);
    for (const auto & column : info.requested_virtual_columns)
        info.source_header.insert({column.type->createColumn(), column.type, column.name});

    /// Set format_header with columns that should be read from data.
    /// However, we include partition columns in requested_columns,
    /// because we will insert partition columns into chunk right after it is read from data file,
    /// so we want it to be verified that chunk contains all the requested columns.
    for (const auto & column_name : non_virtual_requested_columns)
    {
        auto physical_name = DeltaLake::getPhysicalName(column_name, physical_names_map);
        auto name_and_type = read_schema.tryGetByName(physical_name);

        LOG_TEST(
            log, "Name: {}, physical name: {}, contained in read schema: {}",
            column_name, physical_name, name_and_type.has_value());

        if (name_and_type.has_value())
        {
            info.requested_columns.push_back(name_and_type.value());
            ColumnWithTypeAndName result_column(name_and_type->type->createColumn(), name_and_type->type, name_and_type->name);
            info.format_header.insert(std::move(result_column));
        }
        else if (name_and_type = table_schema.tryGetByName(column_name);
                 name_and_type.has_value())
        {
            info.requested_columns.emplace_back(physical_name, name_and_type->type);
        }
        else
            throw Exception(ErrorCodes::LOGICAL_ERROR, "Not found column in schema: {}", column_name);
    }

    /// If only virtual columns were requested, just read the smallest column.
    if (supports_subset_of_columns && non_virtual_requested_columns.empty())
        non_virtual_requested_columns.push_back(ExpressionActions::getSmallestColumn(table_schema).name);

    info.columns_description = storage_snapshot->getDescriptionForColumns(non_virtual_requested_columns);
    info.serialization_hints = getSerializationHintsForFileLikeStorage(storage_snapshot->metadata, context);

    LOG_TEST(log, "Format header: {}", info.format_header.dumpStructure());
    LOG_TEST(log, "Source header: {}", info.source_header.dumpStructure());
    LOG_TEST(log, "Requested columns: {}", info.requested_columns.toString());
    return info;
}

SinkToStoragePtr DeltaLakeMetadataDeltaKernel::write(
    SharedHeader sample_block,
    const StorageID & /* table_id */,
    ObjectStoragePtr object_storage,
    StorageObjectStorageConfigurationPtr configuration,
    const std::optional<FormatSettings> & format_settings,
    ContextPtr context,
    std::shared_ptr<DataLake::ICatalog> /* catalog */)
{
    Names partition_columns;
    {
        std::lock_guard lock(table_snapshot_mutex);
        partition_columns = table_snapshot->getPartitionColumns();
    }

    auto delta_transaction = std::make_shared<DeltaLake::WriteTransaction>(kernel_helper);
    delta_transaction->create();

    if (partition_columns.empty())
    {
        return std::make_shared<DeltaLakeSink>(
            delta_transaction, configuration, object_storage, context, sample_block, format_settings);
    }

    return std::make_shared<DeltaLakePartitionedSink>(
        delta_transaction, configuration, partition_columns, object_storage,
        context, sample_block, format_settings);
}

}

#endif<|MERGE_RESOLUTION|>--- conflicted
+++ resolved
@@ -114,13 +114,9 @@
     bool supports_subset_of_columns,
     bool supports_tuple_elements)
 {
-<<<<<<< HEAD
     /// The below code is similar to what can be found in `prepareReadingFromFormat.cpp`,
     /// but is adjusted for delta-lake.
     ReadFromFormatInfo info;
-=======
-    auto info = DB::prepareReadingFromFormat(requested_columns, storage_snapshot, context, supports_subset_of_columns, supports_tuple_elements);
->>>>>>> da6eace1
 
     /// Read schema is different from table schema in case:
     /// 1. we have partition columns (they are not stored in the actual data)
