--- conflicted
+++ resolved
@@ -101,11 +101,8 @@
     Poco::JSON::Object::Ptr new_snapshot,
     Int32 manifest_length,
     WriteBuffer & buf,
-<<<<<<< HEAD
+    Iceberg::FileContentType content_type,
     bool use_previous_snapshots = true);
-=======
-    Iceberg::FileContentType content_type);
->>>>>>> cf137c2b
 
 class MetadataGenerator
 {
@@ -127,13 +124,10 @@
         Int32 added_records,
         Int32 added_files_size,
         Int32 num_partitions,
-<<<<<<< HEAD
+        Int32 added_delete_files,
+        Int32 num_deleted_rows,
         std::optional<Int64> user_defined_snapshot_id = std::nullopt,
         std::optional<Int64> user_defined_timestamp = std::nullopt);
-=======
-        Int32 added_delete_files,
-        Int32 num_deleted_rows);
->>>>>>> cf137c2b
 
 private:
     Poco::JSON::Object::Ptr metadata_object;
