#include "config.h"

#if USE_DELTA_KERNEL_RS

#include <Storages/ObjectStorage/DataLakes/DeltaLake/TableSnapshot.h>

#include <Core/ColumnWithTypeAndName.h>
#include <Core/Types.h>
#include <Core/NamesAndTypes.h>
#include <Core/Field.h>
#include <Core/Settings.h>

#include <Columns/IColumn.h>
#include <Common/Exception.h>
#include <Common/logger_useful.h>
#include <Common/ThreadPool.h>
#include <Common/ThreadStatus.h>
#include <Common/escapeForFileName.h>

#include <IO/ReadBufferFromString.h>
#include <IO/WriteBufferFromString.h>
#include <Interpreters/Context.h>

#include <Storages/ObjectStorage/DataLakes/DeltaLake/getSchemaFromSnapshot.h>
#include <Storages/ObjectStorage/DataLakes/DeltaLake/PartitionPruner.h>
#include <Storages/ObjectStorage/DataLakes/DeltaLake/KernelUtils.h>
#include <Storages/ObjectStorage/DataLakes/DeltaLake/ExpressionVisitor.h>
#include <Storages/ObjectStorage/DataLakes/DeltaLake/EnginePredicate.h>
#include <delta_kernel_ffi.hpp>
#include <fmt/ranges.h>


namespace fs = std::filesystem;

namespace DB::ErrorCodes
{
    extern const int NOT_IMPLEMENTED;
}

namespace DB::Setting
{
    extern const SettingsBool delta_lake_enable_expression_visitor_logging;
}

namespace ProfileEvents
{
    extern const Event DeltaLakePartitionPrunedFiles;
}

namespace DB
{

Field parseFieldFromString(const String & value, DB::DataTypePtr data_type)
{
    try
    {
        ReadBufferFromString buffer(value);
        auto col = data_type->createColumn();
        auto serialization = data_type->getSerialization(ISerialization::Kind::DEFAULT);
        serialization->deserializeWholeText(*col, buffer, FormatSettings{});
        return (*col)[0];
    }
    catch (...)
    {
        throw Exception(
            ErrorCodes::NOT_IMPLEMENTED,
            "Cannot parse {} for data type {}: {}",
            value, data_type->getName(), getCurrentExceptionMessage(false));
    }
}

}

namespace DeltaLake
{

class TableSnapshot::Iterator final : public DB::IObjectIterator
{
public:
    Iterator(
        const KernelExternEngine & engine_,
        const KernelSnapshot & snapshot_,
        KernelScan & scan_,
        const std::string & data_prefix_,
        const TableSchema & table_schema_,
        const DB::NameToNameMap & physical_names_map_,
        const DB::Names & partition_columns_,
        DB::ObjectStoragePtr object_storage_,
        const DB::ActionsDAG * filter_dag_,
        DB::IDataLakeMetadata::FileProgressCallback callback_,
        size_t list_batch_size_,
        bool enable_expression_visitor_logging_,
        LoggerPtr log_)
        : engine(engine_)
        , snapshot(snapshot_)
        , scan(scan_)
        , data_prefix(data_prefix_)
        , expression_schema(table_schema_)
        , partition_columns(partition_columns_)
        , object_storage(object_storage_)
        , callback(callback_)
        , list_batch_size(list_batch_size_)
        , log(log_)
<<<<<<< HEAD
=======
        , enable_expression_visitor_logging(enable_expression_visitor_logging_)
        , thread([&, thread_group = DB::CurrentThread::getGroup()] {
            /// Attach to current query thread group, to be able to
            /// have query id in logs and metrics from scanDataFunc.
            DB::ThreadGroupSwitcher switcher(thread_group, "TableSnapshot");
            scanDataFunc();
        })
>>>>>>> 0e7977a0
    {
        if (filter_dag_)
        {
            pruner.emplace(
                *filter_dag_,
                table_schema_,
                partition_columns_,
                physical_names_map_,
                DB::Context::getGlobalContextInstance());

            predicate = getEnginePredicate(*filter_dag_, scan_exception);

            LOG_TEST(log, "Using filter expression");
        }
        else
        {
            LOG_TEST(log, "No filter expression passed");
        }

        if (!physical_names_map_.empty())
        {
            for (auto & [name, value] : expression_schema)
                name = getPhysicalName(name, physical_names_map_);

            for (auto & name : partition_columns)
                name = getPhysicalName(name, physical_names_map_);
        }

        thread = std::make_unique<ThreadFromGlobalPool>(
            [&, thread_group = DB::CurrentThread::getGroup()]
            {
                /// Attach to current query thread group, to be able to
                /// have query id in logs and metrics from scanDataFunc.
                DB::ThreadGroupSwitcher switcher(thread_group, "TableSnapshot");
                scanDataFunc();
            });
    }

    ~Iterator() override
    {
        shutdown.store(true);
        schedule_next_batch_cv.notify_one();
        if (thread && thread->joinable())
            thread->join();
    }

    void initScanState()
    {
        scan = KernelUtils::unwrapResult(ffi::scan(snapshot.get(),
                                                   engine.get(),
                                                   predicate ? predicate.get() : nullptr),
                                         "scan");
        scan_data_iterator = KernelUtils::unwrapResult(
            ffi::scan_metadata_iter_init(engine.get(), scan.get()),
            "scan_metadata_iter_init");
    }

    void scanDataFunc()
    {
        initScanState();
        LOG_TEST(log, "Starting iterator loop");
        try
        {
            while (!shutdown.load())
            {
                bool have_scan_data_res = KernelUtils::unwrapResult(
                    ffi::scan_metadata_next(scan_data_iterator.get(), this, visitData),
                    "scan_metadata_next");

                if (have_scan_data_res)
                {
                    std::unique_lock lock(next_mutex);
                    if (!shutdown.load() && list_batch_size && data_files.size() >= list_batch_size)
                    {
                        LOG_TEST(log, "List batch size is {}/{}", data_files.size(), list_batch_size);

                        schedule_next_batch_cv.wait(
                            lock,
                            [&]() { return (data_files.size() < list_batch_size) || shutdown.load(); });
                    }
                }
                else
                {
                    LOG_TEST(log, "All data files were listed");
                    {
                        std::lock_guard lock(next_mutex);
                        iterator_finished = true;
                        LOG_TEST(log, "Set finished");
                    }
                    data_files_cv.notify_all();
                    LOG_TEST(log, "Notified");
                    return;
                }
            }
        }
        catch (...)
        {
            if (!scan_exception)
            {
                scan_exception = std::current_exception();
            }
            shutdown = true;
            data_files_cv.notify_all();
        }
    }

    size_t estimatedKeysCount() override
    {
        /// For now do the same as StorageObjectStorageSource::GlobIterator.
        /// TODO: is it possible to do a precise estimation?
        return std::numeric_limits<size_t>::max();
    }

    DB::ObjectInfoPtr next(size_t) override
    {
        while (true)
        {
            DB::ObjectInfoPtr object;
            {
                std::unique_lock lock(next_mutex);
                if (!iterator_finished && data_files.empty() && !shutdown)
                {
                    LOG_TEST(log, "Waiting for next data file");
                    schedule_next_batch_cv.notify_one();
                    data_files_cv.wait(lock, [&]() { return !data_files.empty() || iterator_finished || shutdown.load(); });
                }

                if (scan_exception)
                    std::rethrow_exception(scan_exception);

                if (data_files.empty() || shutdown)
                {
                    LOG_TEST(log, "Data files: {}", data_files.size());
                    return nullptr;
                }

                LOG_TEST(log, "Current data files: {}", data_files.size());

                object = data_files.front();
                data_files.pop_front();
                if (data_files.empty())
                    schedule_next_batch_cv.notify_one();
            }

            chassert(object);
            if (pruner.has_value() && pruner->canBePruned(*object))
            {
                ProfileEvents::increment(ProfileEvents::DeltaLakePartitionPrunedFiles);

                LOG_TEST(log, "Skipping file {} according to partition pruning", object->getPath());
                continue;
            }

            //if (object->data_lake_metadata->transformm)
            //{
            //    LOG_TRACE(log, "Parsing transform");
            //    auto parsed_transform = visitScanCallbackExpression(object->data_lake_metadata->transformm, expression_schema);
            //    LOG_TRACE(log, "Parsed transform: {}", parsed_transform->dumpNames());
            //}

            object->metadata = object_storage->getObjectMetadata(object->getPath());

            if (callback)
            {
                chassert(object->metadata);
                callback(DB::FileProgress(0, object->metadata->size_bytes));
            }
            return object;
        }
    }

    static void visitData(
        void * engine_context,
        ffi::SharedScanMetadata * scan_metadata)
    {
        ffi::visit_scan_metadata(scan_metadata, engine_context, Iterator::scanCallback);
        ffi::free_scan_metadata(scan_metadata);
    }

    static void scanCallback(
        ffi::NullableCvoid engine_context,
        struct ffi::KernelStringSlice path,
        int64_t size,
        const ffi::Stats * stats,
        const ffi::DvInfo * dv_info,
        const ffi::Expression * transform,
        const struct ffi::CStringMap * deprecated)
    {
        try
        {
            scanCallbackImpl(engine_context, path, size, stats, dv_info, transform, deprecated);
        }
        catch (...)
        {
            auto * context = static_cast<TableSnapshot::Iterator *>(engine_context);
            if (!context->scan_exception)
            {
                /// We cannot allow to throw exceptions from ScanCallback,
                /// otherwise delta-kernel will panic and call terminate.
                context->scan_exception = std::current_exception();
                context->shutdown = true;
            }
        }
    }

    static void scanCallbackImpl(
        ffi::NullableCvoid engine_context,
        struct ffi::KernelStringSlice path,
        int64_t size,
        const ffi::Stats * stats,
        const ffi::DvInfo * /* dv_info */,
        const ffi::Expression * transform,
        const struct ffi::CStringMap * /* partition_map */)
    {
        auto * context = static_cast<TableSnapshot::Iterator *>(engine_context);
        if (context->shutdown)
        {
            context->data_files_cv.notify_all();
            return;
        }

        std::string full_path = fs::path(context->data_prefix) / DB::unescapeForFileName(KernelUtils::fromDeltaString(path));
        auto object = std::make_shared<DB::ObjectInfo>(std::move(full_path));

        if (transform && !context->partition_columns.empty())
        {
<<<<<<< HEAD
            auto parsed_transform = visitScanCallbackExpression(transform, context->expression_schema);

            object->data_lake_metadata = DB::DataLakeObjectMetadata{};
            object->data_lake_metadata->transform = parsed_transform;
=======
            auto parsed_transform = visitScanCallbackExpression(transform, context->expression_schema, context->enable_expression_visitor_logging);
            object->data_lake_metadata = DB::DataLakeObjectMetadata{ .transform = parsed_transform };
>>>>>>> 0e7977a0

            LOG_TEST(
                context->log,
                "Scanned file: {}, size: {}, num records: {}, transform: {}",
                object->getPath(), size, stats ? DB::toString(stats->num_records) : "Unknown",
                parsed_transform->dumpNames());
        }
        else
        {
            LOG_TEST(
                context->log,
                "Scanned file: {}, size: {}, num records: {}",
                object->getPath(), size, stats ? DB::toString(stats->num_records) : "Unknown");
        }

        {
            std::lock_guard lock(context->next_mutex);
            context->data_files.push_back(std::move(object));
        }
        context->data_files_cv.notify_one();
    }

private:
    using KernelScan = KernelPointerWrapper<ffi::SharedScan, ffi::free_scan>;
    using KernelScanDataIterator = KernelPointerWrapper<ffi::SharedScanMetadataIterator, ffi::free_scan_metadata_iter>;

    const KernelExternEngine & engine;
    const KernelSnapshot & snapshot;
    KernelScan & scan;
    std::shared_ptr<EnginePredicate> predicate;
    KernelScanDataIterator scan_data_iterator;
    std::optional<PartitionPruner> pruner;

    const std::string data_prefix;
    DB::NamesAndTypesList expression_schema;
    DB::Names partition_columns;
    const DB::ObjectStoragePtr object_storage;
    const DB::IDataLakeMetadata::FileProgressCallback callback;
    const size_t list_batch_size;
    const LoggerPtr log;
    const bool enable_expression_visitor_logging;

    std::exception_ptr scan_exception;

    /// Whether scanDataFunc should stop scanning.
    /// Set in destructor.
    std::atomic<bool> shutdown = false;
    /// A CV to notify that new data_files are available.
    std::condition_variable data_files_cv;
    /// A flag meaning that all data files were scanned
    /// and data scanning thread is finished.
    bool iterator_finished = false;

    /// A CV to notify data scanning thread to continue,
    /// as current data batch is fully read.
    std::condition_variable schedule_next_batch_cv;

    std::deque<DB::ObjectInfoPtr> data_files;
    std::mutex next_mutex;

    /// A thread for async data scanning.
    std::unique_ptr<ThreadFromGlobalPool> thread;
};


TableSnapshot::TableSnapshot(
    KernelHelperPtr helper_,
    DB::ObjectStoragePtr object_storage_,
    DB::ContextPtr context_,
    LoggerPtr log_)
    : helper(helper_)
    , object_storage(object_storage_)
    , log(log_)
    , enable_expression_visitor_logging(context_->getSettingsRef()[DB::Setting::delta_lake_enable_expression_visitor_logging])
{
}

size_t TableSnapshot::getVersion() const
{
    initSnapshot();
    return snapshot_version;
}

bool TableSnapshot::update()
{
    if (!snapshot.get())
    {
        /// Snapshot is not yet created,
        /// so next attempt to create it would return the latest snapshot.
        return false;
    }
    initSnapshotImpl();
    return true;
}

void TableSnapshot::initSnapshot() const
{
    if (snapshot.get())
        return;
    initSnapshotImpl();
}

static void tracingCallback(struct ffi::Event event)
{
    LOG_TEST(getLogger("DeltaKernelTracing"),
             "Level: {}, message: {}",
             event.level, std::string_view(event.message.ptr, event.message.len));
}

void TableSnapshot::initSnapshotImpl() const
{
    LOG_TEST(log, "Initializing snapshot");

    ffi::enable_event_tracing(tracingCallback, ffi::Level::TRACE);

    auto * engine_builder = helper->createBuilder();
    engine = KernelUtils::unwrapResult(ffi::builder_build(engine_builder), "builder_build");
    snapshot = KernelUtils::unwrapResult(
        ffi::snapshot(KernelUtils::toDeltaString(helper->getTableLocation()), engine.get()), "snapshot");
    snapshot_version = ffi::version(snapshot.get());
    LOG_TRACE(log, "Snapshot version: {}", snapshot_version);

    scan = KernelUtils::unwrapResult(ffi::scan(snapshot.get(), engine.get(), /* predicate */{}), "scan");

    LOG_TRACE(log, "Initialized scan state");

    std::tie(table_schema, physical_names_map) = getTableSchemaFromSnapshot(snapshot.get());
    LOG_TRACE(log, "Table logical schema: {}", fmt::join(table_schema.getNames(), ", "));

    read_schema = getReadSchemaFromSnapshot(scan.get());
    LOG_TRACE(log, "Table read schema: {}", fmt::join(read_schema.getNames(), ", "));

    partition_columns = getPartitionColumnsFromSnapshot(snapshot.get());
    LOG_TRACE(log, "Partition columns: {}", fmt::join(partition_columns, ", "));
}

DB::ObjectIterator TableSnapshot::iterate(
    const DB::ActionsDAG * filter_dag,
    DB::IDataLakeMetadata::FileProgressCallback callback,
    size_t list_batch_size)
{
    initSnapshot();
    return std::make_shared<TableSnapshot::Iterator>(
        engine,
        snapshot,
        scan,
        helper->getDataPath(),
        getTableSchema(),
        getPhysicalNamesMap(),
        getPartitionColumns(),
        object_storage,
        filter_dag,
        callback,
        list_batch_size,
        enable_expression_visitor_logging,
        log);
}

const DB::NamesAndTypesList & TableSnapshot::getTableSchema() const
{
    initSnapshot();
    return table_schema;
}

const DB::NamesAndTypesList & TableSnapshot::getReadSchema() const
{
    initSnapshot();
    return read_schema;
}

const DB::Names & TableSnapshot::getPartitionColumns() const
{
    initSnapshot();
    return partition_columns;
}

const DB::NameToNameMap & TableSnapshot::getPhysicalNamesMap() const
{
    initSnapshot();
    return physical_names_map;
}

}

#endif<|MERGE_RESOLUTION|>--- conflicted
+++ resolved
@@ -101,16 +101,7 @@
         , callback(callback_)
         , list_batch_size(list_batch_size_)
         , log(log_)
-<<<<<<< HEAD
-=======
         , enable_expression_visitor_logging(enable_expression_visitor_logging_)
-        , thread([&, thread_group = DB::CurrentThread::getGroup()] {
-            /// Attach to current query thread group, to be able to
-            /// have query id in logs and metrics from scanDataFunc.
-            DB::ThreadGroupSwitcher switcher(thread_group, "TableSnapshot");
-            scanDataFunc();
-        })
->>>>>>> 0e7977a0
     {
         if (filter_dag_)
         {
@@ -337,15 +328,12 @@
 
         if (transform && !context->partition_columns.empty())
         {
-<<<<<<< HEAD
-            auto parsed_transform = visitScanCallbackExpression(transform, context->expression_schema);
-
-            object->data_lake_metadata = DB::DataLakeObjectMetadata{};
-            object->data_lake_metadata->transform = parsed_transform;
-=======
+            //auto parsed_transform = visitScanCallbackExpression(transform, context->expression_schema);
+
+            //object->data_lake_metadata = DB::DataLakeObjectMetadata{};
+            //object->data_lake_metadata->transform = parsed_transform;
             auto parsed_transform = visitScanCallbackExpression(transform, context->expression_schema, context->enable_expression_visitor_logging);
             object->data_lake_metadata = DB::DataLakeObjectMetadata{ .transform = parsed_transform };
->>>>>>> 0e7977a0
 
             LOG_TEST(
                 context->log,
