--- conflicted
+++ resolved
@@ -105,12 +105,9 @@
     String http_method; /// For insert can choose Put instead of default Post.
     ASTPtr partition_by;
     bool distributed_processing;
-<<<<<<< HEAD
     bool supports_prewhere = false;
-=======
     NamesAndTypesList hive_partition_columns_to_read_from_file_path;
     NamesAndTypesList file_columns;
->>>>>>> 594159d4
 
     virtual std::string getReadMethod() const;
 
