--- conflicted
+++ resolved
@@ -110,11 +110,8 @@
     extern const int NOT_IMPLEMENTED;
     extern const int TOO_MANY_REDIRECTS;
     extern const int DNS_ERROR;
-<<<<<<< HEAD
+    extern const int AUTHENTICATION_FAILED;
     extern const int BAD_ARGUMENTS;
-=======
-    extern const int AUTHENTICATION_FAILED;
->>>>>>> e8935e46
 }
 
 namespace DB::S3
