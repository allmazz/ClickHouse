#pragma once

#include <vector>

#include <IO/WriteBuffer.h>


namespace DB
{

namespace ErrorCodes
{
    extern const int CANNOT_WRITE_AFTER_END_OF_BUFFER;
}

struct AppendModeTag {};

/** Writes data to existing std::vector or similar type. When not enough space, it doubles vector size.
  *
  * In destructor, vector is cut to the size of written data.
  * You can call 'finalize' to resize earlier.
  *
  * The vector should live until this object is destroyed or until the 'finalizeImpl()' method is called.
  */
template <typename VectorType>
class WriteBufferFromVector : public WriteBuffer
{
public:
    using ValueType = typename VectorType::value_type;
    explicit WriteBufferFromVector(VectorType & vector_)
        : WriteBuffer(reinterpret_cast<Position>(vector_.data()), vector_.size()), vector(vector_)
    {
        if (vector.empty())
        {
            vector.resize(initial_size);
            set(reinterpret_cast<Position>(vector.data()), vector.size());
        }
    }

    /// Append to vector instead of rewrite.
    WriteBufferFromVector(VectorType & vector_, AppendModeTag)
        : WriteBuffer(nullptr, 0), vector(vector_)
    {
        size_t old_size = vector.size();
        size_t size = (old_size < initial_size) ? initial_size
                                                : ((old_size < vector.capacity()) ? vector.capacity()
                                                                                  : vector.capacity() * size_multiplier);
        vector.resize(size);
        set(reinterpret_cast<Position>(vector.data() + old_size), (size - old_size) * sizeof(typename VectorType::value_type));
    }

    bool isFinished() const { return finalized; }

    void restart(std::optional<size_t> max_capacity = std::nullopt)
    {
        if (max_capacity && vector.capacity() > max_capacity)
            VectorType(initial_size, ValueType()).swap(vector);
        else if (vector.empty())
            vector.resize(initial_size);
        set(reinterpret_cast<Position>(vector.data()), vector.size());
        finalized = false;
    }

    size_t valuesWritten()
    {
        return ((position() - reinterpret_cast<Position>(vector.data())) /// NOLINT
            + sizeof(typename VectorType::value_type) - 1)  /// Align up.
            / sizeof(typename VectorType::value_type);
    }

    ~WriteBufferFromVector() override
    {
        finalize();
    }

private:
    void finalizeImpl() override
    {
<<<<<<< HEAD
        vector.resize(valuesWritten());
=======
        vector.resize(
            ((position() - reinterpret_cast<Position>(vector.data())) /// NOLINT
                + sizeof(ValueType) - 1)  /// Align up.
            / sizeof(ValueType));
>>>>>>> 966f57ef

        /// Prevent further writes.
        set(nullptr, 0);
    }

    void nextImpl() override
    {
        if (finalized)
            throw Exception("WriteBufferFromVector is finalized", ErrorCodes::CANNOT_WRITE_AFTER_END_OF_BUFFER);

        size_t old_size = vector.size();
        /// pos may not be equal to vector.data() + old_size, because WriteBuffer::next() can be used to flush data
        size_t pos_offset = pos - reinterpret_cast<Position>(vector.data());
        vector.resize(old_size * size_multiplier);
        internal_buffer = Buffer(reinterpret_cast<Position>(vector.data() + pos_offset), reinterpret_cast<Position>(vector.data() + vector.size()));
        working_buffer = internal_buffer;
    }

    VectorType & vector;

    static constexpr size_t initial_size = 32;
    static constexpr size_t size_multiplier = 2;
};

}<|MERGE_RESOLUTION|>--- conflicted
+++ resolved
@@ -64,8 +64,8 @@
     size_t valuesWritten()
     {
         return ((position() - reinterpret_cast<Position>(vector.data())) /// NOLINT
-            + sizeof(typename VectorType::value_type) - 1)  /// Align up.
-            / sizeof(typename VectorType::value_type);
+            + sizeof(ValueType) - 1)  /// Align up.
+            / sizeof(ValueType);
     }
 
     ~WriteBufferFromVector() override
@@ -76,14 +76,7 @@
 private:
     void finalizeImpl() override
     {
-<<<<<<< HEAD
         vector.resize(valuesWritten());
-=======
-        vector.resize(
-            ((position() - reinterpret_cast<Position>(vector.data())) /// NOLINT
-                + sizeof(ValueType) - 1)  /// Align up.
-            / sizeof(ValueType));
->>>>>>> 966f57ef
 
         /// Prevent further writes.
         set(nullptr, 0);
