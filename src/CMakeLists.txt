add_compile_options("$<$<OR:$<COMPILE_LANGUAGE:C>,$<COMPILE_LANGUAGE:CXX>>:${COVERAGE_FLAGS}>")

if (USE_INCLUDE_WHAT_YOU_USE)
    set (CMAKE_CXX_INCLUDE_WHAT_YOU_USE ${IWYU_PATH})
endif ()

if (USE_CLANG_TIDY)
    set (CMAKE_CXX_CLANG_TIDY "${CLANG_TIDY_PATH}")
endif ()

if(COMPILER_PIPE)
    set(MAX_COMPILER_MEMORY 2500)
else()
    set(MAX_COMPILER_MEMORY 1500)
endif()
set(MAX_LINKER_MEMORY 3500)
include(../cmake/limit_jobs.cmake)

include (../cmake/version.cmake)
message (STATUS "Will build ${VERSION_FULL} revision ${VERSION_REVISION} ${VERSION_OFFICIAL}")
include (configure_config.cmake)
configure_file (Common/config.h.in ${CONFIG_INCLUDE_PATH}/config.h)
configure_file (Common/config_version.cpp.in ${CONFIG_INCLUDE_PATH}/config_version.cpp)

# ClickHouse developers may use platform-dependent code under some macro (e.g. `#ifdef ENABLE_MULTITARGET`).
# If turned ON, this option defines such macro.
# See `src/Common/TargetSpecific.h`
option(ENABLE_MULTITARGET_CODE "Enable platform-dependent code" ON)

if (NO_SSE3_OR_HIGHER)
    # Optimized x86 code in DECLARE_*_SPECIFIC_CODE blocks (see `src/Common/TargetSpecific.h`) is sometimes marked FORCE_INLINE. As a
    # result, its instruction set requirements (e.g. SSE4.2) leak into generic code. This is normally not a problem for standard x86 builds
    # because generic code is compiled with SSE 4.2 anyways. But it breaks SSE2-only builds. Therefore disabling the multitarget code
    # machinery and always use generic code. (The cleaner alternative is removing FORCE_INLINE but that impacts performance too much.)
    set(ENABLE_MULTITARGET_CODE OFF)
endif()

if (ENABLE_MULTITARGET_CODE)
    add_definitions(-DENABLE_MULTITARGET_CODE=1)
else()
    add_definitions(-DENABLE_MULTITARGET_CODE=0)
endif()

set(dbms_headers)
set(dbms_sources)

add_subdirectory (Access)
add_subdirectory (Backups)
add_subdirectory (Columns)
add_subdirectory (Common)
add_subdirectory (Core)
add_subdirectory (QueryPipeline)
add_subdirectory (DataTypes)
add_subdirectory (Dictionaries)
add_subdirectory (Disks)
add_subdirectory (Storages)
add_subdirectory (Parsers)
add_subdirectory (IO)
add_subdirectory (Functions)
add_subdirectory (Analyzer)
add_subdirectory (Planner)
add_subdirectory (Interpreters)
add_subdirectory (AggregateFunctions)
add_subdirectory (Client)
add_subdirectory (TableFunctions)
add_subdirectory (Processors)
add_subdirectory (Compression)
add_subdirectory (Server)
add_subdirectory (Coordination)
add_subdirectory (Bridge)
add_subdirectory (Daemon)
add_subdirectory (Loggers)
add_subdirectory (Formats)

if (OMIT_HEAVY_DEBUG_SYMBOLS)
    # Files inherited via extract_into_parent_list that would be marked to remove heavy symbols otherwise
    set_source_files_properties(
        Functions/IFunction.cpp
        Functions/FunctionFactory.cpp
        Functions/FunctionHelpers.cpp
        Functions/FunctionsLogical.cpp
        Functions/if.cpp
        Functions/multiIf.cpp
        Functions/multiMatchAny.cpp
        Functions/checkHyperscanRegexp.cpp
        Functions/CastOverloadResolver.cpp
        Functions/FunctionsConversion.cpp
        Functions/extractTimeZoneFromFunctionArguments.cpp
        Functions/GatherUtils/createArraySource.cpp
        Functions/GatherUtils/createValueSource.cpp
        Functions/GatherUtils/createArraySink.cpp
        Functions/GatherUtils/resizeConstantSize.cpp
        Functions/GatherUtils/resizeDynamicSize.cpp
        PROPERTIES COMPILE_FLAGS -g0)
endif()

add_headers_and_sources(clickhouse_common_io Common)
add_headers_and_sources(clickhouse_common_io Common/HashTable)
add_headers_and_sources(clickhouse_common_io Common/Scheduler)
add_headers_and_sources(clickhouse_common_io Common/Scheduler/Nodes)
add_headers_and_sources(clickhouse_common_io IO)
add_headers_and_sources(clickhouse_common_io IO/Archives)
add_headers_and_sources(clickhouse_common_io IO/Protobuf)
add_headers_and_sources(clickhouse_common_io IO/S3)
add_headers_and_sources(clickhouse_common_io IO/AzureBlobStorage)
list (REMOVE_ITEM clickhouse_common_io_sources Common/malloc.cpp Common/new_delete.cpp)


add_headers_and_sources(clickhouse_compression Compression)
add_library(clickhouse_compression ${clickhouse_compression_headers} ${clickhouse_compression_sources})

add_headers_and_sources(dbms Disks/IO)
add_headers_and_sources(dbms Disks/ObjectStorages)
if (TARGET ch_contrib::sqlite)
    add_headers_and_sources(dbms Databases/SQLite)
endif()

if (TARGET ch_contrib::rdkafka)
    add_headers_and_sources(dbms Storages/Kafka)
endif()

if (TARGET ch_contrib::nats_io)
    add_headers_and_sources(dbms Storages/NATS)
endif()

add_headers_and_sources(dbms Storages/ObjectStorage)
add_headers_and_sources(dbms Storages/ObjectStorage/Azure)
add_headers_and_sources(dbms Storages/ObjectStorage/S3)
add_headers_and_sources(dbms Storages/ObjectStorage/HDFS)
add_headers_and_sources(dbms Storages/ObjectStorage/Local)
add_headers_and_sources(dbms Storages/ObjectStorage/DataLakes)
add_headers_and_sources(dbms Storages/ObjectStorage/DataLakes/Iceberg)
add_headers_and_sources(dbms Storages/ObjectStorage/DataLakes/DeltaLake)
add_headers_and_sources(dbms Common/NamedCollections)
add_headers_and_sources(dbms Common/Scheduler/Workload)

if (TARGET ch_contrib::amqp_cpp)
    add_headers_and_sources(dbms Storages/RabbitMQ)
endif()

if (USE_LIBPQXX)
    add_headers_and_sources(dbms Core/PostgreSQL)
    add_headers_and_sources(dbms Databases/PostgreSQL)
    add_headers_and_sources(dbms Storages/PostgreSQL)
endif()

if (TARGET ch_contrib::rocksdb)
    add_headers_and_sources(dbms Storages/RocksDB)
endif()

if (TARGET ch_contrib::aws_s3)
    add_headers_and_sources(dbms Common/S3)
    add_headers_and_sources(dbms Disks/ObjectStorages/S3)
endif()

if (TARGET ch_contrib::azure_sdk)
    add_headers_and_sources(dbms Disks/ObjectStorages/AzureBlobStorage)
    add_headers_and_sources(dbms IO/AzureBlobStorage)
endif()

if (TARGET ch_contrib::hdfs)
    add_headers_and_sources(dbms Disks/ObjectStorages/HDFS)
endif()

add_headers_and_sources(dbms Databases/Iceberg)

add_headers_and_sources(dbms Disks/ObjectStorages/Cached)
add_headers_and_sources(dbms Disks/ObjectStorages/Local)
add_headers_and_sources(dbms Disks/ObjectStorages/Web)

add_headers_and_sources(dbms Storages/Cache)
if (TARGET ch_contrib::hivemetastore)
    add_headers_and_sources(dbms Storages/Hive)
endif()

if (ENABLE_BUZZHOUSE)
    add_subdirectory(Client/BuzzHouse/Proto)

    add_headers_and_sources(dbms Client/BuzzHouse/AST)
    add_headers_and_sources(dbms Client/BuzzHouse/Generator)
    add_headers_and_sources(dbms Client/BuzzHouse/Utils)
endif()

if (OS_LINUX)
    add_headers_and_sources(dbms Storages/FileLog)
else()
    message(STATUS "StorageFileLog is only supported on Linux")
endif ()

list(APPEND clickhouse_common_io_sources ${CONFIG_INCLUDE_PATH}/config_version.cpp)

if (NOT ENABLE_SSL)
    list (REMOVE_ITEM clickhouse_common_io_sources Common/OpenSSLHelpers.cpp)
    list (REMOVE_ITEM clickhouse_common_io_headers Common/OpenSSLHelpers.h)
endif ()

add_library(clickhouse_common_io ${clickhouse_common_io_headers} ${clickhouse_common_io_sources})

set_source_files_properties(Common/ThreadFuzzer.cpp PROPERTIES COMPILE_FLAGS "-fomit-frame-pointer -momit-leaf-frame-pointer")

add_library (clickhouse_malloc OBJECT Common/malloc.cpp)
set_source_files_properties(Common/malloc.cpp PROPERTIES COMPILE_FLAGS "-fno-builtin")

add_library (clickhouse_new_delete STATIC Common/new_delete.cpp)
target_link_libraries (clickhouse_new_delete PRIVATE clickhouse_common_io)
if (TARGET ch_contrib::jemalloc)
    target_link_libraries (clickhouse_new_delete PRIVATE ch_contrib::jemalloc)
    target_link_libraries (clickhouse_common_io PUBLIC ch_contrib::jemalloc)
    target_link_libraries (clickhouse_storages_system PRIVATE ch_contrib::jemalloc)
endif()

if (TARGET ch_contrib::azure_sdk)
    target_link_libraries(clickhouse_storages_system PRIVATE ch_contrib::azure_sdk)
endif()

target_link_libraries (clickhouse_common_io PUBLIC ch_contrib::sparsehash ch_contrib::incbin)

add_subdirectory(Access/Common)
add_subdirectory(Common/ZooKeeper)
add_subdirectory(Common/Config)

set (all_modules)
macro(add_object_library name common_path)
    add_headers_and_sources(dbms ${common_path})
endmacro()

add_object_library(clickhouse_access Access)
if (TARGET ch_contrib::ssh)
    add_object_library(clickhouse_access_ssh Access/SSH)
endif()
add_object_library(clickhouse_backups Backups)
add_object_library(clickhouse_core Core)
add_object_library(clickhouse_core_mysql Core/MySQL)
add_object_library(clickhouse_querypipeline QueryPipeline)
add_object_library(clickhouse_datatypes DataTypes)
add_object_library(clickhouse_datatypes_serializations DataTypes/Serializations)
add_object_library(clickhouse_databases Databases)
add_object_library(clickhouse_databases_mysql Databases/MySQL)
add_object_library(clickhouse_disks Disks)
add_object_library(clickhouse_analyzer Analyzer)
add_object_library(clickhouse_analyzer_passes Analyzer/Passes)
add_object_library(clickhouse_analyzer_passes Analyzer/Resolve)
add_object_library(clickhouse_planner Planner)
add_object_library(clickhouse_interpreters Interpreters)
add_object_library(clickhouse_interpreters_cache Interpreters/Cache)
add_object_library(clickhouse_interpreters_hash_join Interpreters/HashJoin)
add_object_library(clickhouse_interpreters_access Interpreters/Access)
add_object_library(clickhouse_interpreters_mysql Interpreters/MySQL)
add_object_library(clickhouse_interpreters_clusterproxy Interpreters/ClusterProxy)
add_object_library(clickhouse_interpreters_jit Interpreters/JIT)
add_object_library(clickhouse_columns Columns)
add_object_library(clickhouse_storages Storages)
add_object_library(clickhouse_storages_mysql Storages/MySQL)
add_object_library(clickhouse_storages_distributed Storages/Distributed)
add_object_library(clickhouse_storages_mergetree Storages/MergeTree)
add_object_library(clickhouse_storages_mergetree_compaction Storages/MergeTree/Compaction)
add_object_library(clickhouse_storages_mergetree_compaction_merge_predicates Storages/MergeTree/Compaction/MergePredicates)
add_object_library(clickhouse_storages_mergetree_compaction_merge_selectors Storages/MergeTree/Compaction/MergeSelectors)
add_object_library(clickhouse_storages_mergetree_compaction_parts_collectors Storages/MergeTree/Compaction/PartsCollectors)
add_object_library(clickhouse_storages_mergetree_compaction_parts_finders Storages/MergeTree/Compaction/PartsFinders)
add_object_library(clickhouse_storages_statistics Storages/Statistics)
add_object_library(clickhouse_storages_liveview Storages/LiveView)
add_object_library(clickhouse_storages_windowview Storages/WindowView)
add_object_library(clickhouse_storages_s3queue Storages/ObjectStorageQueue)
add_object_library(clickhouse_storages_materializedview Storages/MaterializedView)
add_object_library(clickhouse_storages_time_series Storages/TimeSeries)
add_object_library(clickhouse_client Client)
# Always compile this file with the highest possible level of optimizations, even in Debug builds.
# https://github.com/ClickHouse/ClickHouse/issues/65745
set_source_files_properties(Client/ClientBaseOptimizedParts.cpp PROPERTIES COMPILE_FLAGS "-O3")
add_object_library(clickhouse_bridge BridgeHelper)
add_object_library(clickhouse_server Server)
add_object_library(clickhouse_server_http Server/HTTP)
if (TARGET ch_contrib::ssh)
    add_object_library(clickhouse_server_ssh Server/SSH)
endif()
add_object_library(clickhouse_server_embedded_client Server/ClientEmbedded)
add_object_library(clickhouse_formats Formats)
add_object_library(clickhouse_processors Processors)
add_object_library(clickhouse_processors_executors Processors/Executors)
add_object_library(clickhouse_processors_formats Processors/Formats)
add_object_library(clickhouse_processors_formats_impl Processors/Formats/Impl)
add_object_library(clickhouse_processors_transforms Processors/Transforms)
add_object_library(clickhouse_processors_sources Processors/Sources)
add_object_library(clickhouse_processors_sinks Processors/Sinks)
add_object_library(clickhouse_processors_merges Processors/Merges)
add_object_library(clickhouse_processors_ttl Processors/TTL)
add_object_library(clickhouse_processors_merges_algorithms Processors/Merges/Algorithms)
add_object_library(clickhouse_processors_queryplan Processors/QueryPlan)
add_object_library(clickhouse_processors_queryplan_optimizations Processors/QueryPlan/Optimizations)
add_object_library(clickhouse_user_defined_functions Functions/UserDefined)

if (USE_PARQUET)
    add_object_library(clickhouse_processors_formats_impl_parquet Processors/Formats/Impl/Parquet)
endif()

if (TARGET ch_contrib::nuraft)
    add_object_library(clickhouse_coordination Coordination)
endif()

add_library (dbms STATIC ${dbms_headers} ${dbms_sources})
target_link_libraries (dbms PRIVATE ch_contrib::libdivide)
if (TARGET ch_contrib::jemalloc)
    target_link_libraries (dbms PRIVATE ch_contrib::jemalloc)
endif()
set (all_modules dbms)

macro (dbms_target_include_directories)
    foreach (module ${all_modules})
        target_include_directories (${module} ${ARGN})
    endforeach ()
endmacro ()

macro (dbms_target_link_libraries)
    foreach (module ${all_modules})
        target_link_libraries (${module} ${ARGN})
    endforeach ()
endmacro ()

macro (dbms_target_include_directories)
    foreach (module ${all_modules})
        target_include_directories (${module} ${ARGN})
    endforeach ()
endmacro ()

dbms_target_include_directories (PUBLIC "${ClickHouse_SOURCE_DIR}/src" "${ClickHouse_BINARY_DIR}/src")
target_include_directories (clickhouse_common_io PUBLIC "${ClickHouse_SOURCE_DIR}/src" "${ClickHouse_BINARY_DIR}/src")

if (TARGET ch_contrib::llvm)
    dbms_target_link_libraries (PUBLIC ch_contrib::llvm)
    target_link_libraries (clickhouse_compression PUBLIC ch_contrib::llvm)
endif ()

if (TARGET ch_contrib::gwp_asan)
    target_link_libraries (clickhouse_common_io PUBLIC ch_contrib::gwp_asan)
    target_link_libraries (clickhouse_new_delete PRIVATE ch_contrib::gwp_asan)
endif()

# Otherwise it will slow down stack traces printing too much.
if ("${CMAKE_BUILD_TYPE_UC}" STREQUAL "DEBUG")
    set_source_files_properties(
            Common/Elf.cpp
            Common/Dwarf.cpp
            Common/SymbolIndex.cpp
            Common/ThreadFuzzer.cpp
            PROPERTIES COMPILE_FLAGS "-O2 ${WITHOUT_COVERAGE_FLAGS}")
endif()

target_link_libraries (clickhouse_common_io
        PRIVATE
            widechar_width
            ${LINK_LIBRARIES_ONLY_ON_X86_64}
        PUBLIC
            common
            ch_contrib::double_conversion
            ch_contrib::dragonbox_to_chars
            ch_contrib::libdivide
)


target_link_libraries (clickhouse_compression
        PUBLIC
            pcg_random
            clickhouse_parsers
        PRIVATE
            ch_contrib::lz4
            ch_contrib::roaring
)

# Use X86 AVX2/AVX512 instructions to accelerate filter operations
set_source_files_properties(
        Columns/ColumnFixedString.cpp
        Columns/ColumnsCommon.cpp
        Columns/ColumnVector.cpp
        Columns/ColumnDecimal.cpp
        Columns/ColumnString.cpp
        PROPERTIES COMPILE_FLAGS "${X86_INTRINSICS_FLAGS}")

target_link_libraries(clickhouse_common_io
        PUBLIC
            boost::program_options
            boost::system
            boost::context
            ch_contrib::cityhash
            ch_contrib::re2
            ch_contrib::zlib
            pcg_random
            Poco::Foundation
)

if (TARGET ch_contrib::libfiu)
    target_link_libraries(clickhouse_common_io PUBLIC ch_contrib::libfiu)
endif()

if (TARGET ch_contrib::cpuid)
    target_link_libraries(clickhouse_common_io PRIVATE ch_contrib::cpuid)
endif()

if (TARGET ch_contrib::crc32-vpmsum)
    target_link_libraries(clickhouse_common_io PUBLIC ch_contrib::crc32-vpmsum)
 endif()

if (TARGET ch_contrib::ssh)
    target_link_libraries(clickhouse_common_io PUBLIC ch_contrib::ssh)
endif()

dbms_target_link_libraries(PUBLIC ch_contrib::abseil_swiss_tables)
target_link_libraries (clickhouse_common_io PUBLIC ch_contrib::abseil_swiss_tables)

# Make dbms depend on roaring instead of clickhouse_common_io so that roaring itself can depend on clickhouse_common_io
# That way we we can redirect malloc/free functions avoiding circular dependencies
dbms_target_link_libraries(PUBLIC ch_contrib::roaring)

if (TARGET ch_contrib::rdkafka)
    dbms_target_link_libraries(PUBLIC ch_contrib::rdkafka ch_contrib::cppkafka)
endif()

if (TARGET ch_contrib::nats_io)
    dbms_target_link_libraries(PRIVATE ch_contrib::nats_io ch_contrib::uv)
endif()

if (TARGET ch_contrib::sasl2)
    dbms_target_link_libraries(PRIVATE ch_contrib::sasl2)
endif()

if (TARGET ch_contrib::krb5)
    dbms_target_link_libraries(PRIVATE ch_contrib::krb5)
    target_link_libraries (clickhouse_compression PRIVATE ch_contrib::krb5)
endif()

if (TARGET ch_contrib::nuraft)
    dbms_target_link_libraries(PUBLIC ch_contrib::nuraft)
    target_link_libraries (clickhouse_compression PUBLIC ch_contrib::nuraft)
endif()

dbms_target_link_libraries (
    PRIVATE
        boost::filesystem
        boost::program_options
        clickhouse_common_config
        clickhouse_common_zookeeper_base
        clickhouse_common_zookeeper
        clickhouse_dictionaries_embedded
        clickhouse_parsers
        ch_contrib::lz4
        Poco::JSON
    PUBLIC
        boost::system
        clickhouse_compression
        clickhouse_common_io
        Poco::Redis
)

if (USE_MONGODB)
    dbms_target_link_libraries (PUBLIC Poco::MongoDB)
endif()

if (TARGET ch_contrib::mongocxx)
    dbms_target_link_libraries(
        PUBLIC
            ch_contrib::libbson
            ch_contrib::libmongoc
            ch_contrib::bsoncxx
            ch_contrib::mongocxx
    )
endif ()

if (TARGET ch::mysqlxx)
    dbms_target_link_libraries (PUBLIC ch::mysqlxx)
endif()

dbms_target_link_libraries (
    PUBLIC
        boost::circular_buffer
        boost::heap)

target_link_libraries(clickhouse_common_io PUBLIC
    ch_contrib::miniselect
    ch_contrib::pdqsort)
dbms_target_link_libraries(PUBLIC
    ch_contrib::miniselect
    ch_contrib::pdqsort)

dbms_target_link_libraries(PRIVATE ch_contrib::zstd)
target_link_libraries (clickhouse_common_io PUBLIC ch_contrib::zstd)
target_link_libraries (clickhouse_common_io PUBLIC ch_contrib::xz)

if (TARGET ch_contrib::pocketfft)
    target_link_libraries(clickhouse_common_io PUBLIC ch_contrib::pocketfft)
endif ()

if (TARGET ch_contrib::icu)
    dbms_target_link_libraries (PRIVATE ch_contrib::icu)
endif ()

if (TARGET ch_contrib::capnp)
    dbms_target_link_libraries (PRIVATE ch_contrib::capnp)
endif ()

if (TARGET ch_contrib::parquet)
    dbms_target_link_libraries (PRIVATE ch_contrib::parquet)
endif ()

if (TARGET ch_contrib::avrocpp)
    dbms_target_link_libraries(PRIVATE ch_contrib::avrocpp)
endif ()

set_source_files_properties(Common/CaresPTRResolver.cpp PROPERTIES COMPILE_FLAGS -Wno-reserved-identifier)
target_link_libraries (clickhouse_common_io PRIVATE ch_contrib::c-ares)

if (TARGET OpenSSL::Crypto)
    dbms_target_link_libraries (PRIVATE OpenSSL::Crypto)
    target_link_libraries (clickhouse_common_io PRIVATE OpenSSL::Crypto)
endif ()

if (TARGET ch_contrib::ldap)
    dbms_target_link_libraries (PRIVATE ch_contrib::ldap ch_contrib::lber)
    target_link_libraries (clickhouse_compression PRIVATE ch_contrib::ldap ch_contrib::lber)
endif ()
dbms_target_link_libraries (PUBLIC ch_contrib::sparsehash)

if (TARGET ch_contrib::protobuf)
    dbms_target_link_libraries (PRIVATE ch_contrib::protobuf)
    target_link_libraries (clickhouse_common_io PUBLIC ch_contrib::protobuf)
endif ()

if (TARGET clickhouse_grpc_protos)
    dbms_target_link_libraries (PUBLIC clickhouse_grpc_protos)
endif()

if (TARGET ch_contrib::hdfs)
    dbms_target_link_libraries(PRIVATE ch_contrib::hdfs)
endif()

if (TARGET ch_contrib::hivemetastore)
    dbms_target_link_libraries(PRIVATE ch_contrib::hivemetastore)
endif()


if (TARGET ch_contrib::aws_s3)
    target_link_libraries (clickhouse_common_io PUBLIC ch_contrib::aws_s3)
endif()

if (TARGET ch_contrib::azure_sdk)
    target_link_libraries (clickhouse_common_io PUBLIC ch_contrib::azure_sdk)
    dbms_target_link_libraries (PRIVATE ch_contrib::azure_sdk)
endif()

if (TARGET ch_contrib::s2)
    dbms_target_link_libraries (PUBLIC ch_contrib::s2)
endif()

if (TARGET ch_contrib::vectorscan)
    dbms_target_link_libraries (PRIVATE ch_contrib::vectorscan)
endif()

if (TARGET ch_contrib::brotli)
    target_link_libraries (clickhouse_common_io PRIVATE ch_contrib::brotli)
endif()

if (TARGET ch_contrib::snappy)
    target_link_libraries (clickhouse_common_io PUBLIC ch_contrib::snappy)
endif()

if (TARGET ch_contrib::amqp_cpp)
    dbms_target_link_libraries(PUBLIC ch_contrib::amqp_cpp)
endif()

if (TARGET ch_contrib::sqlite)
    dbms_target_link_libraries(PUBLIC ch_contrib::sqlite)
endif()

if (TARGET ch_contrib::bcrypt)
    target_link_libraries (clickhouse_common_io PUBLIC ch_contrib::bcrypt)
endif()

if (TARGET ch_contrib::msgpack)
    target_link_libraries (clickhouse_common_io PUBLIC ch_contrib::msgpack)
endif()

if (TARGET ch_contrib::liburing)
    target_link_libraries (clickhouse_common_io PUBLIC ch_contrib::liburing)
    target_include_directories (clickhouse_common_io SYSTEM BEFORE PUBLIC ${LIBURING_COMPAT_INCLUDE_DIR} ${LIBURING_INCLUDE_DIR})
endif()

target_link_libraries (clickhouse_common_io PUBLIC ch_contrib::fast_float)

if (USE_ORC)
    dbms_target_link_libraries(PUBLIC ${ORC_LIBRARIES})
    dbms_target_include_directories(SYSTEM BEFORE PUBLIC ${ORC_INCLUDE_DIR} "${PROJECT_BINARY_DIR}/contrib/orc/c++/include")
endif ()

if (TARGET ch_contrib::rocksdb)
    dbms_target_link_libraries(PUBLIC ch_contrib::rocksdb)
endif()

if (TARGET ch_contrib::libpqxx)
    dbms_target_link_libraries(PUBLIC ch_contrib::libpqxx)
endif()

if (TARGET ch_contrib::datasketches)
    dbms_target_link_libraries(PUBLIC ch_contrib::datasketches)
endif ()

if (TARGET ch_contrib::delta_kernel_rs)
    dbms_target_link_libraries(PUBLIC ch_contrib::delta_kernel_rs)
endif()

target_link_libraries (clickhouse_common_io PRIVATE ch_contrib::lz4)

if (TARGET ch_contrib::qatzstd_plugin)
    dbms_target_link_libraries(PUBLIC ch_contrib::qatzstd_plugin)
    target_link_libraries(clickhouse_common_io PUBLIC ch_contrib::qatzstd_plugin)
endif ()

target_link_libraries(clickhouse_common_io PUBLIC boost::context)
dbms_target_link_libraries(PUBLIC boost::context)

if (ENABLE_NLP)
    dbms_target_link_libraries (PUBLIC ch_contrib::stemmer)
    dbms_target_link_libraries (PUBLIC ch_contrib::wnb)
    dbms_target_link_libraries (PUBLIC ch_contrib::lemmagen)
endif()

if (TARGET ch_contrib::ulid)
    dbms_target_link_libraries (PUBLIC ch_contrib::ulid)
endif()

if (TARGET ch_contrib::bzip2)
    target_link_libraries (clickhouse_common_io PRIVATE ch_contrib::bzip2)
endif()

if (TARGET ch_contrib::libarchive)
    target_link_libraries (clickhouse_common_io PUBLIC ch_contrib::libarchive)
endif()

if (TARGET ch_contrib::minizip)
    target_link_libraries (clickhouse_common_io PRIVATE ch_contrib::minizip)
endif ()

if (TARGET ch_contrib::simdjson)
    dbms_target_link_libraries(PRIVATE ch_contrib::simdjson)
endif()

if (TARGET ch_contrib::rapidjson)
    dbms_target_link_libraries(PRIVATE ch_contrib::rapidjson)
endif()

dbms_target_link_libraries(PUBLIC ch_contrib::consistent_hashing)

if (TARGET ch_contrib::usearch)
    dbms_target_link_libraries(PUBLIC ch_contrib::usearch)
endif()

if (TARGET ch_contrib::prometheus_protobufs)
    dbms_target_link_libraries (PUBLIC ch_contrib::prometheus_protobufs)
endif()

if (TARGET ch_rust::skim)
    dbms_target_include_directories(PRIVATE $<TARGET_PROPERTY:ch_rust::skim,INTERFACE_INCLUDE_DIRECTORIES>)
    dbms_target_link_libraries(PUBLIC ch_rust::skim)
endif()

if (TARGET ch_contrib::google_cloud_cpp)
    dbms_target_link_libraries(PUBLIC ch_contrib::google_cloud_cpp)
endif()

<<<<<<< HEAD
if (TARGET ch_contrib::delta_kernel_rs)
    target_link_libraries(dbms PRIVATE ch_contrib::delta_kernel_rs)
endif ()
=======
if (ENABLE_BUZZHOUSE)
    dbms_target_link_libraries(PRIVATE clickhouse_buzzhouse_proto)
endif()
>>>>>>> 6c9e3c4b

if (ENABLE_TESTS)
    macro (grep_gtest_sources BASE_DIR DST_VAR)
        # Cold match files that are not in tests/ directories
        file(GLOB_RECURSE "${DST_VAR}" CONFIGURE_DEPENDS RELATIVE "${BASE_DIR}" "gtest*.cpp")
    endmacro()

    # attach all dbms gtest sources
    grep_gtest_sources("${ClickHouse_SOURCE_DIR}/src" dbms_gtest_sources)
    clickhouse_add_executable(unit_tests_dbms ${dbms_gtest_sources})

    # gtest framework has substandard code
    target_compile_options(unit_tests_dbms PRIVATE
        -Wno-sign-compare
    )

    target_link_libraries(unit_tests_dbms PRIVATE
        ch_contrib::gmock_all
        ch_contrib::gtest
        clickhouse_functions
        clickhouse_aggregate_functions
        clickhouse_parsers
        clickhouse_storages_system
        dbms
        clickhouse_common_zookeeper_base
        clickhouse_common_config
        clickhouse_common_zookeeper
        hilite_comparator)

    if (TARGET ch_contrib::simdjson)
        target_link_libraries(unit_tests_dbms PRIVATE ch_contrib::simdjson)
    endif()

    if (TARGET ch_contrib::yaml_cpp)
        target_link_libraries(unit_tests_dbms PRIVATE ch_contrib::yaml_cpp)
    endif()

    if (TARGET ch_contrib::azure_sdk)
        target_link_libraries(unit_tests_dbms PRIVATE ch_contrib::azure_sdk)
    endif()

    if (TARGET ch_contrib::parquet)
        target_link_libraries(unit_tests_dbms PRIVATE ch_contrib::parquet)
    endif()
endif ()<|MERGE_RESOLUTION|>--- conflicted
+++ resolved
@@ -665,15 +665,13 @@
     dbms_target_link_libraries(PUBLIC ch_contrib::google_cloud_cpp)
 endif()
 
-<<<<<<< HEAD
 if (TARGET ch_contrib::delta_kernel_rs)
     target_link_libraries(dbms PRIVATE ch_contrib::delta_kernel_rs)
 endif ()
-=======
+
 if (ENABLE_BUZZHOUSE)
     dbms_target_link_libraries(PRIVATE clickhouse_buzzhouse_proto)
 endif()
->>>>>>> 6c9e3c4b
 
 if (ENABLE_TESTS)
     macro (grep_gtest_sources BASE_DIR DST_VAR)
