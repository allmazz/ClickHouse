#include <Client/BuzzHouse/Generator/SQLCatalog.h>
#include <Client/BuzzHouse/Generator/SQLFuncs.h>
#include <Client/BuzzHouse/Generator/SQLTypes.h>
#include <Client/BuzzHouse/Generator/StatementGenerator.h>

namespace BuzzHouse
{

void StatementGenerator::addFieldAccess(RandomGenerator & rg, Expr * expr, const uint32_t nested_prob)
{
    if (rg.nextMediumNumber() < nested_prob)
    {
        const uint32_t noption = rg.nextMediumNumber();
        FieldAccess * fa = expr->mutable_field();

        this->depth++;
        if (noption < 41)
        {
            fa->set_array_index(rg.nextRandomUInt32() % 5);
        }
        else if (noption < 71)
        {
            fa->set_tuple_index(rg.nextRandomUInt32() % 5);
        }
        else if (this->depth >= this->fc.max_depth || noption < 81)
        {
            fa->mutable_array_key()->set_column(rg.nextJSONCol());
        }
        else
        {
            this->generateExpression(rg, fa->mutable_array_expr());
        }
        this->depth--;
    }
}

void StatementGenerator::addColNestedAccess(RandomGenerator & rg, ExprColumn * expr, const uint32_t nested_prob)
{
    const uint32_t nsuboption = rg.nextLargeNumber();
    const String & last_col
        = expr->path().sub_cols_size() ? expr->path().sub_cols(expr->path().sub_cols_size() - 1).column() : expr->path().col().column();
    const bool has_nested = last_col == "keys" || last_col == "values" || last_col == "null" || startsWith(last_col, "size");

    if (!has_nested)
    {
        ColumnPath & cp = const_cast<ColumnPath &>(expr->path());

        this->depth++;
        if (rg.nextMediumNumber() < nested_prob)
        {
            TypeName * tpn = nullptr;
            JSONColumns * subcols = expr->mutable_subcols();
            const uint32_t noption = rg.nextMediumNumber();
            const uint32_t nvalues = std::max(std::min(this->fc.max_width - this->width, rg.nextMediumNumber() % 4), UINT32_C(1));

            for (uint32_t i = 0; i < nvalues; i++)
            {
                const uint32_t noption2 = rg.nextMediumNumber();
                JSONColumn * jcol = i == 0 ? subcols->mutable_jcol() : subcols->add_other_jcols();

                this->width++;
                if (noption2 < 31)
                {
                    jcol->set_jcol(true);
                }
                else if (noption2 < 61)
                {
                    jcol->set_jarray(0);
                }
                jcol->mutable_col()->set_column(rg.nextJSONCol());
            }
            if (noption < 4)
            {
                tpn = subcols->mutable_jcast();
            }
            else if (noption < 8)
            {
                tpn = subcols->mutable_jreinterpret();
            }
            this->width -= nvalues;
            if (tpn)
            {
                uint32_t col_counter = 0;

                const uint32_t type_mask_backup = this->next_type_mask;
                this->next_type_mask = fc.type_mask & ~(allow_nested);
                auto tp = std::unique_ptr<SQLType>(randomNextType(rg, this->next_type_mask, col_counter, tpn->mutable_type()));
                this->next_type_mask = type_mask_backup;
            }
        }
        if (rg.nextMediumNumber() < nested_prob)
        {
            uint32_t col_counter = 0;

            const uint32_t type_mask_backup = this->next_type_mask;
            this->next_type_mask = fc.type_mask & ~(allow_nested);
            auto tp = std::unique_ptr<SQLType>(
                randomNextType(rg, this->next_type_mask, col_counter, expr->mutable_dynamic_subtype()->mutable_type()));
            this->next_type_mask = type_mask_backup;
        }
        if (nsuboption < 6)
        {
            cp.add_sub_cols()->set_column("null");
        }
        else if (nsuboption < 11)
        {
            cp.add_sub_cols()->set_column("keys");
        }
        else if (nsuboption < 16)
        {
            cp.add_sub_cols()->set_column("values");
        }
        else if (nsuboption < 21)
        {
            cp.add_sub_cols()->set_column("size" + std::to_string(rg.nextMediumNumber() % 3));
        }
        this->depth--;
    }
}

void StatementGenerator::addSargableColRef(RandomGenerator & rg, const SQLRelationCol & rel_col, Expr * expr)
{
    if (rg.nextMediumNumber() < 6)
    {
        /// Add non sargable reference
        SQLFuncCall * sfc = expr->mutable_comp_expr()->mutable_func_call();

        sfc->mutable_func()->set_catalog_func(static_cast<SQLFunc>(rg.pickRandomly(this->one_arg_funcs).fnum));
        expr = sfc->add_args()->mutable_expr();
    }
    ExprSchemaTableColumn * estc = expr->mutable_comp_expr()->mutable_expr_stc();
    ExprColumn * ecol = estc->mutable_col();

    if (!rel_col.rel_name.empty())
    {
        estc->mutable_table()->set_table(rel_col.rel_name);
    }
    rel_col.AddRef(ecol);
    addFieldAccess(rg, expr, 6);
    addColNestedAccess(rg, ecol, 6);
}

void StatementGenerator::refColumn(RandomGenerator & rg, const GroupCol & gcol, Expr * expr)
{
    chassert(gcol.col.has_value() || gcol.gexpr);
    if (gcol.gexpr)
    {
        /// Use grouping column
        expr->CopyFrom(*(gcol.gexpr));
    }
    else
    {
        //// Otherwise reference the column
        addSargableColRef(rg, gcol.col.value(), expr);
    }
}

void StatementGenerator::generateLiteralValueInternal(RandomGenerator & rg, const bool complex, Expr * expr)
{
    uint32_t nested_prob = 0;
    LiteralValue * lv = expr->mutable_lit_val();
    const uint32_t hugeint_lit = 20;
    const uint32_t uhugeint_lit = 20;
    const uint32_t int_lit = 80;
    const uint32_t uint_lit = 80;
    const uint32_t time_lit = 25 * static_cast<uint32_t>((this->fc.type_mask & allow_time) != 0);
    const uint32_t date_lit = 25 * static_cast<uint32_t>((this->fc.type_mask & allow_dates) != 0);
    const uint32_t datetime_lit = 25 * static_cast<uint32_t>((this->fc.type_mask & allow_datetimes) != 0);
    const uint32_t dec_lit = 50 * static_cast<uint32_t>((this->fc.type_mask & allow_decimals) != 0);
    const uint32_t random_str = 30 * static_cast<uint32_t>(complex && this->allow_not_deterministic);
    const uint32_t uuid_lit = 20 * static_cast<uint32_t>((this->fc.type_mask & allow_uuid) != 0);
    const uint32_t ipv4_lit = 20 * static_cast<uint32_t>((this->fc.type_mask & allow_ipv4) != 0);
    const uint32_t ipv6_lit = 20 * static_cast<uint32_t>((this->fc.type_mask & allow_ipv6) != 0);
    const uint32_t geo_lit = 20 * static_cast<uint32_t>((this->fc.type_mask & allow_geo) != 0);
    const uint32_t str_lit = 50;
    const uint32_t special_val = 20;
    const uint32_t json_lit = 20 * static_cast<uint32_t>((this->fc.type_mask & allow_JSON) != 0);
    const uint32_t null_lit = 10;
    const uint32_t prob_space = hugeint_lit + uhugeint_lit + int_lit + uint_lit + time_lit + date_lit + datetime_lit + dec_lit + random_str
        + uuid_lit + ipv4_lit + ipv6_lit + geo_lit + str_lit + special_val + json_lit + null_lit;
    std::uniform_int_distribution<uint32_t> next_dist(1, prob_space);
    const uint32_t noption = next_dist(rg.generator);

    if (hugeint_lit && (noption < hugeint_lit + 1))
    {
        IntLiteral * il = lv->mutable_int_lit();
        HugeIntLiteral * huge = il->mutable_huge_lit();

        huge->set_upper(rg.nextRandomInt64());
        huge->set_lower(rg.nextRandomUInt64());
        if (complex && rg.nextSmallNumber() < 9)
        {
            il->set_integers(rg.nextBool() ? Integers::Int128 : Integers::Int256);
        }
    }
    else if (uhugeint_lit && (noption < hugeint_lit + uhugeint_lit + 1))
    {
        IntLiteral * il = lv->mutable_int_lit();
        UHugeIntLiteral * uhuge = il->mutable_uhuge_lit();

        uhuge->set_upper(rg.nextRandomUInt64());
        uhuge->set_lower(rg.nextRandomUInt64());
        if (complex && rg.nextSmallNumber() < 9)
        {
            il->set_integers(rg.nextBool() ? Integers::UInt128 : Integers::UInt256);
        }
    }
    else if (int_lit && (noption < hugeint_lit + uhugeint_lit + int_lit + 1))
    {
        IntLiteral * il = lv->mutable_int_lit();

        il->set_int_lit(rg.nextRandomInt64());
        if (complex && rg.nextSmallNumber() < 9)
        {
            il->set_integers(
                static_cast<Integers>(
                    (rg.nextRandomUInt32() % static_cast<uint32_t>(Integers::Int - Integers::UInt256))
                    + static_cast<uint32_t>(Integers::Int8)));
        }
    }
    else if (uint_lit && (noption < hugeint_lit + uhugeint_lit + int_lit + uint_lit + 1))
    {
        IntLiteral * il = lv->mutable_int_lit();

        il->set_uint_lit(rg.nextRandomUInt64());
        if (complex && rg.nextSmallNumber() < 9)
        {
            std::uniform_int_distribution<uint32_t> integers_range(1, static_cast<uint32_t>(Integers_MAX));

            il->set_integers(static_cast<Integers>(integers_range(rg.generator)));
        }
    }
    else if (time_lit && (noption < hugeint_lit + uhugeint_lit + int_lit + uint_lit + time_lit + 1))
    {
        const SQLType * tp = randomTimeType(rg, std::numeric_limits<uint32_t>::max(), nullptr);

        lv->set_no_quote_str(
            fmt::format("{}{}{}", tp->appendRandomRawValue(rg, *this), complex ? "::" : "", complex ? tp->typeName(false) : ""));
        delete tp;
    }
    else if (date_lit && (noption < hugeint_lit + uhugeint_lit + int_lit + uint_lit + time_lit + date_lit + 1))
    {
        const SQLType * tp;

        std::tie(tp, std::ignore) = randomDateType(rg, std::numeric_limits<uint32_t>::max());
        lv->set_no_quote_str(
            fmt::format("{}{}{}", tp->appendRandomRawValue(rg, *this), complex ? "::" : "", complex ? tp->typeName(false) : ""));
        delete tp;
    }
    else if (datetime_lit && (noption < hugeint_lit + uhugeint_lit + int_lit + uint_lit + time_lit + date_lit + datetime_lit + 1))
    {
        const SQLType * tp = randomDateTimeType(rg, std::numeric_limits<uint32_t>::max(), nullptr);

        lv->set_no_quote_str(
            fmt::format("{}{}{}", tp->appendRandomRawValue(rg, *this), complex ? "::" : "", complex ? tp->typeName(false) : ""));
        delete tp;
    }
    else if (dec_lit && (noption < hugeint_lit + uhugeint_lit + int_lit + uint_lit + time_lit + date_lit + datetime_lit + dec_lit + 1))
    {
        const DecimalType * tp = static_cast<DecimalType *>(randomDecimalType(rg, std::numeric_limits<uint32_t>::max(), nullptr));

        lv->set_no_quote_str(DecimalType::appendDecimalValue(rg, complex && rg.nextSmallNumber() < 9, tp));
        delete tp;
    }
    else if (
        random_str
        && (noption < hugeint_lit + uhugeint_lit + int_lit + uint_lit + time_lit + date_lit + datetime_lit + dec_lit + random_str + 1))
    {
        static const DB::Strings & funcs = {"randomString", "randomFixedString", "randomPrintableASCII", "randomStringUTF8"};

        lv->set_no_quote_str(fmt::format("{}({})", rg.pickRandomly(funcs), rg.nextStrlen()));
    }
    else if (
        uuid_lit
        && (noption
            < hugeint_lit + uhugeint_lit + int_lit + uint_lit + time_lit + date_lit + datetime_lit + dec_lit + random_str + uuid_lit + 1))
    {
        lv->set_no_quote_str(fmt::format("'{}'{}", rg.nextUUID(), complex ? "::UUID" : ""));
    }
    else if (
        ipv4_lit
        && (noption < hugeint_lit + uhugeint_lit + int_lit + uint_lit + time_lit + date_lit + datetime_lit + dec_lit + random_str + uuid_lit
                + ipv4_lit + 1))
    {
        lv->set_no_quote_str(fmt::format("'{}'{}", rg.nextIPv4(), complex ? "::IPv4" : ""));
    }
    else if (
        ipv6_lit
        && (noption < hugeint_lit + uhugeint_lit + int_lit + uint_lit + time_lit + date_lit + datetime_lit + dec_lit + random_str + uuid_lit
                + ipv4_lit + ipv6_lit + 1))
    {
        lv->set_no_quote_str(fmt::format("'{}'{}", rg.nextIPv6(), complex ? "::IPv6" : ""));
    }
    else if (
        geo_lit
        && (noption < hugeint_lit + uhugeint_lit + int_lit + uint_lit + time_lit + date_lit + datetime_lit + dec_lit + random_str + uuid_lit
                + ipv4_lit + ipv6_lit + geo_lit + 1))
    {
        std::uniform_int_distribution<uint32_t> geo_range(1, static_cast<uint32_t>(GeoTypes_MAX));
        const GeoTypes gt = static_cast<GeoTypes>(geo_range(rg.generator));
<<<<<<< HEAD

        lv->set_no_quote_str(fmt::format("'{}'{}{}", strAppendGeoValue(rg, gt), complex ? "::" : "", complex ? GeoTypes_Name(gt) : ""));
    }
    else if (
        str_lit
        && (noption < hugeint_lit + uhugeint_lit + int_lit + uint_lit + time_lit + date_lit + datetime_lit + dec_lit + random_str + uuid_lit
                + ipv4_lit + ipv6_lit + geo_lit + str_lit + 1))
    {
        std::uniform_int_distribution<uint32_t> strlens(0, fc.max_string_length);

        lv->set_no_quote_str(rg.nextString("'", true, strlens(rg.generator)));
=======

        lv->set_no_quote_str(fmt::format("'{}'{}{}", strAppendGeoValue(rg, gt), complex ? "::" : "", complex ? GeoTypes_Name(gt) : ""));
    }
    else if (
        str_lit
        && (noption < hugeint_lit + uhugeint_lit + int_lit + uint_lit + time_lit + date_lit + datetime_lit + dec_lit + random_str + uuid_lit
                + ipv4_lit + ipv6_lit + geo_lit + str_lit + 1))
    {
        lv->set_no_quote_str(rg.nextString("'", true, rg.nextStrlen()));
>>>>>>> 2040e3f2
    }
    else if (
        special_val
        && (noption < hugeint_lit + uhugeint_lit + int_lit + uint_lit + time_lit + date_lit + datetime_lit + dec_lit + random_str + uuid_lit
                + ipv4_lit + ipv6_lit + geo_lit + str_lit + special_val + 1))
    {
        SpecialVal * val = lv->mutable_special_val();
        std::uniform_int_distribution<uint32_t> special_range(1, static_cast<uint32_t>(SpecialVal::SpecialValEnum_MAX));

        val->set_val(static_cast<SpecialVal_SpecialValEnum>(special_range(rg.generator)));
        val->set_paren(complex && rg.nextBool());
        nested_prob = 3;
    }
    else if (
        json_lit
        && (noption < hugeint_lit + uhugeint_lit + int_lit + uint_lit + time_lit + date_lit + datetime_lit + dec_lit + random_str + uuid_lit
                + ipv4_lit + ipv6_lit + geo_lit + str_lit + special_val + json_lit + 1))
    {
        std::uniform_int_distribution<int> jrange(1, 10);

        lv->set_no_quote_str(fmt::format("'{}'{}", strBuildJSON(rg, jrange(rg.generator), jrange(rg.generator)), complex ? "::JSON" : ""));
    }
    else if (
        null_lit
        && (noption < hugeint_lit + uhugeint_lit + int_lit + uint_lit + time_lit + date_lit + datetime_lit + dec_lit + random_str + uuid_lit
                + ipv4_lit + ipv6_lit + geo_lit + str_lit + special_val + json_lit + null_lit + 1))
    {
        lv->mutable_special_val()->set_val(SpecialVal_SpecialValEnum::SpecialVal_SpecialValEnum_VAL_NULL);
    }
    else
    {
        chassert(0);
    }
    addFieldAccess(rg, expr, nested_prob);
}

void StatementGenerator::generateLiteralValue(RandomGenerator & rg, const bool complex, Expr * expr)
{
    if (this->width < this->fc.max_width && rg.nextMediumNumber() < 16)
    {
        /// Generate a few arrays/tuples with literal values
        ExprList * elist
            = (!complex || rg.nextBool()) ? expr->mutable_comp_expr()->mutable_array() : expr->mutable_comp_expr()->mutable_tuple();
        const uint32_t nvalues = std::min(this->fc.max_width - this->width, rg.nextMediumNumber() % 8);

        for (uint32_t i = 0; i < nvalues; i++)
        {
            /// There are no recursive calls here, so don't bother about width and depth
            this->generateLiteralValueInternal(rg, complex, i == 0 ? elist->mutable_expr() : elist->add_extra_exprs());
        }
    }
    else
    {
        this->generateLiteralValueInternal(rg, complex, expr);
    }
}

void StatementGenerator::generateColRef(RandomGenerator & rg, Expr * expr)
{
    std::vector<GroupCol> available_cols;

    if ((this->levels[this->current_level].gcols.empty() && !this->levels[this->current_level].global_aggregate)
        || this->levels[this->current_level].inside_aggregate)
    {
        for (const auto & entry : this->levels[this->current_level].rels)
        {
            for (const auto & col : entry.cols)
            {
                available_cols.emplace_back(GroupCol(col, nullptr));
            }
        }
    }
    else if (!this->levels[this->current_level].gcols.empty())
    {
        for (const auto & entry : this->levels[this->current_level].gcols)
        {
            available_cols.push_back(entry);
        }
    }

    if (available_cols.empty())
    {
        this->generateLiteralValue(rg, true, expr);
    }
    else
    {
        refColumn(rg, rg.pickRandomly(available_cols), expr);
    }
}

void StatementGenerator::generateSubquery(RandomGenerator & rg, ExplainQuery * eq)
{
    if (rg.nextMediumNumber() < 6)
    {
        prepareNextExplain(rg, eq);
    }
    else
    {
        this->current_level++;
        this->levels[this->current_level] = QueryLevel(this->current_level);

        if (rg.nextBool())
        {
            /// Make the subquery correlated
            for (const auto & rel : this->levels[this->current_level - 1].rels)
            {
                this->levels[this->current_level].rels.push_back(rel);
            }
            if (rg.nextBool())
            {
                for (const auto & gcol : this->levels[this->current_level - 1].gcols)
                {
                    this->levels[this->current_level].gcols.push_back(gcol);
                }
            }
        }
        this->generateSelect(
            rg, true, false, 1, std::numeric_limits<uint32_t>::max(), eq->mutable_inner_query()->mutable_select()->mutable_sel());
        this->current_level--;
    }
}

void StatementGenerator::generatePredicate(RandomGenerator & rg, Expr * expr)
{
    if (this->depth < this->fc.max_depth)
    {
        const uint32_t unary_expr = 100;
        const uint32_t binary_expr = 200 * static_cast<uint32_t>(this->fc.max_width > (this->width + 1));
        const uint32_t between_expr = 80 * static_cast<uint32_t>(this->fc.max_width > (this->width + 2));
        const uint32_t in_expr = 100 * static_cast<uint32_t>(this->fc.max_width > this->width);
        const uint32_t any_expr = 100 * static_cast<uint32_t>(this->fc.max_width > (this->width + 1));
        const uint32_t is_null_expr = 100;
        const uint32_t exists_expr = 100 * static_cast<uint32_t>(this->allow_subqueries);
        const uint32_t like_expr = 100;
        const uint32_t other_expr = 10;
        const uint32_t prob_space
            = unary_expr + binary_expr + between_expr + in_expr + any_expr + is_null_expr + exists_expr + like_expr + other_expr;
        std::uniform_int_distribution<uint32_t> next_dist(1, prob_space);
        const uint32_t noption = next_dist(rg.generator);

        if (unary_expr && noption < (unary_expr + 1))
        {
            ComplicatedExpr * cexpr = expr->mutable_comp_expr();
            UnaryExpr * unexp = cexpr->mutable_unary_expr();

            unexp->set_unary_op(UnaryOperator::UNOP_NOT);
            this->depth++;
            if (rg.nextSmallNumber() < 5)
            {
                this->generatePredicate(rg, unexp->mutable_expr());
            }
            else
            {
                this->generateExpression(rg, unexp->mutable_expr());
            }
            this->depth--;
        }
        else if (binary_expr && noption < (unary_expr + binary_expr + 1))
        {
            ComplicatedExpr * cexpr = expr->mutable_comp_expr();
            BinaryExpr * bexpr = cexpr->mutable_binary_expr();

            if (rg.nextBool())
            {
                bexpr->set_op(rg.nextBool() ? BinaryOperator::BINOP_AND : BinaryOperator::BINOP_OR);
            }
            else
            {
                bexpr->set_op(static_cast<BinaryOperator>((rg.nextRandomUInt32() % static_cast<uint32_t>(BinaryOperator_MAX)) + 1));
            }
            this->depth++;
            this->generateExpression(rg, bexpr->mutable_lhs());
            this->width++;
            this->generateExpression(rg, bexpr->mutable_rhs());
            this->width--;
            this->depth--;
        }
        else if (between_expr && noption < (unary_expr + binary_expr + between_expr + 1))
        {
            ComplicatedExpr * cexpr = expr->mutable_comp_expr();
            ExprBetween * bexpr = cexpr->mutable_expr_between();

            bexpr->set_not_(rg.nextBool());
            this->depth++;
            this->generateExpression(rg, bexpr->mutable_expr1());
            this->width++;
            this->generateExpression(rg, bexpr->mutable_expr2());
            this->width++;
            this->generateExpression(rg, bexpr->mutable_expr3());
            this->width -= 2;
            this->depth--;
        }
        else if (in_expr && noption < (unary_expr + binary_expr + between_expr + in_expr + 1))
        {
            const uint32_t nopt2 = rg.nextSmallNumber();
            const uint32_t nclauses = std::min(this->fc.max_width - this->width, (rg.nextMediumNumber() % 4) + 1);
            ComplicatedExpr * cexpr = expr->mutable_comp_expr();
            ExprIn * ein = cexpr->mutable_expr_in();
            ExprList * elist = ein->mutable_expr();

            ein->set_not_(rg.nextBool());
            ein->set_global(rg.nextBool());

            this->depth++;
            for (uint32_t i = 0; i < nclauses; i++)
            {
                this->generateExpression(rg, i == 0 ? elist->mutable_expr() : elist->add_extra_exprs());
            }
            if (nopt2 < 5)
            {
                this->generateSubquery(rg, ein->mutable_sel());
            }
            else if (nopt2 < 8)
            {
                ExprList * elist2 = ein->mutable_exprs();

                for (uint32_t i = 0; i < nclauses; i++)
                {
                    this->generateExpression(rg, i == 0 ? elist2->mutable_expr() : elist2->add_extra_exprs());
                }
            }
            else
            {
                this->generateExpression(rg, ein->mutable_single_expr());
            }
            this->depth--;
        }
        else if (any_expr && noption < (unary_expr + binary_expr + between_expr + in_expr + any_expr + 1))
        {
            ComplicatedExpr * cexpr = expr->mutable_comp_expr();
            ExprAny * eany = cexpr->mutable_expr_any();

            eany->set_op(static_cast<BinaryOperator>((rg.nextRandomUInt32() % static_cast<uint32_t>(BinaryOperator::BINOP_LEGR)) + 1));
            eany->set_anyall(rg.nextBool());
            this->depth++;
            this->generateExpression(rg, eany->mutable_expr());
            this->width++;
            generateSubquery(rg, eany->mutable_sel());
            this->width--;
            this->depth--;
        }
        else if (is_null_expr && noption < (unary_expr + binary_expr + between_expr + in_expr + any_expr + is_null_expr + 1))
        {
            ComplicatedExpr * cexpr = expr->mutable_comp_expr();
            ExprNullTests * enull = cexpr->mutable_expr_null_tests();

            enull->set_not_(rg.nextBool());
            this->depth++;
            this->generateExpression(rg, enull->mutable_expr());
            this->depth--;
        }
        else if (exists_expr && noption < (unary_expr + binary_expr + between_expr + in_expr + any_expr + is_null_expr + exists_expr + 1))
        {
            ComplicatedExpr * cexpr = expr->mutable_comp_expr();
            ExprExists * exists = cexpr->mutable_expr_exists();

            exists->set_not_(rg.nextBool());
            this->depth++;
            generateSubquery(rg, exists->mutable_select());
            this->depth--;
        }
        else if (
            like_expr
            && noption < (unary_expr + binary_expr + between_expr + in_expr + any_expr + is_null_expr + exists_expr + like_expr + 1))
        {
            ComplicatedExpr * cexpr = expr->mutable_comp_expr();
            ExprLike * elike = cexpr->mutable_expr_like();
            std::uniform_int_distribution<uint32_t> like_range(1, static_cast<uint32_t>(ExprLike::PossibleKeywords_MAX));

            elike->set_keyword(static_cast<ExprLike_PossibleKeywords>(like_range(rg.generator)));
            elike->set_not_(rg.nextBool());
            this->depth++;
            this->generateExpression(rg, elike->mutable_expr1());
            this->width++;
            this->generateExpression(rg, elike->mutable_expr2());
            this->width--;
            this->depth--;
        }
        else if (
            other_expr
            && noption
                < (unary_expr + binary_expr + between_expr + in_expr + any_expr + is_null_expr + exists_expr + like_expr + other_expr + 1))
        {
            this->depth++;
            this->generateExpression(rg, expr);
            this->depth--;
        }
        else
        {
            chassert(0);
        }
        addFieldAccess(rg, expr, 0);
    }
    else
    {
        this->generateLiteralValue(rg, true, expr);
    }
}

void StatementGenerator::generateLambdaCall(RandomGenerator & rg, const uint32_t nparams, LambdaExpr * lexpr)
{
    SQLRelation rel("");
    std::unordered_map<uint32_t, QueryLevel> levels_backup;

    for (const auto & entry : this->levels)
    {
        levels_backup[entry.first] = entry.second;
    }
    this->levels.clear();

    this->levels[this->current_level] = QueryLevel(this->current_level);
    for (uint32_t i = 0; i < nparams; i++)
    {
        const String buf = "p" + std::to_string(i);
        lexpr->add_args()->set_column(buf);
        rel.cols.emplace_back(SQLRelationCol("", {buf}));
    }
    this->levels[this->current_level].rels.emplace_back(rel);
    this->generateExpression(rg, lexpr->mutable_expr());

    this->levels.clear();
    for (const auto & entry : levels_backup)
    {
        this->levels[entry.first] = entry.second;
    }
}

void StatementGenerator::generateFuncCall(RandomGenerator & rg, const bool allow_funcs, const bool allow_aggr, SQLFuncCall * func_call)
{
    const size_t funcs_size = this->allow_not_deterministic ? CHFuncs.size() : this->deterministic_funcs_limit;
    const bool nallow_funcs = allow_funcs && (!allow_aggr || rg.nextSmallNumber() < 8);
    const uint32_t nfuncs = static_cast<uint32_t>(
        (nallow_funcs ? funcs_size : 0)
        + (allow_aggr ? (this->allow_not_deterministic ? CHAggrs.size() : (CHAggrs.size() - this->deterministic_aggrs_limit)) : 0));
    std::uniform_int_distribution<uint32_t> next_dist(0, nfuncs - 1);
    uint32_t generated_params = 0;

    chassert(nallow_funcs || allow_aggr);
    const uint32_t nopt = next_dist(rg.generator);
    if (!nallow_funcs || nopt >= static_cast<uint32_t>(funcs_size))
    {
        /// Aggregate
        const uint32_t next_off
            = rg.nextSmallNumber() < 2 ? (rg.nextLargeNumber() % 5) : (nopt - static_cast<uint32_t>(nallow_funcs ? funcs_size : 0));
        const CHAggregate & agg = CHAggrs[next_off];
        const uint32_t agg_max_params = std::min(agg.max_params, UINT32_C(5));
        const uint32_t max_params = std::min(this->fc.max_width - this->width, agg_max_params);
        const uint32_t agg_max_args = std::min(agg.max_args, UINT32_C(5));
        const uint32_t max_args = std::min(this->fc.max_width - this->width, agg_max_args);
        const uint32_t ncombinators
            = rg.nextSmallNumber() < 4 ? std::min(this->fc.max_width - this->width, (rg.nextSmallNumber() % 3) + 1) : 0;
        const bool prev_inside_aggregate = this->levels[this->current_level].inside_aggregate;
        const bool prev_allow_window_funcs = this->levels[this->current_level].allow_window_funcs;
        std::uniform_int_distribution<uint32_t> comb_range(
            1, static_cast<uint32_t>(this->allow_not_deterministic ? SQLFuncCall::AggregateCombinator_MAX : SQLFuncCall::ArgMax));

        /// Most of the times disallow nested aggregates, and window functions inside aggregates
        this->levels[this->current_level].inside_aggregate = rg.nextSmallNumber() < 9;
        this->levels[this->current_level].allow_window_funcs = rg.nextSmallNumber() < 3;
        if (max_params > 0 && max_params >= agg.min_params)
        {
            std::uniform_int_distribution<uint32_t> nparams(agg.min_params, max_params);
            const uint32_t nagg_params = nparams(rg.generator);

            for (uint32_t i = 0; i < nagg_params; i++)
            {
                this->generateExpression(rg, func_call->add_params());
                this->width++;
                generated_params++;
            }
        }
        else if (agg.min_params > 0)
        {
            for (uint32_t i = 0; i < agg.min_params; i++)
            {
                generateLiteralValue(rg, true, func_call->add_params());
            }
        }

        if (max_args > 0 && max_args >= agg.min_args)
        {
            std::uniform_int_distribution<uint32_t> nparams(agg.min_args, max_args);
            const uint32_t nagg_args = nparams(rg.generator);

            for (uint32_t i = 0; i < nagg_args; i++)
            {
                this->generateExpression(rg, func_call->add_args()->mutable_expr());
                this->width++;
                generated_params++;
            }
        }
        else if (agg.min_args > 0)
        {
            for (uint32_t i = 0; i < agg.min_args; i++)
            {
                generateLiteralValue(rg, true, func_call->add_args()->mutable_expr());
            }
        }

        for (uint32_t i = 0; i < ncombinators; i++)
        {
            const SQLFuncCall_AggregateCombinator comb = static_cast<SQLFuncCall_AggregateCombinator>(comb_range(rg.generator));

            switch (comb)
            {
                case SQLFuncCall_AggregateCombinator::SQLFuncCall_AggregateCombinator_If:
                    if (rg.nextSmallNumber() < 9)
                    {
                        this->generatePredicate(rg, func_call->add_args()->mutable_expr());
                    }
                    else
                    {
                        this->generateExpression(rg, func_call->add_args()->mutable_expr());
                    }
                    this->width++;
                    generated_params++;
                    break;
                case SQLFuncCall_AggregateCombinator::SQLFuncCall_AggregateCombinator_ArgMin:
                case SQLFuncCall_AggregateCombinator::SQLFuncCall_AggregateCombinator_ArgMax:
                    this->generateExpression(rg, func_call->add_args()->mutable_expr());
                    this->width++;
                    generated_params++;
                    break;
                case SQLFuncCall_AggregateCombinator::SQLFuncCall_AggregateCombinator_Resample:
                    this->generateExpression(rg, func_call->add_params());
                    this->width++;
                    this->generateExpression(rg, func_call->add_params());
                    this->width++;
                    this->generateExpression(rg, func_call->add_params());
                    this->width++;
                    this->generateExpression(rg, func_call->add_args()->mutable_expr());
                    this->width++;
                    generated_params += 4;
                    break;
                default:
                    break;
            }
            func_call->add_combinators(comb);
        }
        this->levels[this->current_level].inside_aggregate = prev_inside_aggregate;
        this->levels[this->current_level].allow_window_funcs = prev_allow_window_funcs;

        func_call->set_distinct(func_call->args_size() > 0 && rg.nextSmallNumber() < 4);
        if (agg.support_nulls_clause && rg.nextSmallNumber() < 7)
        {
            func_call->set_fnulls(rg.nextBool() ? FuncNulls::NRESPECT : FuncNulls::NIGNORE);
        }
        func_call->mutable_func()->set_catalog_func(static_cast<SQLFunc>(agg.fnum));
    }
    else
    {
        /// Function
        uint32_t n_lambda = 0;
        uint32_t min_args = 0;
        uint32_t max_args = 0;
        SQLFuncName * sfn = func_call->mutable_func();

        if (!this->functions.empty() && this->peer_query != PeerQuery::ClickHouseOnly
            && (this->allow_not_deterministic || collectionHas<SQLFunction>(StatementGenerator::funcDeterministicLambda))
            && rg.nextSmallNumber() < 3)
        {
            /// Use a function from the user
            const std::reference_wrapper<const SQLFunction> & func = this->allow_not_deterministic
                ? std::ref<const SQLFunction>(rg.pickValueRandomlyFromMap(this->functions))
                : rg.pickRandomly(filterCollection<SQLFunction>(StatementGenerator::funcDeterministicLambda));

            min_args = max_args = func.get().nargs;
            func.get().setName(sfn->mutable_function());
        }
        else
        {
            /// Use a default catalog function
            const CHFunction & func = rg.nextMediumNumber() < 5 ? materialize : CHFuncs[nopt];
            const uint32_t func_max_args = std::min(func.max_args, UINT32_C(5));

            n_lambda = std::max(func.min_lambda_param, func.max_lambda_param > 0 ? (rg.nextSmallNumber() % func.max_lambda_param) : 0);
            min_args = func.min_args;
            max_args = std::min(this->fc.max_width - this->width, func_max_args);
            sfn->set_catalog_func(static_cast<SQLFunc>(func.fnum));
        }

        if (n_lambda > 0)
        {
            chassert(n_lambda == 1);
            generateLambdaCall(rg, (rg.nextSmallNumber() % 3) + 1, func_call->add_args()->mutable_lambda());
            this->width++;
            generated_params++;
        }
        if (max_args > 0 && max_args >= min_args)
        {
            std::uniform_int_distribution<uint32_t> nparams(min_args, max_args);
            const uint32_t nfunc_args = nparams(rg.generator);

            for (uint32_t i = 0; i < nfunc_args; i++)
            {
                this->generateExpression(rg, func_call->add_args()->mutable_expr());
                this->width++;
                generated_params++;
            }
        }
        else if (min_args > 0)
        {
            for (uint32_t i = 0; i < min_args; i++)
            {
                generateLiteralValue(rg, true, func_call->add_args()->mutable_expr());
            }
        }
    }
    this->width -= generated_params;
}

/// Don't forget to clear levels!
void StatementGenerator::generateTableFuncCall(RandomGenerator & rg, SQLTableFuncCall * tfunc_call)
{
    const size_t funcs_size = CHTableFuncs.size();
    std::uniform_int_distribution<size_t> next_dist(0, funcs_size - 1);
    const CHFunction & func = CHTableFuncs[next_dist(rg.generator)];
    const uint32_t func_max_args = std::min(func.max_args, UINT32_C(5));
    uint32_t generated_params = 0;
    uint32_t n_lambda = std::max(func.min_lambda_param, func.max_lambda_param > 0 ? (rg.nextSmallNumber() % func.max_lambda_param) : 0);
    uint32_t min_args = func.min_args;
    uint32_t max_args = std::min(this->fc.max_width - this->width, func_max_args);

    tfunc_call->set_func(static_cast<SQLTableFunc>(func.fnum));
    if (n_lambda > 0)
    {
        chassert(n_lambda == 1);
        generateLambdaCall(rg, (rg.nextSmallNumber() % 3) + 1, tfunc_call->add_args()->mutable_lambda());
        this->width++;
        generated_params++;
    }
    if (max_args > 0 && max_args >= min_args)
    {
        std::uniform_int_distribution<uint32_t> nparams(min_args, max_args);
        const uint32_t nfunc_args = nparams(rg.generator);

        for (uint32_t i = 0; i < nfunc_args; i++)
        {
            this->generateExpression(rg, tfunc_call->add_args()->mutable_expr());
            this->width++;
            generated_params++;
        }
    }
    else if (min_args > 0)
    {
        for (uint32_t i = 0; i < min_args; i++)
        {
            generateLiteralValue(rg, true, tfunc_call->add_args()->mutable_expr());
        }
    }
    this->width -= generated_params;
}

void StatementGenerator::generateFrameBound(RandomGenerator & rg, Expr * expr)
{
    if (rg.nextBool())
    {
        expr->mutable_lit_val()->mutable_int_lit()->set_int_lit(rg.nextRandomInt64());
    }
    else
    {
        std::unordered_map<uint32_t, QueryLevel> levels_backup;

        for (const auto & entry : this->levels)
        {
            levels_backup[entry.first] = entry.second;
        }
        this->levels.clear();
        this->generateExpression(rg, expr);
        for (const auto & entry : levels_backup)
        {
            this->levels[entry.first] = entry.second;
        }
    }
}

void StatementGenerator::generateWindowDefinition(RandomGenerator & rg, WindowDefn * wdef)
{
    if (this->width < this->fc.max_width && rg.nextSmallNumber() < 4)
    {
        const uint32_t nclauses = std::min(this->fc.max_width - this->width, (rg.nextMediumNumber() % 4) + 1);

        for (uint32_t i = 0; i < nclauses; i++)
        {
            this->generateExpression(rg, wdef->add_partition_exprs());
            this->width++;
        }
        this->width -= nclauses;
    }
    if (!this->allow_not_deterministic || (this->width < this->fc.max_width && rg.nextSmallNumber() < 4))
    {
        generateOrderBy(rg, 0, true, true, wdef->mutable_order_by());
    }
    if (this->width < this->fc.max_width && rg.nextSmallNumber() < 4)
    {
        ExprFrameSpec * efs = wdef->mutable_frame_spec();
        FrameSpecSubLeftExpr * fssle = efs->mutable_left_expr();
        std::uniform_int_distribution<uint32_t> fspec_range1(1, static_cast<uint32_t>(FrameSpecSubLeftExpr_Which_Which_MAX));
        const FrameSpecSubLeftExpr_Which fspec = static_cast<FrameSpecSubLeftExpr_Which>(fspec_range1(rg.generator));

        efs->set_range_rows(rg.nextBool() ? ExprFrameSpec_RangeRows_RANGE : ExprFrameSpec_RangeRows_ROWS);
        fssle->set_which(fspec);
        if (fspec > FrameSpecSubLeftExpr_Which_UNBOUNDED_PRECEDING)
        {
            this->generateFrameBound(rg, fssle->mutable_expr());
        }
        if (rg.nextBool())
        {
            FrameSpecSubRightExpr * fsslr = efs->mutable_right_expr();
            std::uniform_int_distribution<uint32_t> fspec_range2(1, static_cast<uint32_t>(FrameSpecSubRightExpr_Which_Which_MAX));
            const FrameSpecSubRightExpr_Which fspec2 = static_cast<FrameSpecSubRightExpr_Which>(fspec_range2(rg.generator));

            fsslr->set_which(fspec2);
            if (fspec2 > FrameSpecSubRightExpr_Which_UNBOUNDED_FOLLOWING)
            {
                this->generateFrameBound(rg, fsslr->mutable_expr());
            }
        }
    }
}

static const auto has_rel_name_lambda = [](const SQLRelation & rel) { return !rel.name.empty(); };

void StatementGenerator::generateExpression(RandomGenerator & rg, Expr * expr)
{
    ExprColAlias * eca = nullptr;
    const auto & level_rels = this->levels[this->current_level].rels;

    const uint32_t literal_value = this->inside_projection ? 50 : 100;
    const uint32_t col_ref_expr = 300;
    const uint32_t predicate_expr = 50 * static_cast<uint32_t>(this->fc.max_depth > this->depth);
    const uint32_t cast_expr = 25 * static_cast<uint32_t>(this->fc.max_depth > this->depth);
    const uint32_t unary_expr = 30 * static_cast<uint32_t>(this->fc.max_depth > this->depth);
    const uint32_t interval_expr = 5 * static_cast<uint32_t>(this->fc.max_depth > this->depth);
<<<<<<< HEAD
    const uint32_t columns_expr = 10 * static_cast<uint32_t>(this->fc.max_depth > this->depth && this->allow_not_deterministic);
=======
    const uint32_t columns_expr = 10
        * static_cast<uint32_t>(this->fc.max_depth > this->depth
                                && (this->allow_not_deterministic || this->levels[this->current_level].inside_aggregate));
>>>>>>> 2040e3f2
    const uint32_t cond_expr = 10 * static_cast<uint32_t>(this->fc.max_depth > this->depth && this->fc.max_width > this->width);
    const uint32_t case_expr = 10 * static_cast<uint32_t>(this->fc.max_depth > this->depth && this->fc.max_width > this->width);
    const uint32_t subquery_expr = 30 * static_cast<uint32_t>(this->fc.max_depth > this->depth && this->allow_subqueries);
    const uint32_t binary_expr = 50 * static_cast<uint32_t>(this->fc.max_depth > this->depth && this->fc.max_width > (this->width + 1));
    const uint32_t array_tuple_expr = 50 * static_cast<uint32_t>(this->fc.max_depth > this->depth && this->fc.max_width > this->width);
    const uint32_t func_expr = 150 * static_cast<uint32_t>(this->fc.max_depth > this->depth);
    const uint32_t window_func_expr = 75
        * static_cast<uint32_t>(this->fc.max_depth > this->depth && this->levels[this->current_level].allow_window_funcs
                                && !this->levels[this->current_level].inside_aggregate);
<<<<<<< HEAD
    const uint32_t table_star_expr
        = 10 * static_cast<uint32_t>(std::find_if(level_rels.begin(), level_rels.end(), has_rel_name_lambda) != level_rels.end());
=======
    const uint32_t table_star_expr = 10
        * static_cast<uint32_t>((this->allow_not_deterministic || this->levels[this->current_level].inside_aggregate)
                                && std::find_if(level_rels.begin(), level_rels.end(), has_rel_name_lambda) != level_rels.end());
>>>>>>> 2040e3f2
    const uint32_t prob_space = literal_value + col_ref_expr + predicate_expr + cast_expr + unary_expr + interval_expr + columns_expr
        + cond_expr + case_expr + subquery_expr + binary_expr + array_tuple_expr + func_expr + window_func_expr + table_star_expr;
    std::uniform_int_distribution<uint32_t> next_dist(1, prob_space);
    const uint32_t noption = next_dist(rg.generator);

    if (rg.nextSmallNumber() < 3)
    {
        eca = expr->mutable_comp_expr()->mutable_alias_expr();
        expr = eca->mutable_expr();
    }

    if (literal_value && noption < (literal_value + 1))
    {
        generateLiteralValue(rg, true, expr);
    }
    else if (col_ref_expr && noption < (literal_value + col_ref_expr + 1))
    {
        generateColRef(rg, expr);
    }
    else if (predicate_expr && noption < (literal_value + col_ref_expr + predicate_expr + 1))
    {
        generatePredicate(rg, expr);
    }
    else if (cast_expr && noption < (literal_value + col_ref_expr + predicate_expr + cast_expr + 1))
    {
        uint32_t col_counter = 0;
        const uint32_t type_mask_backup = this->next_type_mask;
        CastExpr * casexpr = expr->mutable_comp_expr()->mutable_cast_expr();

        this->depth++;
        this->next_type_mask = fc.type_mask & ~(allow_nested);
        auto tp
            = std::unique_ptr<SQLType>(randomNextType(rg, this->next_type_mask, col_counter, casexpr->mutable_type_name()->mutable_type()));
        this->next_type_mask = type_mask_backup;
        this->generateExpression(rg, casexpr->mutable_expr());
        this->depth--;
    }
    else if (unary_expr && noption < (literal_value + col_ref_expr + predicate_expr + cast_expr + unary_expr + 1))
    {
        UnaryExpr * uexpr = expr->mutable_comp_expr()->mutable_unary_expr();

        this->depth++;
        uexpr->set_unary_op(static_cast<UnaryOperator>((rg.nextRandomUInt32() % static_cast<uint32_t>(UnaryOperator::UNOP_PLUS)) + 1));
        this->generateExpression(rg, uexpr->mutable_expr());
        this->depth--;
    }
    else if (interval_expr && noption < (literal_value + col_ref_expr + predicate_expr + cast_expr + unary_expr + interval_expr + 1))
    {
        IntervalExpr * inter = expr->mutable_comp_expr()->mutable_interval();
        std::uniform_int_distribution<uint32_t> int_range(1, static_cast<uint32_t>(IntervalExpr::Interval_MAX));

        inter->set_interval(static_cast<IntervalExpr_Interval>(int_range(rg.generator)));
        this->depth++;
        this->generateExpression(rg, inter->mutable_expr());
        this->depth--;
    }
    else if (
        columns_expr
        && noption < (literal_value + col_ref_expr + predicate_expr + cast_expr + unary_expr + interval_expr + columns_expr + 1))
    {
        String ret;
        const uint32_t nopt2 = rg.nextSmallNumber();

        if (nopt2 < 6)
        {
            ret = std::to_string(rg.nextSmallNumber() - 1);
        }
        else if (nopt2 < 10)
        {
            const uint32_t first = rg.nextSmallNumber() - 1;
            const uint32_t second = std::max(rg.nextSmallNumber() - 1, first);

            ret = fmt::format("[{}-{}]", first, second);
        }
        expr->mutable_comp_expr()->set_columns(ret);
    }
    else if (
        cond_expr
        && noption
            < (literal_value + col_ref_expr + predicate_expr + cast_expr + unary_expr + interval_expr + columns_expr + cond_expr + 1))
    {
        CondExpr * conexpr = expr->mutable_comp_expr()->mutable_expr_cond();

        this->depth++;
        this->generateExpression(rg, conexpr->mutable_expr1());
        this->width++;
        this->generateExpression(rg, conexpr->mutable_expr2());
        this->width++;
        this->generateExpression(rg, conexpr->mutable_expr3());
        this->width -= 2;
        this->depth--;
    }
    else if (
        case_expr
        && noption
            < (literal_value + col_ref_expr + predicate_expr + cast_expr + unary_expr + interval_expr + columns_expr + cond_expr + case_expr
               + 1))
    {
        ExprCase * caseexp = expr->mutable_comp_expr()->mutable_expr_case();
        const uint32_t nwhen = std::min(this->fc.max_width - this->width, rg.nextMediumNumber() % 4);

        this->depth++;
        if (rg.nextSmallNumber() < 5)
        {
            this->generateExpression(rg, caseexp->mutable_expr());
        }
        for (uint32_t i = 0; i < nwhen; i++)
        {
            ExprWhenThen * wt = i == 0 ? caseexp->mutable_when_then() : caseexp->add_extra_when_thens();

            this->generateExpression(rg, wt->mutable_when_expr());
            this->generateExpression(rg, wt->mutable_then_expr());
            this->width++;
        }
        this->width -= nwhen;
        if (rg.nextSmallNumber() < 5)
        {
            this->generateExpression(rg, caseexp->mutable_else_expr());
        }
        this->depth--;
    }
    else if (
        subquery_expr
        && noption
            < (literal_value + col_ref_expr + predicate_expr + cast_expr + unary_expr + interval_expr + columns_expr + cond_expr + case_expr
               + subquery_expr + 1))
    {
        this->depth++;
        generateSubquery(rg, expr->mutable_comp_expr()->mutable_subquery());
        this->depth--;
    }
    else if (
        binary_expr
        && noption
            < (literal_value + col_ref_expr + predicate_expr + cast_expr + unary_expr + interval_expr + columns_expr + cond_expr + case_expr
               + subquery_expr + binary_expr + 1))
    {
        BinaryExpr * bexpr = expr->mutable_comp_expr()->mutable_binary_expr();

        this->depth++;
        if (rg.nextSmallNumber() < 9)
        {
            bexpr->set_op(static_cast<BinaryOperator>((rg.nextRandomUInt32() % 6) + 13));
        }
        else
        {
            std::uniform_int_distribution<uint32_t> binop_range(1, static_cast<uint32_t>(BinaryOperator_MAX));

            bexpr->set_op(static_cast<BinaryOperator>(binop_range(rg.generator)));
        }
        this->generateExpression(rg, bexpr->mutable_lhs());
        this->width++;
        this->generateExpression(rg, bexpr->mutable_rhs());
        this->width--;
        this->depth--;
    }
    else if (
        array_tuple_expr
        && noption
            < (literal_value + col_ref_expr + predicate_expr + cast_expr + unary_expr + interval_expr + columns_expr + cond_expr + case_expr
               + subquery_expr + binary_expr + array_tuple_expr + 1))
    {
        ExprList * elist = rg.nextBool() ? expr->mutable_comp_expr()->mutable_array() : expr->mutable_comp_expr()->mutable_tuple();
        const uint32_t nvalues = std::min(this->fc.max_width - this->width, rg.nextMediumNumber() % 8);

        this->depth++;
        for (uint32_t i = 0; i < nvalues; i++)
        {
            this->generateExpression(rg, i == 0 ? elist->mutable_expr() : elist->add_extra_exprs());
            this->width++;
        }
        this->depth--;
        this->width -= nvalues;
    }
    else if (
        func_expr
        && noption
            < (literal_value + col_ref_expr + predicate_expr + cast_expr + unary_expr + interval_expr + columns_expr + cond_expr + case_expr
               + subquery_expr + binary_expr + array_tuple_expr + func_expr + 1))
    {
        /// Func
        const bool allow_aggr
            = (!this->levels[this->current_level].inside_aggregate && this->levels[this->current_level].allow_aggregates
               && (!this->levels[this->current_level].gcols.empty() || this->levels[this->current_level].global_aggregate))
            || rg.nextSmallNumber() < 3;

        this->depth++;
        generateFuncCall(rg, true, allow_aggr, expr->mutable_comp_expr()->mutable_func_call());
        this->depth--;
    }
    else if (
        window_func_expr
        && noption
            < (literal_value + col_ref_expr + predicate_expr + cast_expr + unary_expr + interval_expr + columns_expr + cond_expr + case_expr
               + subquery_expr + binary_expr + array_tuple_expr + func_expr + window_func_expr + 1))
    {
        /// Window func
        WindowFuncCall * wfc = expr->mutable_comp_expr()->mutable_window_call();
        const bool prev_allow_window_funcs = this->levels[this->current_level].allow_window_funcs;

        this->depth++;
        /// Most of the times disallow nested window functions
        this->levels[this->current_level].allow_window_funcs = rg.nextSmallNumber() < 3;
        if (rg.nextSmallNumber() < 7)
        {
            generateFuncCall(rg, false, true, wfc->mutable_agg_func());
        }
        else
        {
            uint32_t nargs = 0;
            SQLWindowCall * wc = wfc->mutable_win_func();

            chassert(this->ids.empty());
            if (this->fc.max_width - this->width > 1)
            {
                this->ids.emplace_back(static_cast<uint32_t>(WINnth_value));
            }
            if (this->fc.max_width > this->width)
            {
                this->ids.emplace_back(static_cast<uint32_t>(WINfirst_value));
                this->ids.emplace_back(static_cast<uint32_t>(WINlast_value));
                this->ids.emplace_back(static_cast<uint32_t>(WINntile));
                this->ids.emplace_back(static_cast<uint32_t>(WINlag));
                this->ids.emplace_back(static_cast<uint32_t>(WINlagInFrame));
                this->ids.emplace_back(static_cast<uint32_t>(WINlead));
                this->ids.emplace_back(static_cast<uint32_t>(WINleadInFrame));
            }
            this->ids.emplace_back(static_cast<uint32_t>(WINdense_rank));
            this->ids.emplace_back(static_cast<uint32_t>(WINnth_value));
            this->ids.emplace_back(static_cast<uint32_t>(WINpercent_rank));
            this->ids.emplace_back(static_cast<uint32_t>(WINrank));
            this->ids.emplace_back(static_cast<uint32_t>(WINrow_number));
            const WindowFuncs wfs = static_cast<WindowFuncs>(rg.pickRandomly(this->ids));

            this->ids.clear();
            switch (wfs)
            {
                case WINfirst_value:
                case WINlast_value:
                    if (rg.nextSmallNumber() < 7)
                    {
                        wc->set_fnulls(rg.nextBool() ? FuncNulls::NRESPECT : FuncNulls::NIGNORE);
                    }
                    nargs = 1;
                    break;
                case WINntile:
                    nargs = 1;
                    break;
                case WINnth_value:
                    nargs = 2;
                    break;
                case WINlag:
                case WINlagInFrame:
                case WINlead:
                case WINleadInFrame:
                    nargs = std::min(this->fc.max_width - this->width, (rg.nextMediumNumber() % 3) + 1);
                    break;
                default:
                    break;
            }
            wc->set_func(wfs);
            for (uint32_t i = 0; i < nargs; i++)
            {
                this->generateExpression(rg, wc->add_args());
                this->width++;
            }
            this->width -= nargs;
        }
        if (this->levels[this->current_level].window_counter > 0 && rg.nextBool())
        {
            wfc->mutable_window()->set_window(
                "w" + std::to_string(rg.nextRandomUInt32() % this->levels[this->current_level].window_counter));
        }
        else
        {
            generateWindowDefinition(rg, wfc->mutable_win_defn());
        }
        this->depth--;
        this->levels[this->current_level].allow_window_funcs = prev_allow_window_funcs;
    }
    else if (
        table_star_expr
        && noption
            < (literal_value + col_ref_expr + predicate_expr + cast_expr + unary_expr + interval_expr + columns_expr + cond_expr + case_expr
               + subquery_expr + binary_expr + array_tuple_expr + func_expr + window_func_expr + table_star_expr + 1))
    {
        filtered_relations.clear();
        for (const auto & entry : level_rels)
        {
            if (has_rel_name_lambda(entry))
            {
                filtered_relations.emplace_back(std::ref(entry));
            }
        }
        expr->mutable_comp_expr()->mutable_table()->set_table(rg.pickRandomly(filtered_relations).get().name);
    }
    else
    {
        chassert(0);
    }

    addFieldAccess(rg, expr, 6);
    if (eca && this->allow_in_expression_alias && !this->inside_projection && rg.nextSmallNumber() < 4)
    {
        SQLRelation rel("");
        const String ncname = this->getNextAlias();

        rel.cols.emplace_back(SQLRelationCol("", {ncname}));
        this->levels[this->current_level].rels.emplace_back(rel);
        eca->mutable_col_alias()->set_column(ncname);
        this->levels[this->current_level].projections.emplace_back(ncname);
        eca->set_use_parenthesis(rg.nextMediumNumber() < 98);
    }
}

}<|MERGE_RESOLUTION|>--- conflicted
+++ resolved
@@ -298,7 +298,6 @@
     {
         std::uniform_int_distribution<uint32_t> geo_range(1, static_cast<uint32_t>(GeoTypes_MAX));
         const GeoTypes gt = static_cast<GeoTypes>(geo_range(rg.generator));
-<<<<<<< HEAD
 
         lv->set_no_quote_str(fmt::format("'{}'{}{}", strAppendGeoValue(rg, gt), complex ? "::" : "", complex ? GeoTypes_Name(gt) : ""));
     }
@@ -307,20 +306,7 @@
         && (noption < hugeint_lit + uhugeint_lit + int_lit + uint_lit + time_lit + date_lit + datetime_lit + dec_lit + random_str + uuid_lit
                 + ipv4_lit + ipv6_lit + geo_lit + str_lit + 1))
     {
-        std::uniform_int_distribution<uint32_t> strlens(0, fc.max_string_length);
-
-        lv->set_no_quote_str(rg.nextString("'", true, strlens(rg.generator)));
-=======
-
-        lv->set_no_quote_str(fmt::format("'{}'{}{}", strAppendGeoValue(rg, gt), complex ? "::" : "", complex ? GeoTypes_Name(gt) : ""));
-    }
-    else if (
-        str_lit
-        && (noption < hugeint_lit + uhugeint_lit + int_lit + uint_lit + time_lit + date_lit + datetime_lit + dec_lit + random_str + uuid_lit
-                + ipv4_lit + ipv6_lit + geo_lit + str_lit + 1))
-    {
         lv->set_no_quote_str(rg.nextString("'", true, rg.nextStrlen()));
->>>>>>> 2040e3f2
     }
     else if (
         special_val
@@ -955,13 +941,9 @@
     const uint32_t cast_expr = 25 * static_cast<uint32_t>(this->fc.max_depth > this->depth);
     const uint32_t unary_expr = 30 * static_cast<uint32_t>(this->fc.max_depth > this->depth);
     const uint32_t interval_expr = 5 * static_cast<uint32_t>(this->fc.max_depth > this->depth);
-<<<<<<< HEAD
-    const uint32_t columns_expr = 10 * static_cast<uint32_t>(this->fc.max_depth > this->depth && this->allow_not_deterministic);
-=======
     const uint32_t columns_expr = 10
         * static_cast<uint32_t>(this->fc.max_depth > this->depth
                                 && (this->allow_not_deterministic || this->levels[this->current_level].inside_aggregate));
->>>>>>> 2040e3f2
     const uint32_t cond_expr = 10 * static_cast<uint32_t>(this->fc.max_depth > this->depth && this->fc.max_width > this->width);
     const uint32_t case_expr = 10 * static_cast<uint32_t>(this->fc.max_depth > this->depth && this->fc.max_width > this->width);
     const uint32_t subquery_expr = 30 * static_cast<uint32_t>(this->fc.max_depth > this->depth && this->allow_subqueries);
@@ -971,14 +953,9 @@
     const uint32_t window_func_expr = 75
         * static_cast<uint32_t>(this->fc.max_depth > this->depth && this->levels[this->current_level].allow_window_funcs
                                 && !this->levels[this->current_level].inside_aggregate);
-<<<<<<< HEAD
-    const uint32_t table_star_expr
-        = 10 * static_cast<uint32_t>(std::find_if(level_rels.begin(), level_rels.end(), has_rel_name_lambda) != level_rels.end());
-=======
     const uint32_t table_star_expr = 10
         * static_cast<uint32_t>((this->allow_not_deterministic || this->levels[this->current_level].inside_aggregate)
                                 && std::find_if(level_rels.begin(), level_rels.end(), has_rel_name_lambda) != level_rels.end());
->>>>>>> 2040e3f2
     const uint32_t prob_space = literal_value + col_ref_expr + predicate_expr + cast_expr + unary_expr + interval_expr + columns_expr
         + cond_expr + case_expr + subquery_expr + binary_expr + array_tuple_expr + func_expr + window_func_expr + table_star_expr;
     std::uniform_int_distribution<uint32_t> next_dist(1, prob_space);
