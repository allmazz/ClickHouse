#pragma once

#include "ISerialization.h"
#include "SerializationCustomSimpleText.h"

#include <DataTypes/DataTypeInterval.h>
#include <Formats/FormatSettings.h>
#include <Common/IntervalKind.h>

namespace DB
{
namespace ErrorCodes
{
    extern const int NOT_IMPLEMENTED;
}

class SerializationKustoInterval : public SerializationCustomSimpleText
{
public:
    explicit SerializationKustoInterval(IntervalKind kind_) : SerializationCustomSimpleText(nullptr), kind(kind_) { }

    void serializeText(const IColumn & column, size_t row, WriteBuffer & ostr, const FormatSettings & settings) const override;
    void deserializeText(IColumn & column, ReadBuffer & istr, const FormatSettings & settings, bool whole) const override;

private:
    IntervalKind kind;
};

class SerializationInterval : public ISerialization
{
public:
    explicit SerializationInterval(IntervalKind kind_);

    void deserializeBinary(Field & field, ReadBuffer & istr, const FormatSettings & settings) const override;
    void deserializeBinary(IColumn & column, ReadBuffer & istr, const FormatSettings & settings) const override;
    void deserializeBinaryBulk(IColumn & column, ReadBuffer & istr, size_t limit, double avg_value_size_hint) const override;
<<<<<<< HEAD
    void deserializeBinaryBulkStatePrefix(DeserializeBinaryBulkSettings & settings, DeserializeBinaryBulkStatePtr & state, SubstreamsDeserializeStatesCache * cache) const override;
=======
    void deserializeBinaryBulkStatePrefix(
        DeserializeBinaryBulkSettings & settings,
        DeserializeBinaryBulkStatePtr & state,
        SubstreamsDeserializeStatesCache * cache) const override;
>>>>>>> e513fc19
    void deserializeBinaryBulkWithMultipleStreams(
        ColumnPtr & column,
        size_t limit,
        DeserializeBinaryBulkSettings & settings,
        DeserializeBinaryBulkStatePtr & state,
        SubstreamsCache * cache) const override;
    void deserializeTextCSV(IColumn & column, ReadBuffer & istr, const FormatSettings & settings) const override;
    void deserializeTextEscaped(IColumn & column, ReadBuffer & istr, const FormatSettings & settings) const override;
    void deserializeTextJSON(IColumn & column, ReadBuffer & istr, const FormatSettings & settings) const override;
    void deserializeTextQuoted(IColumn & column, ReadBuffer & istr, const FormatSettings & settings) const override;
    void deserializeTextRaw(IColumn & column, ReadBuffer & istr, const FormatSettings & settings) const override;
    void deserializeWholeText(IColumn & column, ReadBuffer & istr, const FormatSettings & settings) const override;

    void serializeBinary(const Field & field, WriteBuffer & ostr, const FormatSettings & settings) const override;
    void serializeBinary(const IColumn & column, size_t row, WriteBuffer & ostr, const FormatSettings & settings) const override;
    void serializeBinaryBulk(const IColumn & column, WriteBuffer & ostr, size_t offset, size_t limit) const override;
    void serializeBinaryBulkStatePrefix(
        const IColumn & column, SerializeBinaryBulkSettings & settings, SerializeBinaryBulkStatePtr & state) const override;
    void serializeBinaryBulkStateSuffix(SerializeBinaryBulkSettings & settings, SerializeBinaryBulkStatePtr & state) const override;
    void serializeBinaryBulkWithMultipleStreams(
        const IColumn & column,
        size_t offset,
        size_t limit,
        SerializeBinaryBulkSettings & settings,
        SerializeBinaryBulkStatePtr & state) const override;
    void serializeText(const IColumn & column, size_t row, WriteBuffer & ostr, const FormatSettings & settings) const override;
    void serializeTextCSV(const IColumn & column, size_t row, WriteBuffer & ostr, const FormatSettings & settings) const override;
    void serializeTextEscaped(const IColumn & column, size_t row, WriteBuffer & ostr, const FormatSettings & settings) const override;
    void serializeTextJSON(const IColumn & column, size_t row, WriteBuffer & ostr, const FormatSettings & settings) const override;
    void serializeTextQuoted(const IColumn & column, size_t row, WriteBuffer & ostr, const FormatSettings & settings) const override;
    void serializeTextRaw(const IColumn & column, size_t row, WriteBuffer & ostr, const FormatSettings & settings) const override;

private:
    template <typename... Args, std::invocable<const ISerialization *, Args...> Method>
    void dispatch(const Method method, const FormatSettings::IntervalOutputFormat format, Args &&... args) const
    {
        const ISerialization * serialization = nullptr;
        if (format == FormatSettings::IntervalOutputFormat::Kusto)
            serialization = &serialization_kusto;
        else if (format == FormatSettings::IntervalOutputFormat::Numeric)
            serialization = &serialization_numeric;

        if (!serialization)
            throw Exception(ErrorCodes::NOT_IMPLEMENTED, "Option {} is not implemented", magic_enum::enum_name(format));

        (serialization->*method)(std::forward<Args>(args)...);
    }

    IntervalKind interval_kind;
    SerializationKustoInterval serialization_kusto{interval_kind};
    SerializationNumber<typename DataTypeInterval::FieldType> serialization_numeric;
};
}<|MERGE_RESOLUTION|>--- conflicted
+++ resolved
@@ -34,14 +34,10 @@
     void deserializeBinary(Field & field, ReadBuffer & istr, const FormatSettings & settings) const override;
     void deserializeBinary(IColumn & column, ReadBuffer & istr, const FormatSettings & settings) const override;
     void deserializeBinaryBulk(IColumn & column, ReadBuffer & istr, size_t limit, double avg_value_size_hint) const override;
-<<<<<<< HEAD
-    void deserializeBinaryBulkStatePrefix(DeserializeBinaryBulkSettings & settings, DeserializeBinaryBulkStatePtr & state, SubstreamsDeserializeStatesCache * cache) const override;
-=======
     void deserializeBinaryBulkStatePrefix(
         DeserializeBinaryBulkSettings & settings,
         DeserializeBinaryBulkStatePtr & state,
         SubstreamsDeserializeStatesCache * cache) const override;
->>>>>>> e513fc19
     void deserializeBinaryBulkWithMultipleStreams(
         ColumnPtr & column,
         size_t limit,
