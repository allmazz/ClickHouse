#include <Columns/ColumnDynamic.h>
#include <DataTypes/DataTypeFactory.h>
#include <DataTypes/DataTypeVariant.h>
#include <DataTypes/Serializations/SerializationObject.h>
#include <DataTypes/Serializations/SerializationObjectDynamicPath.h>

namespace DB
{

namespace ErrorCodes
{
    extern const int NOT_IMPLEMENTED;
}

SerializationObjectDynamicPath::SerializationObjectDynamicPath(
    const DB::SerializationPtr & nested_, const String & path_, const String & path_subcolumn_, size_t max_dynamic_types_)
    : SerializationWrapper(nested_)
    , path(path_)
    , path_subcolumn(path_subcolumn_)
    , dynamic_serialization(std::make_shared<SerializationDynamic>())
    , shared_data_serialization(DataTypeObject::getTypeOfSharedData()->getDefaultSerialization())
    , max_dynamic_types(max_dynamic_types_)
{
}

struct DeserializeBinaryBulkStateObjectDynamicPath : public ISerialization::DeserializeBinaryBulkState
{
    ISerialization::DeserializeBinaryBulkStatePtr structure_state;
    ISerialization::DeserializeBinaryBulkStatePtr nested_state;
    bool read_from_shared_data;
    ColumnPtr shared_data;
    size_t shared_data_size = 0;

    ISerialization::DeserializeBinaryBulkStatePtr clone() const override
    {
        auto new_state = std::make_shared<DeserializeBinaryBulkStateObjectDynamicPath>(*this);
        new_state->structure_state = structure_state ? structure_state->clone() : nullptr;
        new_state->nested_state = nested_state ? nested_state->clone() : nullptr;
        return new_state;
    }
};

void SerializationObjectDynamicPath::enumerateStreams(
    DB::ISerialization::EnumerateStreamsSettings & settings,
    const DB::ISerialization::StreamCallback & callback,
    const DB::ISerialization::SubstreamData & data) const
{
    settings.path.push_back(Substream::ObjectStructure);
    callback(settings.path);
    settings.path.pop_back();

    const auto * deserialize_state = data.deserialize_state ? checkAndGetState<DeserializeBinaryBulkStateObjectDynamicPath>(data.deserialize_state) : nullptr;

    /// We cannot enumerate anything if we don't have deserialization state, as we don't know the dynamic structure.
    if (!deserialize_state)
        return;

    settings.path.push_back(Substream::ObjectData);
    const auto * structure_state = checkAndGetState<SerializationObject::DeserializeBinaryBulkStateObjectStructure>(deserialize_state->structure_state);
    /// Check if we have our path in dynamic paths.
    if (structure_state->dynamic_paths.contains(path))
    {
        settings.path.push_back(Substream::ObjectDynamicPath);
        settings.path.back().object_path_name = path;
        auto path_data = SubstreamData(nested_serialization)
                             .withType(data.type)
                             .withColumn(data.column)
                             .withSerializationInfo(data.serialization_info)
                             .withDeserializeState(deserialize_state->nested_state);
        settings.path.back().data = path_data;
        nested_serialization->enumerateStreams(settings, callback, path_data);
        settings.path.pop_back();
    }
    /// Otherwise we will have to read all shared data and try to find our path there.
    else
    {
        settings.path.push_back(Substream::ObjectSharedData);
        auto shared_data_substream_data = SubstreamData(shared_data_serialization)
                                              .withType(data.type ? DataTypeObject::getTypeOfSharedData() : nullptr)
                                              .withColumn(data.column ? DataTypeObject::getTypeOfSharedData()->createColumn() : nullptr)
                                              .withSerializationInfo(data.serialization_info)
                                              .withDeserializeState(deserialize_state->nested_state);
        settings.path.back().data = shared_data_substream_data;
        shared_data_serialization->enumerateStreams(settings, callback, shared_data_substream_data);
        settings.path.pop_back();
    }

    settings.path.pop_back();
}

void SerializationObjectDynamicPath::serializeBinaryBulkStatePrefix(const IColumn &, SerializeBinaryBulkSettings &, SerializeBinaryBulkStatePtr &) const
{
    throw Exception(
        ErrorCodes::NOT_IMPLEMENTED, "Method serializeBinaryBulkStatePrefix is not implemented for SerializationObjectDynamicPath");
}

void SerializationObjectDynamicPath::serializeBinaryBulkStateSuffix(SerializeBinaryBulkSettings &, SerializeBinaryBulkStatePtr &) const
{
    throw Exception(
        ErrorCodes::NOT_IMPLEMENTED, "Method serializeBinaryBulkStateSuffix is not implemented for SerializationObjectDynamicPath");
}

void SerializationObjectDynamicPath::deserializeBinaryBulkStatePrefix(
    DeserializeBinaryBulkSettings & settings, DeserializeBinaryBulkStatePtr & state, SubstreamsDeserializeStatesCache * cache) const
{
    auto structure_state = SerializationObject::deserializeObjectStructureStatePrefix(settings, cache);
    if (!structure_state)
        return;

    auto dynamic_path_state = std::make_shared<DeserializeBinaryBulkStateObjectDynamicPath>();
    dynamic_path_state->structure_state = std::move(structure_state);
    /// Remember if we need to read from shared data or we have this path in dynamic paths.
    dynamic_path_state->read_from_shared_data = !checkAndGetState<SerializationObject::DeserializeBinaryBulkStateObjectStructure>(dynamic_path_state->structure_state)->dynamic_paths.contains(path);
    settings.path.push_back(Substream::ObjectData);
    if (dynamic_path_state->read_from_shared_data)
    {
        settings.path.push_back(Substream::ObjectSharedData);
        shared_data_serialization->deserializeBinaryBulkStatePrefix(settings, dynamic_path_state->nested_state, cache);
        settings.path.pop_back();
    }
    else
    {
        settings.path.push_back(Substream::ObjectDynamicPath);
        settings.path.back().object_path_name = path;
        nested_serialization->deserializeBinaryBulkStatePrefix(settings, dynamic_path_state->nested_state, cache);
        settings.path.pop_back();
    }

    settings.path.pop_back();
    state = std::move(dynamic_path_state);
}

void SerializationObjectDynamicPath::serializeBinaryBulkWithMultipleStreams(const IColumn &, size_t, size_t, SerializeBinaryBulkSettings &, SerializeBinaryBulkStatePtr &) const
{
    throw Exception(ErrorCodes::NOT_IMPLEMENTED, "Method serializeBinaryBulkWithMultipleStreams is not implemented for SerializationObjectDynamicPath");
}

void SerializationObjectDynamicPath::deserializeBinaryBulkWithMultipleStreams(
    ColumnPtr & result_column,
    size_t rows_offset,
    size_t limit,
    DeserializeBinaryBulkSettings & settings,
    DeserializeBinaryBulkStatePtr & state,
    SubstreamsCache * cache) const
{
    if (!state)
        return;

    auto * dynamic_path_state = checkAndGetState<DeserializeBinaryBulkStateObjectDynamicPath>(state);
    settings.path.push_back(Substream::ObjectData);
    /// Check if we don't need to read shared data. In this case just read data from dynamic path.
    if (!dynamic_path_state->read_from_shared_data)
    {
        settings.path.push_back(Substream::ObjectDynamicPath);
        settings.path.back().object_path_name = path;
        nested_serialization->deserializeBinaryBulkWithMultipleStreams(result_column, rows_offset, limit, settings, dynamic_path_state->nested_state, cache);
        settings.path.pop_back();
    }
    /// Otherwise, read the whole shared data column and extract requested path from it.
    /// TODO: We can read several subcolumns of the same path located in the shared data
    ///       and right now we extract the whole path column from shared data every time
    ///       and then extract the requested subcolumns. We can optimize it and use substreams
    ///       cache here to avoid extracting the same path from shared data several times.
    ///
    /// TODO: We can change the serialization of shared data to optimize reading paths from it.
    ///       Right now we cannot know if shared data contains our path in current range or not,
    ///       but we can change the serialization and write the list of all paths stored in shared
    ///       data before each granule, and then replace the column that stores paths with column
    ///       with indexes in this list. It can also reduce the storage, because we will store
    ///       each path only once and can replace UInt64 string offset column with indexes column
    ///       that can have smaller type depending on the number of paths in the list.
    else
    {
        settings.path.push_back(Substream::ObjectSharedData);
        /// Initialize shared_data column if needed.
        if (result_column->empty() || !dynamic_path_state->shared_data)
        {
            dynamic_path_state->shared_data = DataTypeObject::getTypeOfSharedData()->createColumn();
<<<<<<< HEAD
            dynamic_path_state->shared_data_size = 0;
        }
        shared_data_serialization->deserializeBinaryBulkWithMultipleStreams(dynamic_path_state->shared_data, limit, settings, dynamic_path_state->nested_state, cache);
=======
        size_t prev_size = result_column->size();
        shared_data_serialization->deserializeBinaryBulkWithMultipleStreams(dynamic_path_state->shared_data, rows_offset, limit, settings, dynamic_path_state->nested_state, cache);
>>>>>>> f4019748
        /// If we need to read a subcolumn from Dynamic column, create an empty Dynamic column, fill it and extract subcolumn.
        MutableColumnPtr dynamic_column = path_subcolumn.empty() ? result_column->assumeMutable() : ColumnDynamic::create(max_dynamic_types)->getPtr();
        /// Check if we don't have any paths in shared data in current range.
        const auto & offsets = assert_cast<const ColumnArray &>(*dynamic_path_state->shared_data).getOffsets();
        if (offsets.back() == offsets[ssize_t(dynamic_path_state->shared_data_size) - 1])
            dynamic_column->insertManyDefaults(limit);
        else
            ColumnObject::fillPathColumnFromSharedData(*dynamic_column, path, dynamic_path_state->shared_data, dynamic_path_state->shared_data_size, dynamic_path_state->shared_data->size());

        /// Extract subcolumn from Dynamic column if needed.
        if (!path_subcolumn.empty())
        {
            auto subcolumn = std::make_shared<DataTypeDynamic>(max_dynamic_types)->getSubcolumn(path_subcolumn, dynamic_column->getPtr());
            result_column->assumeMutable()->insertRangeFrom(*subcolumn, 0, subcolumn->size());
        }

        settings.path.pop_back();
        dynamic_path_state->shared_data_size = dynamic_path_state->shared_data->size();
    }

    settings.path.pop_back();
}

}<|MERGE_RESOLUTION|>--- conflicted
+++ resolved
@@ -176,14 +176,9 @@
         if (result_column->empty() || !dynamic_path_state->shared_data)
         {
             dynamic_path_state->shared_data = DataTypeObject::getTypeOfSharedData()->createColumn();
-<<<<<<< HEAD
             dynamic_path_state->shared_data_size = 0;
         }
-        shared_data_serialization->deserializeBinaryBulkWithMultipleStreams(dynamic_path_state->shared_data, limit, settings, dynamic_path_state->nested_state, cache);
-=======
-        size_t prev_size = result_column->size();
         shared_data_serialization->deserializeBinaryBulkWithMultipleStreams(dynamic_path_state->shared_data, rows_offset, limit, settings, dynamic_path_state->nested_state, cache);
->>>>>>> f4019748
         /// If we need to read a subcolumn from Dynamic column, create an empty Dynamic column, fill it and extract subcolumn.
         MutableColumnPtr dynamic_column = path_subcolumn.empty() ? result_column->assumeMutable() : ColumnDynamic::create(max_dynamic_types)->getPtr();
         /// Check if we don't have any paths in shared data in current range.
