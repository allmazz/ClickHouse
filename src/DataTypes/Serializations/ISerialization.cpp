--- conflicted
+++ resolved
@@ -200,11 +200,8 @@
     SubstreamIterator begin,
     SubstreamIterator end,
     bool escape_for_file_name,
-<<<<<<< HEAD
-    bool escape_variant_substreams)
-=======
+    bool escape_variant_substreams,
     bool encode_sparse_stream)
->>>>>>> 8144edb5
 {
     using Substream = ISerialization::Substream;
 
@@ -337,11 +334,7 @@
     else
         stream_name = escapeForFileName(name_in_storage);
 
-<<<<<<< HEAD
-    return getNameForSubstreamPath(std::move(stream_name), path.begin(), path.end(), true, settings.escape_variant_substreams);
-=======
-    return getNameForSubstreamPath(std::move(stream_name), path.begin(), path.end(), true, false);
->>>>>>> 8144edb5
+    return getNameForSubstreamPath(std::move(stream_name), path.begin(), path.end(), true, false, settings.escape_variant_substreams);
 }
 
 String ISerialization::getFileNameForRenamedColumnStream(const String & name_from, const String & name_to, const String & file_name)
@@ -369,11 +362,7 @@
 
 String ISerialization::getSubcolumnNameForStream(const SubstreamPath & path, size_t prefix_len, bool encode_sparse_stream)
 {
-<<<<<<< HEAD
-    auto subcolumn_name = getNameForSubstreamPath("", path.begin(), path.begin() + prefix_len, false, false);
-=======
-    auto subcolumn_name = getNameForSubstreamPath("", path.begin(), path.begin() + prefix_len, false, encode_sparse_stream);
->>>>>>> 8144edb5
+    auto subcolumn_name = getNameForSubstreamPath("", path.begin(), path.begin() + prefix_len, false, false, encode_sparse_stream);
     if (!subcolumn_name.empty())
         subcolumn_name = subcolumn_name.substr(1); // It starts with a dot.
 
