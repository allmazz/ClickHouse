--- conflicted
+++ resolved
@@ -7,11 +7,8 @@
 #include <IO/ReadBufferFromString.h>
 #include <IO/WriteHelpers.h>
 #include <base/EnumReflection.h>
-<<<<<<< HEAD
 #include <Storages/MergeTree/MergeTreeSettings.h>
-=======
 #include <Common/assert_cast.h>
->>>>>>> b3b1a1df
 #include <Common/escapeForFileName.h>
 #include <Common/typeid_cast.h>
 
@@ -621,11 +618,11 @@
         ostr.str());
 }
 
-<<<<<<< HEAD
 ISerialization::StreamFileNameSettings::StreamFileNameSettings(const MergeTreeSettings & merge_tree_settings)
 {
     escape_variant_substreams = merge_tree_settings[MergeTreeSetting::escape_variant_subcolumn_filenames];
-=======
+}
+
 void ISerialization::addSubstreamAndCallCallback(ISerialization::SubstreamPath & path, const ISerialization::StreamCallback & callback, ISerialization::Substream substream) const
 {
     path.push_back(substream);
@@ -654,7 +651,6 @@
         result_column->assumeMutable()->insertRangeFrom(*cached_column, cached_column->size() - num_read_rows, num_read_rows);
     else
         result_column = cached_column;
->>>>>>> b3b1a1df
 }
 
 }