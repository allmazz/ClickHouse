--- conflicted
+++ resolved
@@ -106,11 +106,7 @@
 
 /** Division with remainder you get a number with the same number of bits as in divisor,
   * or larger in case of signed type.
-<<<<<<< HEAD
-    */
-=======
   */
->>>>>>> 7bca563e
 template <typename A, typename B> struct ResultOfModulo
 {
     static constexpr bool result_is_signed = is_signed_v<A>;
