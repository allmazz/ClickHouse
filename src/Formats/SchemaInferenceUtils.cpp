#include <Formats/SchemaInferenceUtils.h>
#include <DataTypes/DataTypeNullable.h>
#include <DataTypes/DataTypesNumber.h>
#include <DataTypes/DataTypeString.h>
#include <DataTypes/DataTypeDateTime64.h>
#include <DataTypes/DataTypeDateTime.h>
#include <DataTypes/DataTypeDate.h>
#include <DataTypes/DataTypeArray.h>
#include <DataTypes/DataTypeTuple.h>
#include <DataTypes/DataTypeVariant.h>
#include <DataTypes/DataTypeMap.h>
#include <DataTypes/DataTypeLowCardinality.h>
#include <DataTypes/DataTypeNothing.h>
#include <DataTypes/transformTypesRecursively.h>
#include <DataTypes/DataTypeObjectDeprecated.h>
#include <DataTypes/DataTypeFactory.h>
#include <IO/ReadBufferFromString.h>
#include <IO/ReadHelpers.h>
#include <IO/parseDateTimeBestEffort.h>
#include <IO/PeekableReadBuffer.h>
#include <IO/readFloatText.h>

#include <Core/Block.h>
#include <Common/assert_cast.h>
#include <Common/SipHash.h>

namespace DB
{

namespace ErrorCodes
{
    extern const int TOO_DEEP_RECURSION;
    extern const int NOT_IMPLEMENTED;
    extern const int INCORRECT_DATA;
    extern const int ONLY_NULLS_WHILE_READING_SCHEMA;
}

namespace
{
    /// Special data type that represents JSON object as a set of paths and their types.
    /// It supports merging two JSON objects and creating Named Tuple from itself.
    /// It's used only for schema inference of Named Tuples from JSON objects.
    /// Example:
    /// JSON objects:
    /// "obj1" : {"a" : {"b" : 1, "c" : {"d" : 'Hello'}}, "e" : "World"}
    /// "obj2" : {"a" : {"b" : 2, "f" : [1,2,3]}, "g" : {"h" : 42}}
    /// JSONPaths type for each object:
    /// obj1 : {'a.b' : Int64, 'a.c.d' : String, 'e' : String}
    /// obj2 : {'a.b' : Int64, 'a.f' : Array(Int64), 'g.h' : Int64}
    /// Merged JSONPaths type for obj1 and obj2:
    /// obj1 ⋃ obj2 : {'a.b' : Int64, 'a.c.d' : String, 'a.f' : Array(Int64), 'e' : String, 'g.h' : Int64}
    /// Result Named Tuple:
    /// Tuple(a Tuple(b Int64, c Tuple(d String), f Array(Int64)), e String, g Tuple(h Int64))
    class DataTypeJSONPaths : public IDataTypeDummy
    {
    public:
        /// We create DataTypeJSONPaths on each row in input data, to
        /// compare and merge such types faster, we use hash map to
        /// store mapping path -> data_type. Path is a vector
        /// of path components, to use hash map we need a hash
        /// for std::vector<String>. We cannot just concatenate
        /// components with '.' and store it as a string,
        /// because components can also contain '.'
        struct PathHash
        {
            size_t operator()(const std::vector<String> & path) const
            {
                SipHash hash;
                hash.update(path.size());
                for (const auto & part : path)
                    hash.update(part);
                return hash.get64();
            }
        };

        using Paths = std::unordered_map<std::vector<String>, DataTypePtr, PathHash>;

        explicit DataTypeJSONPaths(Paths paths_) : paths(std::move(paths_))
        {
        }

        DataTypeJSONPaths() = default;

        const char * getFamilyName() const override { return "JSONPaths"; }
        String doGetName() const override { return finalize()->getName(); }
        TypeIndex getTypeId() const override { return TypeIndex::JSONPaths; }

        bool isParametric() const override
        {
            throw Exception(ErrorCodes::NOT_IMPLEMENTED, "Method isParametric is not implemented for JSONObjectForInference type");
        }

        bool equals(const IDataType & rhs) const override
        {
            if (this == &rhs)
                return true;

            if (rhs.getTypeId() != getTypeId())
                return false;

            const auto & rhs_paths = assert_cast<const DataTypeJSONPaths &>(rhs).paths;
            if (paths.size() != rhs_paths.size())
                return false;

            for (const auto & [path, type] : paths)
            {
                auto it = rhs_paths.find(path);
                if (it == rhs_paths.end() || !it->second->equals(*type))
                    return false;
            }

            return true;
        }

        bool merge(const DataTypeJSONPaths & rhs, std::function<void(DataTypePtr & type1, DataTypePtr & type2)> transform_types)
        {
            for (const auto & [rhs_path, rhs_type] : rhs.paths)
            {
                auto [it, inserted] = paths.insert({rhs_path, rhs_type});
                if (!inserted)
                {
                    auto & type = it->second;
                    /// If types are different, try to apply provided transform function.
                    if (!type->equals(*rhs_type))
                    {
                        auto rhs_type_copy = rhs_type;
                        transform_types(type, rhs_type_copy);
                        /// If types for the same path are different even after transform, we cannot merge these objects.
                        if (!type->equals(*rhs_type_copy))
                            return false;
                    }
                }
            }

            return true;
        }

        bool empty() const { return paths.empty(); }

        DataTypePtr finalize(bool use_string_type_for_ambiguous_paths = false) const
        {
            if (paths.empty())
                throw Exception(ErrorCodes::ONLY_NULLS_WHILE_READING_SCHEMA, "Cannot infer named Tuple from JSON object because object is empty");

            /// Construct a path tree from list of paths and their types and convert it to named Tuple.
            /// Example:
            /// Paths : {'a.b' : Int64, 'a.c.d' : String, 'e' : String, 'f.g' : Array(Int64), 'f.h' : String}
            /// Tree:
            ///              ┌─ 'c' ─ 'd' (String)
            ///       ┌─ 'a' ┴─ 'b' (Int64)
            /// root ─┼─ 'e' (String)
            ///       └─ 'f' ┬─ 'g' (Array(Int64))
            ///              └─ 'h' (String)
            /// Result Named Tuple:
            /// Tuple('a' Tuple('b' Int64, 'c' Tuple('d' String)), 'e' String, 'f' Tuple('g' Array(Int64), 'h' String))
            PathNode root_node;
            for (const auto & [path, type] : paths)
            {
                PathNode * current_node = &root_node;
                String current_path;
                for (const auto & name : path)
                {
                    current_path += (current_path.empty() ? "" : ".") + name;
                    current_node = &current_node->nodes[name];
                    current_node->path = current_path;
                }

                current_node->leaf_type = type;
            }

            return root_node.getType(use_string_type_for_ambiguous_paths);
        }

    private:
        struct PathNode
        {
            /// Use just map to have result tuple with names in lexicographic order.
            /// No strong reason for it, made for consistency.
            std::map<String, PathNode> nodes;
            DataTypePtr leaf_type;
            /// Store path to this node for better exception message in case of ambiguous paths.
            String path;

            DataTypePtr getType(bool use_string_type_for_ambiguous_paths) const
            {
                if (nodes.empty())
                    return leaf_type;

                Names node_names;
                node_names.reserve(nodes.size());
                DataTypes node_types;
                node_types.reserve(nodes.size());
                for (const auto & [name, node] : nodes)
                {
                    node_names.push_back(name);
                    node_types.push_back(node.getType(use_string_type_for_ambiguous_paths));
                }

                auto tuple_type = std::make_shared<DataTypeTuple>(std::move(node_types), std::move(node_names));

                /// Check if we have ambiguous paths.
                /// For example:
                /// 'a.b.c' : Int32 and 'a.b' : String
                /// Also check if leaf type is Nothing, because the next situation is possible:
                /// {"a" : {"b" : null}} -> 'a.b' : Nullable(Nothing)
                /// {"a" : {"b" : {"c" : 42}}} -> 'a.b.c' : Int32
                /// And after merge we will have ambiguous paths 'a.b.c' : Int32 and 'a.b' : Nullable(Nothing),
                /// but it's a valid case and we should ignore path 'a.b'.
                if (leaf_type && !isNothing(removeNullable(leaf_type)) && !nodes.empty())
                {
                    if (use_string_type_for_ambiguous_paths)
                        return std::make_shared<DataTypeString>();

                    throw Exception(
                        ErrorCodes::INCORRECT_DATA,
                        "JSON objects have ambiguous data: in some objects path '{}' has type '{}' and in some - '{}'. You can enable setting "
                        "input_format_json_use_string_type_for_ambiguous_paths_in_named_tuples_inference_from_objects to use String type "
                        "for path '{}'",
                        path, leaf_type->getName(), tuple_type->getName(), path);
                }

                return tuple_type;
            }
        };

        Paths paths;
    };

    void updateTypeIndexes(DataTypes & data_types, TypeIndexesSet & type_indexes)
    {
        type_indexes.clear();
        for (const auto & type : data_types)
            type_indexes.insert(type->getTypeId());
    }

    /// If we have both Nothing and non Nothing types, convert all Nothing types to the first non Nothing.
    /// For example if we have types [Nothing, String, Nothing] we change it to [String, String, String]
    void transformNothingSimpleTypes(DataTypes & data_types, TypeIndexesSet & type_indexes)
    {
        /// Check if we have both Nothing and non Nothing types.
        if (!type_indexes.contains(TypeIndex::Nothing) || type_indexes.size() <= 1)
            return;

        DataTypePtr not_nothing_type = nullptr;
        for (const auto & type : data_types)
        {
            if (!isNothing(type))
            {
                not_nothing_type = type;
                break;
            }
        }

        for (auto & type : data_types)
        {
            if (isNothing(type))
                type = not_nothing_type;
        }

        type_indexes.erase(TypeIndex::Nothing);
    }

    /// If we have both Int64 and UInt64, convert all not-negative Int64 to UInt64,
    /// because UInt64 is inferred only in case of Int64 overflow.
    void transformIntegers(DataTypes & data_types, TypeIndexesSet & type_indexes, JSONInferenceInfo * json_info)
    {
        if (!type_indexes.contains(TypeIndex::Int64) || !type_indexes.contains(TypeIndex::UInt64))
            return;

        bool have_negative_integers = false;
        for (auto & type : data_types)
        {
            if (WhichDataType(type).isInt64())
            {
                bool is_negative = json_info && json_info->negative_integers.contains(type.get());
                have_negative_integers |= is_negative;
                if (!is_negative)
                    type = std::make_shared<DataTypeUInt64>();
            }
        }

        if (!have_negative_integers)
            type_indexes.erase(TypeIndex::Int64);
    }

    /// If we have both Int64 and Float64 types, convert all Int64 to Float64.
    void transformIntegersAndFloatsToFloats(DataTypes & data_types, TypeIndexesSet & type_indexes, JSONInferenceInfo * json_info)
    {
        bool have_floats = type_indexes.contains(TypeIndex::Float64);
        bool have_integers = type_indexes.contains(TypeIndex::Int64) || type_indexes.contains(TypeIndex::UInt64);
        if (!have_integers || !have_floats)
            return;

        for (auto & type : data_types)
        {
            WhichDataType which(type);
            if (which.isInt64() || which.isUInt64())
            {
                auto new_type = std::make_shared<DataTypeFloat64>();
                if (json_info && json_info->numbers_parsed_from_json_strings.erase(type.get()))
                    json_info->numbers_parsed_from_json_strings.insert(new_type.get());
                type = new_type;
            }
        }

        type_indexes.erase(TypeIndex::Int64);
        type_indexes.erase(TypeIndex::UInt64);
    }

<<<<<<< HEAD
    /// if setting 'try_infer_variant' is true then we convert to type variant.
    void transformVariant(DataTypes & data_types, TypeIndexesSet & type_indexes)
    {
        if (checkIfTypesAreEqual(data_types))
            return;

        DataTypes variant_types;
        for (const auto & type : data_types)
        {
            if (const auto * variant_type = typeid_cast<const DataTypeVariant *>(type.get()))
            {
                const auto & current_variants = variant_type->getVariants();
                variant_types.insert(variant_types.end(), current_variants.begin(), current_variants.end());
            }
            else
            {
                variant_types.push_back(type);
            }
        }

        auto variant_type = std::make_shared<DataTypeVariant>(variant_types);

        for (auto & type : data_types)
            type = variant_type;
        type_indexes = {TypeIndex::Variant};
    }

    /// If we have only Date and DateTime types, convert Date to DateTime,
    /// otherwise, convert all Date and DateTime to String.
=======
    /// If we have only date/datetimes types (Date/DateTime/DateTime64), convert all of them to the common type,
    /// otherwise, convert all Date, DateTime and DateTime64 to String.
>>>>>>> b9e8b15e
    void transformDatesAndDateTimes(DataTypes & data_types, TypeIndexesSet & type_indexes)
    {
        bool have_dates = type_indexes.contains(TypeIndex::Date);
        bool have_datetimes = type_indexes.contains(TypeIndex::DateTime);
        bool have_datetimes64 = type_indexes.contains(TypeIndex::DateTime64);
        bool all_dates_or_datetimes = (type_indexes.size() == (static_cast<size_t>(have_dates) + static_cast<size_t>(have_datetimes) + static_cast<size_t>(have_datetimes64)));

        if (!all_dates_or_datetimes && (have_dates || have_datetimes || have_datetimes64))
        {
            for (auto & type : data_types)
            {
                if (isDate(type) || isDateTime(type) || isDateTime64(type))
                    type = std::make_shared<DataTypeString>();
            }

            type_indexes.erase(TypeIndex::Date);
            type_indexes.erase(TypeIndex::DateTime);
            type_indexes.erase(TypeIndex::DateTime64);
            type_indexes.insert(TypeIndex::String);
            return;
        }

        for (auto & type : data_types)
        {
            if (isDate(type) && (have_datetimes || have_datetimes64))
            {
                if (have_datetimes64)
                    type = std::make_shared<DataTypeDateTime64>(9);
                else
                    type = std::make_shared<DataTypeDateTime>();
                type_indexes.erase(TypeIndex::Date);
            }
            else if (isDateTime(type) && have_datetimes64)
            {
                type = std::make_shared<DataTypeDateTime64>(9);
                type_indexes.erase(TypeIndex::DateTime);
            }
        }
    }

    /// If we have numbers (Int64/UInt64/Float64) and String types and numbers were parsed from String,
    /// convert all numbers to String.
    void transformJSONNumbersBackToString(
        DataTypes & data_types, const FormatSettings & settings, TypeIndexesSet & type_indexes, JSONInferenceInfo * json_info)
    {
        bool have_strings = type_indexes.contains(TypeIndex::String);
        bool have_numbers = type_indexes.contains(TypeIndex::Int64) || type_indexes.contains(TypeIndex::UInt64) || type_indexes.contains(TypeIndex::Float64);
        if (!have_strings || !have_numbers)
            return;

        for (auto & type : data_types)
        {
            if (isNumber(type)
                && (settings.json.read_numbers_as_strings || !json_info
                    || json_info->numbers_parsed_from_json_strings.contains(type.get())))
                type = std::make_shared<DataTypeString>();
        }

        updateTypeIndexes(data_types, type_indexes);
    }

    /// If we have both Bool and number (Int64/UInt64/Float64) types,
    /// convert all Bool to Int64/UInt64/Float64.
    void transformBoolsAndNumbersToNumbers(DataTypes & data_types, TypeIndexesSet & type_indexes)
    {
        bool have_floats = type_indexes.contains(TypeIndex::Float64);
        bool have_signed_integers = type_indexes.contains(TypeIndex::Int64);
        bool have_unsigned_integers = type_indexes.contains(TypeIndex::UInt64);
        bool have_bools = type_indexes.contains(TypeIndex::UInt8);
        /// Check if we have both Bool and Integer/Float.
        if (!have_bools || (!have_signed_integers && !have_unsigned_integers && !have_floats))
            return;

        for (auto & type : data_types)
        {
            if (isBool(type))
            {
                if (have_signed_integers)
                    type = std::make_shared<DataTypeInt64>();
                else if (have_unsigned_integers)
                    type = std::make_shared<DataTypeUInt64>();
                else
                    type = std::make_shared<DataTypeFloat64>();
            }
        }

        type_indexes.erase(TypeIndex::UInt8);
    }

    /// If we have Bool and String types convert all numbers to String.
    /// It's applied only when setting input_format_json_read_bools_as_strings is enabled.
    void transformJSONBoolsAndStringsToString(DataTypes & data_types, TypeIndexesSet & type_indexes)
    {
        if (!type_indexes.contains(TypeIndex::String) || !type_indexes.contains(TypeIndex::UInt8))
            return;

        for (auto & type : data_types)
        {
            if (isBool(type))
                type = std::make_shared<DataTypeString>();
        }

        type_indexes.erase(TypeIndex::UInt8);
    }

    /// If we have type Nothing/Nullable(Nothing) and some other non Nothing types,
    /// convert all Nothing/Nullable(Nothing) types to the first non Nothing.
    /// For example, when we have [Nothing, Array(Int64)] it will convert it to [Array(Int64), Array(Int64)]
    /// (it can happen when transforming complex nested types like [Array(Nothing), Array(Array(Int64))])
    void transformNothingComplexTypes(DataTypes & data_types, TypeIndexesSet & type_indexes)
    {
        bool have_nothing = false;
        DataTypePtr not_nothing_type = nullptr;
        for (const auto & type : data_types)
        {
            if (isNothing(removeNullable(type)))
                have_nothing = true;
            else
                not_nothing_type = type;
        }

        if (!have_nothing || !not_nothing_type)
            return;

        for (auto & type : data_types)
        {
            if (isNothing(removeNullable(type)))
                type = not_nothing_type;
        }

        updateTypeIndexes(data_types, type_indexes);
    }

    /// If we have both Nullable and non Nullable types, make all types Nullable
    void transformNullableTypes(DataTypes & data_types, TypeIndexesSet & type_indexes)
    {
        if (!type_indexes.contains(TypeIndex::Nullable))
            return;

        for (auto & type : data_types)
        {
            if (type->canBeInsideNullable())
                type = makeNullable(type);
        }

        updateTypeIndexes(data_types, type_indexes);
    }

    /// If we have unnamed Tuple with the same nested types like Tuple(Int64, Int64),
    /// convert it to Array(Int64). It's used for JSON values.
    /// For example when we had type Tuple(Int64, Nullable(Nothing)) and we
    /// transformed it to Tuple(Nullable(Int64), Nullable(Int64)) we will
    /// also transform it to Array(Nullable(Int64))
    void transformTuplesWithEqualNestedTypesToArrays(DataTypes & data_types, TypeIndexesSet & type_indexes)
    {
        if (!type_indexes.contains(TypeIndex::Tuple))
            return;

        bool remove_tuple_index = true;
        for (auto & type : data_types)
        {
            if (isTuple(type))
            {
                const auto * tuple_type = assert_cast<const DataTypeTuple *>(type.get());
                if (tuple_type->haveExplicitNames())
                    return;

                if (checkIfTypesAreEqual(tuple_type->getElements()))
                    type = std::make_shared<DataTypeArray>(tuple_type->getElements().back());
                else
                    remove_tuple_index = false;
            }
        }

        if (remove_tuple_index)
            type_indexes.erase(TypeIndex::Tuple);
    }

    template <bool is_json>
    void transformInferredTypesIfNeededImpl(DataTypes & types, const FormatSettings & settings, JSONInferenceInfo * json_info = nullptr);

    /// If we have unnamed Tuple and Array types, try to convert them all to Array
    /// if there is a common type for all nested types.
    /// For example, if we have [Tuple(Nullable(Nothing), String), Array(Date), Tuple(Date, String)]
    /// it will convert them all to Array(String)
    void transformJSONTuplesAndArraysToArrays(
        DataTypes & data_types, const FormatSettings & settings, TypeIndexesSet & type_indexes, JSONInferenceInfo * json_info)
    {
        if (!type_indexes.contains(TypeIndex::Tuple))
            return;

        bool have_arrays = type_indexes.contains(TypeIndex::Array);
        bool tuple_sizes_are_equal = true;
        size_t tuple_size = 0;
        for (const auto & type : data_types)
        {
            if (isTuple(type))
            {
                const auto & tuple_type = assert_cast<const DataTypeTuple &>(*type);
                if (tuple_type.haveExplicitNames())
                    return;

                const auto & current_tuple_size = tuple_type.getElements().size();
                if (!tuple_size)
                    tuple_size = current_tuple_size;
                else
                    tuple_sizes_are_equal &= current_tuple_size == tuple_size;
            }
        }

        /// Check if we have arrays and tuples with same size.
        if (!have_arrays && !tuple_sizes_are_equal)
            return;

        DataTypes nested_types;
        for (auto & type : data_types)
        {
            if (isArray(type))
                nested_types.push_back(assert_cast<const DataTypeArray &>(*type).getNestedType());
            else if (isTuple(type))
            {
                const auto & elements = assert_cast<const DataTypeTuple &>(*type).getElements();
                for (const auto & element : elements)
                    nested_types.push_back(element);
            }
        }

        transformInferredTypesIfNeededImpl<true>(nested_types, settings, json_info);
        if (checkIfTypesAreEqual(nested_types))
        {
            for (auto & type : data_types)
            {
                if (isArray(type) || isTuple(type))
                    type = std::make_shared<DataTypeArray>(nested_types.back());
            }

            type_indexes.erase(TypeIndex::Tuple);
        }
    }

    void transformMapsAndStringsToStrings(DataTypes & data_types, TypeIndexesSet & type_indexes)
    {
        /// Check if we have both String and Map
        if (!type_indexes.contains(TypeIndex::Map) || !type_indexes.contains(TypeIndex::String))
            return;

        for (auto & type : data_types)
        {
            if (isMap(type))
                type = std::make_shared<DataTypeString>();
        }

        type_indexes.erase(TypeIndex::Map);
    }

    void mergeJSONPaths(DataTypes & data_types, TypeIndexesSet & type_indexes, const FormatSettings & settings, JSONInferenceInfo * json_info)
    {
        if (!type_indexes.contains(TypeIndex::JSONPaths))
            return;

        std::shared_ptr<DataTypeJSONPaths> merged_type = std::make_shared<DataTypeJSONPaths>();
        auto transform_func = [&](DataTypePtr & type1, DataTypePtr & type2){ transformInferredJSONTypesIfNeeded(type1, type2, settings, json_info); };
        for (auto & type : data_types)
        {
            if (const auto * json_type = typeid_cast<const DataTypeJSONPaths *>(type.get()))
                merged_type->merge(*json_type, transform_func);
        }

        for (auto & type : data_types)
        {
            if (type->getTypeId() == TypeIndex::JSONPaths)
                type = merged_type;
        }
    }

    void mergeNamedTuples(DataTypes & data_types, TypeIndexesSet & type_indexes, const FormatSettings & settings, JSONInferenceInfo * json_info)
    {
        if (!type_indexes.contains(TypeIndex::Tuple))
            return;

        /// Collect all names and their types from all named tuples.
        std::unordered_map<String, DataTypes> names_to_types;
        /// Try to save original order of element names.
        Names element_names;
        for (auto & type : data_types)
        {
            const auto * tuple_type = typeid_cast<const DataTypeTuple *>(type.get());
            if (tuple_type && tuple_type->haveExplicitNames())
            {
                const auto & elements = tuple_type->getElements();
                const auto & names = tuple_type->getElementNames();
                for (size_t i = 0; i != elements.size(); ++i)
                {
                    if (!names_to_types.contains(names[i]))
                        element_names.push_back(names[i]);
                    names_to_types[names[i]].push_back(elements[i]);
                }
            }
        }

        /// Try to find common type for each tuple element with the same name.
        DataTypes element_types;
        element_types.reserve(names_to_types.size());
        for (const auto & name : element_names)
        {
            auto & types = names_to_types[name];
            transformInferredTypesIfNeededImpl<true>(types, settings, json_info);
            /// If some element have different types in different tuples, we can't do anything
            if (!checkIfTypesAreEqual(types))
                return;
            element_types.push_back(types.front());
        }

        DataTypePtr result_tuple = std::make_shared<DataTypeTuple>(element_types, element_names);

        for (auto & type : data_types)
        {
            const auto * tuple_type = typeid_cast<const DataTypeTuple *>(type.get());
            if (tuple_type && tuple_type->haveExplicitNames())
                type = result_tuple;
        }
    }

    template <bool is_json>
    void transformInferredTypesIfNeededImpl(DataTypes & types, const FormatSettings & settings, JSONInferenceInfo * json_info)
    {
        auto transform_simple_types = [&](DataTypes & data_types, TypeIndexesSet & type_indexes)
        {
            /// Remove all Nothing type if possible.
            transformNothingSimpleTypes(data_types, type_indexes);

            if (settings.try_infer_integers)
            {
                /// Transform Int64 to UInt64 if needed.
                transformIntegers(data_types, type_indexes, json_info);
                /// Transform integers to floats if needed.
                transformIntegersAndFloatsToFloats(data_types, type_indexes, json_info);
            }

            /// Transform Date to DateTime or both to String if needed.
            if (settings.try_infer_dates || settings.try_infer_datetimes)
                transformDatesAndDateTimes(data_types, type_indexes);

            if constexpr (!is_json)
            {
                if (settings.try_infer_variant)
                    transformVariant(data_types, type_indexes);
                return;
            }

            /// Check settings specific for JSON formats.

            /// Convert numbers inferred from strings back to strings if needed.
            if (settings.json.try_infer_numbers_from_strings || settings.json.read_numbers_as_strings)
                transformJSONNumbersBackToString(data_types, settings, type_indexes, json_info);

            /// Convert Bool to number (Int64/Float64) if needed.
            if (settings.json.read_bools_as_numbers)
                transformBoolsAndNumbersToNumbers(data_types, type_indexes);

            /// Convert Bool to String if needed.
            if (settings.json.read_bools_as_strings)
                transformJSONBoolsAndStringsToString(data_types, type_indexes);

            if (settings.json.try_infer_objects_as_tuples)
                mergeJSONPaths(data_types, type_indexes, settings, json_info);

            if (settings.try_infer_variant)
                transformVariant(data_types, type_indexes);

        };

        auto transform_complex_types = [&](DataTypes & data_types, TypeIndexesSet & type_indexes)
        {
            /// Make types Nullable if needed.
            transformNullableTypes(data_types, type_indexes);

            /// If we have type Nothing, it means that we had empty Array/Map while inference.
            /// If there is at least one non Nothing type, change all Nothing types to it.
            transformNothingComplexTypes(data_types, type_indexes);

            if constexpr (!is_json)
            {
                if (settings.try_infer_variant)
                    transformVariant(data_types, type_indexes);
                return;
            }

            /// Convert JSON tuples with same nested types to arrays.
            transformTuplesWithEqualNestedTypesToArrays(data_types, type_indexes);

            /// Convert JSON tuples and arrays to arrays if possible.
            transformJSONTuplesAndArraysToArrays(data_types, settings, type_indexes, json_info);

            if (settings.json.read_objects_as_strings)
                transformMapsAndStringsToStrings(data_types, type_indexes);

            if (json_info && json_info->allow_merging_named_tuples)
                mergeNamedTuples(data_types, type_indexes, settings, json_info);

            if (settings.try_infer_variant)
                transformVariant(data_types, type_indexes);
        };

        transformTypesRecursively(types, transform_simple_types, transform_complex_types);
    }

    template <bool is_json>
    DataTypePtr tryInferDataTypeForSingleFieldImpl(ReadBuffer & buf, const FormatSettings & settings, JSONInferenceInfo * json_info, size_t depth = 1);

    bool tryInferDate(std::string_view field)
    {
        /// Minimum length of Date text representation is 8 (YYYY-M-D) and maximum is 10 (YYYY-MM-DD)
        if (field.size() < 8 || field.size() > 10)
            return false;

        /// Check if it's just a number, and if so, don't try to infer Date from it,
        /// because we can interpret this number as a Date (for example 20000101 will be 2000-01-01)
        /// and it will lead to inferring Date instead of simple Int64/UInt64 in some cases.
        if (std::all_of(field.begin(), field.end(), isNumericASCII))
            return false;

        ReadBufferFromString buf(field);
        DayNum tmp;
        return tryReadDateText(tmp, buf, DateLUT::instance(), /*allowed_delimiters=*/"-/:") && buf.eof();
    }

    DataTypePtr tryInferDateTimeOrDateTime64(std::string_view field, const FormatSettings & settings)
    {
        /// Don't try to infer DateTime if string is too long.
        /// It's difficult to say what is the real maximum length of
        /// DateTime we can parse using BestEffort approach.
        /// 50 symbols is more or less valid limit for date times that makes sense.
        if (field.empty() || field.size() > 50)
            return nullptr;

        /// Check that we have at least one digit, don't infer datetime form strings like "Apr"/"May"/etc.
        if (!std::any_of(field.begin(), field.end(), isNumericASCII))
            return nullptr;

        /// Check if it's just a number, and if so, don't try to infer DateTime from it,
        /// because we can interpret this number as a timestamp and it will lead to
        /// inferring DateTime instead of simple Int64 in some cases.
        if (std::all_of(field.begin(), field.end(), isNumericASCII))
            return nullptr;

        ReadBufferFromString buf(field);
        Float64 tmp_float;
        /// Check if it's a float value, and if so, don't try to infer DateTime from it,
        /// because it will lead to inferring DateTime instead of simple Float64 in some cases.
        if (tryReadFloatText(tmp_float, buf) && buf.eof())
            return nullptr;

        buf.seek(0, SEEK_SET); /// Return position to the beginning
        if (!settings.try_infer_datetimes_only_datetime64)
        {
            time_t tmp;
            switch (settings.date_time_input_format)
            {
                case FormatSettings::DateTimeInputFormat::Basic:
                    if (tryReadDateTimeText(tmp, buf, DateLUT::instance(), /*allowed_date_delimiters=*/"-/:", /*allowed_time_delimiters=*/":") && buf.eof())
                        return std::make_shared<DataTypeDateTime>();
                    break;
                case FormatSettings::DateTimeInputFormat::BestEffort:
                    if (tryParseDateTimeBestEffortStrict(tmp, buf, DateLUT::instance(), DateLUT::instance("UTC"), /*allowed_date_delimiters=*/"-/:") && buf.eof())
                        return std::make_shared<DataTypeDateTime>();
                    break;
                case FormatSettings::DateTimeInputFormat::BestEffortUS:
                    if (tryParseDateTimeBestEffortUSStrict(tmp, buf, DateLUT::instance(), DateLUT::instance("UTC"), /*allowed_date_delimiters=*/"-/:") && buf.eof())
                        return std::make_shared<DataTypeDateTime>();
                    break;
            }
        }

        buf.seek(0, SEEK_SET); /// Return position to the beginning
        DateTime64 tmp;
        switch (settings.date_time_input_format)
        {
            case FormatSettings::DateTimeInputFormat::Basic:
                if (tryReadDateTime64Text(tmp, 9, buf, DateLUT::instance(), /*allowed_date_delimiters=*/"-/:", /*allowed_time_delimiters=*/":") && buf.eof())
                    return std::make_shared<DataTypeDateTime64>(9);
                break;
            case FormatSettings::DateTimeInputFormat::BestEffort:
                if (tryParseDateTime64BestEffortStrict(tmp, 9, buf, DateLUT::instance(), DateLUT::instance("UTC"), /*allowed_date_delimiters=*/"-/:") && buf.eof())
                    return std::make_shared<DataTypeDateTime64>(9);
                break;
            case FormatSettings::DateTimeInputFormat::BestEffortUS:
                if (tryParseDateTime64BestEffortUSStrict(tmp, 9, buf, DateLUT::instance(), DateLUT::instance("UTC"), /*allowed_date_delimiters=*/"-/:") && buf.eof())
                    return std::make_shared<DataTypeDateTime64>(9);
                break;
        }

        return nullptr;
    }

    template <bool is_json>
    DataTypePtr tryInferArray(ReadBuffer & buf, const FormatSettings & settings, JSONInferenceInfo * json_info, size_t depth)
    {
        assertChar('[', buf);
        skipWhitespaceIfAny(buf);

        DataTypes nested_types;
        bool first = true;
        bool have_invalid_nested_type = false;
        while (!buf.eof() && *buf.position() != ']')
        {
            if (!first)
            {
                /// Skip field delimiter between array elements.
                if (!checkChar(',', buf))
                    return nullptr;
                skipWhitespaceIfAny(buf);
            }
            else
                first = false;

            auto nested_type = tryInferDataTypeForSingleFieldImpl<is_json>(buf, settings, json_info, depth + 2);

            if (nested_type)
                nested_types.push_back(nested_type);
            else
                have_invalid_nested_type = true;

            skipWhitespaceIfAny(buf);
        }

        /// No ']' at the end.
        if (buf.eof())
            return nullptr;

        assertChar(']', buf);
        skipWhitespaceIfAny(buf);

        /// Nested data is invalid.
        if (have_invalid_nested_type)
            return nullptr;

        /// Empty array has type Array(Nothing)
        if (nested_types.empty())
            return std::make_shared<DataTypeArray>(std::make_shared<DataTypeNothing>());

        if (checkIfTypesAreEqual(nested_types))
            return std::make_shared<DataTypeArray>(std::move(nested_types.back()));

        /// If element types are not equal, we should try to find common type.
        /// If after transformation element types are still different, we return Tuple for JSON and
        /// nullptr for other formats (nullptr means we couldn't infer the type).
        if constexpr (is_json)
        {
            /// For JSON if we have not complete types, we should not try to transform them
            /// and return it as a Tuple.
            /// For example, if we have types [Float64, Nullable(Nothing), Float64]
            /// it can be Array(Float64) or Tuple(Float64, <some_type>, Float64) and
            /// we can't determine which one it is. But we will be able to do it later
            /// when we will have types from other rows for this column.
            /// For example, if in the next row we will have types [Nullable(Nothing), String, Float64],
            /// we can determine the type for this column as Tuple(Nullable(Float64), Nullable(String), Float64).
            for (const auto & type : nested_types)
            {
                if (!checkIfTypeIsComplete(type))
                    return std::make_shared<DataTypeTuple>(nested_types);
            }

            auto nested_types_copy = nested_types;
            transformInferredTypesIfNeededImpl<is_json>(nested_types_copy, settings, json_info);

            if (checkIfTypesAreEqual(nested_types_copy))
                return std::make_shared<DataTypeArray>(nested_types_copy.back());
            return std::make_shared<DataTypeTuple>(nested_types);
        }
        else
        {
            transformInferredTypesIfNeededImpl<is_json>(nested_types, settings);
            if (checkIfTypesAreEqual(nested_types))
                return std::make_shared<DataTypeArray>(nested_types.back());

            /// We couldn't determine common type for array element.
            return nullptr;
        }
    }

    DataTypePtr tryInferTuple(ReadBuffer & buf, const FormatSettings & settings, JSONInferenceInfo * json_info, size_t depth)
    {
        assertChar('(', buf);
        skipWhitespaceIfAny(buf);

        DataTypes nested_types;
        bool first = true;
        bool have_invalid_nested_type = false;
        while (!buf.eof() && *buf.position() != ')')
        {
            if (!first)
            {
                if (!checkChar(',', buf))
                    return nullptr;
                skipWhitespaceIfAny(buf);
            }
            else
                first = false;

            auto nested_type = tryInferDataTypeForSingleFieldImpl<false>(buf, settings, json_info, depth + 1);
            if (nested_type)
                nested_types.push_back(nested_type);
            else
                have_invalid_nested_type = true;

            skipWhitespaceIfAny(buf);
        }

        /// No ')' at the end.
        if (buf.eof())
            return nullptr;

        assertChar(')', buf);
        skipWhitespaceIfAny(buf);

        /// Nested data is invalid.
        if (have_invalid_nested_type || nested_types.empty())
            return nullptr;

        return std::make_shared<DataTypeTuple>(nested_types);
    }

    template <bool is_json>
    bool tryReadFloat(Float64 & value, ReadBuffer & buf, const FormatSettings & settings, bool & has_fractional)
    {
        if (is_json || settings.try_infer_exponent_floats)
            return tryReadFloatTextExt(value, buf, has_fractional);
        return tryReadFloatTextExtNoExponent(value, buf, has_fractional);
    }

    template <bool is_json>
    DataTypePtr tryInferNumber(ReadBuffer & buf, const FormatSettings & settings, JSONInferenceInfo * json_info)
    {
        if (buf.eof())
            return nullptr;

        Float64 tmp_float;
        bool has_fractional;
        if (settings.try_infer_integers)
        {
            /// If we read from String, we can do it in a more efficient way.
            if (auto * string_buf = dynamic_cast<ReadBufferFromString *>(&buf))
            {
                /// Remember the pointer to the start of the number to rollback to it.
                /// We can safely get back to the start of the number, because we read from a string and we didn't reach eof.
                char * number_start = buf.position();

                /// NOTE: it may break parsing of tryReadFloat() != tryReadIntText() + parsing of '.'/'e'
                /// But, for now it is true
                if (tryReadFloat<is_json>(tmp_float, buf, settings, has_fractional) && has_fractional)
                    return std::make_shared<DataTypeFloat64>();

                Int64 tmp_int;
                buf.position() = number_start;
                if (tryReadIntText(tmp_int, buf))
                {
                    auto type = std::make_shared<DataTypeInt64>();
                    if (json_info && tmp_int < 0)
                        json_info->negative_integers.insert(type.get());
                    return type;
                }

                /// In case of Int64 overflow we can try to infer UInt64.
                UInt64 tmp_uint;
                buf.position() = number_start;
                if (tryReadIntText(tmp_uint, buf))
                    return std::make_shared<DataTypeUInt64>();

                return nullptr;
            }

            /// We should use PeekableReadBuffer, because we need to
            /// rollback to the start of number to parse it as integer first
            /// and then as float.
            PeekableReadBuffer peekable_buf(buf);
            PeekableReadBufferCheckpoint checkpoint(peekable_buf);

            if (tryReadFloat<is_json>(tmp_float, peekable_buf, settings, has_fractional) && has_fractional)
                return std::make_shared<DataTypeFloat64>();
            peekable_buf.rollbackToCheckpoint(/* drop= */ false);

            Int64 tmp_int;
            if (tryReadIntText(tmp_int, peekable_buf))
            {
                auto type = std::make_shared<DataTypeInt64>();
                if (json_info && tmp_int < 0)
                    json_info->negative_integers.insert(type.get());
                return type;
            }
            peekable_buf.rollbackToCheckpoint(/* drop= */ true);

            /// In case of Int64 overflow we can try to infer UInt64.
            UInt64 tmp_uint;
            if (tryReadIntText(tmp_uint, peekable_buf))
                return std::make_shared<DataTypeUInt64>();
        }
        else if (tryReadFloat<is_json>(tmp_float, buf, settings, has_fractional))
        {
            return std::make_shared<DataTypeFloat64>();
        }

        /// This is not a number.
        return nullptr;
    }

    template <bool is_json>
    DataTypePtr tryInferNumberFromStringImpl(std::string_view field, const FormatSettings & settings, JSONInferenceInfo * json_inference_info = nullptr)
    {
        ReadBufferFromString buf(field);

        if (settings.try_infer_integers)
        {
            Int64 tmp_int;
            if (tryReadIntText(tmp_int, buf) && buf.eof())
            {
                auto type = std::make_shared<DataTypeInt64>();
                if (json_inference_info && tmp_int < 0)
                    json_inference_info->negative_integers.insert(type.get());
                return type;
            }

            /// We can safely get back to the start of buffer, because we read from a string and we didn't reach eof.
            buf.position() = buf.buffer().begin();

            /// In case of Int64 overflow, try to infer UInt64
            UInt64 tmp_uint;
            if (tryReadIntText(tmp_uint, buf) && buf.eof())
                return std::make_shared<DataTypeUInt64>();
        }

        /// We can safely get back to the start of buffer, because we read from a string and we didn't reach eof.
        buf.position() = buf.buffer().begin();

        Float64 tmp;
        bool has_fractional;
        if (tryReadFloat<is_json>(tmp, buf, settings, has_fractional) && buf.eof())
            return std::make_shared<DataTypeFloat64>();

        return nullptr;
    }

    template <bool is_json>
    DataTypePtr tryInferString(ReadBuffer & buf, const FormatSettings & settings, JSONInferenceInfo * json_info)
    {
        String field;
        bool ok = true;
        if constexpr (is_json)
            ok = tryReadJSONStringInto(field, buf, settings.json);
        else
            ok = tryReadQuotedString(field, buf);

        if (!ok)
            return nullptr;

        skipWhitespaceIfAny(buf);

        /// If it's object key, we should just return String type.
        if constexpr (is_json)
        {
            if (json_info->is_object_key)
                return std::make_shared<DataTypeString>();
        }

        if (auto type = tryInferDateOrDateTimeFromString(field, settings))
            return type;

        if constexpr (is_json)
        {
            if (settings.json.try_infer_numbers_from_strings)
            {
                if (auto number_type = tryInferNumberFromStringImpl<true>(field, settings, json_info))
                {
                    json_info->numbers_parsed_from_json_strings.insert(number_type.get());
                    return number_type;
                }
            }
        }

        return std::make_shared<DataTypeString>();
    }

    bool tryReadJSONObject(ReadBuffer & buf, const FormatSettings & settings, DataTypeJSONPaths::Paths & paths, const std::vector<String> & path, JSONInferenceInfo * json_info, size_t depth)
    {
        if (depth > settings.max_parser_depth)
            throw Exception(ErrorCodes::TOO_DEEP_RECURSION,
                "Maximum parse depth ({}) exceeded. Consider raising max_parser_depth setting.", settings.max_parser_depth);

        assertChar('{', buf);
        skipWhitespaceIfAny(buf);
        bool first = true;
        while (!buf.eof() && *buf.position() != '}')
        {
            if (!first)
            {
                if (!checkChar(',', buf))
                    return false;
                skipWhitespaceIfAny(buf);
            }
            else
                first = false;

            String key;
            if (!tryReadJSONStringInto(key, buf, settings.json))
                return false;

            skipWhitespaceIfAny(buf);
            if (!checkChar(':', buf))
                return false;

            std::vector<String> current_path = path;
            current_path.push_back(std::move(key));

            skipWhitespaceIfAny(buf);

            if (!buf.eof() && *buf.position() == '{')
            {
                if (!tryReadJSONObject(buf, settings, paths, current_path, json_info, depth + 1))
                    return false;
            }
            else
            {
                auto value_type = tryInferDataTypeForSingleFieldImpl<true>(buf, settings, json_info, depth + 1);
                if (!value_type)
                    return false;

                paths[std::move(current_path)] = value_type;
            }

            skipWhitespaceIfAny(buf);
        }

        /// No '}' at the end.
        if (buf.eof())
            return false;

        assertChar('}', buf);
        skipWhitespaceIfAny(buf);

        /// If it was empty object and it's not root object, treat it as null, so we won't
        /// lose this path if this key contains empty object in all sample data.
        /// This case will be processed in JSONPaths type during finalize.
        if (first && !path.empty())
            paths[path] = std::make_shared<DataTypeNothing>();
        return true;
    }

    DataTypePtr tryInferJSONPaths(ReadBuffer & buf, const FormatSettings & settings, JSONInferenceInfo * json_info, size_t depth)
    {
        DataTypeJSONPaths::Paths paths;
        if (!tryReadJSONObject(buf, settings, paths, {}, json_info, depth))
            return nullptr;
        return std::make_shared<DataTypeJSONPaths>(std::move(paths));
    }

    template <bool is_json>
    DataTypePtr tryInferMapOrObject(ReadBuffer & buf, const FormatSettings & settings, JSONInferenceInfo * json_info, size_t depth)
    {
        assertChar('{', buf);
        skipWhitespaceIfAny(buf);

        DataTypes key_types;
        DataTypes value_types;
        bool first = true;
        bool have_invalid_nested_type = false;
        while (!buf.eof() && *buf.position() != '}')
        {
            if (!first)
            {
                if (!checkChar(',', buf))
                    return nullptr;
                skipWhitespaceIfAny(buf);
            }
            else
                first = false;

            DataTypePtr key_type;
            if constexpr (is_json)
            {
                /// For JSON key type must be String.
                json_info->is_object_key = true;
                key_type = tryInferString<is_json>(buf, settings, json_info);
                json_info->is_object_key = false;
            }
            else
            {
                key_type = tryInferDataTypeForSingleFieldImpl<is_json>(buf, settings, nullptr, depth + 1);
            }

            if (key_type)
                key_types.push_back(key_type);
            else
                have_invalid_nested_type = true;

            skipWhitespaceIfAny(buf);
            if (!checkChar(':', buf))
                return nullptr;
            skipWhitespaceIfAny(buf);

            auto value_type = tryInferDataTypeForSingleFieldImpl<is_json>(buf, settings, json_info, depth + 1);
            if (value_type)
                value_types.push_back(value_type);
            else
                have_invalid_nested_type = true;
            skipWhitespaceIfAny(buf);
        }

        /// No '}' at the end.
        if (buf.eof())
            return nullptr;

        assertChar('}', buf);
        skipWhitespaceIfAny(buf);

        /// Nested data is invalid.
        if (have_invalid_nested_type)
            return nullptr;

        if (key_types.empty())
        {
            if constexpr (is_json)
            {
                if (settings.json.allow_deprecated_object_type)
                    return std::make_shared<DataTypeObjectDeprecated>("json", true);
            }

            /// Empty Map is Map(Nothing, Nothing)
            return std::make_shared<DataTypeMap>(std::make_shared<DataTypeNothing>(), std::make_shared<DataTypeNothing>());
        }

        if constexpr (is_json)
        {
            if (settings.json.allow_deprecated_object_type)
                return std::make_shared<DataTypeObjectDeprecated>("json", true);

            if (settings.json.read_objects_as_strings)
                return std::make_shared<DataTypeString>();

            transformInferredTypesIfNeededImpl<is_json>(value_types, settings, json_info);
            if (!checkIfTypesAreEqual(value_types))
                return nullptr;

            return std::make_shared<DataTypeMap>(key_types.back(), value_types.back());
        }

        if (!checkIfTypesAreEqual(key_types))
            transformInferredTypesIfNeededImpl<is_json>(key_types, settings);
        if (!checkIfTypesAreEqual(value_types))
            transformInferredTypesIfNeededImpl<is_json>(value_types, settings);

        if (!checkIfTypesAreEqual(key_types) || !checkIfTypesAreEqual(value_types))
            return nullptr;

        auto key_type = removeNullable(key_types.back());
        if (!DataTypeMap::isValidKeyType(key_type))
            return nullptr;

        return std::make_shared<DataTypeMap>(key_type, value_types.back());
    }

    template <bool is_json>
    DataTypePtr tryInferDataTypeForSingleFieldImpl(ReadBuffer & buf, const FormatSettings & settings, JSONInferenceInfo * json_info, size_t depth)
    {
        if (depth > settings.max_parser_depth)
            throw Exception(ErrorCodes::TOO_DEEP_RECURSION,
                "Maximum parse depth ({}) exceeded. Consider raising max_parser_depth setting.", settings.max_parser_depth);

        skipWhitespaceIfAny(buf);

        if (buf.eof())
            return nullptr;

        /// Array [field1, field2, ...]
        if (*buf.position() == '[')
            return tryInferArray<is_json>(buf, settings, json_info, depth);

        /// Tuple (field1, field2, ...), if format is not JSON
        if constexpr (!is_json)
        {
            if (*buf.position() == '(')
                return tryInferTuple(buf, settings, json_info, depth);
        }

        /// Map/Object for JSON { key1 : value1, key2 : value2, ...}
        if (*buf.position() == '{')
        {
            if constexpr (is_json)
            {
                if (!settings.json.allow_deprecated_object_type && settings.json.try_infer_objects_as_tuples)
                    return tryInferJSONPaths(buf, settings, json_info, depth);
            }

            return tryInferMapOrObject<is_json>(buf, settings, json_info, depth);
        }

        /// String
        char quote = is_json ? '"' : '\'';
        if (*buf.position() == quote)
            return tryInferString<is_json>(buf, settings, json_info);

        /// Bool
        if (checkStringCaseInsensitive("true", buf) || checkStringCaseInsensitive("false", buf))
            return DataTypeFactory::instance().get("Bool");

        /// Null or NaN
        if (checkCharCaseInsensitive('n', buf))
        {
            if (checkStringCaseInsensitive("ull", buf))
                return std::make_shared<DataTypeNullable>(std::make_shared<DataTypeNothing>());
            else if (checkStringCaseInsensitive("an", buf))
                return std::make_shared<DataTypeFloat64>();
        }

        /// Number
        return tryInferNumber<is_json>(buf, settings, json_info);
    }
}

bool checkIfTypesAreEqual(const DataTypes & types)
{
    if (types.empty())
        return true;

    for (size_t i = 1; i < types.size(); ++i)
    {
        if (!types[0]->equals(*types[i]))
            return false;
    }
    return true;
}

void transformInferredTypesIfNeeded(DataTypePtr & first, DataTypePtr & second, const FormatSettings & settings)
{
    DataTypes types = {first, second};
    transformInferredTypesIfNeededImpl<false>(types, settings, nullptr);
    first = std::move(types[0]);
    second = std::move(types[1]);
}

void transformInferredJSONTypesIfNeeded(
    DataTypePtr & first, DataTypePtr & second, const FormatSettings & settings, JSONInferenceInfo * json_info)
{
    DataTypes types = {first, second};
    transformInferredTypesIfNeededImpl<true>(types, settings, json_info);
    first = std::move(types[0]);
    second = std::move(types[1]);
}

void transformInferredJSONTypesIfNeeded(DataTypes & types, const FormatSettings & settings, JSONInferenceInfo * json_info)
{
    transformInferredTypesIfNeededImpl<true>(types, settings, json_info);
}

void transformInferredJSONTypesFromDifferentFilesIfNeeded(DataTypePtr & first, DataTypePtr & second, const FormatSettings & settings)
{
    JSONInferenceInfo json_info;
    json_info.allow_merging_named_tuples = true;
    transformInferredJSONTypesIfNeeded(first, second, settings, &json_info);
}

void transformFinalInferredJSONTypeIfNeededImpl(DataTypePtr & data_type, const FormatSettings & settings, JSONInferenceInfo * json_info, bool remain_nothing_types = false)
{
    if (!data_type)
        return;

    if (!remain_nothing_types && isNothing(data_type) && settings.json.infer_incomplete_types_as_strings)
    {
        data_type = std::make_shared<DataTypeString>();
        return;
    }

    if (const auto * nullable_type = typeid_cast<const DataTypeNullable *>(data_type.get()))
    {
        auto nested_type = nullable_type->getNestedType();
        transformFinalInferredJSONTypeIfNeededImpl(nested_type, settings, json_info, remain_nothing_types);
        data_type = std::make_shared<DataTypeNullable>(std::move(nested_type));
        return;
    }

    if (const auto * json_paths = typeid_cast<const DataTypeJSONPaths *>(data_type.get()))
    {
        /// If all objects were empty, use type String, so these JSON objects will be read as Strings.
        if (json_paths->empty() && settings.json.infer_incomplete_types_as_strings)
        {
            data_type = std::make_shared<DataTypeString>();
            return;
        }

        data_type = json_paths->finalize(settings.json.use_string_type_for_ambiguous_paths_in_named_tuples_inference_from_objects);
        transformFinalInferredJSONTypeIfNeededImpl(data_type, settings, json_info, remain_nothing_types);
        return;
    }

    if (const auto * array_type = typeid_cast<const DataTypeArray *>(data_type.get()))
    {
        auto nested_type = array_type->getNestedType();
        transformFinalInferredJSONTypeIfNeededImpl(nested_type, settings, json_info, remain_nothing_types);
        data_type = std::make_shared<DataTypeArray>(nested_type);
        return;
    }

    if (const auto * map_type = typeid_cast<const DataTypeMap *>(data_type.get()))
    {
        auto key_type = map_type->getKeyType();
        /// If all inferred Maps are empty, use type String, so these JSON objects will be read as Strings.
        if (isNothing(key_type) && settings.json.infer_incomplete_types_as_strings)
            key_type = std::make_shared<DataTypeString>();

        auto value_type = map_type->getValueType();

        transformFinalInferredJSONTypeIfNeededImpl(value_type, settings, json_info, remain_nothing_types);
        data_type = std::make_shared<DataTypeMap>(key_type, value_type);
        return;
    }

    if (const auto * tuple_type = typeid_cast<const DataTypeTuple *>(data_type.get()))
    {
        auto nested_types = tuple_type->getElements();

        if (tuple_type->haveExplicitNames())
        {
            for (auto & nested_type : nested_types)
                transformFinalInferredJSONTypeIfNeededImpl(nested_type, settings, json_info, remain_nothing_types);
            data_type = std::make_shared<DataTypeTuple>(nested_types, tuple_type->getElementNames());
            return;
        }

        /// First, try to transform nested types without final transformations to see if there is a common type.
        auto nested_types_copy = nested_types;
        transformInferredTypesIfNeededImpl<true>(nested_types_copy, settings, json_info);
        if (checkIfTypesAreEqual(nested_types_copy))
        {
            data_type = std::make_shared<DataTypeArray>(nested_types_copy.back());
            transformFinalInferredJSONTypeIfNeededImpl(data_type, settings, json_info);
            return;
        }

        /// Apply final transformation to nested types, and then try to find common type.
        for (auto & nested_type : nested_types)
            /// Don't change Nothing to String in nested types here, because we are not sure yet if it's Array or actual Tuple
            transformFinalInferredJSONTypeIfNeededImpl(nested_type, settings, json_info, /*remain_nothing_types=*/ true);

        nested_types_copy = nested_types;
        transformInferredTypesIfNeededImpl<true>(nested_types_copy, settings, json_info);
        if (checkIfTypesAreEqual(nested_types_copy))
        {
            data_type = std::make_shared<DataTypeArray>(nested_types_copy.back());
        }
        else
        {
            /// Now we should run transform one more time to convert Nothing to String if needed.
            if (!remain_nothing_types)
            {
                for (auto & nested_type : nested_types)
                    transformFinalInferredJSONTypeIfNeededImpl(nested_type, settings, json_info);
            }

            data_type = std::make_shared<DataTypeTuple>(nested_types);
        }

        return;
    }

    if (const auto * variant_type = typeid_cast<const DataTypeVariant *>(data_type.get()))
    {
        auto nested_types = variant_type->getVariants();
        for (auto & nested_type : nested_types)
            transformFinalInferredJSONTypeIfNeededImpl(nested_type, settings, json_info, remain_nothing_types);
        data_type = std::make_shared<DataTypeVariant>(nested_types);
        return;
    }
}

void transformFinalInferredJSONTypeIfNeeded(DataTypePtr & data_type, const FormatSettings & settings, JSONInferenceInfo * json_info)
{
    transformFinalInferredJSONTypeIfNeededImpl(data_type, settings, json_info);
}

DataTypePtr tryInferNumberFromString(std::string_view field, const FormatSettings & settings)
{
    return tryInferNumberFromStringImpl<false>(field, settings);
}

DataTypePtr tryInferJSONNumberFromString(std::string_view field, const FormatSettings & settings, JSONInferenceInfo * json_info)
{
    return tryInferNumberFromStringImpl<false>(field, settings, json_info);

}

DataTypePtr tryInferDateOrDateTimeFromString(std::string_view field, const FormatSettings & settings)
{
    if (settings.try_infer_dates && tryInferDate(field))
        return std::make_shared<DataTypeDate>();

    if (settings.try_infer_datetimes)
    {
        if (auto type = tryInferDateTimeOrDateTime64(field, settings))
            return type;
    }

    return nullptr;
}

DataTypePtr tryInferDataTypeForSingleField(ReadBuffer & buf, const FormatSettings & settings)
{
    return tryInferDataTypeForSingleFieldImpl<false>(buf, settings, nullptr);
}

DataTypePtr tryInferDataTypeForSingleField(std::string_view field, const FormatSettings & settings)
{
    ReadBufferFromString buf(field);
    auto type = tryInferDataTypeForSingleFieldImpl<false>(buf, settings, nullptr);
    /// Check if there is no unread data in buffer.
    if (!buf.eof())
        return nullptr;
    return type;
}

DataTypePtr tryInferDataTypeForSingleJSONField(ReadBuffer & buf, const FormatSettings & settings, JSONInferenceInfo * json_info)
{
    return tryInferDataTypeForSingleFieldImpl<true>(buf, settings, json_info);
}

DataTypePtr tryInferDataTypeForSingleJSONField(std::string_view field, const FormatSettings & settings, JSONInferenceInfo * json_info)
{
    ReadBufferFromString buf(field);
    auto type = tryInferDataTypeForSingleFieldImpl<true>(buf, settings, json_info);
    /// Check if there is no unread data in buffer.
    if (!buf.eof())
        return nullptr;
    return type;
}

DataTypePtr makeNullableRecursively(DataTypePtr type)
{
    if (!type)
        return nullptr;

    WhichDataType which(type);

    if (which.isNullable())
        return type;

    if (which.isArray())
    {
        const auto * array_type = assert_cast<const DataTypeArray *>(type.get());
        auto nested_type = makeNullableRecursively(array_type->getNestedType());
        return nested_type ? std::make_shared<DataTypeArray>(nested_type) : nullptr;
    }

    if (which.isVariant())
    {
        const auto * variant_type = assert_cast<const DataTypeVariant *>(type.get());
        DataTypes nested_types;
        for (const auto & nested_type: variant_type->getVariants())
        {
            if (!nested_type->lowCardinality() && nested_type->haveSubtypes())
                nested_types.push_back(makeNullableRecursively(nested_type));
            else
                nested_types.push_back(nested_type);
        }
        return std::make_shared<DataTypeVariant>(nested_types);
    }

    if (which.isTuple())
    {
        const auto * tuple_type = assert_cast<const DataTypeTuple *>(type.get());
        DataTypes nested_types;
        for (const auto & element : tuple_type->getElements())
        {
            auto nested_type = makeNullableRecursively(element);
            if (!nested_type)
                return nullptr;
            nested_types.push_back(nested_type);
        }

        if (tuple_type->haveExplicitNames())
            return std::make_shared<DataTypeTuple>(std::move(nested_types), tuple_type->getElementNames());

        return std::make_shared<DataTypeTuple>(std::move(nested_types));
    }

    if (which.isMap())
    {
        const auto * map_type = assert_cast<const DataTypeMap *>(type.get());
        auto key_type = makeNullableRecursively(map_type->getKeyType());
        auto value_type = makeNullableRecursively(map_type->getValueType());
        return key_type && value_type ? std::make_shared<DataTypeMap>(removeNullable(key_type), value_type) : nullptr;
    }

    if (which.isLowCardinality())
    {
        const auto * lc_type = assert_cast<const DataTypeLowCardinality *>(type.get());
        auto nested_type = makeNullableRecursively(lc_type->getDictionaryType());
        return nested_type ? std::make_shared<DataTypeLowCardinality>(nested_type) : nullptr;
    }

    if (which.isObjectDeprecated())
    {
        const auto * object_type = assert_cast<const DataTypeObjectDeprecated *>(type.get());
        if (object_type->hasNullableSubcolumns())
            return type;
        return std::make_shared<DataTypeObjectDeprecated>(object_type->getSchemaFormat(), true);
    }

    return makeNullableSafe(type);
}

NamesAndTypesList getNamesAndRecursivelyNullableTypes(const Block & header)
{
    NamesAndTypesList result;
    for (auto & [name, type] : header.getNamesAndTypesList())
        result.emplace_back(name, makeNullableRecursively(type));
    return result;
}

bool checkIfTypeIsComplete(const DataTypePtr & type)
{
    if (!type)
        return false;

    WhichDataType which(type);

    if (which.isNothing())
        return false;

    if (which.isNullable())
        return checkIfTypeIsComplete(assert_cast<const DataTypeNullable *>(type.get())->getNestedType());

    if (which.isArray())
        return checkIfTypeIsComplete(assert_cast<const DataTypeArray *>(type.get())->getNestedType());

    if (which.isTuple())
    {
        const auto * tuple_type = assert_cast<const DataTypeTuple *>(type.get());
        for (const auto & element : tuple_type->getElements())
        {
            if (!checkIfTypeIsComplete(element))
                return false;
        }
        return true;
    }

    if (which.isMap())
    {
        const auto * map_type = assert_cast<const DataTypeMap *>(type.get());
        if (!checkIfTypeIsComplete(map_type->getKeyType()))
            return false;
        return checkIfTypeIsComplete(map_type->getValueType());
    }

    return true;
}

}<|MERGE_RESOLUTION|>--- conflicted
+++ resolved
@@ -307,7 +307,6 @@
         type_indexes.erase(TypeIndex::UInt64);
     }
 
-<<<<<<< HEAD
     /// if setting 'try_infer_variant' is true then we convert to type variant.
     void transformVariant(DataTypes & data_types, TypeIndexesSet & type_indexes)
     {
@@ -334,13 +333,9 @@
             type = variant_type;
         type_indexes = {TypeIndex::Variant};
     }
-
-    /// If we have only Date and DateTime types, convert Date to DateTime,
-    /// otherwise, convert all Date and DateTime to String.
-=======
+  
     /// If we have only date/datetimes types (Date/DateTime/DateTime64), convert all of them to the common type,
     /// otherwise, convert all Date, DateTime and DateTime64 to String.
->>>>>>> b9e8b15e
     void transformDatesAndDateTimes(DataTypes & data_types, TypeIndexesSet & type_indexes)
     {
         bool have_dates = type_indexes.contains(TypeIndex::Date);
