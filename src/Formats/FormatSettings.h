--- conflicted
+++ resolved
@@ -249,12 +249,9 @@
         bool pretty_print = true;
         char pretty_print_indent = ' ';
         size_t pretty_print_indent_multiplier = 4;
-<<<<<<< HEAD
         bool infer_array_of_dynamic_from_array_of_different_values = true;
-=======
         bool write_map_as_array_of_tuples = false;
         bool read_map_as_array_of_tuples = false;
->>>>>>> 4b326e02
     } json{};
 
     struct
