--- conflicted
+++ resolved
@@ -1406,14 +1406,12 @@
         query_info.query = std::move(select);
 
         size_t max_block_size = context_->getSettingsRef()[Setting::max_block_size];
-<<<<<<< HEAD
-        size_t max_streams = 1;
         Names extracted_column_names;
         const auto has_table_virtual_column
             = extractRequiredNonTableColumnsFromStorage(required_columns, storage, storage_snapshot, extracted_column_names);
 
         storage->read(plan, has_table_virtual_column ? extracted_column_names : required_columns, storage_snapshot,
-            query_info, context_, QueryProcessingStage::FetchColumns, max_block_size, max_streams);
+            query_info, context_, QueryProcessingStage::FetchColumns, max_block_size, mutation_settings.max_threads);
 
         if (has_table_virtual_column && plan.isInitialized())
         {
@@ -1427,9 +1425,6 @@
             auto expression_step = std::make_unique<ExpressionStep>(plan.getCurrentHeader(), std::move(adding_column_dag));
             plan.addStep(std::move(expression_step));
         }
-=======
-        storage->read(plan, required_columns, storage_snapshot, query_info, context_, QueryProcessingStage::FetchColumns, max_block_size, mutation_settings.max_threads);
->>>>>>> 32977733
 
         if (!plan.isInitialized())
         {
