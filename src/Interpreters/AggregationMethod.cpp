--- conflicted
+++ resolved
@@ -52,12 +52,8 @@
 template struct AggregationMethodOneNumber<UInt64, AggregatedDataWithNullableUInt64KeyTwoLevel>;
 
 template <typename TData, bool nullable>
-<<<<<<< HEAD
 void AggregationMethodStringNoCache<TData, nullable>::insertKeyIntoColumns(
-    StringRef key, std::vector<IColumn *> & key_columns, const Sizes &, const IColumn::SerializationSettings *)
-=======
-void AggregationMethodStringNoCache<TData, nullable>::insertKeyIntoColumns(std::string_view key, std::vector<IColumn *> & key_columns, const Sizes &)
->>>>>>> fa876593
+    std::string_view key, std::vector<IColumn *> & key_columns, const Sizes &, const IColumn::SerializationSettings *)
 {
     if constexpr (nullable)
     {
@@ -76,12 +72,8 @@
 template struct AggregationMethodStringNoCache<AggregatedDataWithNullableShortStringKeyTwoLevel, true>;
 
 template <typename TData>
-<<<<<<< HEAD
 void AggregationMethodFixedString<TData>::insertKeyIntoColumns(
-    StringRef key, std::vector<IColumn *> & key_columns, const Sizes &, const IColumn::SerializationSettings *)
-=======
-void AggregationMethodFixedString<TData>::insertKeyIntoColumns(std::string_view key, std::vector<IColumn *> & key_columns, const Sizes &)
->>>>>>> fa876593
+    std::string_view key, std::vector<IColumn *> & key_columns, const Sizes &, const IColumn::SerializationSettings *)
 {
     assert_cast<ColumnFixedString &>(*key_columns[0]).insertData(key.data(), key.size());
 }
@@ -91,11 +83,7 @@
 
 
 template <typename TData, bool nullable>
-<<<<<<< HEAD
-void AggregationMethodFixedStringNoCache<TData, nullable>::insertKeyIntoColumns(StringRef key, std::vector<IColumn *> & key_columns, const Sizes &, const IColumn::SerializationSettings *)
-=======
-void AggregationMethodFixedStringNoCache<TData, nullable>::insertKeyIntoColumns(std::string_view key, std::vector<IColumn *> & key_columns, const Sizes &)
->>>>>>> fa876593
+void AggregationMethodFixedStringNoCache<TData, nullable>::insertKeyIntoColumns(std::string_view key, std::vector<IColumn *> & key_columns, const Sizes &, const IColumn::SerializationSettings *)
 {
     if constexpr (nullable)
         assert_cast<ColumnNullable &>(*key_columns[0]).insertData(key.data(), key.size());
@@ -211,11 +199,8 @@
 
 
 template <typename TData, bool nullable, bool prealloc>
-<<<<<<< HEAD
-void AggregationMethodSerialized<TData, nullable, prealloc>::insertKeyIntoColumns(StringRef key, std::vector<IColumn *> & key_columns, const Sizes &, const IColumn::SerializationSettings * settings)
-=======
-void AggregationMethodSerialized<TData, nullable, prealloc>::insertKeyIntoColumns(std::string_view key, std::vector<IColumn *> & key_columns, const Sizes &)
->>>>>>> fa876593
+void AggregationMethodSerialized<TData, nullable, prealloc>::insertKeyIntoColumns(
+    std::string_view key, std::vector<IColumn *> & key_columns, const Sizes &, const IColumn::SerializationSettings * settings)
 {
     ReadBufferFromString buf(key);
     for (auto & column : key_columns)
