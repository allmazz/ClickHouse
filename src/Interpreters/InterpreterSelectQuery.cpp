#include <DataTypes/DataTypeAggregateFunction.h>
#include <DataTypes/DataTypeInterval.h>

#include <Parsers/ASTFunction.h>
#include <Parsers/ASTIdentifier.h>
#include <Parsers/ASTLiteral.h>
#include <Parsers/ASTOrderByElement.h>
#include <Parsers/ASTSelectWithUnionQuery.h>
#include <Parsers/ASTSelectIntersectExceptQuery.h>
#include <Parsers/ASTTablesInSelectQuery.h>
#include <Parsers/ExpressionListParsers.h>
#include <Parsers/parseQuery.h>

#include <Access/Common/AccessFlags.h>
#include <Access/ContextAccess.h>

#include <AggregateFunctions/AggregateFunctionCount.h>

#include <Interpreters/ApplyWithAliasVisitor.h>
#include <Interpreters/ApplyWithSubqueryVisitor.h>
#include <Interpreters/InterpreterSelectQuery.h>
#include <Interpreters/InterpreterSelectWithUnionQuery.h>
#include <Interpreters/InterpreterSetQuery.h>
#include <Interpreters/evaluateConstantExpression.h>
#include <Interpreters/convertFieldToType.h>
#include <Interpreters/addTypeConversionToAST.h>
#include <Interpreters/ExpressionAnalyzer.h>
#include <Interpreters/getTableExpressions.h>
#include <Interpreters/JoinToSubqueryTransformVisitor.h>
#include <Interpreters/CrossToInnerJoinVisitor.h>
#include <Interpreters/TableJoin.h>
#include <Interpreters/JoinedTables.h>
#include <Interpreters/OpenTelemetrySpanLog.h>
#include <Interpreters/QueryAliasesVisitor.h>
#include <Interpreters/replaceAliasColumnsInQuery.h>

#include <QueryPipeline/Pipe.h>
#include <Processors/QueryPlan/AggregatingStep.h>
#include <Processors/QueryPlan/ArrayJoinStep.h>
#include <Processors/QueryPlan/CreatingSetsStep.h>
#include <Processors/QueryPlan/CubeStep.h>
#include <Processors/QueryPlan/DistinctStep.h>
#include <Processors/QueryPlan/ExpressionStep.h>
#include <Processors/QueryPlan/ExtremesStep.h>
#include <Processors/QueryPlan/FillingStep.h>
#include <Processors/QueryPlan/FilterStep.h>
#include <Processors/QueryPlan/GroupingSetsStep.h>
#include <Processors/QueryPlan/JoinStep.h>
#include <Processors/QueryPlan/LimitByStep.h>
#include <Processors/QueryPlan/LimitStep.h>
#include <Processors/QueryPlan/SortingStep.h>
#include <Processors/QueryPlan/MergingAggregatedStep.h>
#include <Processors/QueryPlan/OffsetStep.h>
#include <Processors/QueryPlan/QueryPlan.h>
#include <Processors/QueryPlan/ReadFromPreparedSource.h>
#include <Processors/QueryPlan/ReadNothingStep.h>
#include <Processors/QueryPlan/RollupStep.h>
#include <Processors/QueryPlan/SettingQuotaAndLimitsStep.h>
#include <Processors/QueryPlan/TotalsHavingStep.h>
#include <Processors/QueryPlan/WindowStep.h>
#include <Processors/QueryPlan/Optimizations/QueryPlanOptimizationSettings.h>
#include <Processors/Sources/NullSource.h>
#include <Processors/Sources/SourceFromSingleChunk.h>
#include <Processors/Transforms/AggregatingTransform.h>
#include <Processors/Transforms/ExpressionTransform.h>
#include <Processors/Transforms/FilterTransform.h>

#include <Storages/MergeTree/MergeTreeWhereOptimizer.h>
#include <Storages/IStorage.h>
#include <Storages/StorageView.h>

#include <Functions/IFunction.h>
#include <Core/Field.h>
#include <Core/ProtocolDefines.h>
#include <base/types.h>
#include <Columns/Collator.h>
#include <Common/FieldVisitorsAccurateComparison.h>
#include <Common/FieldVisitorToString.h>
#include <Common/typeid_cast.h>
#include <Common/checkStackSize.h>
#include <base/map.h>
#include <base/scope_guard_safe.h>
#include <memory>


namespace DB
{

namespace ErrorCodes
{
    extern const int TOO_DEEP_SUBQUERIES;
    extern const int SAMPLING_NOT_SUPPORTED;
    extern const int ILLEGAL_FINAL;
    extern const int ILLEGAL_PREWHERE;
    extern const int TOO_MANY_COLUMNS;
    extern const int LOGICAL_ERROR;
    extern const int NOT_IMPLEMENTED;
    extern const int PARAMETER_OUT_OF_BOUND;
    extern const int INVALID_LIMIT_EXPRESSION;
    extern const int INVALID_WITH_FILL_EXPRESSION;
    extern const int ACCESS_DENIED;
}

/// Assumes `storage` is set and the table filter (row-level security) is not empty.
String InterpreterSelectQuery::generateFilterActions(ActionsDAGPtr & actions, const Names & prerequisite_columns) const
{
    const auto & db_name = table_id.getDatabaseName();
    const auto & table_name = table_id.getTableName();

    /// TODO: implement some AST builders for this kind of stuff
    ASTPtr query_ast = std::make_shared<ASTSelectQuery>();
    auto * select_ast = query_ast->as<ASTSelectQuery>();

    select_ast->setExpression(ASTSelectQuery::Expression::SELECT, std::make_shared<ASTExpressionList>());
    auto expr_list = select_ast->select();

    /// The first column is our filter expression.
    /// the row_policy_filter should be cloned, because it may be changed by TreeRewriter.
    /// which make it possible an invalid expression, although it may be valid in whole select.
    expr_list->children.push_back(row_policy_filter->clone());

    /// Keep columns that are required after the filter actions.
    for (const auto & column_str : prerequisite_columns)
    {
        ParserExpression expr_parser;
        expr_list->children.push_back(parseQuery(expr_parser, column_str, 0, context->getSettingsRef().max_parser_depth));
    }

    select_ast->setExpression(ASTSelectQuery::Expression::TABLES, std::make_shared<ASTTablesInSelectQuery>());
    auto tables = select_ast->tables();
    auto tables_elem = std::make_shared<ASTTablesInSelectQueryElement>();
    auto table_expr = std::make_shared<ASTTableExpression>();
    tables->children.push_back(tables_elem);
    tables_elem->table_expression = table_expr;
    tables_elem->children.push_back(table_expr);
    table_expr->database_and_table_name = std::make_shared<ASTTableIdentifier>(db_name, table_name);
    table_expr->children.push_back(table_expr->database_and_table_name);

    /// Using separate expression analyzer to prevent any possible alias injection
    auto syntax_result = TreeRewriter(context).analyzeSelect(query_ast, TreeRewriterResult({}, storage, metadata_snapshot));
    SelectQueryExpressionAnalyzer analyzer(query_ast, syntax_result, context, metadata_snapshot);
    actions = analyzer.simpleSelectActions();

    auto column_name = expr_list->children.at(0)->getColumnName();
    actions->removeUnusedActions(NameSet{column_name});
    actions->projectInput(false);

    for (const auto * node : actions->getInputs())
        actions->getIndex().push_back(node);

    return column_name;
}

InterpreterSelectQuery::InterpreterSelectQuery(
    const ASTPtr & query_ptr_,
    ContextPtr context_,
    const SelectQueryOptions & options_,
    const Names & required_result_column_names_)
    : InterpreterSelectQuery(query_ptr_, context_, std::nullopt, nullptr, options_, required_result_column_names_)
{
}

InterpreterSelectQuery::InterpreterSelectQuery(
    const ASTPtr & query_ptr_,
    ContextPtr context_,
    const SelectQueryOptions & options_,
    PreparedSets prepared_sets_)
    : InterpreterSelectQuery(query_ptr_, context_, std::nullopt, nullptr, options_, {}, {}, std::move(prepared_sets_))
{
}

InterpreterSelectQuery::InterpreterSelectQuery(
        const ASTPtr & query_ptr_,
        ContextPtr context_,
        Pipe input_pipe_,
        const SelectQueryOptions & options_)
        : InterpreterSelectQuery(query_ptr_, context_, std::move(input_pipe_), nullptr, options_.copy().noSubquery())
{}

InterpreterSelectQuery::InterpreterSelectQuery(
    const ASTPtr & query_ptr_,
    ContextPtr context_,
    const StoragePtr & storage_,
    const StorageMetadataPtr & metadata_snapshot_,
    const SelectQueryOptions & options_)
    : InterpreterSelectQuery(query_ptr_, context_, std::nullopt, storage_, options_.copy().noSubquery(), {}, metadata_snapshot_)
{}

InterpreterSelectQuery::~InterpreterSelectQuery() = default;


/** There are no limits on the maximum size of the result for the subquery.
  *  Since the result of the query is not the result of the entire query.
  */
static ContextPtr getSubqueryContext(ContextPtr context)
{
    auto subquery_context = Context::createCopy(context);
    Settings subquery_settings = context->getSettings();
    subquery_settings.max_result_rows = 0;
    subquery_settings.max_result_bytes = 0;
    /// The calculation of extremes does not make sense and is not necessary (if you do it, then the extremes of the subquery can be taken for whole query).
    subquery_settings.extremes = false;
    subquery_context->setSettings(subquery_settings);
    return subquery_context;
}

static void rewriteMultipleJoins(ASTPtr & query, const TablesWithColumns & tables, const String & database, const Settings & settings)
{
    ASTSelectQuery & select = query->as<ASTSelectQuery &>();

    Aliases aliases;
    if (ASTPtr with = select.with())
        QueryAliasesNoSubqueriesVisitor(aliases).visit(with);
    QueryAliasesNoSubqueriesVisitor(aliases).visit(select.select());

    CrossToInnerJoinVisitor::Data cross_to_inner{tables, aliases, database};
    cross_to_inner.cross_to_inner_join_rewrite = settings.cross_to_inner_join_rewrite;
    CrossToInnerJoinVisitor(cross_to_inner).visit(query);

    JoinToSubqueryTransformVisitor::Data join_to_subs_data{tables, aliases};
    JoinToSubqueryTransformVisitor(join_to_subs_data).visit(query);
}

/// Checks that the current user has the SELECT privilege.
static void checkAccessRightsForSelect(
    ContextPtr context,
    const StorageID & table_id,
    const StorageMetadataPtr & table_metadata,
    const TreeRewriterResult & syntax_analyzer_result)
{
    if (!syntax_analyzer_result.has_explicit_columns && table_metadata && !table_metadata->getColumns().empty())
    {
        /// For a trivial query like "SELECT count() FROM table" access is granted if at least
        /// one column is accessible.
        /// In this case just checking access for `required_columns` doesn't work correctly
        /// because `required_columns` will contain the name of a column of minimum size (see TreeRewriterResult::collectUsedColumns())
        /// which is probably not the same column as the column the current user has access to.
        auto access = context->getAccess();
        for (const auto & column : table_metadata->getColumns())
        {
            if (access->isGranted(AccessType::SELECT, table_id.database_name, table_id.table_name, column.name))
                return;
        }
        throw Exception(
            ErrorCodes::ACCESS_DENIED,
            "{}: Not enough privileges. To execute this query it's necessary to have grant SELECT for at least one column on {}",
            context->getUserName(),
            table_id.getFullTableName());
    }

    /// General check.
    context->checkAccess(AccessType::SELECT, table_id, syntax_analyzer_result.requiredSourceColumnsForAccessCheck());
}

/// Returns true if we should ignore quotas and limits for a specified table in the system database.
static bool shouldIgnoreQuotaAndLimits(const StorageID & table_id)
{
    if (table_id.database_name == DatabaseCatalog::SYSTEM_DATABASE)
    {
        static const boost::container::flat_set<String> tables_ignoring_quota{"quotas", "quota_limits", "quota_usage", "quotas_usage", "one"};
        if (tables_ignoring_quota.count(table_id.table_name))
            return true;
    }
    return false;
}

InterpreterSelectQuery::InterpreterSelectQuery(
    const ASTPtr & query_ptr_,
    ContextPtr context_,
    std::optional<Pipe> input_pipe_,
    const StoragePtr & storage_,
    const SelectQueryOptions & options_,
    const Names & required_result_column_names,
    const StorageMetadataPtr & metadata_snapshot_,
    PreparedSets prepared_sets_)
    /// NOTE: the query almost always should be cloned because it will be modified during analysis.
    : IInterpreterUnionOrSelectQuery(options_.modify_inplace ? query_ptr_ : query_ptr_->clone(), context_, options_)
    , storage(storage_)
    , input_pipe(std::move(input_pipe_))
    , log(&Poco::Logger::get("InterpreterSelectQuery"))
    , metadata_snapshot(metadata_snapshot_)
    , prepared_sets(std::move(prepared_sets_))
{
    checkStackSize();

    query_info.ignore_projections = options.ignore_projections;
    query_info.is_projection_query = options.is_projection_query;
    query_info.original_query = query_ptr->clone();

    initSettings();
    const Settings & settings = context->getSettingsRef();

    if (settings.max_subquery_depth && options.subquery_depth > settings.max_subquery_depth)
        throw Exception("Too deep subqueries. Maximum: " + settings.max_subquery_depth.toString(),
            ErrorCodes::TOO_DEEP_SUBQUERIES);

    bool has_input = input_pipe != std::nullopt;
    if (input_pipe)
    {
        /// Read from prepared input.
        source_header = input_pipe->getHeader();
    }

    // Only propagate WITH elements to subqueries if we're not a subquery
    if (!options.is_subquery)
    {
        if (context->getSettingsRef().enable_global_with_statement)
            ApplyWithAliasVisitor().visit(query_ptr);
        ApplyWithSubqueryVisitor().visit(query_ptr);
    }

    JoinedTables joined_tables(getSubqueryContext(context), getSelectQuery(), options.with_all_cols);

    bool got_storage_from_query = false;
    if (!has_input && !storage)
    {
        storage = joined_tables.getLeftTableStorage();
        got_storage_from_query = true;
    }

    if (storage)
    {
        table_lock = storage->lockForShare(context->getInitialQueryId(), context->getSettingsRef().lock_acquire_timeout);
        table_id = storage->getStorageID();
        if (!metadata_snapshot)
            metadata_snapshot = storage->getInMemoryMetadataPtr();
    }

    if (has_input || !joined_tables.resolveTables())
        joined_tables.makeFakeTable(storage, metadata_snapshot, source_header);

    /// Rewrite JOINs
    if (!has_input && joined_tables.tablesCount() > 1)
    {
        rewriteMultipleJoins(query_ptr, joined_tables.tablesWithColumns(), context->getCurrentDatabase(), context->getSettingsRef());

        joined_tables.reset(getSelectQuery());
        joined_tables.resolveTables();

        if (storage && joined_tables.isLeftTableSubquery())
        {
            /// Rewritten with subquery. Free storage locks here.
            storage = nullptr;
            table_lock.reset();
            table_id = StorageID::createEmpty();
            metadata_snapshot = nullptr;
        }
    }

    if (!has_input)
    {
        interpreter_subquery = joined_tables.makeLeftTableSubquery(options.subquery());
        if (interpreter_subquery)
            source_header = interpreter_subquery->getSampleBlock();
    }

    joined_tables.rewriteDistributedInAndJoins(query_ptr);

    max_streams = settings.max_threads;
    ASTSelectQuery & query = getSelectQuery();
    std::shared_ptr<TableJoin> table_join = joined_tables.makeTableJoin(query);

    if (storage)
        row_policy_filter = context->getRowPolicyFilter(table_id.getDatabaseName(), table_id.getTableName(), RowPolicyFilterType::SELECT_FILTER);

    StorageView * view = nullptr;
    if (storage)
        view = dynamic_cast<StorageView *>(storage.get());

    /// Reuse already built sets for multiple passes of analysis
    SubqueriesForSets subquery_for_sets;

    auto analyze = [&] (bool try_move_to_prewhere)
    {
        /// Allow push down and other optimizations for VIEW: replace with subquery and rewrite it.
        ASTPtr view_table;
        if (view)
            view->replaceWithSubquery(getSelectQuery(), view_table, metadata_snapshot);

        syntax_analyzer_result = TreeRewriter(context).analyzeSelect(
            query_ptr,
            TreeRewriterResult(source_header.getNamesAndTypesList(), storage, metadata_snapshot),
            options, joined_tables.tablesWithColumns(), required_result_column_names, table_join);

        query_info.syntax_analyzer_result = syntax_analyzer_result;
        context->setDistributed(syntax_analyzer_result->is_remote_storage);

        if (storage && !query.final() && storage->needRewriteQueryWithFinal(syntax_analyzer_result->requiredSourceColumns()))
            query.setFinal();

        /// Save scalar sub queries's results in the query context
        /// But discard them if the Storage has been modified
        /// In an ideal situation we would only discard the scalars affected by the storage change
        if (!options.only_analyze && context->hasQueryContext() && !context->getViewSource())
            for (const auto & it : syntax_analyzer_result->getScalars())
                context->getQueryContext()->addScalar(it.first, it.second);

        if (view)
        {
            /// Restore original view name. Save rewritten subquery for future usage in StorageView.
            query_info.view_query = view->restoreViewName(getSelectQuery(), view_table);
            view = nullptr;
        }

        if (try_move_to_prewhere && storage && storage->supportsPrewhere() && query.where() && !query.prewhere())
        {
            /// PREWHERE optimization: transfer some condition from WHERE to PREWHERE if enabled and viable
            if (const auto & column_sizes = storage->getColumnSizes(); !column_sizes.empty())
            {
                /// Extract column compressed sizes.
                std::unordered_map<std::string, UInt64> column_compressed_sizes;
                for (const auto & [name, sizes] : column_sizes)
                    column_compressed_sizes[name] = sizes.data_compressed;

                SelectQueryInfo current_info;
                current_info.query = query_ptr;
                current_info.syntax_analyzer_result = syntax_analyzer_result;

                MergeTreeWhereOptimizer{
                    current_info,
                    context,
                    std::move(column_compressed_sizes),
                    metadata_snapshot,
                    syntax_analyzer_result->requiredSourceColumns(),
                    log};
            }
        }

        if (query.prewhere() && query.where())
        {
            /// Filter block in WHERE instead to get better performance
            query.setExpression(
                ASTSelectQuery::Expression::WHERE, makeASTFunction("and", query.prewhere()->clone(), query.where()->clone()));
        }

        query_analyzer = std::make_unique<SelectQueryExpressionAnalyzer>(
            query_ptr,
            syntax_analyzer_result,
            context,
            metadata_snapshot,
            NameSet(required_result_column_names.begin(), required_result_column_names.end()),
            !options.only_analyze,
            options,
            std::move(subquery_for_sets),
            std::move(prepared_sets));

        if (!options.only_analyze)
        {
            if (query.sampleSize() && (input_pipe || !storage || !storage->supportsSampling()))
                throw Exception("Illegal SAMPLE: table doesn't support sampling", ErrorCodes::SAMPLING_NOT_SUPPORTED);

            if (query.final() && (input_pipe || !storage || !storage->supportsFinal()))
                throw Exception(
                    (!input_pipe && storage) ? "Storage " + storage->getName() + " doesn't support FINAL" : "Illegal FINAL",
                    ErrorCodes::ILLEGAL_FINAL);

            if (query.prewhere() && (input_pipe || !storage || !storage->supportsPrewhere()))
                throw Exception(
                    (!input_pipe && storage) ? "Storage " + storage->getName() + " doesn't support PREWHERE" : "Illegal PREWHERE",
                    ErrorCodes::ILLEGAL_PREWHERE);

            /// Save the new temporary tables in the query context
            for (const auto & it : query_analyzer->getExternalTables())
                if (!context->tryResolveStorageID({"", it.first}, Context::ResolveExternal))
                    context->addExternalTable(it.first, std::move(*it.second));
        }

        if (!options.only_analyze || options.modify_inplace)
        {
            if (syntax_analyzer_result->rewrite_subqueries)
            {
                /// remake interpreter_subquery when PredicateOptimizer rewrites subqueries and main table is subquery
                interpreter_subquery = joined_tables.makeLeftTableSubquery(options.subquery());
            }
        }

        if (interpreter_subquery)
        {
            /// If there is an aggregation in the outer query, WITH TOTALS is ignored in the subquery.
            if (query_analyzer->hasAggregation())
                interpreter_subquery->ignoreWithTotals();
        }

        required_columns = syntax_analyzer_result->requiredSourceColumns();

        if (storage)
        {
            /// Fix source_header for filter actions.
            if (row_policy_filter)
            {
                filter_info = std::make_shared<FilterDAGInfo>();
                filter_info->column_name = generateFilterActions(filter_info->actions, required_columns);

                auto required_columns_from_filter = filter_info->actions->getRequiredColumns();

                for (const auto & column : required_columns_from_filter)
                {
                    if (required_columns.end() == std::find(required_columns.begin(), required_columns.end(), column.name))
                        required_columns.push_back(column.name);
                }
            }

            source_header = metadata_snapshot->getSampleBlockForColumns(required_columns, storage->getVirtuals(), storage->getStorageID());
        }

        /// Calculate structure of the result.
        result_header = getSampleBlockImpl();
    };

    analyze(shouldMoveToPrewhere());

    bool need_analyze_again = false;
    if (analysis_result.prewhere_constant_filter_description.always_false || analysis_result.prewhere_constant_filter_description.always_true)
    {
        if (analysis_result.prewhere_constant_filter_description.always_true)
            query.setExpression(ASTSelectQuery::Expression::PREWHERE, {});
        else
            query.setExpression(ASTSelectQuery::Expression::PREWHERE, std::make_shared<ASTLiteral>(0u));
        need_analyze_again = true;
    }
    if (analysis_result.where_constant_filter_description.always_false || analysis_result.where_constant_filter_description.always_true)
    {
        if (analysis_result.where_constant_filter_description.always_true)
            query.setExpression(ASTSelectQuery::Expression::WHERE, {});
        else
            query.setExpression(ASTSelectQuery::Expression::WHERE, std::make_shared<ASTLiteral>(0u));
        need_analyze_again = true;
    }

    if (need_analyze_again)
    {
        LOG_TRACE(log, "Running 'analyze' second time");

        /// Reuse already built sets for multiple passes of analysis
        subquery_for_sets = std::move(query_analyzer->getSubqueriesForSets());
        prepared_sets = query_info.sets.empty() ? std::move(query_analyzer->getPreparedSets()) : std::move(query_info.sets);

        /// Do not try move conditions to PREWHERE for the second time.
        /// Otherwise, we won't be able to fallback from inefficient PREWHERE to WHERE later.
        analyze(/* try_move_to_prewhere = */ false);
    }

    /// If there is no WHERE, filter blocks as usual
    if (query.prewhere() && !query.where())
        analysis_result.prewhere_info->need_filter = true;

    if (table_id && got_storage_from_query && !joined_tables.isLeftTableFunction())
    {
        /// The current user should have the SELECT privilege. If this table_id is for a table
        /// function we don't check access rights here because in this case they have been already
        /// checked in ITableFunction::execute().
        checkAccessRightsForSelect(context, table_id, metadata_snapshot, *syntax_analyzer_result);

        /// Remove limits for some tables in the `system` database.
        if (shouldIgnoreQuotaAndLimits(table_id) && (joined_tables.tablesCount() <= 1))
        {
            options.ignore_quota = true;
            options.ignore_limits = true;
        }
    }

    /// Add prewhere actions with alias columns and record needed columns from storage.
    if (storage)
    {
        addPrewhereAliasActions();
        analysis_result.required_columns = required_columns;
    }

    /// Blocks used in expression analysis contains size 1 const columns for constant folding and
    ///  null non-const columns to avoid useless memory allocations. However, a valid block sample
    ///  requires all columns to be of size 0, thus we need to sanitize the block here.
    sanitizeBlock(result_header, true);
}

void InterpreterSelectQuery::buildQueryPlan(QueryPlan & query_plan)
{
    executeImpl(query_plan, std::move(input_pipe));

    /// We must guarantee that result structure is the same as in getSampleBlock()
    ///
    /// But if it's a projection query, plan header does not match result_header.
    /// TODO: add special stage for InterpreterSelectQuery?
    if (!options.is_projection_query && !blocksHaveEqualStructure(query_plan.getCurrentDataStream().header, result_header))
    {
        auto convert_actions_dag = ActionsDAG::makeConvertingActions(
            query_plan.getCurrentDataStream().header.getColumnsWithTypeAndName(),
            result_header.getColumnsWithTypeAndName(),
            ActionsDAG::MatchColumnsMode::Name,
            true);

        auto converting = std::make_unique<ExpressionStep>(query_plan.getCurrentDataStream(), convert_actions_dag);
        query_plan.addStep(std::move(converting));
    }
}

BlockIO InterpreterSelectQuery::execute()
{
    BlockIO res;
    QueryPlan query_plan;

    buildQueryPlan(query_plan);

    res.pipeline = QueryPipelineBuilder::getPipeline(std::move(*query_plan.buildQueryPipeline(
        QueryPlanOptimizationSettings::fromContext(context), BuildQueryPipelineSettings::fromContext(context))));
    return res;
}

Block InterpreterSelectQuery::getSampleBlockImpl()
{
    OpenTelemetrySpanHolder span(__PRETTY_FUNCTION__);

    query_info.query = query_ptr;
    query_info.has_window = query_analyzer->hasWindow();
    if (storage && !options.only_analyze)
    {
        auto & query = getSelectQuery();
        query_analyzer->makeSetsForIndex(query.where());
        query_analyzer->makeSetsForIndex(query.prewhere());
        query_info.sets = query_analyzer->getPreparedSets();
    }

    if (storage && !options.only_analyze)
        from_stage = storage->getQueryProcessingStage(context, options.to_stage, metadata_snapshot, query_info);

    /// Do I need to perform the first part of the pipeline?
    /// Running on remote servers during distributed processing or if query is not distributed.
    ///
    /// Also note that with distributed_group_by_no_merge=1 or when there is
    /// only one remote server, it is equal to local query in terms of query
    /// stages (or when due to optimize_distributed_group_by_sharding_key the query was processed up to Complete stage).
    bool first_stage = from_stage < QueryProcessingStage::WithMergeableState
        && options.to_stage >= QueryProcessingStage::WithMergeableState;
    /// Do I need to execute the second part of the pipeline?
    /// Running on the initiating server during distributed processing or if query is not distributed.
    ///
    /// Also note that with distributed_group_by_no_merge=2 (i.e. when optimize_distributed_group_by_sharding_key takes place)
    /// the query on the remote server will be processed up to WithMergeableStateAfterAggregationAndLimit,
    /// So it will do partial second stage (second_stage=true), and initiator will do the final part.
    bool second_stage = from_stage <= QueryProcessingStage::WithMergeableState
        && options.to_stage > QueryProcessingStage::WithMergeableState;

    analysis_result = ExpressionAnalysisResult(
        *query_analyzer, metadata_snapshot, first_stage, second_stage, options.only_analyze, filter_info, source_header);

    if (options.to_stage == QueryProcessingStage::Enum::FetchColumns)
    {
        auto header = source_header;

        if (analysis_result.prewhere_info)
        {
            header = analysis_result.prewhere_info->prewhere_actions->updateHeader(header);
            if (analysis_result.prewhere_info->remove_prewhere_column)
                header.erase(analysis_result.prewhere_info->prewhere_column_name);
        }
        return header;
    }

    if (options.to_stage == QueryProcessingStage::Enum::WithMergeableState)
    {
        if (!analysis_result.need_aggregate)
        {
            // What's the difference with selected_columns?
            // Here we calculate the header we want from remote server after it
            // executes query up to WithMergeableState. When there is an ORDER BY,
            // it is executed on remote server firstly, then we execute merge
            // sort on initiator. To execute ORDER BY, we need to calculate the
            // ORDER BY keys. These keys might be not present among the final
            // SELECT columns given by the `selected_column`. This is why we have
            // to use proper keys given by the result columns of the
            // `before_order_by` expression actions.
            // Another complication is window functions -- if we have them, they
            // are calculated on initiator, before ORDER BY columns. In this case,
            // the shard has to return columns required for window function
            // calculation and further steps, given by the `before_window`
            // expression actions.
            // As of 21.6 this is broken: the actions in `before_window` might
            // not contain everything required for the ORDER BY step, but this
            // is a responsibility of ExpressionAnalyzer and is not a problem
            // with this code. See
            // https://github.com/ClickHouse/ClickHouse/issues/19857 for details.
            if (analysis_result.before_window)
                return analysis_result.before_window->getResultColumns();

            return analysis_result.before_order_by->getResultColumns();
        }

        Block header = analysis_result.before_aggregation->getResultColumns();

        Block res;

        for (const auto & key : query_analyzer->aggregationKeys())
            res.insert({nullptr, header.getByName(key.name).type, key.name});

        for (const auto & aggregate : query_analyzer->aggregates())
        {
            size_t arguments_size = aggregate.argument_names.size();
            DataTypes argument_types(arguments_size);
            for (size_t j = 0; j < arguments_size; ++j)
                argument_types[j] = header.getByName(aggregate.argument_names[j]).type;

            DataTypePtr type = std::make_shared<DataTypeAggregateFunction>(aggregate.function, argument_types, aggregate.parameters);

            res.insert({nullptr, type, aggregate.column_name});
        }

        return res;
    }

    if (options.to_stage >= QueryProcessingStage::Enum::WithMergeableStateAfterAggregation)
    {
        // It's different from selected_columns, see the comment above for
        // WithMergeableState stage.
        if (analysis_result.before_window)
            return analysis_result.before_window->getResultColumns();

        return analysis_result.before_order_by->getResultColumns();
    }

    return analysis_result.final_projection->getResultColumns();
}

static Field getWithFillFieldValue(const ASTPtr & node, ContextPtr context)
{
    auto [field, type] = evaluateConstantExpression(node, context);

    if (!isColumnedAsNumber(type))
        throw Exception("Illegal type " + type->getName() + " of WITH FILL expression, must be numeric type", ErrorCodes::INVALID_WITH_FILL_EXPRESSION);

    return field;
}

static std::pair<Field, std::optional<IntervalKind>> getWithFillStep(const ASTPtr & node, ContextPtr context)
{
    auto [field, type] = evaluateConstantExpression(node, context);

    if (const auto * type_interval = typeid_cast<const DataTypeInterval *>(type.get()))
        return std::make_pair(std::move(field), type_interval->getKind());

    if (isColumnedAsNumber(type))
        return std::make_pair(std::move(field), std::nullopt);

    throw Exception("Illegal type " + type->getName() + " of WITH FILL expression, must be numeric type", ErrorCodes::INVALID_WITH_FILL_EXPRESSION);
}

static FillColumnDescription getWithFillDescription(const ASTOrderByElement & order_by_elem, ContextPtr context)
{
    FillColumnDescription descr;
    if (order_by_elem.fill_from)
        descr.fill_from = getWithFillFieldValue(order_by_elem.fill_from, context);
    if (order_by_elem.fill_to)
        descr.fill_to = getWithFillFieldValue(order_by_elem.fill_to, context);

    if (order_by_elem.fill_step)
        std::tie(descr.fill_step, descr.step_kind) = getWithFillStep(order_by_elem.fill_step, context);
    else
        descr.fill_step = order_by_elem.direction;

    if (applyVisitor(FieldVisitorAccurateEquals(), descr.fill_step, Field{0}))
        throw Exception("WITH FILL STEP value cannot be zero", ErrorCodes::INVALID_WITH_FILL_EXPRESSION);

    if (order_by_elem.direction == 1)
    {
        if (applyVisitor(FieldVisitorAccurateLess(), descr.fill_step, Field{0}))
            throw Exception("WITH FILL STEP value cannot be negative for sorting in ascending direction",
                ErrorCodes::INVALID_WITH_FILL_EXPRESSION);

        if (!descr.fill_from.isNull() && !descr.fill_to.isNull() &&
            applyVisitor(FieldVisitorAccurateLess(), descr.fill_to, descr.fill_from))
        {
            throw Exception("WITH FILL TO value cannot be less than FROM value for sorting in ascending direction",
                ErrorCodes::INVALID_WITH_FILL_EXPRESSION);
        }
    }
    else
    {
        if (applyVisitor(FieldVisitorAccurateLess(), Field{0}, descr.fill_step))
            throw Exception("WITH FILL STEP value cannot be positive for sorting in descending direction",
                ErrorCodes::INVALID_WITH_FILL_EXPRESSION);

        if (!descr.fill_from.isNull() && !descr.fill_to.isNull() &&
            applyVisitor(FieldVisitorAccurateLess(), descr.fill_from, descr.fill_to))
        {
            throw Exception("WITH FILL FROM value cannot be less than TO value for sorting in descending direction",
                ErrorCodes::INVALID_WITH_FILL_EXPRESSION);
        }
    }

    return descr;
}

static SortDescription getSortDescription(const ASTSelectQuery & query, ContextPtr context)
{
    SortDescription order_descr;
    order_descr.reserve(query.orderBy()->children.size());
    for (const auto & elem : query.orderBy()->children)
    {
        String name = elem->children.front()->getColumnName();
        const auto & order_by_elem = elem->as<ASTOrderByElement &>();

        std::shared_ptr<Collator> collator;
        if (order_by_elem.collation)
            collator = std::make_shared<Collator>(order_by_elem.collation->as<ASTLiteral &>().value.get<String>());

        if (order_by_elem.with_fill)
        {
            FillColumnDescription fill_desc = getWithFillDescription(order_by_elem, context);
            order_descr.emplace_back(name, order_by_elem.direction, order_by_elem.nulls_direction, collator, true, fill_desc);
        }
        else
            order_descr.emplace_back(name, order_by_elem.direction, order_by_elem.nulls_direction, collator);
    }

    return order_descr;
}

static SortDescription getSortDescriptionFromGroupBy(const ASTSelectQuery & query)
{
    SortDescription order_descr;
    order_descr.reserve(query.groupBy()->children.size());

    for (const auto & elem : query.groupBy()->children)
    {
        String name = elem->getColumnName();
        order_descr.emplace_back(name, 1, 1);
    }

    return order_descr;
}

static UInt64 getLimitUIntValue(const ASTPtr & node, ContextPtr context, const std::string & expr)
{
    const auto & [field, type] = evaluateConstantExpression(node, context);

    if (!isNativeNumber(type))
        throw Exception(
            "Illegal type " + type->getName() + " of " + expr + " expression, must be numeric type", ErrorCodes::INVALID_LIMIT_EXPRESSION);

    Field converted = convertFieldToType(field, DataTypeUInt64());
    if (converted.isNull())
        throw Exception(
            "The value " + applyVisitor(FieldVisitorToString(), field) + " of " + expr + " expression is not representable as UInt64",
            ErrorCodes::INVALID_LIMIT_EXPRESSION);

    return converted.safeGet<UInt64>();
}


static std::pair<UInt64, UInt64> getLimitLengthAndOffset(const ASTSelectQuery & query, ContextPtr context)
{
    UInt64 length = 0;
    UInt64 offset = 0;

    if (query.limitLength())
    {
        length = getLimitUIntValue(query.limitLength(), context, "LIMIT");
        if (query.limitOffset() && length)
            offset = getLimitUIntValue(query.limitOffset(), context, "OFFSET");
    }
    else if (query.limitOffset())
        offset = getLimitUIntValue(query.limitOffset(), context, "OFFSET");
    return {length, offset};
}


static UInt64 getLimitForSorting(const ASTSelectQuery & query, ContextPtr context)
{
    /// Partial sort can be done if there is LIMIT but no DISTINCT or LIMIT BY, neither ARRAY JOIN.
    if (!query.distinct && !query.limitBy() && !query.limit_with_ties && !query.arrayJoinExpressionList().first && query.limitLength())
    {
        auto [limit_length, limit_offset] = getLimitLengthAndOffset(query, context);
        if (limit_length > std::numeric_limits<UInt64>::max() - limit_offset)
            return 0;

        return limit_length + limit_offset;
    }
    return 0;
}


static bool hasWithTotalsInAnySubqueryInFromClause(const ASTSelectQuery & query)
{
    if (query.group_by_with_totals)
        return true;

    /** NOTE You can also check that the table in the subquery is distributed, and that it only looks at one shard.
     * In other cases, totals will be computed on the initiating server of the query, and it is not necessary to read the data to the end.
     */
    if (auto query_table = extractTableExpression(query, 0))
    {
        if (const auto * ast_union = query_table->as<ASTSelectWithUnionQuery>())
        {
            /** NOTE
            * 1. For ASTSelectWithUnionQuery after normalization for union child node the height of the AST tree is at most 2.
            * 2. For ASTSelectIntersectExceptQuery after normalization in case there are intersect or except nodes,
            * the height of the AST tree can have any depth (each intersect/except adds a level), but the
            * number of children in those nodes is always 2.
            */
            std::function<bool(ASTPtr)> traverse_recursively = [&](ASTPtr child_ast) -> bool
            {
                if (const auto * select_child = child_ast->as <ASTSelectQuery>())
                {
                    if (hasWithTotalsInAnySubqueryInFromClause(select_child->as<ASTSelectQuery &>()))
                        return true;
                }
                else if (const auto * union_child = child_ast->as<ASTSelectWithUnionQuery>())
                {
                    for (const auto & subchild : union_child->list_of_selects->children)
                        if (traverse_recursively(subchild))
                            return true;
                }
                else if (const auto * intersect_child = child_ast->as<ASTSelectIntersectExceptQuery>())
                {
                    auto selects = intersect_child->getListOfSelects();
                    for (const auto & subchild : selects)
                        if (traverse_recursively(subchild))
                            return true;
                }
                return false;
            };

            for (const auto & elem : ast_union->list_of_selects->children)
                if (traverse_recursively(elem))
                    return true;
        }
    }

    return false;
}


void InterpreterSelectQuery::executeImpl(QueryPlan & query_plan, std::optional<Pipe> prepared_pipe)
{
    /** Streams of data. When the query is executed in parallel, we have several data streams.
     *  If there is no GROUP BY, then perform all operations before ORDER BY and LIMIT in parallel, then
     *  if there is an ORDER BY, then glue the streams using ResizeProcessor, and then MergeSorting transforms,
     *  if not, then glue it using ResizeProcessor,
     *  then apply LIMIT.
     *  If there is GROUP BY, then we will perform all operations up to GROUP BY, inclusive, in parallel;
     *  a parallel GROUP BY will glue streams into one,
     *  then perform the remaining operations with one resulting stream.
     */

    /// Now we will compose block streams that perform the necessary actions.
    auto & query = getSelectQuery();
    const Settings & settings = context->getSettingsRef();
    auto & expressions = analysis_result;
    auto & subqueries_for_sets = query_analyzer->getSubqueriesForSets();
    bool intermediate_stage = false;
    bool to_aggregation_stage = false;
    bool from_aggregation_stage = false;

    /// Do I need to aggregate in a separate row rows that have not passed max_rows_to_group_by.
    bool aggregate_overflow_row =
        expressions.need_aggregate &&
        query.group_by_with_totals &&
        settings.max_rows_to_group_by &&
        settings.group_by_overflow_mode == OverflowMode::ANY &&
        settings.totals_mode != TotalsMode::AFTER_HAVING_EXCLUSIVE;

    /// Do I need to immediately finalize the aggregate functions after the aggregation?
    bool aggregate_final =
        expressions.need_aggregate &&
        options.to_stage > QueryProcessingStage::WithMergeableState &&
        !query.group_by_with_totals && !query.group_by_with_rollup && !query.group_by_with_cube && !query.group_by_with_grouping_sets;

//    if (query.group_by_with_grouping_sets && query.group_by_with_totals)
//        throw Exception("WITH TOTALS and GROUPING SETS are not supported together", ErrorCodes::NOT_IMPLEMENTED);

    if (query_info.projection && query_info.projection->desc->type == ProjectionDescription::Type::Aggregate)
    {
        query_info.projection->aggregate_overflow_row = aggregate_overflow_row;
        query_info.projection->aggregate_final = aggregate_final;
    }

    if (options.only_analyze)
    {
        auto read_nothing = std::make_unique<ReadNothingStep>(source_header);
        query_plan.addStep(std::move(read_nothing));

        if (expressions.filter_info)
        {
            auto row_level_security_step = std::make_unique<FilterStep>(
                query_plan.getCurrentDataStream(),
                expressions.filter_info->actions,
                expressions.filter_info->column_name,
                expressions.filter_info->do_remove_column);

            row_level_security_step->setStepDescription("Row-level security filter");
            query_plan.addStep(std::move(row_level_security_step));
        }

        if (expressions.prewhere_info)
        {
            if (expressions.prewhere_info->row_level_filter)
            {
                auto row_level_filter_step = std::make_unique<FilterStep>(
                    query_plan.getCurrentDataStream(),
                    expressions.prewhere_info->row_level_filter,
                    expressions.prewhere_info->row_level_column_name,
                    false);

                row_level_filter_step->setStepDescription("Row-level security filter (PREWHERE)");
                query_plan.addStep(std::move(row_level_filter_step));
            }

            auto prewhere_step = std::make_unique<FilterStep>(
                query_plan.getCurrentDataStream(),
                expressions.prewhere_info->prewhere_actions,
                expressions.prewhere_info->prewhere_column_name,
                expressions.prewhere_info->remove_prewhere_column);

            prewhere_step->setStepDescription("PREWHERE");
            query_plan.addStep(std::move(prewhere_step));
        }
    }
    else
    {
        if (prepared_pipe)
        {
            auto prepared_source_step = std::make_unique<ReadFromPreparedSource>(std::move(*prepared_pipe), context);
            query_plan.addStep(std::move(prepared_source_step));
        }

        if (from_stage == QueryProcessingStage::WithMergeableState &&
            options.to_stage == QueryProcessingStage::WithMergeableState)
            intermediate_stage = true;

        /// Support optimize_distributed_group_by_sharding_key
        /// Is running on the initiating server during distributed processing?
        if (from_stage >= QueryProcessingStage::WithMergeableStateAfterAggregation)
            from_aggregation_stage = true;
        /// Is running on remote servers during distributed processing?
        if (options.to_stage >= QueryProcessingStage::WithMergeableStateAfterAggregation)
            to_aggregation_stage = true;

        /// Read the data from Storage. from_stage - to what stage the request was completed in Storage.
        executeFetchColumns(from_stage, query_plan);

        LOG_TRACE(log, "{} -> {}", QueryProcessingStage::toString(from_stage), QueryProcessingStage::toString(options.to_stage));
    }

    if (options.to_stage > QueryProcessingStage::FetchColumns)
    {
        auto preliminary_sort = [&]()
        {
            /** For distributed query processing,
              *  if no GROUP, HAVING set,
              *  but there is an ORDER or LIMIT,
              *  then we will perform the preliminary sorting and LIMIT on the remote server.
              */
            if (!expressions.second_stage
                && !expressions.need_aggregate
                && !expressions.hasHaving()
                && !expressions.has_window)
            {
                if (expressions.has_order_by)
                    executeOrder(
                        query_plan,
                        query_info.input_order_info ? query_info.input_order_info
                                                    : (query_info.projection ? query_info.projection->input_order_info : nullptr));

                if (expressions.has_order_by && query.limitLength())
                    executeDistinct(query_plan, false, expressions.selected_columns, true);

                if (expressions.hasLimitBy())
                {
                    executeExpression(query_plan, expressions.before_limit_by, "Before LIMIT BY");
                    executeLimitBy(query_plan);
                }

                if (query.limitLength())
                    executePreLimit(query_plan, true);
            }
        };

        if (intermediate_stage)
        {
            if (expressions.first_stage || expressions.second_stage)
                throw Exception("Query with intermediate stage cannot have any other stages", ErrorCodes::LOGICAL_ERROR);

            preliminary_sort();
            if (expressions.need_aggregate)
                executeMergeAggregated(query_plan, aggregate_overflow_row, aggregate_final);
        }
        if (from_aggregation_stage)
        {
            if (intermediate_stage || expressions.first_stage || expressions.second_stage)
                throw Exception("Query with after aggregation stage cannot have any other stages", ErrorCodes::LOGICAL_ERROR);
        }


        if (expressions.first_stage)
        {
            // If there is a storage that supports prewhere, this will always be nullptr
            // Thus, we don't actually need to check if projection is active.
            if (!query_info.projection && expressions.filter_info)
            {
                auto row_level_security_step = std::make_unique<FilterStep>(
                    query_plan.getCurrentDataStream(),
                    expressions.filter_info->actions,
                    expressions.filter_info->column_name,
                    expressions.filter_info->do_remove_column);

                row_level_security_step->setStepDescription("Row-level security filter");
                query_plan.addStep(std::move(row_level_security_step));
            }

            if (expressions.before_array_join)
            {
                QueryPlanStepPtr before_array_join_step
                    = std::make_unique<ExpressionStep>(query_plan.getCurrentDataStream(), expressions.before_array_join);
                before_array_join_step->setStepDescription("Before ARRAY JOIN");
                query_plan.addStep(std::move(before_array_join_step));
            }

            if (expressions.array_join)
            {
                QueryPlanStepPtr array_join_step
                    = std::make_unique<ArrayJoinStep>(query_plan.getCurrentDataStream(), expressions.array_join);

                array_join_step->setStepDescription("ARRAY JOIN");
                query_plan.addStep(std::move(array_join_step));
            }

            if (expressions.before_join)
            {
                QueryPlanStepPtr before_join_step = std::make_unique<ExpressionStep>(
                    query_plan.getCurrentDataStream(),
                    expressions.before_join);
                before_join_step->setStepDescription("Before JOIN");
                query_plan.addStep(std::move(before_join_step));
            }

            /// Optional step to convert key columns to common supertype.
            if (expressions.converting_join_columns)
            {
                QueryPlanStepPtr convert_join_step = std::make_unique<ExpressionStep>(
                    query_plan.getCurrentDataStream(),
                    expressions.converting_join_columns);
                convert_join_step->setStepDescription("Convert JOIN columns");
                query_plan.addStep(std::move(convert_join_step));
            }

            if (expressions.hasJoin())
            {
                if (expressions.join->isFilled())
                {
                    QueryPlanStepPtr filled_join_step = std::make_unique<FilledJoinStep>(
                        query_plan.getCurrentDataStream(),
                        expressions.join,
                        settings.max_block_size);

                    filled_join_step->setStepDescription("JOIN");
                    query_plan.addStep(std::move(filled_join_step));
                }
                else
                {
                    auto joined_plan = query_analyzer->getJoinedPlan();

                    if (!joined_plan)
                        throw Exception(ErrorCodes::LOGICAL_ERROR, "There is no joined plan for query");

                    QueryPlanStepPtr join_step = std::make_unique<JoinStep>(
                        query_plan.getCurrentDataStream(),
                        joined_plan->getCurrentDataStream(),
                        expressions.join,
                        settings.max_block_size);

                    join_step->setStepDescription("JOIN");
                    std::vector<QueryPlanPtr> plans;
                    plans.emplace_back(std::make_unique<QueryPlan>(std::move(query_plan)));
                    plans.emplace_back(std::move(joined_plan));

                    query_plan = QueryPlan();
                    query_plan.unitePlans(std::move(join_step), {std::move(plans)});
                }
            }

            if (!query_info.projection && expressions.hasWhere())
                executeWhere(query_plan, expressions.before_where, expressions.remove_where_filter);

            if (expressions.need_aggregate)
            {
                executeAggregation(
                    query_plan, expressions.before_aggregation, aggregate_overflow_row, aggregate_final, query_info.input_order_info);

                /// We need to reset input order info, so that executeOrder can't use  it
                query_info.input_order_info.reset();
            }

            // Now we must execute:
            // 1) expressions before window functions,
            // 2) window functions,
            // 3) expressions after window functions,
            // 4) preliminary distinct.
            // This code decides which part we execute on shard (first_stage)
            // and which part on initiator (second_stage). See also the counterpart
            // code for "second_stage" that has to execute the rest.
            if (expressions.need_aggregate)
            {
                // We have aggregation, so we can't execute any later-stage
                // expressions on shards, neither "before window functions" nor
                // "before ORDER BY".
            }
            else
            {
                // We don't have aggregation.
                // Window functions must be executed on initiator (second_stage).
                // ORDER BY and DISTINCT might depend on them, so if we have
                // window functions, we can't execute ORDER BY and DISTINCT
                // now, on shard (first_stage).
                if (query_analyzer->hasWindow())
                {
                    executeExpression(query_plan, expressions.before_window, "Before window functions");
                }
                else
                {
                    // We don't have window functions, so we can execute the
                    // expressions before ORDER BY and the preliminary DISTINCT
                    // now, on shards (first_stage).
                    assert(!expressions.before_window);
                    executeExpression(query_plan, expressions.before_order_by, "Before ORDER BY");
                    executeDistinct(query_plan, true, expressions.selected_columns, true);
                }
            }

            preliminary_sort();

            // If there is no global subqueries, we can run subqueries only when receive them on server.
            if (!query_analyzer->hasGlobalSubqueries() && !subqueries_for_sets.empty())
                executeSubqueriesInSetsAndJoins(query_plan, subqueries_for_sets);
        }

        if (expressions.second_stage || from_aggregation_stage)
        {
            if (from_aggregation_stage)
            {
                /// No need to aggregate anything, since this was done on remote shards.
            }
            else if (expressions.need_aggregate)
            {
                /// If you need to combine aggregated results from multiple servers
                if (!expressions.first_stage)
                    executeMergeAggregated(query_plan, aggregate_overflow_row, aggregate_final);

                if (!aggregate_final)
                {
                    if (query.group_by_with_totals)
                    {
                        bool final = !query.group_by_with_rollup && !query.group_by_with_cube && !query.group_by_with_grouping_sets;
                        executeTotalsAndHaving(
                            query_plan, expressions.hasHaving(), expressions.before_having, expressions.remove_having_filter, aggregate_overflow_row, final);
                    }

                    if (query.group_by_with_rollup)
                        executeRollupOrCube(query_plan, Modificator::ROLLUP);
                    else if (query.group_by_with_cube)
                        executeRollupOrCube(query_plan, Modificator::CUBE);
                    else if (query.group_by_with_grouping_sets)
                        executeRollupOrCube(query_plan, Modificator::GROUPING_SETS);

                    if ((query.group_by_with_rollup || query.group_by_with_cube || query.group_by_with_grouping_sets) && expressions.hasHaving())
                    {
                        if (query.group_by_with_totals)
                            throw Exception("WITH TOTALS and WITH ROLLUP or CUBE or GROUPING SETS are not supported together in presence of HAVING", ErrorCodes::NOT_IMPLEMENTED);
                        executeHaving(query_plan, expressions.before_having, expressions.remove_having_filter);
                    }
                }
                else if (expressions.hasHaving())
                    executeHaving(query_plan, expressions.before_having, expressions.remove_having_filter);
            }
            else if (query.group_by_with_totals || query.group_by_with_rollup || query.group_by_with_cube || query.group_by_with_grouping_sets)
                throw Exception("WITH TOTALS, ROLLUP, CUBE or GROUPING SETS are not supported without aggregation", ErrorCodes::NOT_IMPLEMENTED);

            // Now we must execute:
            // 1) expressions before window functions,
            // 2) window functions,
            // 3) expressions after window functions,
            // 4) preliminary distinct.
            // Some of these were already executed at the shards (first_stage),
            // see the counterpart code and comments there.
            if (from_aggregation_stage)
            {
                if (query_analyzer->hasWindow())
                    throw Exception(
                        "Window functions does not support processing from WithMergeableStateAfterAggregation",
                        ErrorCodes::NOT_IMPLEMENTED);
            }
            else if (expressions.need_aggregate)
            {
                executeExpression(query_plan, expressions.before_window,
                    "Before window functions");
                executeWindow(query_plan);
                executeExpression(query_plan, expressions.before_order_by, "Before ORDER BY");
                executeDistinct(query_plan, true, expressions.selected_columns, true);
            }
            else
            {
                if (query_analyzer->hasWindow())
                {
                    executeWindow(query_plan);
                    executeExpression(query_plan, expressions.before_order_by, "Before ORDER BY");
                    executeDistinct(query_plan, true, expressions.selected_columns, true);
                }
                else
                {
                    // Neither aggregation nor windows, all expressions before
                    // ORDER BY executed on shards.
                }
            }

            if (expressions.has_order_by)
            {
                /** If there is an ORDER BY for distributed query processing,
                  *  but there is no aggregation, then on the remote servers ORDER BY was made
                  *  - therefore, we merge the sorted streams from remote servers.
                  *
                  * Also in case of remote servers was process the query up to WithMergeableStateAfterAggregationAndLimit
                  * (distributed_group_by_no_merge=2 or optimize_distributed_group_by_sharding_key=1 takes place),
                  * then merge the sorted streams is enough, since remote servers already did full ORDER BY.
                  */

                if (from_aggregation_stage)
                    executeMergeSorted(query_plan, "after aggregation stage for ORDER BY");
                else if (!expressions.first_stage
                    && !expressions.need_aggregate
                    && !expressions.has_window
                    && !(query.group_by_with_totals && !aggregate_final))
                    executeMergeSorted(query_plan, "for ORDER BY, without aggregation");
                else    /// Otherwise, just sort.
                    executeOrder(
                        query_plan,
                        query_info.input_order_info ? query_info.input_order_info
                                                    : (query_info.projection ? query_info.projection->input_order_info : nullptr));
            }

            /** Optimization - if there are several sources and there is LIMIT, then first apply the preliminary LIMIT,
              * limiting the number of rows in each up to `offset + limit`.
              */
            bool has_withfill = false;
            if (query.orderBy())
            {
                SortDescription order_descr = getSortDescription(query, context);
                for (auto & desc : order_descr)
                    if (desc.with_fill)
                    {
                        has_withfill = true;
                        break;
                    }
            }

            bool apply_limit = options.to_stage != QueryProcessingStage::WithMergeableStateAfterAggregation;
            bool apply_prelimit = apply_limit &&
                                  query.limitLength() && !query.limit_with_ties &&
                                  !hasWithTotalsInAnySubqueryInFromClause(query) &&
                                  !query.arrayJoinExpressionList().first &&
                                  !query.distinct &&
                                  !expressions.hasLimitBy() &&
                                  !settings.extremes &&
                                  !has_withfill;
            bool apply_offset = options.to_stage != QueryProcessingStage::WithMergeableStateAfterAggregationAndLimit;
            if (apply_prelimit)
            {
                executePreLimit(query_plan, /* do_not_skip_offset= */!apply_offset);
            }

            /** If there was more than one stream,
              * then DISTINCT needs to be performed once again after merging all streams.
              */
            if (!from_aggregation_stage && query.distinct)
                executeDistinct(query_plan, false, expressions.selected_columns, false);

            if (!from_aggregation_stage && expressions.hasLimitBy())
            {
                executeExpression(query_plan, expressions.before_limit_by, "Before LIMIT BY");
                executeLimitBy(query_plan);
            }

            executeWithFill(query_plan);

            /// If we have 'WITH TIES', we need execute limit before projection,
            /// because in that case columns from 'ORDER BY' are used.
            if (query.limit_with_ties && apply_offset)
            {
                executeLimit(query_plan);
            }

            /// Projection not be done on the shards, since then initiator will not find column in blocks.
            /// (significant only for WithMergeableStateAfterAggregation/WithMergeableStateAfterAggregationAndLimit).
            if (!to_aggregation_stage)
            {
                /// We must do projection after DISTINCT because projection may remove some columns.
                executeProjection(query_plan, expressions.final_projection);
            }

            /// Extremes are calculated before LIMIT, but after LIMIT BY. This is Ok.
            executeExtremes(query_plan);

            bool limit_applied = apply_prelimit || (query.limit_with_ties && apply_offset);
            /// Limit is no longer needed if there is prelimit.
            ///
            /// NOTE: that LIMIT cannot be applied if OFFSET should not be applied,
            /// since LIMIT will apply OFFSET too.
            /// This is the case for various optimizations for distributed queries,
            /// and when LIMIT cannot be applied it will be applied on the initiator anyway.
            if (apply_limit && !limit_applied && apply_offset)
                executeLimit(query_plan);

            if (apply_offset)
                executeOffset(query_plan);
        }
    }

    if (!subqueries_for_sets.empty() && (expressions.hasHaving() || query_analyzer->hasGlobalSubqueries()))
        executeSubqueriesInSetsAndJoins(query_plan, subqueries_for_sets);
}

static StreamLocalLimits getLimitsForStorage(const Settings & settings, const SelectQueryOptions & options)
{
    StreamLocalLimits limits;
    limits.mode = LimitsMode::LIMITS_TOTAL;
    limits.size_limits = SizeLimits(settings.max_rows_to_read, settings.max_bytes_to_read, settings.read_overflow_mode);
    limits.speed_limits.max_execution_time = settings.max_execution_time;
    limits.timeout_overflow_mode = settings.timeout_overflow_mode;

    /** Quota and minimal speed restrictions are checked on the initiating server of the request, and not on remote servers,
      *  because the initiating server has a summary of the execution of the request on all servers.
      *
      * But limits on data size to read and maximum execution time are reasonable to check both on initiator and
      *  additionally on each remote server, because these limits are checked per block of data processed,
      *  and remote servers may process way more blocks of data than are received by initiator.
      *
      * The limits to throttle maximum execution speed is also checked on all servers.
      */
    if (options.to_stage == QueryProcessingStage::Complete)
    {
        limits.speed_limits.min_execution_rps = settings.min_execution_speed;
        limits.speed_limits.min_execution_bps = settings.min_execution_speed_bytes;
    }

    limits.speed_limits.max_execution_rps = settings.max_execution_speed;
    limits.speed_limits.max_execution_bps = settings.max_execution_speed_bytes;
    limits.speed_limits.timeout_before_checking_execution_speed = settings.timeout_before_checking_execution_speed;

    return limits;
}

static void executeMergeAggregatedImpl(
    QueryPlan & query_plan,
    bool overflow_row,
    bool final,
    bool is_remote_storage,
    const Settings & settings,
    const NamesAndTypesList & aggregation_keys,
    const AggregateDescriptions & aggregates)
{
    const auto & header_before_merge = query_plan.getCurrentDataStream().header;

    ColumnNumbers keys;
    for (const auto & key : aggregation_keys)
        keys.push_back(header_before_merge.getPositionByName(key.name));

    /** There are two modes of distributed aggregation.
      *
      * 1. In different threads read from the remote servers blocks.
      * Save all the blocks in the RAM. Merge blocks.
      * If the aggregation is two-level - parallelize to the number of buckets.
      *
      * 2. In one thread, read blocks from different servers in order.
      * RAM stores only one block from each server.
      * If the aggregation is a two-level aggregation, we consistently merge the blocks of each next level.
      *
      * The second option consumes less memory (up to 256 times less)
      *  in the case of two-level aggregation, which is used for large results after GROUP BY,
      *  but it can work more slowly.
      */

    Aggregator::Params params(header_before_merge, keys, aggregates, overflow_row, settings.max_threads);

    auto transform_params = std::make_shared<AggregatingTransformParams>(params, final);

    auto merging_aggregated = std::make_unique<MergingAggregatedStep>(
        query_plan.getCurrentDataStream(),
        std::move(transform_params),
        settings.distributed_aggregation_memory_efficient && is_remote_storage,
        settings.max_threads,
        settings.aggregation_memory_efficient_merge_threads);

    query_plan.addStep(std::move(merging_aggregated));
}

void InterpreterSelectQuery::addEmptySourceToQueryPlan(
    QueryPlan & query_plan, const Block & source_header, const SelectQueryInfo & query_info, ContextPtr context_)
{
    Pipe pipe(std::make_shared<NullSource>(source_header));

    PrewhereInfoPtr prewhere_info_ptr = query_info.projection ? query_info.projection->prewhere_info : query_info.prewhere_info;
    if (prewhere_info_ptr)
    {
        auto & prewhere_info = *prewhere_info_ptr;

        if (prewhere_info.alias_actions)
        {
            pipe.addSimpleTransform([&](const Block & header)
            {
                return std::make_shared<ExpressionTransform>(header,
                    std::make_shared<ExpressionActions>(prewhere_info.alias_actions));
            });
        }

        if (prewhere_info.row_level_filter)
        {
            pipe.addSimpleTransform([&](const Block & header)
            {
                return std::make_shared<FilterTransform>(header,
                    std::make_shared<ExpressionActions>(prewhere_info.row_level_filter),
                    prewhere_info.row_level_column_name, true);
            });
        }

        pipe.addSimpleTransform([&](const Block & header)
        {
            return std::make_shared<FilterTransform>(
                header, std::make_shared<ExpressionActions>(prewhere_info.prewhere_actions),
                prewhere_info.prewhere_column_name, prewhere_info.remove_prewhere_column);
        });
    }

    auto read_from_pipe = std::make_unique<ReadFromPreparedSource>(std::move(pipe));
    read_from_pipe->setStepDescription("Read from NullSource");
    query_plan.addStep(std::move(read_from_pipe));

    if (query_info.projection)
    {
        if (query_info.projection->before_where)
        {
            auto where_step = std::make_unique<FilterStep>(
                query_plan.getCurrentDataStream(),
                query_info.projection->before_where,
                query_info.projection->where_column_name,
                query_info.projection->remove_where_filter);

            where_step->setStepDescription("WHERE");
            query_plan.addStep(std::move(where_step));
        }

        if (query_info.projection->desc->type == ProjectionDescription::Type::Aggregate)
        {
            if (query_info.projection->before_aggregation)
            {
                auto expression_before_aggregation
                    = std::make_unique<ExpressionStep>(query_plan.getCurrentDataStream(), query_info.projection->before_aggregation);
                expression_before_aggregation->setStepDescription("Before GROUP BY");
                query_plan.addStep(std::move(expression_before_aggregation));
            }

            executeMergeAggregatedImpl(
                query_plan,
                query_info.projection->aggregate_overflow_row,
                query_info.projection->aggregate_final,
                false,
                context_->getSettingsRef(),
                query_info.projection->aggregation_keys,
                query_info.projection->aggregate_descriptions);
        }
    }
}

bool InterpreterSelectQuery::shouldMoveToPrewhere()
{
    const Settings & settings = context->getSettingsRef();
    const ASTSelectQuery & query = getSelectQuery();
    return settings.optimize_move_to_prewhere && (!query.final() || settings.optimize_move_to_prewhere_if_final);
}

void InterpreterSelectQuery::addPrewhereAliasActions()
{
    auto & expressions = analysis_result;
    if (expressions.filter_info)
    {
        if (!expressions.prewhere_info)
        {
            const bool does_storage_support_prewhere = !input_pipe && storage && storage->supportsPrewhere();
            if (does_storage_support_prewhere && shouldMoveToPrewhere())
            {
                /// Execute row level filter in prewhere as a part of "move to prewhere" optimization.
                expressions.prewhere_info = std::make_shared<PrewhereInfo>(
                    std::move(expressions.filter_info->actions),
                    std::move(expressions.filter_info->column_name));
                expressions.prewhere_info->prewhere_actions->projectInput(false);
                expressions.prewhere_info->remove_prewhere_column = expressions.filter_info->do_remove_column;
                expressions.prewhere_info->need_filter = true;
                expressions.filter_info = nullptr;
            }
        }
        else
        {
            /// Add row level security actions to prewhere.
            expressions.prewhere_info->row_level_filter = std::move(expressions.filter_info->actions);
            expressions.prewhere_info->row_level_column_name = std::move(expressions.filter_info->column_name);
            expressions.prewhere_info->row_level_filter->projectInput(false);
            expressions.filter_info = nullptr;
        }
    }

    auto & prewhere_info = analysis_result.prewhere_info;
    auto & columns_to_remove_after_prewhere = analysis_result.columns_to_remove_after_prewhere;

    /// Detect, if ALIAS columns are required for query execution
    auto alias_columns_required = false;
    const ColumnsDescription & storage_columns = metadata_snapshot->getColumns();
    for (const auto & column_name : required_columns)
    {
        auto column_default = storage_columns.getDefault(column_name);
        if (column_default && column_default->kind == ColumnDefaultKind::Alias)
        {
            alias_columns_required = true;
            break;
        }
    }

    /// There are multiple sources of required columns:
    ///  - raw required columns,
    ///  - columns deduced from ALIAS columns,
    ///  - raw required columns from PREWHERE,
    ///  - columns deduced from ALIAS columns from PREWHERE.
    /// PREWHERE is a special case, since we need to resolve it and pass directly to `IStorage::read()`
    /// before any other executions.
    if (alias_columns_required)
    {
        NameSet required_columns_from_prewhere; /// Set of all (including ALIAS) required columns for PREWHERE
        NameSet required_aliases_from_prewhere; /// Set of ALIAS required columns for PREWHERE

        if (prewhere_info)
        {
            /// Get some columns directly from PREWHERE expression actions
            auto prewhere_required_columns = prewhere_info->prewhere_actions->getRequiredColumns().getNames();
            required_columns_from_prewhere.insert(prewhere_required_columns.begin(), prewhere_required_columns.end());

            if (prewhere_info->row_level_filter)
            {
                auto row_level_required_columns = prewhere_info->row_level_filter->getRequiredColumns().getNames();
                required_columns_from_prewhere.insert(row_level_required_columns.begin(), row_level_required_columns.end());
            }
        }

        /// Expression, that contains all raw required columns
        ASTPtr required_columns_all_expr = std::make_shared<ASTExpressionList>();

        /// Expression, that contains raw required columns for PREWHERE
        ASTPtr required_columns_from_prewhere_expr = std::make_shared<ASTExpressionList>();

        /// Sort out already known required columns between expressions,
        /// also populate `required_aliases_from_prewhere`.
        for (const auto & column : required_columns)
        {
            ASTPtr column_expr;
            const auto column_default = storage_columns.getDefault(column);
            bool is_alias = column_default && column_default->kind == ColumnDefaultKind::Alias;
            if (is_alias)
            {
                auto column_decl = storage_columns.get(column);
                column_expr = column_default->expression->clone();
                // recursive visit for alias to alias
                replaceAliasColumnsInQuery(
                    column_expr, metadata_snapshot->getColumns(), syntax_analyzer_result->array_join_result_to_source, context);

                column_expr = addTypeConversionToAST(
                    std::move(column_expr), column_decl.type->getName(), metadata_snapshot->getColumns().getAll(), context);
                column_expr = setAlias(column_expr, column);
            }
            else
                column_expr = std::make_shared<ASTIdentifier>(column);

            if (required_columns_from_prewhere.count(column))
            {
                required_columns_from_prewhere_expr->children.emplace_back(std::move(column_expr));

                if (is_alias)
                    required_aliases_from_prewhere.insert(column);
            }
            else
                required_columns_all_expr->children.emplace_back(std::move(column_expr));
        }

        /// Columns, which we will get after prewhere and filter executions.
        NamesAndTypesList required_columns_after_prewhere;
        NameSet required_columns_after_prewhere_set;

        /// Collect required columns from prewhere expression actions.
        if (prewhere_info)
        {
            NameSet columns_to_remove(columns_to_remove_after_prewhere.begin(), columns_to_remove_after_prewhere.end());
            Block prewhere_actions_result = prewhere_info->prewhere_actions->getResultColumns();

            /// Populate required columns with the columns, added by PREWHERE actions and not removed afterwards.
            /// XXX: looks hacky that we already know which columns after PREWHERE we won't need for sure.
            for (const auto & column : prewhere_actions_result)
            {
                if (prewhere_info->remove_prewhere_column && column.name == prewhere_info->prewhere_column_name)
                    continue;

                if (columns_to_remove.count(column.name))
                    continue;

                required_columns_all_expr->children.emplace_back(std::make_shared<ASTIdentifier>(column.name));
                required_columns_after_prewhere.emplace_back(column.name, column.type);
            }

            required_columns_after_prewhere_set
                = collections::map<NameSet>(required_columns_after_prewhere, [](const auto & it) { return it.name; });
        }

        auto syntax_result
            = TreeRewriter(context).analyze(required_columns_all_expr, required_columns_after_prewhere, storage, metadata_snapshot);
        alias_actions = ExpressionAnalyzer(required_columns_all_expr, syntax_result, context).getActionsDAG(true);

        /// The set of required columns could be added as a result of adding an action to calculate ALIAS.
        required_columns = alias_actions->getRequiredColumns().getNames();

        /// Do not remove prewhere filter if it is a column which is used as alias.
        if (prewhere_info && prewhere_info->remove_prewhere_column)
            if (required_columns.end() != std::find(required_columns.begin(), required_columns.end(), prewhere_info->prewhere_column_name))
                prewhere_info->remove_prewhere_column = false;

        /// Remove columns which will be added by prewhere.
        std::erase_if(required_columns, [&](const String & name) { return required_columns_after_prewhere_set.count(name) != 0; });

        if (prewhere_info)
        {
            /// Don't remove columns which are needed to be aliased.
            for (const auto & name : required_columns)
                prewhere_info->prewhere_actions->tryRestoreColumn(name);

            auto analyzed_result
                = TreeRewriter(context).analyze(required_columns_from_prewhere_expr, metadata_snapshot->getColumns().getAllPhysical());
            prewhere_info->alias_actions
                = ExpressionAnalyzer(required_columns_from_prewhere_expr, analyzed_result, context).getActionsDAG(true, false);

            /// Add (physical?) columns required by alias actions.
            auto required_columns_from_alias = prewhere_info->alias_actions->getRequiredColumns();
            Block prewhere_actions_result = prewhere_info->prewhere_actions->getResultColumns();
            for (auto & column : required_columns_from_alias)
                if (!prewhere_actions_result.has(column.name))
                    if (required_columns.end() == std::find(required_columns.begin(), required_columns.end(), column.name))
                        required_columns.push_back(column.name);

            /// Add physical columns required by prewhere actions.
            for (const auto & column : required_columns_from_prewhere)
                if (required_aliases_from_prewhere.count(column) == 0)
                    if (required_columns.end() == std::find(required_columns.begin(), required_columns.end(), column))
                        required_columns.push_back(column);
        }
    }
}

void InterpreterSelectQuery::executeFetchColumns(QueryProcessingStage::Enum processing_stage, QueryPlan & query_plan)
{
    auto & query = getSelectQuery();
    const Settings & settings = context->getSettingsRef();

    /// Optimization for trivial query like SELECT count() FROM table.
    bool optimize_trivial_count =
        syntax_analyzer_result->optimize_trivial_count
        && (settings.max_parallel_replicas <= 1)
        && storage
        && storage->getName() != "MaterializedMySQL"
        && !row_policy_filter
        && processing_stage == QueryProcessingStage::FetchColumns
        && query_analyzer->hasAggregation()
        && (query_analyzer->aggregates().size() == 1)
        && typeid_cast<const AggregateFunctionCount *>(query_analyzer->aggregates()[0].function.get());

    if (optimize_trivial_count)
    {
        const auto & desc = query_analyzer->aggregates()[0];
        const auto & func = desc.function;
        std::optional<UInt64> num_rows{};

        if (!query.prewhere() && !query.where())
        {
            num_rows = storage->totalRows(settings);
        }
        else // It's possible to optimize count() given only partition predicates
        {
            SelectQueryInfo temp_query_info;
            temp_query_info.query = query_ptr;
            temp_query_info.syntax_analyzer_result = syntax_analyzer_result;
            temp_query_info.sets = query_analyzer->getPreparedSets();

            num_rows = storage->totalRowsByPartitionPredicate(temp_query_info, context);
        }

        if (num_rows)
        {
            const AggregateFunctionCount & agg_count = static_cast<const AggregateFunctionCount &>(*func);

            /// We will process it up to "WithMergeableState".
            std::vector<char> state(agg_count.sizeOfData());
            AggregateDataPtr place = state.data();

            agg_count.create(place);
            SCOPE_EXIT_MEMORY_SAFE(agg_count.destroy(place));

            agg_count.set(place, *num_rows);

            auto column = ColumnAggregateFunction::create(func);
            column->insertFrom(place);

            Block header = analysis_result.before_aggregation->getResultColumns();
            size_t arguments_size = desc.argument_names.size();
            DataTypes argument_types(arguments_size);
            for (size_t j = 0; j < arguments_size; ++j)
                argument_types[j] = header.getByName(desc.argument_names[j]).type;

            Block block_with_count{
                {std::move(column), std::make_shared<DataTypeAggregateFunction>(func, argument_types, desc.parameters), desc.column_name}};

            auto source = std::make_shared<SourceFromSingleChunk>(block_with_count);
            auto prepared_count = std::make_unique<ReadFromPreparedSource>(Pipe(std::move(source)), context);
            prepared_count->setStepDescription("Optimized trivial count");
            query_plan.addStep(std::move(prepared_count));
            from_stage = QueryProcessingStage::WithMergeableState;
            analysis_result.first_stage = false;
            return;
        }
    }

    /// Limitation on the number of columns to read.
    /// It's not applied in 'only_analyze' mode, because the query could be analyzed without removal of unnecessary columns.
    if (!options.only_analyze && settings.max_columns_to_read && required_columns.size() > settings.max_columns_to_read)
        throw Exception(
            ErrorCodes::TOO_MANY_COLUMNS,
            "Limit for number of columns to read exceeded. Requested: {}, maximum: {}",
            required_columns.size(),
            settings.max_columns_to_read);

    /// General limit for the number of threads.
    size_t max_threads_execute_query = settings.max_threads;

    /** With distributed query processing, almost no computations are done in the threads,
     *  but wait and receive data from remote servers.
     *  If we have 20 remote servers, and max_threads = 8, then it would not be very good
     *  connect and ask only 8 servers at a time.
     *  To simultaneously query more remote servers,
     *  instead of max_threads, max_distributed_connections is used.
     */
    bool is_remote = false;
    if (storage && storage->isRemote())
    {
        is_remote = true;
        max_threads_execute_query = max_streams = settings.max_distributed_connections;
    }

    UInt64 max_block_size = settings.max_block_size;

    auto [limit_length, limit_offset] = getLimitLengthAndOffset(query, context);

    /** Optimization - if not specified DISTINCT, WHERE, GROUP, HAVING, ORDER, LIMIT BY, WITH TIES but LIMIT is specified, and limit + offset < max_block_size,
     *  then as the block size we will use limit + offset (not to read more from the table than requested),
     *  and also set the number of threads to 1.
     */
    if (!query.distinct
        && !query.limit_with_ties
        && !query.prewhere()
        && !query.where()
        && !query.groupBy()
        && !query.having()
        && !query.orderBy()
        && !query.limitBy()
        && query.limitLength()
        && !query_analyzer->hasAggregation()
        && !query_analyzer->hasWindow()
        && limit_length <= std::numeric_limits<UInt64>::max() - limit_offset
        && limit_length + limit_offset < max_block_size)
    {
        max_block_size = std::max(UInt64(1), limit_length + limit_offset);
        max_threads_execute_query = max_streams = 1;
    }

    if (!max_block_size)
        throw Exception("Setting 'max_block_size' cannot be zero", ErrorCodes::PARAMETER_OUT_OF_BOUND);

    /// Initialize the initial data streams to which the query transforms are superimposed. Table or subquery or prepared input?
    if (query_plan.isInitialized())
    {
        /// Prepared input.
    }
    else if (interpreter_subquery)
    {
        /// Subquery.
        /// If we need less number of columns that subquery have - update the interpreter.
        if (required_columns.size() < source_header.columns())
        {
            ASTPtr subquery = extractTableExpression(query, 0);
            if (!subquery)
                throw Exception("Subquery expected", ErrorCodes::LOGICAL_ERROR);

            interpreter_subquery = std::make_unique<InterpreterSelectWithUnionQuery>(
                subquery, getSubqueryContext(context),
                options.copy().subquery().noModify(), required_columns);

            if (query_analyzer->hasAggregation())
                interpreter_subquery->ignoreWithTotals();
        }

        interpreter_subquery->buildQueryPlan(query_plan);
        query_plan.addInterpreterContext(context);
    }
    else if (storage)
    {
        /// Table.
        if (max_streams == 0)
            max_streams = 1;

        /// If necessary, we request more sources than the number of threads - to distribute the work evenly over the threads.
        if (max_streams > 1 && !is_remote)
            max_streams *= settings.max_streams_to_max_threads_ratio;

        auto & prewhere_info = analysis_result.prewhere_info;

        if (prewhere_info)
            query_info.prewhere_info = prewhere_info;

        /// Create optimizer with prepared actions.
        /// Maybe we will need to calc input_order_info later, e.g. while reading from StorageMerge.
        if ((analysis_result.optimize_read_in_order || analysis_result.optimize_aggregation_in_order)
            && (!query_info.projection || query_info.projection->complete))
        {
            if (analysis_result.optimize_read_in_order)
            {
                if (query_info.projection)
                {
                    query_info.projection->order_optimizer = std::make_shared<ReadInOrderOptimizer>(
                        // TODO Do we need a projection variant for this field?
                        analysis_result.order_by_elements_actions,
                        getSortDescription(query, context),
                        query_info.syntax_analyzer_result);
                }
                else
                {
                    query_info.order_optimizer = std::make_shared<ReadInOrderOptimizer>(
                        analysis_result.order_by_elements_actions, getSortDescription(query, context), query_info.syntax_analyzer_result);
                }
            }
            else
            {
                if (query_info.projection)
                {
                    query_info.projection->order_optimizer = std::make_shared<ReadInOrderOptimizer>(
                        query_info.projection->group_by_elements_actions,
                        getSortDescriptionFromGroupBy(query),
                        query_info.syntax_analyzer_result);
                }
                else
                {
                    query_info.order_optimizer = std::make_shared<ReadInOrderOptimizer>(
                        analysis_result.group_by_elements_actions, getSortDescriptionFromGroupBy(query), query_info.syntax_analyzer_result);
                }
            }

            /// If we don't have filtration, we can pushdown limit to reading stage for optimizations.
            UInt64 limit = (query.hasFiltration() || query.groupBy()) ? 0 : getLimitForSorting(query, context);
            if (query_info.projection)
                query_info.projection->input_order_info
                    = query_info.projection->order_optimizer->getInputOrder(query_info.projection->desc->metadata, context, limit);
            else
                query_info.input_order_info = query_info.order_optimizer->getInputOrder(metadata_snapshot, context, limit);
        }

        StreamLocalLimits limits;
        SizeLimits leaf_limits;
        std::shared_ptr<const EnabledQuota> quota;

        /// Set the limits and quota for reading data, the speed and time of the query.
        if (!options.ignore_limits)
        {
            limits = getLimitsForStorage(settings, options);
            leaf_limits = SizeLimits(settings.max_rows_to_read_leaf, settings.max_bytes_to_read_leaf, settings.read_overflow_mode_leaf);
        }

        if (!options.ignore_quota && (options.to_stage == QueryProcessingStage::Complete))
            quota = context->getQuota();

        storage->read(query_plan, required_columns, metadata_snapshot, query_info, context, processing_stage, max_block_size, max_streams);

        if (context->hasQueryContext() && !options.is_internal)
        {
            const String view_name{};
            auto local_storage_id = storage->getStorageID();
            context->getQueryContext()->addQueryAccessInfo(
                backQuoteIfNeed(local_storage_id.getDatabaseName()),
                local_storage_id.getFullTableName(),
                required_columns,
                query_info.projection ? query_info.projection->desc->name : "",
                view_name);
        }

        /// Create step which reads from empty source if storage has no data.
        if (!query_plan.isInitialized())
        {
            auto header = query_info.projection
                ? query_info.projection->desc->metadata->getSampleBlockForColumns(
                    query_info.projection->required_columns, storage->getVirtuals(), storage->getStorageID())
                : metadata_snapshot->getSampleBlockForColumns(required_columns, storage->getVirtuals(), storage->getStorageID());

            addEmptySourceToQueryPlan(query_plan, header, query_info, context);
        }

        /// Extend lifetime of context, table lock, storage. Set limits and quota.
        auto adding_limits_and_quota = std::make_unique<SettingQuotaAndLimitsStep>(
            query_plan.getCurrentDataStream(), storage, std::move(table_lock), limits, leaf_limits, std::move(quota), context);
        adding_limits_and_quota->setStepDescription("Set limits and quota after reading from storage");
        query_plan.addStep(std::move(adding_limits_and_quota));
    }
    else
        throw Exception("Logical error in InterpreterSelectQuery: nowhere to read", ErrorCodes::LOGICAL_ERROR);

    /// Specify the number of threads only if it wasn't specified in storage.
    ///
    /// But in case of remote query and prefer_localhost_replica=1 (default)
    /// The inner local query (that is done in the same process, without
    /// network interaction), it will setMaxThreads earlier and distributed
    /// query will not update it.
    if (!query_plan.getMaxThreads() || is_remote)
        query_plan.setMaxThreads(max_threads_execute_query);

    /// Aliases in table declaration.
    if (processing_stage == QueryProcessingStage::FetchColumns && alias_actions)
    {
        auto table_aliases = std::make_unique<ExpressionStep>(query_plan.getCurrentDataStream(), alias_actions);
        table_aliases->setStepDescription("Add table aliases");
        query_plan.addStep(std::move(table_aliases));
    }
}

void InterpreterSelectQuery::executeWhere(QueryPlan & query_plan, const ActionsDAGPtr & expression, bool remove_filter)
{
    auto where_step = std::make_unique<FilterStep>(
        query_plan.getCurrentDataStream(), expression, getSelectQuery().where()->getColumnName(), remove_filter);

    where_step->setStepDescription("WHERE");
    query_plan.addStep(std::move(where_step));
}

void InterpreterSelectQuery::initAggregatorParams(
    const Block & current_data_stream_header,
    AggregatorParamsPtr & params_ptr,
    const AggregateDescriptions & aggregates,
    bool overflow_row, const Settings & settings,
    size_t group_by_two_level_threshold, size_t group_by_two_level_threshold_bytes)
{
    auto & query = getSelectQuery();
    if (query.group_by_with_grouping_sets)
    {
        ColumnNumbers keys;
        ColumnNumbers all_keys;
        ColumnNumbersList keys_vector;
        std::unordered_set<size_t> keys_set;
        for (const auto & aggregation_keys : query_analyzer->aggregationKeysList())
        {
            keys.clear();
            for (const auto & key : aggregation_keys)
            {
                size_t key_name_pos = current_data_stream_header.getPositionByName(key.name);
                keys_set.insert(key_name_pos);
                keys.push_back(key_name_pos);
            }
            keys_vector.push_back(keys);
        }
        all_keys.assign(keys_set.begin(), keys_set.end());

        params_ptr = std::make_unique<Aggregator::Params>(
            current_data_stream_header,
            all_keys,
            keys_vector,
            aggregates,
            overflow_row,
            settings.max_rows_to_group_by,
            settings.group_by_overflow_mode,
            group_by_two_level_threshold,
            group_by_two_level_threshold_bytes,
            settings.max_bytes_before_external_group_by,
            settings.empty_result_for_aggregation_by_empty_set
                || (settings.empty_result_for_aggregation_by_constant_keys_on_empty_set && keys.empty()
                    && query_analyzer->hasConstAggregationKeys()),
            context->getTemporaryVolume(),
            settings.max_threads,
            settings.min_free_disk_space_for_temporary_data,
            settings.compile_aggregate_expressions,
            settings.min_count_to_compile_aggregate_expression);
    }
    else
    {
        ColumnNumbers keys;
        for (const auto & key : query_analyzer->aggregationKeys())
            keys.push_back(current_data_stream_header.getPositionByName(key.name));

        params_ptr = std::make_unique<Aggregator::Params>(
            current_data_stream_header,
            keys,
            aggregates,
            overflow_row,
            settings.max_rows_to_group_by,
            settings.group_by_overflow_mode,
            group_by_two_level_threshold,
            group_by_two_level_threshold_bytes,
            settings.max_bytes_before_external_group_by,
            settings.empty_result_for_aggregation_by_empty_set
                || (settings.empty_result_for_aggregation_by_constant_keys_on_empty_set && keys.empty()
                    && query_analyzer->hasConstAggregationKeys()),
            context->getTemporaryVolume(),
            settings.max_threads,
            settings.min_free_disk_space_for_temporary_data,
            settings.compile_aggregate_expressions,
            settings.min_count_to_compile_aggregate_expression);
    }
}

void InterpreterSelectQuery::executeAggregation(QueryPlan & query_plan, const ActionsDAGPtr & expression, bool overflow_row, bool final, InputOrderInfoPtr group_by_info)
{
    auto expression_before_aggregation = std::make_unique<ExpressionStep>(query_plan.getCurrentDataStream(), expression);
    expression_before_aggregation->setStepDescription("Before GROUP BY");
    query_plan.addStep(std::move(expression_before_aggregation));

    if (options.is_projection_query)
        return;

    const auto & header_before_aggregation = query_plan.getCurrentDataStream().header;

    AggregateDescriptions aggregates = query_analyzer->aggregates();
    for (auto & descr : aggregates)
        if (descr.arguments.empty())
            for (const auto & name : descr.argument_names)
                descr.arguments.push_back(header_before_aggregation.getPositionByName(name));

    const Settings & settings = context->getSettingsRef();

    AggregatorParamsPtr params_ptr;
    initAggregatorParams(header_before_aggregation, params_ptr, aggregates, overflow_row, settings,
                 settings.group_by_two_level_threshold, settings.group_by_two_level_threshold_bytes);

    SortDescription group_by_sort_description;

    if (group_by_info && settings.optimize_aggregation_in_order)
        group_by_sort_description = getSortDescriptionFromGroupBy(getSelectQuery());
    else
        group_by_info = nullptr;

    auto merge_threads = max_streams;
    auto temporary_data_merge_threads = settings.aggregation_memory_efficient_merge_threads
        ? static_cast<size_t>(settings.aggregation_memory_efficient_merge_threads)
        : static_cast<size_t>(settings.max_threads);

    bool storage_has_evenly_distributed_read = storage && storage->hasEvenlyDistributedRead();

    auto aggregating_step = std::make_unique<AggregatingStep>(
        query_plan.getCurrentDataStream(),
        *params_ptr,
        final,
        settings.max_block_size,
        settings.aggregation_in_order_max_block_bytes,
        merge_threads,
        temporary_data_merge_threads,
        storage_has_evenly_distributed_read,
        std::move(group_by_info),
        std::move(group_by_sort_description));
    query_plan.addStep(std::move(aggregating_step));
}

void InterpreterSelectQuery::executeMergeAggregated(QueryPlan & query_plan, bool overflow_row, bool final)
{
    /// If aggregate projection was chosen for table, avoid adding MergeAggregated.
    /// It is already added by storage (because of performance issues).
    /// TODO: We should probably add another one processing stage for storage?
    ///       WithMergeableStateAfterAggregation is not ok because, e.g., it skips sorting after aggregation.
    if (query_info.projection && query_info.projection->desc->type == ProjectionDescription::Type::Aggregate)
        return;

    executeMergeAggregatedImpl(
        query_plan,
        overflow_row,
        final,
        storage && storage->isRemote(),
        context->getSettingsRef(),
        query_analyzer->aggregationKeys(),
        query_analyzer->aggregates());
}


void InterpreterSelectQuery::executeHaving(QueryPlan & query_plan, const ActionsDAGPtr & expression, bool remove_filter)
{
    auto having_step
        = std::make_unique<FilterStep>(query_plan.getCurrentDataStream(), expression, getSelectQuery().having()->getColumnName(), remove_filter);

    having_step->setStepDescription("HAVING");
    query_plan.addStep(std::move(having_step));
}


void InterpreterSelectQuery::executeTotalsAndHaving(
    QueryPlan & query_plan, bool has_having, const ActionsDAGPtr & expression, bool remove_filter, bool overflow_row, bool final)
{
    const Settings & settings = context->getSettingsRef();

    auto totals_having_step = std::make_unique<TotalsHavingStep>(
        query_plan.getCurrentDataStream(),
        overflow_row,
        expression,
        has_having ? getSelectQuery().having()->getColumnName() : "",
        remove_filter,
        settings.totals_mode,
        settings.totals_auto_threshold,
        final);

    query_plan.addStep(std::move(totals_having_step));
}

void InterpreterSelectQuery::executeRollupOrCube(QueryPlan & query_plan, Modificator modificator)
{
    const auto & header_before_transform = query_plan.getCurrentDataStream().header;

    const Settings & settings = context->getSettingsRef();

    AggregatorParamsPtr params_ptr;
    initAggregatorParams(header_before_transform, params_ptr, query_analyzer->aggregates(), false, settings, 0, 0);
    auto transform_params = std::make_shared<AggregatingTransformParams>(*params_ptr, true);

    QueryPlanStepPtr step;
    if (modificator == Modificator::ROLLUP)
        step = std::make_unique<RollupStep>(query_plan.getCurrentDataStream(), std::move(transform_params));
    else if (modificator == Modificator::CUBE)
        step = std::make_unique<CubeStep>(query_plan.getCurrentDataStream(), std::move(transform_params));
    else
        step = std::make_unique<GroupingSetsStep>(query_plan.getCurrentDataStream(), std::move(transform_params));

    query_plan.addStep(std::move(step));
}

void InterpreterSelectQuery::executeExpression(QueryPlan & query_plan, const ActionsDAGPtr & expression, const std::string & description)
{
    if (!expression)
        return;

    auto expression_step = std::make_unique<ExpressionStep>(query_plan.getCurrentDataStream(), expression);

    expression_step->setStepDescription(description);
    query_plan.addStep(std::move(expression_step));
}

static bool windowDescriptionComparator(const WindowDescription * _left, const WindowDescription * _right)
{
    const auto & left = _left->full_sort_description;
    const auto & right = _right->full_sort_description;

    for (size_t i = 0; i < std::min(left.size(), right.size()); ++i)
    {
        if (left[i].column_name < right[i].column_name)
            return true;
        else if (left[i].column_name > right[i].column_name)
            return false;
        else if (left[i].column_number < right[i].column_number)
            return true;
        else if (left[i].column_number > right[i].column_number)
            return false;
        else if (left[i].direction < right[i].direction)
            return true;
        else if (left[i].direction > right[i].direction)
            return false;
        else if (left[i].nulls_direction < right[i].nulls_direction)
            return true;
        else if (left[i].nulls_direction > right[i].nulls_direction)
            return false;

        assert(left[i] == right[i]);
    }

    // Note that we check the length last, because we want to put together the
    // sort orders that have common prefix but different length.
    return left.size() > right.size();
}

static bool sortIsPrefix(const WindowDescription & _prefix,
    const WindowDescription & _full)
{
    const auto & prefix = _prefix.full_sort_description;
    const auto & full = _full.full_sort_description;

    if (prefix.size() > full.size())
        return false;

    for (size_t i = 0; i < prefix.size(); ++i)
    {
        if (full[i] != prefix[i])
            return false;
    }

    return true;
}

void InterpreterSelectQuery::executeWindow(QueryPlan & query_plan)
{
    // Try to sort windows in such an order that the window with the longest
    // sort description goes first, and all window that use its prefixes follow.
    std::vector<const WindowDescription *> windows_sorted;
    for (const auto & [_, w] : query_analyzer->windowDescriptions())
        windows_sorted.push_back(&w);

    std::sort(windows_sorted.begin(), windows_sorted.end(), windowDescriptionComparator);

    const Settings & settings = context->getSettingsRef();
    for (size_t i = 0; i < windows_sorted.size(); ++i)
    {
        const auto & w = *windows_sorted[i];

        // We don't need to sort again if the input from previous window already
        // has suitable sorting. Also don't create sort steps when there are no
        // columns to sort by, because the sort nodes are confused by this. It
        // happens in case of `over ()`.
        if (!w.full_sort_description.empty() && (i == 0 || !sortIsPrefix(w, *windows_sorted[i - 1])))
        {

            auto sorting_step = std::make_unique<SortingStep>(
                query_plan.getCurrentDataStream(),
                w.full_sort_description,
                settings.max_block_size,
                0 /* LIMIT */,
                SizeLimits(settings.max_rows_to_sort, settings.max_bytes_to_sort, settings.sort_overflow_mode),
                settings.max_bytes_before_remerge_sort,
                settings.remerge_sort_lowered_memory_bytes_ratio,
                settings.max_bytes_before_external_sort,
                context->getTemporaryVolume(),
                settings.min_free_disk_space_for_temporary_data);
            sorting_step->setStepDescription("Sorting for window '" + w.window_name + "'");
            query_plan.addStep(std::move(sorting_step));
        }

        auto window_step = std::make_unique<WindowStep>(query_plan.getCurrentDataStream(), w, w.window_functions);
        window_step->setStepDescription("Window step for window '" + w.window_name + "'");

        query_plan.addStep(std::move(window_step));
    }
}


void InterpreterSelectQuery::executeOrderOptimized(QueryPlan & query_plan, InputOrderInfoPtr input_sorting_info, UInt64 limit, SortDescription & output_order_descr)
{
    const Settings & settings = context->getSettingsRef();

    auto finish_sorting_step = std::make_unique<SortingStep>(
        query_plan.getCurrentDataStream(),
        input_sorting_info->order_key_prefix_descr,
        output_order_descr,
        settings.max_block_size,
        limit);

    query_plan.addStep(std::move(finish_sorting_step));
}

void InterpreterSelectQuery::executeOrder(QueryPlan & query_plan, InputOrderInfoPtr input_sorting_info)
{
    auto & query = getSelectQuery();
    SortDescription output_order_descr = getSortDescription(query, context);
    UInt64 limit = getLimitForSorting(query, context);

    if (input_sorting_info)
    {
        /* Case of sorting with optimization using sorting key.
         * We have several threads, each of them reads batch of parts in direct
         *  or reverse order of sorting key using one input stream per part
         *  and then merge them into one sorted stream.
         * At this stage we merge per-thread streams into one.
         */
        executeOrderOptimized(query_plan, input_sorting_info, limit, output_order_descr);
        return;
    }

    const Settings & settings = context->getSettingsRef();

    /// Merge the sorted blocks.
    auto sorting_step = std::make_unique<SortingStep>(
        query_plan.getCurrentDataStream(),
        output_order_descr,
        settings.max_block_size,
        limit,
        SizeLimits(settings.max_rows_to_sort, settings.max_bytes_to_sort, settings.sort_overflow_mode),
        settings.max_bytes_before_remerge_sort,
        settings.remerge_sort_lowered_memory_bytes_ratio,
        settings.max_bytes_before_external_sort,
        context->getTemporaryVolume(),
        settings.min_free_disk_space_for_temporary_data);

    sorting_step->setStepDescription("Sorting for ORDER BY");
    query_plan.addStep(std::move(sorting_step));
}


void InterpreterSelectQuery::executeMergeSorted(QueryPlan & query_plan, const std::string & description)
{
    auto & query = getSelectQuery();
    SortDescription order_descr = getSortDescription(query, context);
    UInt64 limit = getLimitForSorting(query, context);

    executeMergeSorted(query_plan, order_descr, limit, description);
}

void InterpreterSelectQuery::executeMergeSorted(QueryPlan & query_plan, const SortDescription & sort_description, UInt64 limit, const std::string & description)
{
    const Settings & settings = context->getSettingsRef();

    auto merging_sorted
        = std::make_unique<SortingStep>(query_plan.getCurrentDataStream(), sort_description, settings.max_block_size, limit);

    merging_sorted->setStepDescription("Merge sorted streams " + description);
    query_plan.addStep(std::move(merging_sorted));
}


void InterpreterSelectQuery::executeProjection(QueryPlan & query_plan, const ActionsDAGPtr & expression)
{
    auto projection_step = std::make_unique<ExpressionStep>(query_plan.getCurrentDataStream(), expression);
    projection_step->setStepDescription("Projection");
    query_plan.addStep(std::move(projection_step));
}


void InterpreterSelectQuery::executeDistinct(QueryPlan & query_plan, bool before_order, Names columns, bool pre_distinct)
{
    auto & query = getSelectQuery();
    if (query.distinct)
    {
        const Settings & settings = context->getSettingsRef();

        auto [limit_length, limit_offset] = getLimitLengthAndOffset(query, context);
        UInt64 limit_for_distinct = 0;

        /// If after this stage of DISTINCT ORDER BY is not executed,
        /// then you can get no more than limit_length + limit_offset of different rows.
        if ((!query.orderBy() || !before_order) && limit_length <= std::numeric_limits<UInt64>::max() - limit_offset)
            limit_for_distinct = limit_length + limit_offset;

        SizeLimits limits(settings.max_rows_in_distinct, settings.max_bytes_in_distinct, settings.distinct_overflow_mode);

        auto distinct_step
            = std::make_unique<DistinctStep>(query_plan.getCurrentDataStream(), limits, limit_for_distinct, columns, pre_distinct);

        if (pre_distinct)
            distinct_step->setStepDescription("Preliminary DISTINCT");

        query_plan.addStep(std::move(distinct_step));
    }
}


/// Preliminary LIMIT - is used in every source, if there are several sources, before they are combined.
void InterpreterSelectQuery::executePreLimit(QueryPlan & query_plan, bool do_not_skip_offset)
{
    auto & query = getSelectQuery();
    /// If there is LIMIT
    if (query.limitLength())
    {
        auto [limit_length, limit_offset] = getLimitLengthAndOffset(query, context);

        if (do_not_skip_offset)
        {
            if (limit_length > std::numeric_limits<UInt64>::max() - limit_offset)
                return;

            limit_length += limit_offset;
            limit_offset = 0;
        }
<<<<<<< HEAD
        const Settings & settings = context->getSettingsRef();
        auto limit = std::make_unique<LimitStep>(query_plan.getCurrentDataStream(), limit_length, limit_offset, settings.exact_rows_before_limit);
        limit->setStepDescription("preliminary LIMIT");
=======

        auto limit = std::make_unique<LimitStep>(query_plan.getCurrentDataStream(), limit_length, limit_offset);
        if (do_not_skip_offset)
            limit->setStepDescription("preliminary LIMIT (with OFFSET)");
        else
            limit->setStepDescription("preliminary LIMIT (without OFFSET)");
>>>>>>> f0434f21
        query_plan.addStep(std::move(limit));
    }
}


void InterpreterSelectQuery::executeLimitBy(QueryPlan & query_plan)
{
    auto & query = getSelectQuery();
    if (!query.limitByLength() || !query.limitBy())
        return;

    Names columns;
    for (const auto & elem : query.limitBy()->children)
        columns.emplace_back(elem->getColumnName());

    UInt64 length = getLimitUIntValue(query.limitByLength(), context, "LIMIT");
    UInt64 offset = (query.limitByOffset() ? getLimitUIntValue(query.limitByOffset(), context, "OFFSET") : 0);

    auto limit_by = std::make_unique<LimitByStep>(query_plan.getCurrentDataStream(), length, offset, columns);
    query_plan.addStep(std::move(limit_by));
}

void InterpreterSelectQuery::executeWithFill(QueryPlan & query_plan)
{
    auto & query = getSelectQuery();
    if (query.orderBy())
    {
        SortDescription order_descr = getSortDescription(query, context);
        SortDescription fill_descr;
        for (auto & desc : order_descr)
        {
            if (desc.with_fill)
                fill_descr.push_back(desc);
        }

        if (fill_descr.empty())
            return;

        auto filling_step = std::make_unique<FillingStep>(query_plan.getCurrentDataStream(), std::move(fill_descr));
        query_plan.addStep(std::move(filling_step));
    }
}


void InterpreterSelectQuery::executeLimit(QueryPlan & query_plan)
{
    auto & query = getSelectQuery();
    /// If there is LIMIT
    if (query.limitLength())
    {
        /** Rare case:
          *  if there is no WITH TOTALS and there is a subquery in FROM, and there is WITH TOTALS on one of the levels,
          *  then when using LIMIT, you should read the data to the end, rather than cancel the query earlier,
          *  because if you cancel the query, we will not get `totals` data from the remote server.
          *
          * Another case:
          *  if there is WITH TOTALS and there is no ORDER BY, then read the data to the end,
          *  otherwise TOTALS is counted according to incomplete data.
          */
        const Settings & settings = context->getSettingsRef();
        bool always_read_till_end = settings.exact_rows_before_limit;

        if (query.group_by_with_totals && !query.orderBy())
            always_read_till_end = true;

        if (!query.group_by_with_totals && hasWithTotalsInAnySubqueryInFromClause(query))
            always_read_till_end = true;

        UInt64 limit_length;
        UInt64 limit_offset;
        std::tie(limit_length, limit_offset) = getLimitLengthAndOffset(query, context);

        SortDescription order_descr;
        if (query.limit_with_ties)
        {
            if (!query.orderBy())
                throw Exception("LIMIT WITH TIES without ORDER BY", ErrorCodes::LOGICAL_ERROR);
            order_descr = getSortDescription(query, context);
        }

        auto limit = std::make_unique<LimitStep>(
                query_plan.getCurrentDataStream(),
                limit_length, limit_offset, always_read_till_end, query.limit_with_ties, order_descr);

        if (query.limit_with_ties)
            limit->setStepDescription("LIMIT WITH TIES");

        query_plan.addStep(std::move(limit));
    }
}


void InterpreterSelectQuery::executeOffset(QueryPlan & query_plan)
{
    auto & query = getSelectQuery();
    /// If there is not a LIMIT but an offset
    if (!query.limitLength() && query.limitOffset())
    {
        UInt64 limit_length;
        UInt64 limit_offset;
        std::tie(limit_length, limit_offset) = getLimitLengthAndOffset(query, context);

        auto offsets_step = std::make_unique<OffsetStep>(query_plan.getCurrentDataStream(), limit_offset);
        query_plan.addStep(std::move(offsets_step));
    }
}

void InterpreterSelectQuery::executeExtremes(QueryPlan & query_plan)
{
    if (!context->getSettingsRef().extremes)
        return;

    auto extremes_step = std::make_unique<ExtremesStep>(query_plan.getCurrentDataStream());
    query_plan.addStep(std::move(extremes_step));
}

void InterpreterSelectQuery::executeSubqueriesInSetsAndJoins(QueryPlan & query_plan, SubqueriesForSets & subqueries_for_sets)
{
    const auto & input_order_info = query_info.input_order_info
        ? query_info.input_order_info
        : (query_info.projection ? query_info.projection->input_order_info : nullptr);
    if (input_order_info)
        executeMergeSorted(query_plan, input_order_info->order_key_prefix_descr, 0, "before creating sets for subqueries and joins");

    const Settings & settings = context->getSettingsRef();

    SizeLimits limits(settings.max_rows_to_transfer, settings.max_bytes_to_transfer, settings.transfer_overflow_mode);
    addCreatingSetsStep(query_plan, std::move(subqueries_for_sets), limits, context);
}


void InterpreterSelectQuery::ignoreWithTotals()
{
    getSelectQuery().group_by_with_totals = false;
}


void InterpreterSelectQuery::initSettings()
{
    auto & query = getSelectQuery();
    if (query.settings())
        InterpreterSetQuery(query.settings(), context).executeForCurrentContext();

    auto & client_info = context->getClientInfo();
    auto min_major = DBMS_MIN_MAJOR_VERSION_WITH_CURRENT_AGGREGATION_VARIANT_SELECTION_METHOD;
    auto min_minor = DBMS_MIN_MINOR_VERSION_WITH_CURRENT_AGGREGATION_VARIANT_SELECTION_METHOD;

    if (client_info.query_kind == ClientInfo::QueryKind::SECONDARY_QUERY &&
        std::forward_as_tuple(client_info.connection_client_version_major, client_info.connection_client_version_minor) < std::forward_as_tuple(min_major, min_minor))
    {
        /// Disable two-level aggregation due to version incompatibility.
        context->setSetting("group_by_two_level_threshold", Field(0));
        context->setSetting("group_by_two_level_threshold_bytes", Field(0));

    }
}

}<|MERGE_RESOLUTION|>--- conflicted
+++ resolved
@@ -2469,18 +2469,15 @@
             limit_length += limit_offset;
             limit_offset = 0;
         }
-<<<<<<< HEAD
+
         const Settings & settings = context->getSettingsRef();
+
         auto limit = std::make_unique<LimitStep>(query_plan.getCurrentDataStream(), limit_length, limit_offset, settings.exact_rows_before_limit);
-        limit->setStepDescription("preliminary LIMIT");
-=======
-
-        auto limit = std::make_unique<LimitStep>(query_plan.getCurrentDataStream(), limit_length, limit_offset);
         if (do_not_skip_offset)
             limit->setStepDescription("preliminary LIMIT (with OFFSET)");
         else
             limit->setStepDescription("preliminary LIMIT (without OFFSET)");
->>>>>>> f0434f21
+
         query_plan.addStep(std::move(limit));
     }
 }
