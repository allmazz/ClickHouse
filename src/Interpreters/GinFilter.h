--- conflicted
+++ resolved
@@ -18,58 +18,11 @@
     All
 };
 
-<<<<<<< HEAD
-=======
-class GinQueryString
-{
-public:
-    GinQueryString() = default;
-    GinQueryString(std::string_view query_string_, const std::vector<String> & tokens_);
-
-    /// Getter
-    const String & getQueryString() const { return query_string; }
-    const std::vector<String> & getTokens() const { return tokens; }
-
-    /// Set the query string of the filter
-    void setQueryString(std::string_view query_string_) { query_string = query_string_; }
-
-    /// Add token which are tokens generated from the query string
-    bool addToken(std::string_view token)
-    {
-        if (token.length() > FST::MAX_TOKEN_LENGTH)
-            return false;
-
-        tokens.push_back(String(token));
-        return true;
-    }
-
-private:
-    /// Query string of the filter
-    String query_string;
-    /// Tokens from query string
-    std::vector<String> tokens;
-};
-
->>>>>>> dc199623
 struct GinSegmentWithRowIdRange
 {
     /// Segment ID of the row ID range
     UInt32 segment_id;
 
-<<<<<<< HEAD
-    /// First row ID in the range
-    UInt32 range_start;
-
-    /// Last row ID in the range (inclusive)
-    UInt32 range_end;
-};
-
-using GinSegmentWithRowIdRangeVector = std::vector<GinSegmentWithRowIdRange>;
-
-/// GinFilter provides underlying functionalities for building text index and also
-/// it does filtering the unmatched rows according to its query string.
-/// It also builds and uses skipping index which stores (segment_id, rowid_start, rowid_end) triples.
-=======
     /// First and last row ID in the range (both are inclusive)
     UInt32 range_rowid_start;
     UInt32 range_rowid_end;
@@ -80,7 +33,6 @@
 /// GinFilter provides two types of functionality:
 /// 1) it builds a text index, and
 /// 2) it filters the unmatched rows according to its query string.
->>>>>>> dc199623
 class GinFilter
 {
 public:
