--- conflicted
+++ resolved
@@ -117,17 +117,10 @@
 
     void stringToGinFilter(const char * data, size_t length, GinFilter & gin_filter) const override
     {
-<<<<<<< HEAD
-        gin_filter.setQueryString(data, length);
-        const auto& tokens = getTokensView(data, length);
-        for (const auto& token : tokens)
-            gin_filter.addTerm(token.data(), token.size());
-=======
         gin_filter.setQueryString({data, length});
-        const auto & tokens = getTokens(data, length);
+        const auto & tokens = getTokensView(data, length);
         for (const auto & token : tokens)
             gin_filter.addTerm(token);
->>>>>>> 34635026
     }
 
     void stringPaddedToGinFilter(const char * data, size_t length, GinFilter & gin_filter) const override
