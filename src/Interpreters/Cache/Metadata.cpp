#include <Interpreters/Cache/Metadata.h>
#include <Interpreters/Cache/FileCache.h>
#include <Interpreters/Cache/FileSegment.h>
#include "Common/Exception.h"
#include <Common/logger_useful.h>
#include <Common/ElapsedTimeProfileEventIncrement.h>
#include <filesystem>

namespace fs = std::filesystem;

namespace CurrentMetrics
{
    extern const Metric FilesystemCacheDownloadQueueElements;
}

namespace ProfileEvents
{
    extern const Event FilesystemCacheLockKeyMicroseconds;
    extern const Event FilesystemCacheLockMetadataMicroseconds;
}

namespace DB
{

namespace ErrorCodes
{
    extern const int LOGICAL_ERROR;
}

FileSegmentMetadata::FileSegmentMetadata(FileSegmentPtr && file_segment_)
    : file_segment(std::move(file_segment_))
{
    switch (file_segment->state())
    {
        case FileSegment::State::DOWNLOADED:
        {
            chassert(file_segment->getQueueIterator());
            break;
        }
        case FileSegment::State::EMPTY:
        case FileSegment::State::DOWNLOADING:
        {
            break;
        }
        default:
            throw Exception(
                ErrorCodes::LOGICAL_ERROR,
                "Can create file segment with either EMPTY, DOWNLOADED, DOWNLOADING state, got: {}",
                FileSegment::stateToString(file_segment->state()));
    }
}

size_t FileSegmentMetadata::size() const
{
    return file_segment->getReservedSize();
}

KeyMetadata::KeyMetadata(
    const Key & key_,
    const std::string & key_path_,
    CleanupQueue & cleanup_queue_,
    DownloadQueue & download_queue_,
    Poco::Logger * log_,
    bool created_base_directory_)
    : key(key_)
    , key_path(key_path_)
    , cleanup_queue(cleanup_queue_)
    , download_queue(download_queue_)
    , created_base_directory(created_base_directory_)
    , log(log_)
{
    if (created_base_directory)
        chassert(fs::exists(key_path));
}

LockedKeyPtr KeyMetadata::lock()
{
    auto locked = tryLock();
    if (locked)
        return locked;

    throw Exception(
        ErrorCodes::LOGICAL_ERROR,
        "Cannot lock key {} (state: {})", key, magic_enum::enum_name(key_state));
}

LockedKeyPtr KeyMetadata::tryLock()
{
    ProfileEventTimeIncrement<Microseconds> watch(ProfileEvents::FilesystemCacheLockKeyMicroseconds);

    auto locked = std::make_unique<LockedKey>(shared_from_this());
    if (key_state == KeyMetadata::KeyState::ACTIVE)
        return locked;

    return nullptr;
}

bool KeyMetadata::createBaseDirectory()
{
    if (!created_base_directory.exchange(true))
    {
        try
        {
            fs::create_directories(key_path);
        }
        catch (...)
        {
            /// Avoid errors like
            /// std::__1::__fs::filesystem::filesystem_error: filesystem error: in create_directories: No space left on device
            /// and mark file segment with SKIP_CACHE state
            tryLogCurrentException(__PRETTY_FUNCTION__);
            created_base_directory = false;
            return false;
        }
    }
    return true;
}

std::string KeyMetadata::getFileSegmentPath(const FileSegment & file_segment) const
{
    return fs::path(key_path)
        / CacheMetadata::getFileNameForFileSegment(file_segment.offset(), file_segment.getKind());
}


class CleanupQueue
{
    friend struct CacheMetadata;
public:
    void add(const FileCacheKey & key);
    void remove(const FileCacheKey & key);
    size_t getSize() const;

private:
    bool tryPop(FileCacheKey & key);

    std::unordered_set<FileCacheKey> keys;
    mutable std::mutex mutex;
};


CacheMetadata::CacheMetadata(const std::string & path_)
    : path(path_)
    , cleanup_queue(std::make_unique<CleanupQueue>())
    , download_queue(std::make_unique<DownloadQueue>())
    , log(&Poco::Logger::get("CacheMetadata"))
{
}

String CacheMetadata::getFileNameForFileSegment(size_t offset, FileSegmentKind segment_kind)
{
    String file_suffix;
    switch (segment_kind)
    {
        case FileSegmentKind::Temporary:
            file_suffix = "_temporary";
            break;
        case FileSegmentKind::Regular:
            break;
    }
    return std::to_string(offset) + file_suffix;
}

String CacheMetadata::getPathForFileSegment(const Key & key, size_t offset, FileSegmentKind segment_kind) const
{
    return fs::path(getPathForKey(key)) / getFileNameForFileSegment(offset, segment_kind);
}

String CacheMetadata::getPathForKey(const Key & key) const
{
    const auto key_str = key.toString();
    return fs::path(path) / key_str.substr(0, 3) / key_str;
}

CacheMetadataGuard::Lock CacheMetadata::lockMetadata() const
{
    ProfileEventTimeIncrement<Microseconds> watch(ProfileEvents::FilesystemCacheLockMetadataMicroseconds);
    return guard.lock();
}

LockedKeyPtr CacheMetadata::lockKeyMetadata(
    const FileCacheKey & key,
    KeyNotFoundPolicy key_not_found_policy,
    bool is_initial_load)
{
    KeyMetadataPtr key_metadata;
    {
        auto lock = lockMetadata();

        auto it = find(key);
        if (it == end())
        {
            if (key_not_found_policy == KeyNotFoundPolicy::THROW)
                throw Exception(ErrorCodes::LOGICAL_ERROR, "No such key `{}` in cache", key);
            else if (key_not_found_policy == KeyNotFoundPolicy::RETURN_NULL)
                return nullptr;

            it = emplace(
                key, std::make_shared<KeyMetadata>(
                    key, getPathForKey(key), *cleanup_queue, *download_queue, log, is_initial_load)).first;
        }

        key_metadata = it->second;
    }

    {
        LockedKeyPtr locked_metadata;
        {
            ProfileEventTimeIncrement<Microseconds> watch(ProfileEvents::FilesystemCacheLockKeyMicroseconds);
            locked_metadata = std::make_unique<LockedKey>(key_metadata);
        }

        const auto key_state = locked_metadata->getKeyState();
        if (key_state == KeyMetadata::KeyState::ACTIVE)
            return locked_metadata;

        if (key_not_found_policy == KeyNotFoundPolicy::THROW)
            throw Exception(ErrorCodes::LOGICAL_ERROR, "No such key `{}` in cache", key);

        if (key_not_found_policy == KeyNotFoundPolicy::RETURN_NULL)
            return nullptr;

        if (key_state == KeyMetadata::KeyState::REMOVING)
        {
            locked_metadata->removeFromCleanupQueue();
            LOG_DEBUG(log, "Removal of key {} is cancelled", key);
            return locked_metadata;
        }

        chassert(key_state == KeyMetadata::KeyState::REMOVED);
        chassert(key_not_found_policy == KeyNotFoundPolicy::CREATE_EMPTY);
    }

    /// Now we are at the case when the key was removed (key_state == KeyMetadata::KeyState::REMOVED)
    /// but we need to return empty key (key_not_found_policy == KeyNotFoundPolicy::CREATE_EMPTY)
    /// Retry
    return lockKeyMetadata(key, key_not_found_policy);
}

void CacheMetadata::iterate(IterateCacheMetadataFunc && func)
{
    auto lock = lockMetadata();
    for (const auto & [key, key_metadata] : *this)
    {
        LockedKeyPtr locked_key;
        {
            ProfileEventTimeIncrement<Microseconds> watch(ProfileEvents::FilesystemCacheLockKeyMicroseconds);
            locked_key = std::make_unique<LockedKey>(key_metadata);
        }

        const auto key_state = locked_key->getKeyState();

        if (key_state == KeyMetadata::KeyState::ACTIVE)
        {
            func(*locked_key);
            continue;
        }

        if (key_state == KeyMetadata::KeyState::REMOVING)
            continue;

        throw Exception(
            ErrorCodes::LOGICAL_ERROR, "Cannot lock key {}: key does not exist", key_metadata->key);
    }
}

void CacheMetadata::doCleanup()
{
    auto lock = lockMetadata();

    FileCacheKey cleanup_key;
    while (cleanup_queue->tryPop(cleanup_key))
    {
        auto it = find(cleanup_key);
        if (it == end())
            continue;

        LockedKeyPtr locked_metadata;
        {
            ProfileEventTimeIncrement<Microseconds> watch(ProfileEvents::FilesystemCacheLockKeyMicroseconds);
            locked_metadata = std::make_unique<LockedKey>(it->second);
        }

        const auto key_state = locked_metadata->getKeyState();
        if (key_state == KeyMetadata::KeyState::ACTIVE)
        {
            /// Key was added back to cache after we submitted it to removal queue.
            continue;
        }

        chassert(it->second->empty());
        locked_metadata->markAsRemoved();
        erase(it);
        LOG_DEBUG(log, "Key {} is removed from metadata", cleanup_key);

        const fs::path key_directory = getPathForKey(cleanup_key);
        const fs::path key_prefix_directory = key_directory.parent_path();

        try
        {
            if (fs::exists(key_directory))
                fs::remove_all(key_directory);
        }
        catch (...)
        {
            LOG_ERROR(log, "Error while removing key {}: {}", cleanup_key, getCurrentExceptionMessage(true));
            chassert(false);
            continue;
        }

        try
        {
            if (fs::exists(key_prefix_directory) && fs::is_empty(key_prefix_directory))
                fs::remove(key_prefix_directory);
        }
        catch (const fs::filesystem_error & e)
        {
            /// Key prefix directory can become non-empty just now, it is expected.
            if (e.code() == std::errc::directory_not_empty)
                continue;
            LOG_ERROR(log, "Error while removing key {}: {}", cleanup_key, getCurrentExceptionMessage(true));
            chassert(false);
        }
        catch (...)
        {
            LOG_ERROR(log, "Error while removing key {}: {}", cleanup_key, getCurrentExceptionMessage(true));
            chassert(false);
        }
    }
}

class DownloadQueue
{
friend struct CacheMetadata;
public:
    void add(FileSegmentPtr file_segment)
    {
        {
            std::lock_guard lock(mutex);
            queue.push(DownloadInfo{file_segment->key(), file_segment->offset(), file_segment});
        }

        CurrentMetrics::add(CurrentMetrics::FilesystemCacheDownloadQueueElements);
        cv.notify_one();
    }

private:
    void cancel()
    {
        {
            std::lock_guard lock(mutex);
            cancelled = true;
        }
        cv.notify_all();
    }

    std::mutex mutex;
    std::condition_variable cv;
    bool cancelled = false;

    struct DownloadInfo
    {
        DownloadInfo(const CacheMetadata::Key & key_, const size_t & offset_, const std::weak_ptr<FileSegment> & file_segment_)
            : key(key_), offset(offset_), file_segment(file_segment_) {}

        CacheMetadata::Key key;
        size_t offset;
        /// We keep weak pointer to file segment
        /// instead of just getting it from file_segment_metadata,
        /// because file segment at key:offset count be removed and added back to metadata
        /// before we actually started background download.
        std::weak_ptr<FileSegment> file_segment;
    };
    std::queue<DownloadInfo> queue;
};

void CacheMetadata::downloadThreadFunc()
{
    std::optional<Memory<>> memory;
    while (true)
    {
        Key key;
        size_t offset;
        std::weak_ptr<FileSegment> file_segment_weak;

        {
            std::unique_lock lock(download_queue->mutex);

            if (download_queue->cancelled)
                return;

            if (download_queue->queue.empty())
            {
                download_queue->cv.wait(lock);
                continue;
            }

            auto entry = download_queue->queue.front();
            key = entry.key;
            offset = entry.offset;
            file_segment_weak = entry.file_segment;

            download_queue->queue.pop();
        }

        CurrentMetrics::sub(CurrentMetrics::FilesystemCacheDownloadQueueElements);

        FileSegmentsHolderPtr holder;
        try
        {
            {
                auto locked_key = lockKeyMetadata(key, KeyNotFoundPolicy::RETURN_NULL);
                if (!locked_key)
                    continue;

                auto file_segment_metadata = locked_key->tryGetByOffset(offset);
                if (!file_segment_metadata || file_segment_metadata->evicting())
                    continue;

                auto file_segment = file_segment_weak.lock();

                if (!file_segment
                    || file_segment != file_segment_metadata->file_segment
                    || file_segment->state() != FileSegment::State::PARTIALLY_DOWNLOADED)
                    continue;

                holder = std::make_unique<FileSegmentsHolder>(FileSegments{file_segment});
            }

            downloadImpl(holder->front(), memory);
        }
        catch (...)
        {
            if (holder)
            {
                const auto & file_segment = holder->front();
                LOG_ERROR(
                    log, "Error during background download of {}:{} ({}): {}",
                    file_segment.key(), file_segment.offset(),
                    file_segment.getInfoForLog(), getCurrentExceptionMessage(true));
            }
            else
            {
                tryLogCurrentException(__PRETTY_FUNCTION__);
                chassert(false);
            }
        }
    }
}

void CacheMetadata::downloadImpl(FileSegment & file_segment, std::optional<Memory<>> & memory)
{
    chassert(file_segment.assertCorrectness());

    if (file_segment.getOrSetDownloader() != FileSegment::getCallerId())
        return;

    if (file_segment.getDownloadedSize(false) == file_segment.range().size())
        throw Exception(ErrorCodes::LOGICAL_ERROR, "File segment is already fully downloaded");

    LOG_TEST(
        log, "Downloading {} bytes for file segment {}",
        file_segment.range().size() - file_segment.getDownloadedSize(false), file_segment.getInfoForLog());

    auto reader = file_segment.getRemoteFileReader();

    if (!reader)
    {
        throw Exception(
            ErrorCodes::LOGICAL_ERROR, "No reader. "
            "File segment should not have been submitted for background download ({})",
            file_segment.getInfoForLog());
    }

    /// If remote_fs_read_method == 'threadpool',
    /// reader itself never owns/allocates the buffer.
    if (reader->internalBuffer().empty())
    {
        if (!memory)
            memory.emplace(DBMS_DEFAULT_BUFFER_SIZE);
        reader->set(memory->data(), memory->size());
    }

    size_t offset = file_segment.getCurrentWriteOffset(false);
    if (offset != static_cast<size_t>(reader->getPosition()))
        reader->seek(offset, SEEK_SET);

    while (!reader->eof())
    {
        auto size = reader->available();

        if (!file_segment.reserve(size))
        {
            LOG_TEST(
                log, "Failed to reserve space during background download "
                "for {}:{} (downloaded size: {}/{})",
                file_segment.key(), file_segment.offset(),
                file_segment.getDownloadedSize(false), file_segment.range().size());
            return;
        }

        try
        {
            file_segment.write(reader->position(), size, offset);
            offset += size;
            reader->position() += size;
        }
        catch (ErrnoException & e)
        {
            int code = e.getErrno();
            if (code == /* No space left on device */28 || code == /* Quota exceeded */122)
            {
                LOG_INFO(log, "Insert into cache is skipped due to insufficient disk space. ({})", e.displayText());
                return;
            }
            throw;
        }
    }

    LOG_TEST(log, "Downloaded file segment: {}", file_segment.getInfoForLog());
}

void CacheMetadata::cancelDownload()
{
    download_queue->cancel();
}

LockedKey::LockedKey(std::shared_ptr<KeyMetadata> key_metadata_)
    : key_metadata(key_metadata_)
    , lock(key_metadata->guard.lock())
{
}

LockedKey::~LockedKey()
{
    if (!key_metadata->empty() || getKeyState() != KeyMetadata::KeyState::ACTIVE)
        return;

    key_metadata->key_state = KeyMetadata::KeyState::REMOVING;
    LOG_DEBUG(key_metadata->log, "Submitting key {} for removal", getKey());
    key_metadata->cleanup_queue.add(getKey());
}

void LockedKey::removeFromCleanupQueue()
{
    if (key_metadata->key_state != KeyMetadata::KeyState::REMOVING)
        throw Exception(ErrorCodes::LOGICAL_ERROR, "Cannot remove non-removing");

    /// Just mark key_state as "not to be removed", the cleanup thread will check it and skip the key.
    key_metadata->key_state = KeyMetadata::KeyState::ACTIVE;
}

void LockedKey::markAsRemoved()
{
    key_metadata->key_state = KeyMetadata::KeyState::REMOVED;
}

bool LockedKey::isLastOwnerOfFileSegment(size_t offset) const
{
    const auto file_segment_metadata = getByOffset(offset);
    return file_segment_metadata->file_segment.use_count() == 2;
}

void LockedKey::removeAllReleasable()
{
    for (auto it = key_metadata->begin(); it != key_metadata->end();)
    {
        if (!it->second->releasable())
        {
            ++it;
            continue;
        }
        else if (it->second->evicting())
        {
            /// File segment is currently a removal candidate,
            /// we do not know if it will be removed or not yet,
            /// but its size is currently accounted as potentially removed,
            /// so if we remove file segment now, we break the freeable_count
            /// calculation in tryReserve.
            ++it;
            continue;
        }

        auto file_segment = it->second->file_segment;
        it = removeFileSegment(file_segment->offset(), file_segment->lock());
    }
}

<<<<<<< HEAD
KeyMetadata::iterator LockedKey::removeFileSegment(size_t offset, bool allow_throw)
{
    auto it = key_metadata->find(offset);
    if (it == key_metadata->end())
        throw Exception(ErrorCodes::BAD_ARGUMENTS, "There is no offset {}", offset);

    auto file_segment = it->second->file_segment;
    return removeFileSegmentImpl(it, file_segment->lock(), allow_throw);
}

KeyMetadata::iterator LockedKey::removeFileSegment(size_t offset, const FileSegmentGuard::Lock & segment_lock, bool allow_throw)
=======
KeyMetadata::iterator LockedKey::removeFileSegment(size_t offset, const FileSegmentGuard::Lock & segment_lock)
>>>>>>> 891ae75c
{
    auto it = key_metadata->find(offset);
    if (it == key_metadata->end())
        throw Exception(ErrorCodes::LOGICAL_ERROR, "There is no offset {}", offset);

<<<<<<< HEAD
    return removeFileSegmentImpl(it, segment_lock, allow_throw);
}

KeyMetadata::iterator LockedKey::removeFileSegmentImpl(KeyMetadata::iterator it, const FileSegmentGuard::Lock & segment_lock, bool allow_throw)
{
=======
>>>>>>> 891ae75c
    auto file_segment = it->second->file_segment;

    LOG_DEBUG(
        key_metadata->log, "Remove from cache. Key: {}, offset: {}, size: {}",
        getKey(), offset, file_segment->reserved_size);

    chassert(!allow_throw || file_segment->assertCorrectnessUnlocked(segment_lock));

    if (file_segment->queue_iterator)
        file_segment->queue_iterator->invalidate();

    file_segment->detach(segment_lock, *this);

    const auto path = key_metadata->getFileSegmentPath(*file_segment);
    bool exists = fs::exists(path);
    if (exists)
    {
        fs::remove(path);

        /// Clear OpenedFileCache to avoid reading from incorrect file descriptor.
        int flags = file_segment->getFlagsForLocalRead();
        /// Files are created with flags from file_segment->getFlagsForLocalRead()
        /// plus optionally O_DIRECT is added, depends on query setting, so remove both.
        OpenedFileCache::instance().remove(path, flags);
        OpenedFileCache::instance().remove(path, flags | O_DIRECT);

        LOG_TEST(key_metadata->log, "Removed file segment at path: {}", path);
    }
    else if (file_segment->downloaded_size && allow_throw)
        throw Exception(ErrorCodes::LOGICAL_ERROR, "Expected path {} to exist", path);

    return key_metadata->erase(it);
}

void LockedKey::shrinkFileSegmentToDownloadedSize(
    size_t offset,
    const FileSegmentGuard::Lock & segment_lock)
{
    /**
     * In case file was partially downloaded and it's download cannot be continued
     * because of no space left in cache, we need to be able to cut file segment's size to downloaded_size.
     */

    auto metadata = getByOffset(offset);
    const auto & file_segment = metadata->file_segment;
    chassert(file_segment->assertCorrectnessUnlocked(segment_lock));

    const size_t downloaded_size = file_segment->getDownloadedSize(false);
    if (downloaded_size == file_segment->range().size())
    {
        throw Exception(
            ErrorCodes::LOGICAL_ERROR,
            "Nothing to reduce, file segment fully downloaded: {}",
            file_segment->getInfoForLogUnlocked(segment_lock));
    }

    chassert(file_segment->reserved_size >= downloaded_size);
    int64_t diff = file_segment->reserved_size - downloaded_size;

    metadata->file_segment = std::make_shared<FileSegment>(
        getKey(), offset, downloaded_size, FileSegment::State::DOWNLOADED,
        CreateFileSegmentSettings(file_segment->getKind()),
        file_segment->cache, key_metadata, file_segment->queue_iterator);

    if (diff)
        metadata->getQueueIterator()->updateSize(-diff);

    chassert(file_segment->assertCorrectnessUnlocked(segment_lock));
}

void LockedKey::addToDownloadQueue(size_t offset, const FileSegmentGuard::Lock &)
{
    auto it = key_metadata->find(offset);
    if (it == key_metadata->end())
        throw Exception(ErrorCodes::LOGICAL_ERROR, "There is not offset {}", offset);
    key_metadata->download_queue.add(it->second->file_segment);
}

std::optional<FileSegment::Range> LockedKey::hasIntersectingRange(const FileSegment::Range & range) const
{
    if (key_metadata->empty())
        return {};

    auto it = key_metadata->lower_bound(range.left);
    if (it != key_metadata->end()) /// has next range
    {
        auto next_range = it->second->file_segment->range();
        if (!(range < next_range))
            return next_range;

        if (it == key_metadata->begin())
            return {};
    }

    auto prev_range = std::prev(it)->second->file_segment->range();
    if (!(prev_range < range))
        return prev_range;

    return {};
}

std::shared_ptr<const FileSegmentMetadata> LockedKey::getByOffset(size_t offset) const
{
    auto it = key_metadata->find(offset);
    if (it == key_metadata->end())
        throw Exception(ErrorCodes::LOGICAL_ERROR, "There is not offset {}", offset);
    return it->second;
}

std::shared_ptr<FileSegmentMetadata> LockedKey::getByOffset(size_t offset)
{
    auto it = key_metadata->find(offset);
    if (it == key_metadata->end())
        throw Exception(ErrorCodes::LOGICAL_ERROR, "There is not offset {}", offset);
    return it->second;
}

std::shared_ptr<const FileSegmentMetadata> LockedKey::tryGetByOffset(size_t offset) const
{
    auto it = key_metadata->find(offset);
    if (it == key_metadata->end())
        return nullptr;
    return it->second;
}

std::shared_ptr<FileSegmentMetadata> LockedKey::tryGetByOffset(size_t offset)
{
    auto it = key_metadata->find(offset);
    if (it == key_metadata->end())
        return nullptr;
    return it->second;
}

std::string LockedKey::toString() const
{
    std::string result;
    for (auto it = key_metadata->begin(); it != key_metadata->end(); ++it)
    {
        if (it != key_metadata->begin())
            result += ", ";
        result += std::to_string(it->first);
    }
    return result;
}

FileSegments LockedKey::sync()
{
    FileSegments broken;
    for (auto it = key_metadata->begin(); it != key_metadata->end();)
    {
        auto file_segment = it->second->file_segment;
        if (file_segment->state() != FileSegment::State::DOWNLOADED)
        {
            ++it;
            continue;
        }

        const auto & path = file_segment->getPathInLocalCache();
        if (!fs::exists(path))
        {
            LOG_WARNING(
                key_metadata->log,
                "File segment has DOWNLOADED state, but file does not exist ({})",
                file_segment->getInfoForLog());

            broken.push_back(FileSegment::getSnapshot(file_segment));
            it = removeFileSegment(file_segment->offset(), file_segment->lock(), false);
            continue;
        }

        const size_t actual_size = fs::file_size(path);
        const size_t expected_size = file_segment->getDownloadedSize(false);

        if (actual_size == expected_size)
        {
            ++it;
            continue;
        }

        LOG_WARNING(
            key_metadata->log,
            "File segment has unexpected size. Having {}, expected {} ({})",
            actual_size, expected_size, file_segment->getInfoForLog());

        broken.push_back(FileSegment::getSnapshot(file_segment));

        auto file_segment_lock = file_segment->lock();
        if (actual_size < expected_size)
        {
            file_segment->downloaded_size = actual_size;
            file_segment->download_state = FileSegment::State::PARTIALLY_DOWNLOADED_NO_CONTINUATION;
            ++it;
        }
        else
        {
            it = removeFileSegment(file_segment->offset(), file_segment_lock, false);
            fs::remove(path);
        }
    }
    return broken;
}

void CleanupQueue::add(const FileCacheKey & key)
{
    std::lock_guard lock(mutex);
    keys.insert(key);
}

void CleanupQueue::remove(const FileCacheKey & key)
{
    std::lock_guard lock(mutex);
    bool erased = keys.erase(key);
    if (!erased)
        throw Exception(ErrorCodes::LOGICAL_ERROR, "No such key {} in removal queue", key);
}

bool CleanupQueue::tryPop(FileCacheKey & key)
{
    std::lock_guard lock(mutex);
    if (keys.empty())
        return false;
    auto it = keys.begin();
    key = *it;
    keys.erase(it);
    return true;
}

size_t CleanupQueue::getSize() const
{
    std::lock_guard lock(mutex);
    return keys.size();
}

}<|MERGE_RESOLUTION|>--- conflicted
+++ resolved
@@ -586,7 +586,6 @@
     }
 }
 
-<<<<<<< HEAD
 KeyMetadata::iterator LockedKey::removeFileSegment(size_t offset, bool allow_throw)
 {
     auto it = key_metadata->find(offset);
@@ -598,27 +597,21 @@
 }
 
 KeyMetadata::iterator LockedKey::removeFileSegment(size_t offset, const FileSegmentGuard::Lock & segment_lock, bool allow_throw)
-=======
-KeyMetadata::iterator LockedKey::removeFileSegment(size_t offset, const FileSegmentGuard::Lock & segment_lock)
->>>>>>> 891ae75c
 {
     auto it = key_metadata->find(offset);
     if (it == key_metadata->end())
         throw Exception(ErrorCodes::LOGICAL_ERROR, "There is no offset {}", offset);
 
-<<<<<<< HEAD
     return removeFileSegmentImpl(it, segment_lock, allow_throw);
 }
 
 KeyMetadata::iterator LockedKey::removeFileSegmentImpl(KeyMetadata::iterator it, const FileSegmentGuard::Lock & segment_lock, bool allow_throw)
 {
-=======
->>>>>>> 891ae75c
     auto file_segment = it->second->file_segment;
 
     LOG_DEBUG(
         key_metadata->log, "Remove from cache. Key: {}, offset: {}, size: {}",
-        getKey(), offset, file_segment->reserved_size);
+        getKey(), file_segment->offset(), file_segment->reserved_size);
 
     chassert(!allow_throw || file_segment->assertCorrectnessUnlocked(segment_lock));
 
