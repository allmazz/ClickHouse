--- conflicted
+++ resolved
@@ -381,12 +381,8 @@
     memory_tracker.setParent(thread_group->memory_tracker.getParent());
 
     query_id.clear();
-<<<<<<< HEAD
-    query_context = nullptr;
-    thread_group->query_context = nullptr;
-=======
     query_context.reset();
->>>>>>> 57f61c95
+    thread_group->query_context.reset();
     thread_trace_context.trace_id = 0;
     thread_trace_context.span_id = 0;
     thread_group.reset();
