--- conflicted
+++ resolved
@@ -305,15 +305,9 @@
         const ColumnsWithTypeAndName & result,
         MatchColumnsMode mode,
         bool ignore_constant_values = false,
-<<<<<<< HEAD
-        bool add_casted_columns = false,
+        bool add_cast_columns = false,
         NameToNameMap * new_names = nullptr,
         NameSet * columns_contain_compiled_function = nullptr);
-=======
-        bool add_cast_columns = false,
-        NameToNameMap * new_names = nullptr);
->>>>>>> 71b651d4
-
     /// Create expression which add const column and then materialize it.
     static ActionsDAG makeAddingColumnActions(ColumnWithTypeAndName column);
 
