--- conflicted
+++ resolved
@@ -266,35 +266,19 @@
 
     void filter(std::span<UInt64> matched_rows)
     {
-<<<<<<< HEAD
         if (matched_rows.empty())
         {
             selector = Selector();
             return;
         }
         else if (matched_rows.size() == rows())
-        {
             return;
-        }
 
         IndexesPtr new_selector = Indexes::create(matched_rows.size());
         auto & data = new_selector->getData();
         size_t i = 0;
         for (const auto pos : matched_rows)
             data[i++] = selector[pos];
-=======
-        chassert(rows() == filter.size());
-        IndexesPtr new_selector = Indexes::create();
-        new_selector->reserve(selector.size());
-        auto & new_selector_data = new_selector->getData();
-        size_t i = 0;
-        for (auto it = selector.begin(); it != selector.end(); ++it, ++i)
-        {
-            chassert(i < filter.size());
-            if (filter[i])
-                new_selector_data.push_back(*it);
-        }
->>>>>>> 36a95edc
         selector = Selector(std::move(new_selector));
     }
 
