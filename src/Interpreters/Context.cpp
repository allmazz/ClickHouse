--- conflicted
+++ resolved
@@ -1227,7 +1227,6 @@
         SharedLockGuard lock(shared->mutex);
         common_warnings = shared->warnings;
         if (CurrentMetrics::get(CurrentMetrics::AttachedTable) > static_cast<Int64>(shared->max_table_num_to_warn))
-<<<<<<< HEAD
             common_warnings[Context::WarningType::MAX_ATTACHED_TABLES] = Context::Warning{
                 .message = fmt::format("The number of attached tables is more than {}.", shared->max_table_num_to_warn),
                 .message_format_string = "The number of attached tables is more than {}."};
@@ -1247,17 +1246,6 @@
             common_warnings[Context::WarningType::MAX_ACTIVE_PARTS] = Context::Warning{
                 .message = fmt::format("The number of active parts is more than {}.", shared->max_part_num_to_warn),
                 .message_format_string = "The number of active parts is more than {}."};
-=======
-            common_warnings.emplace_back(fmt::format("The number of attached tables is more than {}.", shared->max_table_num_to_warn.load()));
-        if (CurrentMetrics::get(CurrentMetrics::AttachedView) > static_cast<Int64>(shared->max_view_num_to_warn))
-            common_warnings.emplace_back(fmt::format("The number of attached views is more than {}.", shared->max_view_num_to_warn.load()));
-        if (CurrentMetrics::get(CurrentMetrics::AttachedDictionary) > static_cast<Int64>(shared->max_dictionary_num_to_warn))
-            common_warnings.emplace_back(fmt::format("The number of attached dictionaries is more than {}.", shared->max_dictionary_num_to_warn.load()));
-        if (CurrentMetrics::get(CurrentMetrics::AttachedDatabase) > static_cast<Int64>(shared->max_database_num_to_warn))
-            common_warnings.emplace_back(fmt::format("The number of attached databases is more than {}.", shared->max_database_num_to_warn.load()));
-        if (CurrentMetrics::get(CurrentMetrics::PartsActive) > static_cast<Int64>(shared->max_part_num_to_warn))
-            common_warnings.emplace_back(fmt::format("The number of active parts is more than {}.", shared->max_part_num_to_warn.load()));
->>>>>>> 52a84b59
     }
     /// Make setting's name ordered
     auto obsolete_settings = settings->getChangedAndObsoleteNames();
