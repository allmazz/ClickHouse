#include <Analyzer/Passes/QueryAnalysisPass.h>

#include <Common/checkStackSize.h>
#include <Common/NamePrompter.h>
#include <Common/ProfileEvents.h>

#include <IO/WriteBuffer.h>
#include <IO/WriteHelpers.h>
#include <IO/Operators.h>

#include <DataTypes/IDataType.h>
#include <DataTypes/DataTypesNumber.h>
#include <DataTypes/DataTypeString.h>
#include <DataTypes/DataTypeNullable.h>
#include <DataTypes/DataTypeObject.h>
#include <DataTypes/DataTypeTuple.h>
#include <DataTypes/DataTypeArray.h>
#include <DataTypes/DataTypeMap.h>
#include <DataTypes/DataTypeFunction.h>
#include <DataTypes/DataTypeSet.h>
#include <DataTypes/DataTypeLowCardinality.h>
#include <DataTypes/getLeastSupertype.h>

#include <Columns/ColumnNullable.h>
#include <Columns/ColumnSet.h>
#include <Columns/ColumnConst.h>

#include <Functions/FunctionFactory.h>
#include <Functions/UserDefined/UserDefinedExecutableFunctionFactory.h>
#include <Functions/UserDefined/UserDefinedSQLFunctionFactory.h>
#include <Functions/grouping.h>

#include <AggregateFunctions/AggregateFunctionFactory.h>

#include <TableFunctions/TableFunctionFactory.h>
#include <Formats/FormatFactory.h>

#include <Databases/IDatabase.h>

#include <Storages/IStorage.h>
#include <Storages/StorageSet.h>
#include <Storages/StorageJoin.h>

#include <Interpreters/misc.h>
#include <Interpreters/convertFieldToType.h>
#include <Interpreters/StorageID.h>
#include <Interpreters/SelectQueryOptions.h>
#include <Interpreters/Set.h>
#include <Interpreters/Context.h>
#include <Interpreters/ExternalDictionariesLoader.h>
#include <Interpreters/InterpreterSelectQueryAnalyzer.h>

#include <Processors/Executors/PullingAsyncPipelineExecutor.h>

#include <Analyzer/createUniqueTableAliases.h>
#include <Analyzer/Utils.h>
#include <Analyzer/SetUtils.h>
#include <Analyzer/AggregationUtils.h>
#include <Analyzer/WindowFunctionsUtils.h>
#include <Analyzer/ValidationUtils.h>
#include <Analyzer/HashUtils.h>
#include <Analyzer/IdentifierNode.h>
#include <Analyzer/MatcherNode.h>
#include <Analyzer/ColumnTransformers.h>
#include <Analyzer/ConstantNode.h>
#include <Analyzer/ColumnNode.h>
#include <Analyzer/FunctionNode.h>
#include <Analyzer/LambdaNode.h>
#include <Analyzer/SortNode.h>
#include <Analyzer/InterpolateNode.h>
#include <Analyzer/WindowNode.h>
#include <Analyzer/TableNode.h>
#include <Analyzer/TableFunctionNode.h>
#include <Analyzer/QueryNode.h>
#include <Analyzer/ArrayJoinNode.h>
#include <Analyzer/JoinNode.h>
#include <Analyzer/UnionNode.h>
#include <Analyzer/InDepthQueryTreeVisitor.h>
#include <Analyzer/QueryTreeBuilder.h>
#include <Analyzer/IQueryTreeNode.h>
#include <Analyzer/Identifier.h>

namespace ProfileEvents
{
    extern const Event ScalarSubqueriesGlobalCacheHit;
    extern const Event ScalarSubqueriesCacheMiss;
}

namespace DB
{

namespace ErrorCodes
{
    extern const int UNSUPPORTED_METHOD;
    extern const int UNKNOWN_IDENTIFIER;
    extern const int UNKNOWN_FUNCTION;
    extern const int LOGICAL_ERROR;
    extern const int CYCLIC_ALIASES;
    extern const int INCORRECT_RESULT_OF_SCALAR_SUBQUERY;
    extern const int BAD_ARGUMENTS;
    extern const int ILLEGAL_TYPE_OF_ARGUMENT;
    extern const int MULTIPLE_EXPRESSIONS_FOR_ALIAS;
    extern const int TYPE_MISMATCH;
    extern const int AMBIGUOUS_IDENTIFIER;
    extern const int INVALID_WITH_FILL_EXPRESSION;
    extern const int INVALID_LIMIT_EXPRESSION;
    extern const int EMPTY_LIST_OF_COLUMNS_QUERIED;
    extern const int TOO_DEEP_SUBQUERIES;
    extern const int UNKNOWN_AGGREGATE_FUNCTION;
    extern const int TOO_FEW_ARGUMENTS_FOR_FUNCTION;
    extern const int TOO_MANY_ARGUMENTS_FOR_FUNCTION;
    extern const int ILLEGAL_FINAL;
    extern const int SAMPLING_NOT_SUPPORTED;
    extern const int NO_COMMON_TYPE;
    extern const int NOT_IMPLEMENTED;
    extern const int ALIAS_REQUIRED;
    extern const int NUMBER_OF_ARGUMENTS_DOESNT_MATCH;
    extern const int UNKNOWN_TABLE;
    extern const int ILLEGAL_COLUMN;
    extern const int NUMBER_OF_COLUMNS_DOESNT_MATCH;
    extern const int FUNCTION_CANNOT_HAVE_PARAMETERS;
    extern const int SYNTAX_ERROR;
    extern const int UNEXPECTED_EXPRESSION;
}

/** Query analyzer implementation overview. Please check documentation in QueryAnalysisPass.h first.
  * And additional documentation for each method, where special cases are described in detail.
  *
  * Each node in query must be resolved. For each query tree node resolved state is specific.
  *
  * For constant node no resolve process exists, it is resolved during construction.
  *
  * For table node no resolve process exists, it is resolved during construction.
  *
  * For function node to be resolved parameters and arguments must be resolved, function node must be initialized with concrete aggregate or
  * non aggregate function and with result type.
  *
  * For lambda node there can be 2 different cases.
  * 1. Standalone: WITH (x -> x + 1) AS lambda SELECT lambda(1); Such lambdas are inlined in query tree during query analysis pass.
  * 2. Function arguments: WITH (x -> x + 1) AS lambda SELECT arrayMap(lambda, [1, 2, 3]); For such lambda resolution must
  * set concrete lambda arguments (initially they are identifier nodes) and resolve lambda expression body.
  *
  * For query node resolve process must resolve all its inner nodes.
  *
  * For matcher node resolve process must replace it with matched nodes.
  *
  * For identifier node resolve process must replace it with concrete non identifier node. This part is most complex because
  * for identifier resolution scopes and identifier lookup context play important part.
  *
  * ClickHouse SQL support lexical scoping for identifier resolution. Scope can be defined by query node or by expression node.
  * Expression nodes that can define scope are lambdas and table ALIAS columns.
  *
  * Identifier lookup context can be expression, function, table.
  *
  * Examples: WITH (x -> x + 1) as func SELECT func() FROM func; During function `func` resolution identifier lookup is performed
  * in function context.
  *
  * If there are no information of identifier context rules are following:
  * 1. Try to resolve identifier in expression context.
  * 2. Try to resolve identifier in function context, if it is allowed. Example: SELECT func(arguments); Here func identifier cannot be resolved in function context
  * because query projection does not support that.
  * 3. Try to resolve identifier in table context, if it is allowed. Example: SELECT table; Here table identifier cannot be resolved in function context
  * because query projection does not support that.
  *
  * TODO: This does not supported properly before, because matchers could not be resolved from aliases.
  *
  * Identifiers are resolved with following rules:
  * Resolution starts with current scope.
  * 1. Try to resolve identifier from expression scope arguments. Lambda expression arguments are greatest priority.
  * 2. Try to resolve identifier from aliases.
  * 3. Try to resolve identifier from join tree if scope is query, or if there are registered table columns in scope.
  * Steps 2 and 3 can be changed using prefer_column_name_to_alias setting.
  * 4. If it is table lookup, try to resolve identifier from CTE.
  * If identifier could not be resolved in current scope, resolution must be continued in parent scopes.
  * 5. Try to resolve identifier from parent scopes.
  *
  * Additional rules about aliases and scopes.
  * 1. Parent scope cannot refer alias from child scope.
  * 2. Child scope can refer to alias in parent scope.
  *
  * Example: SELECT arrayMap(x -> x + 1 AS a, [1,2,3]), a; Identifier a is unknown in parent scope.
  * Example: SELECT a FROM (SELECT 1 as a); Here we do not refer to alias a from child query scope. But we query it projection result, similar to tables.
  * Example: WITH 1 as a SELECT (SELECT a) as b; Here in child scope identifier a is resolved using alias from parent scope.
  *
  * Additional rules about identifier binding.
  * Bind for identifier to entity means that identifier first part match some node during analysis.
  * If other parts of identifier cannot be resolved in that node, exception must be thrown.
  *
  * Example:
  * CREATE TABLE test_table (id UInt64, compound_value Tuple(value UInt64)) ENGINE=TinyLog;
  * SELECT compound_value.value, 1 AS compound_value FROM test_table;
  * Identifier first part compound_value bound to entity with alias compound_value, but nested identifier part cannot be resolved from entity,
  * lookup should not be continued, and exception must be thrown because if lookup continues that way identifier can be resolved from join tree.
  *
  * TODO: This was not supported properly before analyzer because nested identifier could not be resolved from alias.
  *
  * More complex example:
  * CREATE TABLE test_table (id UInt64, value UInt64) ENGINE=TinyLog;
  * WITH cast(('Value'), 'Tuple (value UInt64') AS value SELECT (SELECT value FROM test_table);
  * Identifier first part value bound to test_table column value, but nested identifier part cannot be resolved from it,
  * lookup should not be continued, and exception must be thrown because if lookup continues identifier can be resolved from parent scope.
  *
  * TODO: Update exception messages
  * TODO: Table identifiers with optional UUID.
  * TODO: Lookup functions arrayReduce(sum, [1, 2, 3]);
  * TODO: Support function identifier resolve from parent query scope, if lambda in parent scope does not capture any columns.
  */

namespace
{

/// Identifier lookup context
enum class IdentifierLookupContext : uint8_t
{
    EXPRESSION = 0,
    FUNCTION,
    TABLE_EXPRESSION,
};

const char * toString(IdentifierLookupContext identifier_lookup_context)
{
    switch (identifier_lookup_context)
    {
        case IdentifierLookupContext::EXPRESSION: return "EXPRESSION";
        case IdentifierLookupContext::FUNCTION: return "FUNCTION";
        case IdentifierLookupContext::TABLE_EXPRESSION: return "TABLE_EXPRESSION";
    }
}

const char * toStringLowercase(IdentifierLookupContext identifier_lookup_context)
{
    switch (identifier_lookup_context)
    {
        case IdentifierLookupContext::EXPRESSION: return "expression";
        case IdentifierLookupContext::FUNCTION: return "function";
        case IdentifierLookupContext::TABLE_EXPRESSION: return "table expression";
    }
}

/** Structure that represent identifier lookup during query analysis.
  * Lookup can be in query expression, function, table context.
  */
struct IdentifierLookup
{
    Identifier identifier;
    IdentifierLookupContext lookup_context;

    bool isExpressionLookup() const
    {
        return lookup_context == IdentifierLookupContext::EXPRESSION;
    }

    bool isFunctionLookup() const
    {
        return lookup_context == IdentifierLookupContext::FUNCTION;
    }

    bool isTableExpressionLookup() const
    {
        return lookup_context == IdentifierLookupContext::TABLE_EXPRESSION;
    }

    String dump() const
    {
        return identifier.getFullName() + ' ' + toString(lookup_context);
    }
};

inline bool operator==(const IdentifierLookup & lhs, const IdentifierLookup & rhs)
{
    return lhs.identifier.getFullName() == rhs.identifier.getFullName() && lhs.lookup_context == rhs.lookup_context;
}

[[maybe_unused]] inline bool operator!=(const IdentifierLookup & lhs, const IdentifierLookup & rhs)
{
    return !(lhs == rhs);
}

struct IdentifierLookupHash
{
    size_t operator()(const IdentifierLookup & identifier_lookup) const
    {
        return std::hash<std::string>()(identifier_lookup.identifier.getFullName()) ^ static_cast<uint8_t>(identifier_lookup.lookup_context);
    }
};

enum class IdentifierResolvePlace : UInt8
{
    NONE = 0,
    EXPRESSION_ARGUMENTS,
    ALIASES,
    JOIN_TREE,
    /// Valid only for table lookup
    CTE,
    /// Valid only for table lookup
    DATABASE_CATALOG
};

const char * toString(IdentifierResolvePlace resolved_identifier_place)
{
    switch (resolved_identifier_place)
    {
        case IdentifierResolvePlace::NONE: return "NONE";
        case IdentifierResolvePlace::EXPRESSION_ARGUMENTS: return "EXPRESSION_ARGUMENTS";
        case IdentifierResolvePlace::ALIASES: return "ALIASES";
        case IdentifierResolvePlace::JOIN_TREE: return "JOIN_TREE";
        case IdentifierResolvePlace::CTE: return "CTE";
        case IdentifierResolvePlace::DATABASE_CATALOG: return "DATABASE_CATALOG";
    }
}

struct IdentifierResolveResult
{
    IdentifierResolveResult() = default;

    QueryTreeNodePtr resolved_identifier;
    IdentifierResolvePlace resolve_place = IdentifierResolvePlace::NONE;
    bool resolved_from_parent_scopes = false;

    [[maybe_unused]] bool isResolved() const
    {
        return resolve_place != IdentifierResolvePlace::NONE;
    }

    [[maybe_unused]] bool isResolvedFromParentScopes() const
    {
        return resolved_from_parent_scopes;
    }

    [[maybe_unused]] bool isResolvedFromExpressionArguments() const
    {
        return resolve_place == IdentifierResolvePlace::EXPRESSION_ARGUMENTS;
    }

    [[maybe_unused]] bool isResolvedFromAliases() const
    {
        return resolve_place == IdentifierResolvePlace::ALIASES;
    }

    [[maybe_unused]] bool isResolvedFromJoinTree() const
    {
        return resolve_place == IdentifierResolvePlace::JOIN_TREE;
    }

    [[maybe_unused]] bool isResolvedFromCTEs() const
    {
        return resolve_place == IdentifierResolvePlace::CTE;
    }

    void dump(WriteBuffer & buffer) const
    {
        if (!resolved_identifier)
        {
            buffer << "unresolved";
            return;
        }

        buffer << resolved_identifier->formatASTForErrorMessage() << " place " << toString(resolve_place) << " resolved from parent scopes " << resolved_from_parent_scopes;
    }

    [[maybe_unused]] String dump() const
    {
        WriteBufferFromOwnString buffer;
        dump(buffer);

        return buffer.str();
    }
};

struct IdentifierResolveState
{
    IdentifierResolveResult resolve_result;
    bool cyclic_identifier_resolve = false;
};

struct IdentifierResolveSettings
{
    /// Allow to check join tree during identifier resolution
    bool allow_to_check_join_tree = true;

    /// Allow to check CTEs during table identifier resolution
    bool allow_to_check_cte = true;

    /// Allow to check parent scopes during identifier resolution
    bool allow_to_check_parent_scopes = true;

    /// Allow to check database catalog during table identifier resolution
    bool allow_to_check_database_catalog = true;

    /// Allow to resolve subquery during identifier resolution
    bool allow_to_resolve_subquery_during_identifier_resolution = true;
};

struct StringTransparentHash
{
    using is_transparent = void;
    using hash = std::hash<std::string_view>;

    [[maybe_unused]] size_t operator()(const char * data) const
    {
        return hash()(data);
    }

    size_t operator()(std::string_view data) const
    {
        return hash()(data);
    }

    size_t operator()(const std::string & data) const
    {
        return hash()(data);
    }
};

using ColumnNameToColumnNodeMap = std::unordered_map<std::string, ColumnNodePtr, StringTransparentHash, std::equal_to<>>;

struct TableExpressionData
{
    std::string table_expression_name;
    std::string table_expression_description;
    std::string database_name;
    std::string table_name;
    bool should_qualify_columns = true;
    NamesAndTypes column_names_and_types;
    ColumnNameToColumnNodeMap column_name_to_column_node;
    std::unordered_set<std::string, StringTransparentHash, std::equal_to<>> column_identifier_first_parts;

    bool hasFullIdentifierName(IdentifierView identifier_view) const
    {
        return column_name_to_column_node.contains(identifier_view.getFullName());
    }

    bool canBindIdentifier(IdentifierView identifier_view) const
    {
        return column_identifier_first_parts.contains(identifier_view.at(0));
    }

    [[maybe_unused]] void dump(WriteBuffer & buffer) const
    {
        buffer << "Table expression name " << table_expression_name;

        if (!table_expression_description.empty())
            buffer << " table expression description " << table_expression_description;

        if (!database_name.empty())
            buffer << " database name " << database_name;

        if (!table_name.empty())
            buffer << " table name " << table_name;

        buffer << " should qualify columns " << should_qualify_columns;
        buffer << " columns size " << column_name_to_column_node.size() << '\n';

        for (const auto & [column_name, column_node] : column_name_to_column_node)
            buffer << "Column name " << column_name << " column node " << column_node->dumpTree() << '\n';
    }

    [[maybe_unused]] String dump() const
    {
        WriteBufferFromOwnString buffer;
        dump(buffer);

        return buffer.str();
    }
};

class ExpressionsStack
{
public:
    void pushNode(const QueryTreeNodePtr & node)
    {
        if (node->hasAlias())
        {
            const auto & node_alias = node->getAlias();
            alias_name_to_expressions[node_alias].push_back(node);
        }

        if (const auto * function = node->as<FunctionNode>())
        {
            if (AggregateFunctionFactory::instance().isAggregateFunctionName(function->getFunctionName()))
                ++aggregate_functions_counter;
        }

        expressions.emplace_back(node);
    }

    void popNode()
    {
        const auto & top_expression = expressions.back();
        const auto & top_expression_alias = top_expression->getAlias();

        if (!top_expression_alias.empty())
        {
            auto it = alias_name_to_expressions.find(top_expression_alias);
            auto & alias_expressions = it->second;
            alias_expressions.pop_back();

            if (alias_expressions.empty())
                alias_name_to_expressions.erase(it);
        }

        if (const auto * function = top_expression->as<FunctionNode>())
        {
            if (AggregateFunctionFactory::instance().isAggregateFunctionName(function->getFunctionName()))
                --aggregate_functions_counter;
        }

        expressions.pop_back();
    }

    [[maybe_unused]] const QueryTreeNodePtr & getRoot() const
    {
        return expressions.front();
    }

    const QueryTreeNodePtr & getTop() const
    {
        return expressions.back();
    }

    [[maybe_unused]] bool hasExpressionWithAlias(const std::string & alias) const
    {
        return alias_name_to_expressions.contains(alias);
    }

    bool hasAggregateFunction() const
    {
        return aggregate_functions_counter > 0;
    }

    QueryTreeNodePtr getExpressionWithAlias(const std::string & alias) const
    {
        auto expression_it = alias_name_to_expressions.find(alias);
        if (expression_it == alias_name_to_expressions.end())
            return {};

        return expression_it->second.front();
    }

    [[maybe_unused]] size_t size() const
    {
        return expressions.size();
    }

    bool empty() const
    {
        return expressions.empty();
    }

    void dump(WriteBuffer & buffer) const
    {
        buffer << expressions.size() << '\n';

        for (const auto & expression : expressions)
        {
            buffer << "Expression ";
            buffer << expression->formatASTForErrorMessage();

            const auto & alias = expression->getAlias();
            if (!alias.empty())
                buffer << " alias " << alias;

            buffer << '\n';
        }
    }

    [[maybe_unused]] String dump() const
    {
        WriteBufferFromOwnString buffer;
        dump(buffer);

        return buffer.str();
    }

private:
    QueryTreeNodes expressions;
    size_t aggregate_functions_counter = 0;
    std::unordered_map<std::string, QueryTreeNodes> alias_name_to_expressions;
};

/** Projection names is name of query tree node that is used in projection part of query node.
  * Example: SELECT id FROM test_table;
  * `id` is projection name of column node
  *
  * Example: SELECT id AS id_alias FROM test_table;
  * `id_alias` is projection name of column node
  *
  * Calculation of projection names is done during expression nodes resolution. This is done this way
  * because after identifier node is resolved we lose information about identifier name. We could
  * potentially save this information in query tree node itself, but that would require to clone it in some cases.
  * Example: SELECT big_scalar_subquery AS a, a AS b, b AS c;
  * All 3 nodes in projection are the same big_scalar_subquery, but they have different projection names.
  * If we want to save it in query tree node, we have to clone subquery node that could lead to performance degradation.
  *
  * Possible solution is to separate query node metadata and query node content. So only node metadata could be cloned
  * if we want to change projection name. This solution does not seem to be easy for client of query tree because projection
  * name will be part of interface. If we potentially could hide projection names calculation in analyzer without introducing additional
  * changes in query tree structure that would be preferable.
  *
  * Currently each resolve method returns projection names array. Resolve method must compute projection names of node.
  * If node is resolved as list node this is case for `untuple` function or `matcher` result projection names array must contain projection names
  * for result nodes.
  * If node is not resolved as list node, projection names array contain single projection name for node.
  *
  * Rules for projection names:
  * 1. If node has alias. It is node projection name.
  * Except scenario where `untuple` function has alias. Example: SELECT untuple(expr) AS alias, alias.
  *
  * 2. For constant it is constant value string representation.
  *
  * 3. For identifier:
  * If identifier is resolved from JOIN TREE, we want to remove additional identifier qualifications.
  * Example: SELECT default.test_table.id FROM test_table.
  * Result projection name is `id`.
  *
  * Example: SELECT t1.id FROM test_table_1 AS t1, test_table_2 AS t2
  * In example both test_table_1, test_table_2 have `id` column.
  * In such case projection name is `t1.id` because if additional qualification is removed then column projection name `id` will be ambiguous.
  *
  * Example: SELECT default.test_table_1.id FROM test_table_1 AS t1, test_table_2 AS t2
  * In such case projection name is `test_table_1.id` because we remove unnecessary database qualification, but table name qualification cannot be removed
  * because otherwise column projection name `id` will be ambiguous.
  *
  * If identifier is not resolved from JOIN TREE. Identifier name is projection name.
  * Except scenario where `untuple` function resolved using identifier. Example: SELECT untuple(expr) AS alias, alias.
  * Example: SELECT sum(1, 1) AS value, value.
  * In such case both nodes have `value` projection names.
  *
  * Example: SELECT id AS value, value FROM test_table.
  * In such case both nodes have have `value` projection names.
  *
  * Special case is `untuple` function. If `untuple` function specified with alias, then result nodes will have alias.tuple_column_name projection names.
  * Example: SELECT cast(tuple(1), 'Tuple(id UInt64)') AS value, untuple(value) AS a;
  * Result projection names are `value`, `a.id`.
  *
  * If `untuple` function does not have alias then result nodes will have `tupleElement(untuple_expression_projection_name, 'tuple_column_name') projection names.
  *
  * Example: SELECT cast(tuple(1), 'Tuple(id UInt64)') AS value, untuple(value);
  * Result projection names are `value`, `tupleElement(value, 'id')`;
  *
  * 4. For function:
  * Projection name consists from function_name(parameters_projection_names)(arguments_projection_names).
  * Additionally if function is window function. Window node projection name is used with OVER clause.
  * Example: function_name (parameters_names)(argument_projection_names) OVER window_name;
  * Example: function_name (parameters_names)(argument_projection_names) OVER (PARTITION BY id ORDER BY id).
  * Example: function_name (parameters_names)(argument_projection_names) OVER (window_name ORDER BY id).
  *
  * 5. For lambda:
  * If it is standalone lambda that returns single expression, function projection name is used.
  * Example: WITH (x -> x + 1) AS lambda SELECT lambda(1).
  * Projection name is `lambda(1)`.
  *
  * If is it standalone lambda that returns list, projection names of list nodes are used.
  * Example: WITH (x -> *) AS lambda SELECT lambda(1) FROM test_table;
  * If test_table has two columns `id`, `value`. Then result projection names are `id`, `value`.
  *
  * If lambda is argument of function.
  * Then projection name consists from lambda(tuple(lambda_arguments)(lambda_body_projection_name));
  *
  * 6. For matcher:
  * Matched nodes projection names are used as matcher projection names.
  *
  * Matched nodes must be qualified if needed.
  * Example: SELECT * FROM test_table_1 AS t1, test_table_2 AS t2.
  * In example table test_table_1 and test_table_2 both have `id`, `value` columns.
  * Matched nodes after unqualified matcher resolve must be qualified to avoid ambiguous projection names.
  * Result projection names must be `t1.id`, `t1.value`, `t2.id`, `t2.value`.
  *
  * There are special cases
  * 1. For lambda inside APPLY matcher transformer:
  * Example: SELECT * APPLY x -> toString(x) FROM test_table.
  * In such case lambda argument projection name `x` will be replaced by matched node projection name.
  * If table has two columns `id` and `value`. Then result projection names are `toString(id)`, `toString(value)`;
  *
  * 2. For unqualified matcher when JOIN tree contains JOIN with USING.
  * Example: SELECT * FROM test_table_1 AS t1 INNER JOIN test_table_2 AS t2 USING(id);
  * Result projection names must be `id`, `t1.value`, `t2.value`.
  *
  * 7. For subquery:
  * For subquery projection name consists of `_subquery_` prefix and implementation specific unique number suffix.
  * Example: SELECT (SELECT 1), (SELECT 1 UNION DISTINCT SELECT 1);
  * Result projection name can be `_subquery_1`, `subquery_2`;
  *
  * 8. For table:
  * Table node can be used in expression context only as right argument of IN function. In that case identifier is used
  * as table node projection name.
  * Example: SELECT id IN test_table FROM test_table;
  * Result projection name is `in(id, test_table)`.
  */
using ProjectionName = String;
using ProjectionNames = std::vector<ProjectionName>;
constexpr auto PROJECTION_NAME_PLACEHOLDER = "__projection_name_placeholder";

struct IdentifierResolveScope
{
    /// Construct identifier resolve scope using scope node, and parent scope
    IdentifierResolveScope(QueryTreeNodePtr scope_node_, IdentifierResolveScope * parent_scope_)
        : scope_node(std::move(scope_node_))
        , parent_scope(parent_scope_)
    {
        if (parent_scope)
        {
            subquery_depth = parent_scope->subquery_depth;
            context = parent_scope->context;
        }

        if (auto * union_node = scope_node->as<UnionNode>())
        {
            context = union_node->getContext();
        }
        else if (auto * query_node = scope_node->as<QueryNode>())
        {
            context = query_node->getContext();
            group_by_use_nulls = context->getSettingsRef().group_by_use_nulls &&
                (query_node->isGroupByWithGroupingSets() || query_node->isGroupByWithRollup() || query_node->isGroupByWithCube());
        }
    }

    QueryTreeNodePtr scope_node;

    IdentifierResolveScope * parent_scope = nullptr;

    ContextPtr context;

    /// Identifier lookup to result
    std::unordered_map<IdentifierLookup, IdentifierResolveState, IdentifierLookupHash> identifier_lookup_to_resolve_state;

    /// Lambda argument can be expression like constant, column, or it can be function
    std::unordered_map<std::string, QueryTreeNodePtr> expression_argument_name_to_node;

    /// Alias name to query expression node
    std::unordered_map<std::string, QueryTreeNodePtr> alias_name_to_expression_node;

    /// Alias name to lambda node
    std::unordered_map<std::string, QueryTreeNodePtr> alias_name_to_lambda_node;

    /// Alias name to table expression node
    std::unordered_map<std::string, QueryTreeNodePtr> alias_name_to_table_expression_node;

    /// Table column name to column node. Valid only during table ALIAS columns resolve.
    ColumnNameToColumnNodeMap column_name_to_column_node;

    /// CTE name to query node
    std::unordered_map<std::string, QueryTreeNodePtr> cte_name_to_query_node;

    /// Window name to window node
    std::unordered_map<std::string, QueryTreeNodePtr> window_name_to_window_node;

    /// Nodes with duplicated aliases
    std::unordered_set<QueryTreeNodePtr> nodes_with_duplicated_aliases;

    /// Current scope expression in resolve process stack
    ExpressionsStack expressions_in_resolve_process_stack;

    /// Table expressions in resolve process
    std::unordered_set<const IQueryTreeNode *> table_expressions_in_resolve_process;

    /// Current scope expression
    std::unordered_set<IdentifierLookup, IdentifierLookupHash> non_cached_identifier_lookups_during_expression_resolve;

    /// Table expression node to data
    std::unordered_map<QueryTreeNodePtr, TableExpressionData> table_expression_node_to_data;

    QueryTreeNodePtrWithHashSet nullable_group_by_keys;

    /// Use identifier lookup to result cache
    bool use_identifier_lookup_to_result_cache = true;

    /// Apply nullability to aggregation keys
    bool group_by_use_nulls = false;

    /// JOINs count
    size_t joins_count = 0;

    /// Subquery depth
    size_t subquery_depth = 0;

    /** Scope join tree node for expression.
      * Valid only during analysis construction for single expression.
      */
    QueryTreeNodePtr expression_join_tree_node;

    [[maybe_unused]] const IdentifierResolveScope * getNearestQueryScope() const
    {
        const IdentifierResolveScope * scope_to_check = this;
        while (scope_to_check != nullptr)
        {
            if (scope_to_check->scope_node->getNodeType() == QueryTreeNodeType::QUERY)
                break;

            scope_to_check = scope_to_check->parent_scope;
        }

        return scope_to_check;
    }

    IdentifierResolveScope * getNearestQueryScope()
    {
        IdentifierResolveScope * scope_to_check = this;
        while (scope_to_check != nullptr)
        {
            if (scope_to_check->scope_node->getNodeType() == QueryTreeNodeType::QUERY)
                break;

            scope_to_check = scope_to_check->parent_scope;
        }

        return scope_to_check;
    }

    TableExpressionData & getTableExpressionDataOrThrow(const QueryTreeNodePtr & table_expression_node)
    {
        auto it = table_expression_node_to_data.find(table_expression_node);
        if (it == table_expression_node_to_data.end())
        {
            throw Exception(ErrorCodes::LOGICAL_ERROR,
                "Table expression {} data must be initialized. In scope {}",
                table_expression_node->formatASTForErrorMessage(),
                scope_node->formatASTForErrorMessage());
        }

        return it->second;
    }

    const TableExpressionData & getTableExpressionDataOrThrow(const QueryTreeNodePtr & table_expression_node) const
    {
        auto it = table_expression_node_to_data.find(table_expression_node);
        if (it == table_expression_node_to_data.end())
        {
            throw Exception(ErrorCodes::LOGICAL_ERROR,
                "Table expression {} data must be initialized. In scope {}",
                table_expression_node->formatASTForErrorMessage(),
                scope_node->formatASTForErrorMessage());
        }

        return it->second;
    }

    /// Dump identifier resolve scope
    [[maybe_unused]] void dump(WriteBuffer & buffer) const
    {
        buffer << "Scope node " << scope_node->formatASTForErrorMessage() << '\n';
        buffer << "Identifier lookup to resolve state " << identifier_lookup_to_resolve_state.size() << '\n';
        for (const auto & [identifier, state] : identifier_lookup_to_resolve_state)
        {
            buffer << "Identifier " << identifier.dump() << " resolve result ";
            state.resolve_result.dump(buffer);
            buffer << '\n';
        }

        buffer << "Expression argument name to node " << expression_argument_name_to_node.size() << '\n';
        for (const auto & [alias_name, node] : expression_argument_name_to_node)
            buffer << "Alias name " << alias_name << " node " << node->formatASTForErrorMessage() << '\n';

        buffer << "Alias name to expression node table size " << alias_name_to_expression_node.size() << '\n';
        for (const auto & [alias_name, node] : alias_name_to_expression_node)
            buffer << "Alias name " << alias_name << " expression node " << node->dumpTree() << '\n';

        buffer << "Alias name to function node table size " << alias_name_to_lambda_node.size() << '\n';
        for (const auto & [alias_name, node] : alias_name_to_lambda_node)
            buffer << "Alias name " << alias_name << " lambda node " << node->formatASTForErrorMessage() << '\n';

        buffer << "Alias name to table expression node table size " << alias_name_to_table_expression_node.size() << '\n';
        for (const auto & [alias_name, node] : alias_name_to_table_expression_node)
            buffer << "Alias name " << alias_name << " node " << node->formatASTForErrorMessage() << '\n';

        buffer << "CTE name to query node table size " << cte_name_to_query_node.size() << '\n';
        for (const auto & [cte_name, node] : cte_name_to_query_node)
            buffer << "CTE name " << cte_name << " node " << node->formatASTForErrorMessage() << '\n';

        buffer << "WINDOW name to window node table size " << window_name_to_window_node.size() << '\n';
        for (const auto & [window_name, node] : window_name_to_window_node)
            buffer << "CTE name " << window_name << " node " << node->formatASTForErrorMessage() << '\n';

        buffer << "Nodes with duplicated aliases size " << nodes_with_duplicated_aliases.size() << '\n';
        for (const auto & node : nodes_with_duplicated_aliases)
            buffer << "Alias name " << node->getAlias() << " node " << node->formatASTForErrorMessage() << '\n';

        buffer << "Expression resolve process stack " << '\n';
        expressions_in_resolve_process_stack.dump(buffer);

        buffer << "Table expressions in resolve process size " << table_expressions_in_resolve_process.size() << '\n';
        for (const auto & node : table_expressions_in_resolve_process)
            buffer << "Table expression " << node->formatASTForErrorMessage() << '\n';

        buffer << "Non cached identifier lookups during expression resolve " << non_cached_identifier_lookups_during_expression_resolve.size() << '\n';
        for (const auto & identifier_lookup : non_cached_identifier_lookups_during_expression_resolve)
            buffer << "Identifier lookup " << identifier_lookup.dump() << '\n';

        buffer << "Table expression node to data " << table_expression_node_to_data.size() << '\n';
        for (const auto & [table_expression_node, table_expression_data] : table_expression_node_to_data)
            buffer << "Table expression node " << table_expression_node->formatASTForErrorMessage() << " data " << table_expression_data.dump() << '\n';

        buffer << "Use identifier lookup to result cache " << use_identifier_lookup_to_result_cache << '\n';
        buffer << "Subquery depth " << subquery_depth << '\n';
    }

    [[maybe_unused]] String dump() const
    {
        WriteBufferFromOwnString buffer;
        dump(buffer);

        return buffer.str();
    }
};


/** Visitor that extracts expression and function aliases from node and initialize scope tables with it.
  * Does not go into child lambdas and queries.
  *
  * Important:
  * Identifier nodes with aliases are added both in alias to expression and alias to function map.
  *
  * These is necessary because identifier with alias can give alias name to any query tree node.
  *
  * Example:
  * WITH (x -> x + 1) AS id, id AS value SELECT value(1);
  * In this example id as value is identifier node that has alias, during scope initialization we cannot derive
  * that id is actually lambda or expression.
  *
  * There are no easy solution here, without trying to make full featured expression resolution at this stage.
  * Example:
  * WITH (x -> x + 1) AS id, id AS id_1, id_1 AS id_2 SELECT id_2(1);
  * Example: SELECT a, b AS a, b AS c, 1 AS c;
  *
  * It is client responsibility after resolving identifier node with alias, make following actions:
  * 1. If identifier node was resolved in function scope, remove alias from scope expression map.
  * 2. If identifier node was resolved in expression scope, remove alias from scope function map.
  *
  * That way we separate alias map initialization and expressions resolution.
  */
class QueryExpressionsAliasVisitor : public InDepthQueryTreeVisitor<QueryExpressionsAliasVisitor>
{
public:
    explicit QueryExpressionsAliasVisitor(IdentifierResolveScope & scope_)
        : scope(scope_)
    {}

    void visitImpl(QueryTreeNodePtr & node)
    {
        updateAliasesIfNeeded(node, false /*is_lambda_node*/);
    }

    bool needChildVisit(const QueryTreeNodePtr &, const QueryTreeNodePtr & child)
    {
        if (auto * lambda_node = child->as<LambdaNode>())
        {
            updateAliasesIfNeeded(child, true /*is_lambda_node*/);
            return false;
        }
        else if (auto * query_tree_node = child->as<QueryNode>())
        {
            if (query_tree_node->isCTE())
                return false;

            updateAliasesIfNeeded(child, false /*is_lambda_node*/);
            return false;
        }
        else if (auto * union_node = child->as<UnionNode>())
        {
            if (union_node->isCTE())
                return false;

            updateAliasesIfNeeded(child, false /*is_lambda_node*/);
            return false;
        }

        return true;
    }
private:
    void updateAliasesIfNeeded(const QueryTreeNodePtr & node, bool is_lambda_node)
    {
        if (!node->hasAlias())
            return;

        // We should not resolve expressions to WindowNode
        if (node->getNodeType() == QueryTreeNodeType::WINDOW)
            return;

        const auto & alias = node->getAlias();

        if (is_lambda_node)
        {
            if (scope.alias_name_to_expression_node.contains(alias))
                scope.nodes_with_duplicated_aliases.insert(node);

            auto [_, inserted] = scope.alias_name_to_lambda_node.insert(std::make_pair(alias, node));
            if (!inserted)
                scope.nodes_with_duplicated_aliases.insert(node);

            return;
        }

        if (scope.alias_name_to_lambda_node.contains(alias))
            scope.nodes_with_duplicated_aliases.insert(node);

        auto [_, inserted] = scope.alias_name_to_expression_node.insert(std::make_pair(alias, node));
        if (!inserted)
            scope.nodes_with_duplicated_aliases.insert(node);

        /// If node is identifier put it also in scope alias name to lambda node map
        if (node->getNodeType() == QueryTreeNodeType::IDENTIFIER)
            scope.alias_name_to_lambda_node.insert(std::make_pair(alias, node));
    }

    IdentifierResolveScope & scope;
};

class TableExpressionsAliasVisitor : public InDepthQueryTreeVisitor<TableExpressionsAliasVisitor>
{
public:
    explicit TableExpressionsAliasVisitor(IdentifierResolveScope & scope_)
        : scope(scope_)
    {}

    void visitImpl(QueryTreeNodePtr & node)
    {
        updateAliasesIfNeeded(node);
    }

    static bool needChildVisit(const QueryTreeNodePtr & node, const QueryTreeNodePtr & child)
    {
        auto node_type = node->getNodeType();

        switch (node_type)
        {
            case QueryTreeNodeType::ARRAY_JOIN:
            {
                const auto & array_join_node = node->as<const ArrayJoinNode &>();
                return child.get() == array_join_node.getTableExpression().get();
            }
            case QueryTreeNodeType::JOIN:
            {
                const auto & join_node = node->as<const JoinNode &>();
                return child.get() == join_node.getLeftTableExpression().get() || child.get() == join_node.getRightTableExpression().get();
            }
            default:
            {
                break;
            }
        }

        return false;
    }

private:
    void updateAliasesIfNeeded(const QueryTreeNodePtr & node)
    {
        if (!node->hasAlias())
            return;

        const auto & node_alias = node->getAlias();
        auto [_, inserted] = scope.alias_name_to_table_expression_node.emplace(node_alias, node);
        if (!inserted)
            throw Exception(ErrorCodes::MULTIPLE_EXPRESSIONS_FOR_ALIAS,
                "Multiple table expressions with same alias {}. In scope {}",
                node_alias,
                scope.scope_node->formatASTForErrorMessage());
    }

    IdentifierResolveScope & scope;
};

class QueryAnalyzer
{
public:
    void resolve(QueryTreeNodePtr node, const QueryTreeNodePtr & table_expression, ContextPtr context)
    {
        IdentifierResolveScope scope(node, nullptr /*parent_scope*/);

        if (!scope.context)
            scope.context = context;

        auto node_type = node->getNodeType();

        switch (node_type)
        {
            case QueryTreeNodeType::QUERY:
            {
                if (table_expression)
                    throw Exception(ErrorCodes::LOGICAL_ERROR,
                        "For query analysis table expression must be empty");

                resolveQuery(node, scope);
                break;
            }
            case QueryTreeNodeType::UNION:
            {
                if (table_expression)
                    throw Exception(ErrorCodes::LOGICAL_ERROR,
                        "For union analysis table expression must be empty");

                resolveUnion(node, scope);
                break;
            }
            case QueryTreeNodeType::IDENTIFIER:
                [[fallthrough]];
            case QueryTreeNodeType::CONSTANT:
                [[fallthrough]];
            case QueryTreeNodeType::COLUMN:
                [[fallthrough]];
            case QueryTreeNodeType::FUNCTION:
                [[fallthrough]];
            case QueryTreeNodeType::LIST:
            {
                if (table_expression)
                {
                    scope.expression_join_tree_node = table_expression;
                    validateTableExpressionModifiers(scope.expression_join_tree_node, scope);
                    initializeTableExpressionData(scope.expression_join_tree_node, scope);
                }

                if (node_type == QueryTreeNodeType::LIST)
                    resolveExpressionNodeList(node, scope, false /*allow_lambda_expression*/, false /*allow_table_expression*/);
                else
                    resolveExpressionNode(node, scope, false /*allow_lambda_expression*/, false /*allow_table_expression*/);

                break;
            }
            case QueryTreeNodeType::TABLE_FUNCTION:
            {
                QueryExpressionsAliasVisitor expressions_alias_visitor(scope);
                resolveTableFunction(node, scope, expressions_alias_visitor, false /*nested_table_function*/);
                break;
            }
            default:
            {
                throw Exception(ErrorCodes::BAD_ARGUMENTS,
                                "Node {} with type {} is not supported by query analyzer. "
                                "Supported nodes are query, union, identifier, constant, column, function, list.",
                                node->formatASTForErrorMessage(),
                                node->getNodeTypeName());
            }
        }
    }

private:
    /// Utility functions

    static bool isExpressionNodeType(QueryTreeNodeType node_type);

    static bool isFunctionExpressionNodeType(QueryTreeNodeType node_type);

    static bool isSubqueryNodeType(QueryTreeNodeType node_type);

    static bool isTableExpressionNodeType(QueryTreeNodeType node_type);

    static DataTypePtr getExpressionNodeResultTypeOrNull(const QueryTreeNodePtr & query_tree_node);

    static ProjectionName calculateFunctionProjectionName(const QueryTreeNodePtr & function_node,
        const ProjectionNames & parameters_projection_names,
        const ProjectionNames & arguments_projection_names);

    static ProjectionName calculateWindowProjectionName(const QueryTreeNodePtr & window_node,
        const QueryTreeNodePtr & parent_window_node,
        const String & parent_window_name,
        const ProjectionNames & partition_by_projection_names,
        const ProjectionNames & order_by_projection_names,
        const ProjectionName & frame_begin_offset_projection_name,
        const ProjectionName & frame_end_offset_projection_name);

    static ProjectionName calculateSortColumnProjectionName(const QueryTreeNodePtr & sort_column_node,
        const ProjectionName & sort_expression_projection_name,
        const ProjectionName & fill_from_expression_projection_name,
        const ProjectionName & fill_to_expression_projection_name,
        const ProjectionName & fill_step_expression_projection_name);

    static void collectCompoundExpressionValidIdentifiersForTypoCorrection(const Identifier & unresolved_identifier,
        const DataTypePtr & compound_expression_type,
        const Identifier & valid_identifier_prefix,
        std::unordered_set<Identifier> & valid_identifiers_result);

    static void collectTableExpressionValidIdentifiersForTypoCorrection(const Identifier & unresolved_identifier,
        const QueryTreeNodePtr & table_expression,
        const TableExpressionData & table_expression_data,
        std::unordered_set<Identifier> & valid_identifiers_result);

    static void collectScopeValidIdentifiersForTypoCorrection(const Identifier & unresolved_identifier,
        const IdentifierResolveScope & scope,
        bool allow_expression_identifiers,
        bool allow_function_identifiers,
        bool allow_table_expression_identifiers,
        std::unordered_set<Identifier> & valid_identifiers_result);

    static void collectScopeWithParentScopesValidIdentifiersForTypoCorrection(const Identifier & unresolved_identifier,
        const IdentifierResolveScope & scope,
        bool allow_expression_identifiers,
        bool allow_function_identifiers,
        bool allow_table_expression_identifiers,
        std::unordered_set<Identifier> & valid_identifiers_result);

    static std::vector<String> collectIdentifierTypoHints(const Identifier & unresolved_identifier, const std::unordered_set<Identifier> & valid_identifiers);

    static QueryTreeNodePtr wrapExpressionNodeInTupleElement(QueryTreeNodePtr expression_node, IdentifierView nested_path);

    QueryTreeNodePtr tryGetLambdaFromSQLUserDefinedFunctions(const std::string & function_name, ContextPtr context);

    void evaluateScalarSubqueryIfNeeded(QueryTreeNodePtr & query_tree_node, IdentifierResolveScope & scope);

    static void mergeWindowWithParentWindow(const QueryTreeNodePtr & window_node, const QueryTreeNodePtr & parent_window_node, IdentifierResolveScope & scope);

    void replaceNodesWithPositionalArguments(QueryTreeNodePtr & node_list, const QueryTreeNodes & projection_nodes, IdentifierResolveScope & scope);

    static void convertLimitOffsetExpression(QueryTreeNodePtr & expression_node, const String & expression_description, IdentifierResolveScope & scope);

    static void validateTableExpressionModifiers(const QueryTreeNodePtr & table_expression_node, IdentifierResolveScope & scope);

    static void validateJoinTableExpressionWithoutAlias(const QueryTreeNodePtr & join_node, const QueryTreeNodePtr & table_expression_node, IdentifierResolveScope & scope);

    static std::pair<bool, UInt64> recursivelyCollectMaxOrdinaryExpressions(QueryTreeNodePtr & node, QueryTreeNodes & into);

    static void expandGroupByAll(QueryNode & query_tree_node_typed);

    static void expandOrderByAll(QueryNode & query_tree_node_typed);

    static std::string
    rewriteAggregateFunctionNameIfNeeded(const std::string & aggregate_function_name, NullsAction action, const ContextPtr & context);

    static std::optional<JoinTableSide> getColumnSideFromJoinTree(const QueryTreeNodePtr & resolved_identifier, const JoinNode & join_node)
    {
        if (resolved_identifier->getNodeType() == QueryTreeNodeType::CONSTANT)
            return {};

        if (resolved_identifier->getNodeType() == QueryTreeNodeType::FUNCTION)
        {
            const auto & resolved_function = resolved_identifier->as<FunctionNode &>();

            const auto & argument_nodes = resolved_function.getArguments().getNodes();

            std::optional<JoinTableSide> result;
            for (const auto & argument_node : argument_nodes)
            {
                auto table_side = getColumnSideFromJoinTree(argument_node, join_node);
                if (table_side && result && *table_side != *result)
                {
                    throw Exception(ErrorCodes::AMBIGUOUS_IDENTIFIER,
                        "Ambiguous identifier {}. In scope {}",
                        resolved_identifier->formatASTForErrorMessage(),
                        join_node.formatASTForErrorMessage());
                }
                if (table_side)
                    result = *table_side;
            }
            return result;
        }

        const auto * column_src = resolved_identifier->as<ColumnNode &>().getColumnSource().get();

        if (join_node.getLeftTableExpression().get() == column_src)
            return JoinTableSide::Left;
        if (join_node.getRightTableExpression().get() == column_src)
            return JoinTableSide::Right;
        return {};
    }

    static void convertJoinedColumnTypeToNullIfNeeded(QueryTreeNodePtr & resolved_identifier, const JoinKind & join_kind, std::optional<JoinTableSide> resolved_side)
    {
        if (resolved_identifier->getNodeType() == QueryTreeNodeType::COLUMN &&
            JoinCommon::canBecomeNullable(resolved_identifier->getResultType()) &&
            (isFull(join_kind) ||
            (isLeft(join_kind) && resolved_side && *resolved_side == JoinTableSide::Right) ||
            (isRight(join_kind) && resolved_side && *resolved_side == JoinTableSide::Left)))
        {
            auto & resolved_column = resolved_identifier->as<ColumnNode &>();
            resolved_column.setColumnType(makeNullableOrLowCardinalityNullable(resolved_column.getColumnType()));
        }
    }

    /// Resolve identifier functions

    static QueryTreeNodePtr tryResolveTableIdentifierFromDatabaseCatalog(const Identifier & table_identifier, ContextPtr context);

    QueryTreeNodePtr tryResolveIdentifierFromCompoundExpression(const Identifier & expression_identifier,
        size_t identifier_bind_size,
        const QueryTreeNodePtr & compound_expression,
        String compound_expression_source,
        IdentifierResolveScope & scope,
        bool can_be_not_found = false);

    QueryTreeNodePtr tryResolveIdentifierFromExpressionArguments(const IdentifierLookup & identifier_lookup, IdentifierResolveScope & scope);

    static bool tryBindIdentifierToAliases(const IdentifierLookup & identifier_lookup, const IdentifierResolveScope & scope);

    QueryTreeNodePtr tryResolveIdentifierFromAliases(const IdentifierLookup & identifier_lookup,
        IdentifierResolveScope & scope,
        IdentifierResolveSettings identifier_resolve_settings);

    QueryTreeNodePtr tryResolveIdentifierFromTableColumns(const IdentifierLookup & identifier_lookup, IdentifierResolveScope & scope);

    static bool tryBindIdentifierToTableExpression(const IdentifierLookup & identifier_lookup,
        const QueryTreeNodePtr & table_expression_node,
        const IdentifierResolveScope & scope);

    static bool tryBindIdentifierToTableExpressions(const IdentifierLookup & identifier_lookup,
        const QueryTreeNodePtr & table_expression_node,
        const IdentifierResolveScope & scope);

    QueryTreeNodePtr tryResolveIdentifierFromTableExpression(const IdentifierLookup & identifier_lookup,
        const QueryTreeNodePtr & table_expression_node,
        IdentifierResolveScope & scope);

    QueryTreeNodePtr tryResolveIdentifierFromJoin(const IdentifierLookup & identifier_lookup,
        const QueryTreeNodePtr & table_expression_node,
        IdentifierResolveScope & scope);

    QueryTreeNodePtr tryResolveExpressionFromArrayJoinExpressions(const QueryTreeNodePtr & resolved_expression,
        const QueryTreeNodePtr & table_expression_node,
        IdentifierResolveScope & scope);

    QueryTreeNodePtr tryResolveIdentifierFromArrayJoin(const IdentifierLookup & identifier_lookup,
        const QueryTreeNodePtr & table_expression_node,
        IdentifierResolveScope & scope);

    QueryTreeNodePtr tryResolveIdentifierFromJoinTreeNode(const IdentifierLookup & identifier_lookup,
        const QueryTreeNodePtr & join_tree_node,
        IdentifierResolveScope & scope);

    QueryTreeNodePtr tryResolveIdentifierFromJoinTree(const IdentifierLookup & identifier_lookup,
        IdentifierResolveScope & scope);

    IdentifierResolveResult tryResolveIdentifierInParentScopes(const IdentifierLookup & identifier_lookup, IdentifierResolveScope & scope);

    IdentifierResolveResult tryResolveIdentifier(const IdentifierLookup & identifier_lookup,
        IdentifierResolveScope & scope,
        IdentifierResolveSettings identifier_resolve_settings = {});

    QueryTreeNodePtr tryResolveIdentifierFromStorage(
        const Identifier & identifier,
        const QueryTreeNodePtr & table_expression_node,
        const TableExpressionData & table_expression_data,
        IdentifierResolveScope & scope,
        size_t identifier_column_qualifier_parts,
        bool can_be_not_found = false);

    /// Resolve query tree nodes functions

    void qualifyColumnNodesWithProjectionNames(const QueryTreeNodes & column_nodes,
        const QueryTreeNodePtr & table_expression_node,
        const IdentifierResolveScope & scope);

    static GetColumnsOptions buildGetColumnsOptions(QueryTreeNodePtr & matcher_node, const ContextPtr & context);

    using QueryTreeNodesWithNames = std::vector<std::pair<QueryTreeNodePtr, std::string>>;

    QueryTreeNodesWithNames getMatchedColumnNodesWithNames(const QueryTreeNodePtr & matcher_node,
        const QueryTreeNodePtr & table_expression_node,
        const NamesAndTypes & matched_columns,
        const IdentifierResolveScope & scope);

    QueryTreeNodesWithNames resolveQualifiedMatcher(QueryTreeNodePtr & matcher_node, IdentifierResolveScope & scope);

    QueryTreeNodesWithNames resolveUnqualifiedMatcher(QueryTreeNodePtr & matcher_node, IdentifierResolveScope & scope);

    ProjectionNames resolveMatcher(QueryTreeNodePtr & matcher_node, IdentifierResolveScope & scope);

    ProjectionName resolveWindow(QueryTreeNodePtr & window_node, IdentifierResolveScope & scope);

    ProjectionNames resolveLambda(const QueryTreeNodePtr & lambda_node,
        const QueryTreeNodePtr & lambda_node_to_resolve,
        const QueryTreeNodes & lambda_arguments,
        IdentifierResolveScope & scope);

    ProjectionNames resolveFunction(QueryTreeNodePtr & function_node, IdentifierResolveScope & scope);

    ProjectionNames resolveExpressionNode(QueryTreeNodePtr & node, IdentifierResolveScope & scope, bool allow_lambda_expression, bool allow_table_expression);

    ProjectionNames resolveExpressionNodeList(QueryTreeNodePtr & node_list, IdentifierResolveScope & scope, bool allow_lambda_expression, bool allow_table_expression);

    ProjectionNames resolveSortNodeList(QueryTreeNodePtr & sort_node_list, IdentifierResolveScope & scope);

    void resolveInterpolateColumnsNodeList(QueryTreeNodePtr & interpolate_node_list, IdentifierResolveScope & scope);

    void resolveWindowNodeList(QueryTreeNodePtr & window_node_list, IdentifierResolveScope & scope);

    NamesAndTypes resolveProjectionExpressionNodeList(QueryTreeNodePtr & projection_node_list, IdentifierResolveScope & scope);

    void initializeQueryJoinTreeNode(QueryTreeNodePtr & join_tree_node, IdentifierResolveScope & scope);

    void initializeTableExpressionData(const QueryTreeNodePtr & table_expression_node, IdentifierResolveScope & scope);

    void resolveTableFunction(QueryTreeNodePtr & table_function_node, IdentifierResolveScope & scope, QueryExpressionsAliasVisitor & expressions_visitor, bool nested_table_function);

    void resolveArrayJoin(QueryTreeNodePtr & array_join_node, IdentifierResolveScope & scope, QueryExpressionsAliasVisitor & expressions_visitor);

    void resolveJoin(QueryTreeNodePtr & join_node, IdentifierResolveScope & scope, QueryExpressionsAliasVisitor & expressions_visitor);

    void resolveQueryJoinTreeNode(QueryTreeNodePtr & join_tree_node, IdentifierResolveScope & scope, QueryExpressionsAliasVisitor & expressions_visitor);

    void resolveQuery(const QueryTreeNodePtr & query_node, IdentifierResolveScope & scope);

    void resolveUnion(const QueryTreeNodePtr & union_node, IdentifierResolveScope & scope);

    /// Lambdas that are currently in resolve process
    std::unordered_set<IQueryTreeNode *> lambdas_in_resolve_process;

    /// Function name to user defined lambda map
    std::unordered_map<std::string, QueryTreeNodePtr> function_name_to_user_defined_lambda;

    /// Array join expressions counter
    size_t array_join_expressions_counter = 1;

    /// Subquery counter
    size_t subquery_counter = 1;

    /// Global expression node to projection name map
    std::unordered_map<QueryTreeNodePtr, ProjectionName> node_to_projection_name;

    /// Global resolve expression node to projection names map
    std::unordered_map<QueryTreeNodePtr, ProjectionNames> resolved_expressions;

    /// Global resolve expression node to tree size
    std::unordered_map<QueryTreeNodePtr, size_t> node_to_tree_size;

    /// Global scalar subquery to scalar value map
    std::unordered_map<QueryTreeNodePtrWithHash, Block> scalar_subquery_to_scalar_value;

};

/// Utility functions implementation


bool QueryAnalyzer::isExpressionNodeType(QueryTreeNodeType node_type)
{
    return node_type == QueryTreeNodeType::CONSTANT || node_type == QueryTreeNodeType::COLUMN || node_type == QueryTreeNodeType::FUNCTION
        || node_type == QueryTreeNodeType::QUERY || node_type == QueryTreeNodeType::UNION;
}

bool QueryAnalyzer::isFunctionExpressionNodeType(QueryTreeNodeType node_type)
{
    return node_type == QueryTreeNodeType::LAMBDA;
}

bool QueryAnalyzer::isSubqueryNodeType(QueryTreeNodeType node_type)
{
    return node_type == QueryTreeNodeType::QUERY || node_type == QueryTreeNodeType::UNION;
}

bool QueryAnalyzer::isTableExpressionNodeType(QueryTreeNodeType node_type)
{
    return node_type == QueryTreeNodeType::TABLE || node_type == QueryTreeNodeType::TABLE_FUNCTION ||
        isSubqueryNodeType(node_type);
}

DataTypePtr QueryAnalyzer::getExpressionNodeResultTypeOrNull(const QueryTreeNodePtr & query_tree_node)
{
    auto node_type = query_tree_node->getNodeType();

    switch (node_type)
    {
        case QueryTreeNodeType::CONSTANT:
            [[fallthrough]];
        case QueryTreeNodeType::COLUMN:
        {
            return query_tree_node->getResultType();
        }
        case QueryTreeNodeType::FUNCTION:
        {
            auto & function_node = query_tree_node->as<FunctionNode &>();
            if (function_node.isResolved())
                return function_node.getResultType();
            break;
        }
        default:
        {
            break;
        }
    }

    return nullptr;
}

ProjectionName QueryAnalyzer::calculateFunctionProjectionName(const QueryTreeNodePtr & function_node, const ProjectionNames & parameters_projection_names,
    const ProjectionNames & arguments_projection_names)
{
    const auto & function_node_typed = function_node->as<FunctionNode &>();
    const auto & function_node_name = function_node_typed.getFunctionName();

    bool is_array_function = function_node_name == "array";
    bool is_tuple_function = function_node_name == "tuple";

    WriteBufferFromOwnString buffer;

    if (!is_array_function && !is_tuple_function)
        buffer << function_node_name;

    if (!parameters_projection_names.empty())
    {
        buffer << '(';

        size_t function_parameters_projection_names_size = parameters_projection_names.size();
        for (size_t i = 0; i < function_parameters_projection_names_size; ++i)
        {
            buffer << parameters_projection_names[i];

            if (i + 1 != function_parameters_projection_names_size)
                buffer << ", ";
        }

        buffer << ')';
    }

    char open_bracket = '(';
    char close_bracket = ')';

    if (is_array_function)
    {
        open_bracket = '[';
        close_bracket = ']';
    }

    buffer << open_bracket;

    size_t function_arguments_projection_names_size = arguments_projection_names.size();
    for (size_t i = 0; i < function_arguments_projection_names_size; ++i)
    {
        buffer << arguments_projection_names[i];

        if (i + 1 != function_arguments_projection_names_size)
            buffer << ", ";
    }

    buffer << close_bracket;

    return buffer.str();
}

ProjectionName QueryAnalyzer::calculateWindowProjectionName(const QueryTreeNodePtr & window_node,
    const QueryTreeNodePtr & parent_window_node,
    const String & parent_window_name,
    const ProjectionNames & partition_by_projection_names,
    const ProjectionNames & order_by_projection_names,
    const ProjectionName & frame_begin_offset_projection_name,
    const ProjectionName & frame_end_offset_projection_name)
{
    const auto & window_node_typed = window_node->as<WindowNode &>();
    const auto & window_frame = window_node_typed.getWindowFrame();

    bool parent_window_node_has_partition_by = false;
    bool parent_window_node_has_order_by = false;

    if (parent_window_node)
    {
        const auto & parent_window_node_typed = parent_window_node->as<WindowNode &>();
        parent_window_node_has_partition_by = parent_window_node_typed.hasPartitionBy();
        parent_window_node_has_order_by = parent_window_node_typed.hasOrderBy();
    }

    WriteBufferFromOwnString buffer;

    if (!parent_window_name.empty())
        buffer << parent_window_name;

    if (!partition_by_projection_names.empty() && !parent_window_node_has_partition_by)
    {
        if (!parent_window_name.empty())
            buffer << ' ';

        buffer << "PARTITION BY ";

        size_t partition_by_projection_names_size = partition_by_projection_names.size();
        for (size_t i = 0; i < partition_by_projection_names_size; ++i)
        {
            buffer << partition_by_projection_names[i];
            if (i + 1 != partition_by_projection_names_size)
                buffer << ", ";
        }
    }

    if (!order_by_projection_names.empty() && !parent_window_node_has_order_by)
    {
        if (!partition_by_projection_names.empty() || !parent_window_name.empty())
            buffer << ' ';

        buffer << "ORDER BY ";

        size_t order_by_projection_names_size = order_by_projection_names.size();
        for (size_t i = 0; i < order_by_projection_names_size; ++i)
        {
            buffer << order_by_projection_names[i];
            if (i + 1 != order_by_projection_names_size)
                buffer << ", ";
        }
    }

    if (!window_frame.is_default)
    {
        if (!partition_by_projection_names.empty() || !order_by_projection_names.empty() || !parent_window_name.empty())
            buffer << ' ';

        buffer << window_frame.type << " BETWEEN ";
        if (window_frame.begin_type == WindowFrame::BoundaryType::Current)
        {
            buffer << "CURRENT ROW";
        }
        else if (window_frame.begin_type == WindowFrame::BoundaryType::Unbounded)
        {
            buffer << "UNBOUNDED";
            buffer << " " << (window_frame.begin_preceding ? "PRECEDING" : "FOLLOWING");
        }
        else
        {
            buffer << frame_begin_offset_projection_name;
            buffer << " " << (window_frame.begin_preceding ? "PRECEDING" : "FOLLOWING");
        }

        buffer << " AND ";

        if (window_frame.end_type == WindowFrame::BoundaryType::Current)
        {
            buffer << "CURRENT ROW";
        }
        else if (window_frame.end_type == WindowFrame::BoundaryType::Unbounded)
        {
            buffer << "UNBOUNDED";
            buffer << " " << (window_frame.end_preceding ? "PRECEDING" : "FOLLOWING");
        }
        else
        {
            buffer << frame_end_offset_projection_name;
            buffer << " " << (window_frame.end_preceding ? "PRECEDING" : "FOLLOWING");
        }
    }

    return buffer.str();
}

ProjectionName QueryAnalyzer::calculateSortColumnProjectionName(const QueryTreeNodePtr & sort_column_node, const ProjectionName & sort_expression_projection_name,
    const ProjectionName & fill_from_expression_projection_name, const ProjectionName & fill_to_expression_projection_name, const ProjectionName & fill_step_expression_projection_name)
{
    auto & sort_node_typed = sort_column_node->as<SortNode &>();

    WriteBufferFromOwnString sort_column_projection_name_buffer;
    sort_column_projection_name_buffer << sort_expression_projection_name;

    auto sort_direction = sort_node_typed.getSortDirection();
    sort_column_projection_name_buffer << (sort_direction == SortDirection::ASCENDING ? " ASC" : " DESC");

    auto nulls_sort_direction = sort_node_typed.getNullsSortDirection();

    if (nulls_sort_direction)
        sort_column_projection_name_buffer << " NULLS " << (nulls_sort_direction == sort_direction ? "LAST" : "FIRST");

    if (auto collator = sort_node_typed.getCollator())
        sort_column_projection_name_buffer << " COLLATE " << collator->getLocale();

    if (sort_node_typed.withFill())
    {
        sort_column_projection_name_buffer << " WITH FILL";

        if (sort_node_typed.hasFillFrom())
            sort_column_projection_name_buffer << " FROM " << fill_from_expression_projection_name;

        if (sort_node_typed.hasFillTo())
            sort_column_projection_name_buffer << " TO " << fill_to_expression_projection_name;

        if (sort_node_typed.hasFillStep())
            sort_column_projection_name_buffer << " STEP " << fill_step_expression_projection_name;
    }

    return sort_column_projection_name_buffer.str();
}

/// Get valid identifiers for typo correction from compound expression
void QueryAnalyzer::collectCompoundExpressionValidIdentifiersForTypoCorrection(
    const Identifier & unresolved_identifier,
    const DataTypePtr & compound_expression_type,
    const Identifier & valid_identifier_prefix,
    std::unordered_set<Identifier> & valid_identifiers_result)
{
    IDataType::forEachSubcolumn([&](const auto &, const auto & name, const auto &)
    {
        Identifier subcolumn_indentifier(name);
        size_t new_identifier_size = valid_identifier_prefix.getPartsSize() + subcolumn_indentifier.getPartsSize();

        if (new_identifier_size == unresolved_identifier.getPartsSize())
        {
            auto new_identifier = valid_identifier_prefix;
            for (const auto & part : subcolumn_indentifier)
                new_identifier.push_back(part);

            valid_identifiers_result.insert(std::move(new_identifier));
        }
    }, ISerialization::SubstreamData(compound_expression_type->getDefaultSerialization()));
}

/// Get valid identifiers for typo correction from table expression
void QueryAnalyzer::collectTableExpressionValidIdentifiersForTypoCorrection(
    const Identifier & unresolved_identifier,
    const QueryTreeNodePtr & table_expression,
    const TableExpressionData & table_expression_data,
    std::unordered_set<Identifier> & valid_identifiers_result)
{
    for (const auto & [column_name, column_node] : table_expression_data.column_name_to_column_node)
    {
        Identifier column_identifier(column_name);
        if (unresolved_identifier.getPartsSize() == column_identifier.getPartsSize())
            valid_identifiers_result.insert(column_identifier);

        collectCompoundExpressionValidIdentifiersForTypoCorrection(unresolved_identifier,
            column_node->getColumnType(),
            column_identifier,
            valid_identifiers_result);

        if (table_expression->hasAlias())
        {
            Identifier column_identifier_with_alias({table_expression->getAlias()});
            for (const auto & column_identifier_part : column_identifier)
                column_identifier_with_alias.push_back(column_identifier_part);

            if (unresolved_identifier.getPartsSize() == column_identifier_with_alias.getPartsSize())
                valid_identifiers_result.insert(column_identifier_with_alias);

            collectCompoundExpressionValidIdentifiersForTypoCorrection(unresolved_identifier,
                column_node->getColumnType(),
                column_identifier_with_alias,
                valid_identifiers_result);
        }

        if (!table_expression_data.table_name.empty())
        {
            Identifier column_identifier_with_table_name({table_expression_data.table_name});
            for (const auto & column_identifier_part : column_identifier)
                column_identifier_with_table_name.push_back(column_identifier_part);

            if (unresolved_identifier.getPartsSize() == column_identifier_with_table_name.getPartsSize())
                valid_identifiers_result.insert(column_identifier_with_table_name);

            collectCompoundExpressionValidIdentifiersForTypoCorrection(unresolved_identifier,
                column_node->getColumnType(),
                column_identifier_with_table_name,
                valid_identifiers_result);
        }

        if (!table_expression_data.database_name.empty() && !table_expression_data.table_name.empty())
        {
            Identifier column_identifier_with_table_name_and_database_name({table_expression_data.database_name, table_expression_data.table_name});
            for (const auto & column_identifier_part : column_identifier)
                column_identifier_with_table_name_and_database_name.push_back(column_identifier_part);

            if (unresolved_identifier.getPartsSize() == column_identifier_with_table_name_and_database_name.getPartsSize())
                valid_identifiers_result.insert(column_identifier_with_table_name_and_database_name);

            collectCompoundExpressionValidIdentifiersForTypoCorrection(unresolved_identifier,
                column_node->getColumnType(),
                column_identifier_with_table_name_and_database_name,
                valid_identifiers_result);
        }
    }
}

/// Get valid identifiers for typo correction from scope without looking at parent scopes
void QueryAnalyzer::collectScopeValidIdentifiersForTypoCorrection(
    const Identifier & unresolved_identifier,
    const IdentifierResolveScope & scope,
    bool allow_expression_identifiers,
    bool allow_function_identifiers,
    bool allow_table_expression_identifiers,
    std::unordered_set<Identifier> & valid_identifiers_result)
{
    bool identifier_is_short = unresolved_identifier.isShort();
    bool identifier_is_compound = unresolved_identifier.isCompound();

    if (allow_expression_identifiers)
    {
        for (const auto & [name, expression] : scope.alias_name_to_expression_node)
        {
            assert(expression);
            auto expression_identifier = Identifier(name);
            valid_identifiers_result.insert(expression_identifier);

            auto result_type = getExpressionNodeResultTypeOrNull(expression);

            if (identifier_is_compound && result_type)
            {
                collectCompoundExpressionValidIdentifiersForTypoCorrection(unresolved_identifier,
                    result_type,
                    expression_identifier,
                    valid_identifiers_result);
            }
        }

        for (const auto & [table_expression, table_expression_data] : scope.table_expression_node_to_data)
        {
            collectTableExpressionValidIdentifiersForTypoCorrection(unresolved_identifier,
                table_expression,
                table_expression_data,
                valid_identifiers_result);
        }
    }

    if (identifier_is_short)
    {
        if (allow_function_identifiers)
        {
            for (const auto & [name, _] : scope.alias_name_to_expression_node)
                valid_identifiers_result.insert(Identifier(name));
        }

        if (allow_table_expression_identifiers)
        {
            for (const auto & [name, _] : scope.alias_name_to_table_expression_node)
                valid_identifiers_result.insert(Identifier(name));
        }
    }

    for (const auto & [argument_name, expression] : scope.expression_argument_name_to_node)
    {
        assert(expression);
        auto expression_node_type = expression->getNodeType();

        if (allow_expression_identifiers && isExpressionNodeType(expression_node_type))
        {
            auto expression_identifier = Identifier(argument_name);
            valid_identifiers_result.insert(expression_identifier);

            auto result_type = getExpressionNodeResultTypeOrNull(expression);

            if (identifier_is_compound && result_type)
            {
                collectCompoundExpressionValidIdentifiersForTypoCorrection(unresolved_identifier,
                    result_type,
                    expression_identifier,
                    valid_identifiers_result);
            }
        }
        else if (identifier_is_short && allow_function_identifiers && isFunctionExpressionNodeType(expression_node_type))
        {
            valid_identifiers_result.insert(Identifier(argument_name));
        }
        else if (allow_table_expression_identifiers && isTableExpressionNodeType(expression_node_type))
        {
            valid_identifiers_result.insert(Identifier(argument_name));
        }
    }
}

void QueryAnalyzer::collectScopeWithParentScopesValidIdentifiersForTypoCorrection(
    const Identifier & unresolved_identifier,
    const IdentifierResolveScope & scope,
    bool allow_expression_identifiers,
    bool allow_function_identifiers,
    bool allow_table_expression_identifiers,
    std::unordered_set<Identifier> & valid_identifiers_result)
{
    const IdentifierResolveScope * current_scope = &scope;

    while (current_scope)
    {
        collectScopeValidIdentifiersForTypoCorrection(unresolved_identifier,
            *current_scope,
            allow_expression_identifiers,
            allow_function_identifiers,
            allow_table_expression_identifiers,
            valid_identifiers_result);

        current_scope = current_scope->parent_scope;
    }
}

std::vector<String> QueryAnalyzer::collectIdentifierTypoHints(const Identifier & unresolved_identifier, const std::unordered_set<Identifier> & valid_identifiers)
{
    std::vector<String> prompting_strings;
    prompting_strings.reserve(valid_identifiers.size());

    for (const auto & valid_identifier : valid_identifiers)
        prompting_strings.push_back(valid_identifier.getFullName());

    NamePrompter<1> prompter;
    return prompter.getHints(unresolved_identifier.getFullName(), prompting_strings);
}

/** Wrap expression node in tuple element function calls for nested paths.
  * Example: Expression node: compound_expression. Nested path: nested_path_1.nested_path_2.
  * Result: tupleElement(tupleElement(compound_expression, 'nested_path_1'), 'nested_path_2').
  */
QueryTreeNodePtr QueryAnalyzer::wrapExpressionNodeInTupleElement(QueryTreeNodePtr expression_node, IdentifierView nested_path)
{
    size_t nested_path_parts_size = nested_path.getPartsSize();
    for (size_t i = 0; i < nested_path_parts_size; ++i)
    {
        const auto & nested_path_part = nested_path[i];
        auto tuple_element_function = std::make_shared<FunctionNode>("tupleElement");

        auto & tuple_element_function_arguments_nodes = tuple_element_function->getArguments().getNodes();
        tuple_element_function_arguments_nodes.reserve(2);
        tuple_element_function_arguments_nodes.push_back(expression_node);
        tuple_element_function_arguments_nodes.push_back(std::make_shared<ConstantNode>(nested_path_part));

        expression_node = std::move(tuple_element_function);
    }

    return expression_node;
}

/** Try to get lambda node from sql user defined functions if sql user defined function with function name exists.
  * Returns lambda node if function exists, nullptr otherwise.
  */
QueryTreeNodePtr QueryAnalyzer::tryGetLambdaFromSQLUserDefinedFunctions(const std::string & function_name, ContextPtr context)
{
    auto user_defined_function = UserDefinedSQLFunctionFactory::instance().tryGet(function_name);
    if (!user_defined_function)
        return {};

    auto it = function_name_to_user_defined_lambda.find(function_name);
    if (it != function_name_to_user_defined_lambda.end())
        return it->second;

    const auto & create_function_query = user_defined_function->as<ASTCreateFunctionQuery>();
    auto result_node = buildQueryTree(create_function_query->function_core, context);
    if (result_node->getNodeType() != QueryTreeNodeType::LAMBDA)
        throw Exception(ErrorCodes::LOGICAL_ERROR,
            "SQL user defined function {} must represent lambda expression. Actual {}",
            function_name,
            create_function_query->function_core->formatForErrorMessage());

    function_name_to_user_defined_lambda.emplace(function_name, result_node);

    return result_node;
}

/// Evaluate scalar subquery and perform constant folding if scalar subquery does not have constant value
void QueryAnalyzer::evaluateScalarSubqueryIfNeeded(QueryTreeNodePtr & node, IdentifierResolveScope & scope)
{
    auto * query_node = node->as<QueryNode>();
    auto * union_node = node->as<UnionNode>();
    if (!query_node && !union_node)
        throw Exception(ErrorCodes::LOGICAL_ERROR,
            "Node must have query or union type. Actual {} {}",
            node->getNodeTypeName(),
            node->formatASTForErrorMessage());

    auto & context = scope.context;

    Block scalar_block;

    auto node_without_alias = node->clone();
    node_without_alias->removeAlias();

    QueryTreeNodePtrWithHash node_with_hash(node_without_alias);
    auto scalar_value_it = scalar_subquery_to_scalar_value.find(node_with_hash);

    if (scalar_value_it != scalar_subquery_to_scalar_value.end())
    {
        ProfileEvents::increment(ProfileEvents::ScalarSubqueriesGlobalCacheHit);
        scalar_block = scalar_value_it->second;
    }
    else
    {
        ProfileEvents::increment(ProfileEvents::ScalarSubqueriesCacheMiss);
        auto subquery_context = Context::createCopy(context);

        Settings subquery_settings = context->getSettings();
        subquery_settings.max_result_rows = 1;
        subquery_settings.extremes = false;
        subquery_context->setSettings(subquery_settings);
        /// When execute `INSERT INTO t WITH ... SELECT ...`, it may lead to `Unknown columns`
        /// exception with this settings enabled(https://github.com/ClickHouse/ClickHouse/issues/52494).
        subquery_context->setSetting("use_structure_from_insertion_table_in_table_functions", false);

        auto options = SelectQueryOptions(QueryProcessingStage::Complete, scope.subquery_depth, true /*is_subquery*/);
        auto interpreter = std::make_unique<InterpreterSelectQueryAnalyzer>(node->toAST(), subquery_context, subquery_context->getViewSource(), options);

        auto io = interpreter->execute();

        PullingAsyncPipelineExecutor executor(io.pipeline);
        io.pipeline.setProgressCallback(context->getProgressCallback());
        io.pipeline.setProcessListElement(context->getProcessListElement());

        Block block;

        while (block.rows() == 0 && executor.pull(block))
        {
        }

        if (block.rows() == 0)
        {
            auto types = interpreter->getSampleBlock().getDataTypes();
            if (types.size() != 1)
                types = {std::make_shared<DataTypeTuple>(types)};

            auto & type = types[0];
            if (!type->isNullable())
            {
                if (!type->canBeInsideNullable())
                    throw Exception(ErrorCodes::INCORRECT_RESULT_OF_SCALAR_SUBQUERY,
                        "Scalar subquery returned empty result of type {} which cannot be Nullable",
                        type->getName());

                type = makeNullable(type);
            }

            auto scalar_column = type->createColumn();
            scalar_column->insert(Null());
            scalar_block.insert({std::move(scalar_column), type, "null"});
        }
        else
        {
            if (block.rows() != 1)
                throw Exception(ErrorCodes::INCORRECT_RESULT_OF_SCALAR_SUBQUERY, "Scalar subquery returned more than one row");

            Block tmp_block;
            while (tmp_block.rows() == 0 && executor.pull(tmp_block))
            {
            }

            if (tmp_block.rows() != 0)
                throw Exception(ErrorCodes::INCORRECT_RESULT_OF_SCALAR_SUBQUERY, "Scalar subquery returned more than one row");

            block = materializeBlock(block);
            size_t columns = block.columns();

            if (columns == 1)
            {
                auto & column = block.getByPosition(0);
                /// Here we wrap type to nullable if we can.
                /// It is needed cause if subquery return no rows, it's result will be Null.
                /// In case of many columns, do not check it cause tuple can't be nullable.
                if (!column.type->isNullable() && column.type->canBeInsideNullable())
                {
                    column.type = makeNullable(column.type);
                    column.column = makeNullable(column.column);
                }

                scalar_block = block;
            }
            else
            {
                /** Make unique column names for tuple.
                  *
                  * Example: SELECT (SELECT 2 AS x, x)
                  */
                makeUniqueColumnNamesInBlock(block);

                scalar_block.insert({
                    ColumnTuple::create(block.getColumns()),
                    std::make_shared<DataTypeTuple>(block.getDataTypes(), block.getNames()),
                    "tuple"});
            }
        }

        scalar_subquery_to_scalar_value.emplace(node_with_hash, scalar_block);
    }

    const auto & scalar_column_with_type = scalar_block.safeGetByPosition(0);
    const auto & scalar_type = scalar_column_with_type.type;

    Field scalar_value;
    scalar_column_with_type.column->get(0, scalar_value);

    const auto * scalar_type_name = scalar_block.safeGetByPosition(0).type->getFamilyName();
    static const std::set<std::string_view> useless_literal_types = {"Array", "Tuple", "AggregateFunction", "Function", "Set", "LowCardinality"};
    auto * nearest_query_scope = scope.getNearestQueryScope();

    /// Always convert to literals when there is no query context
    if (!context->getSettingsRef().enable_scalar_subquery_optimization ||
        !useless_literal_types.contains(scalar_type_name) ||
        !context->hasQueryContext() ||
        !nearest_query_scope)
    {
        auto constant_value = std::make_shared<ConstantValue>(std::move(scalar_value), scalar_type);
        auto constant_node = std::make_shared<ConstantNode>(std::move(constant_value), node);

        if (constant_node->getValue().isNull())
            node = buildCastFunction(constant_node, constant_node->getResultType(), context);
        else
            node = std::move(constant_node);

        return;
    }

    auto & nearest_query_scope_query_node = nearest_query_scope->scope_node->as<QueryNode &>();
    auto & mutable_context = nearest_query_scope_query_node.getMutableContext();

    auto scalar_query_hash_string = DB::toString(node_with_hash.hash);

    if (mutable_context->hasQueryContext())
        mutable_context->getQueryContext()->addScalar(scalar_query_hash_string, scalar_block);

    mutable_context->addScalar(scalar_query_hash_string, scalar_block);

    std::string get_scalar_function_name = "__getScalar";

    auto scalar_query_hash_constant_value = std::make_shared<ConstantValue>(std::move(scalar_query_hash_string), std::make_shared<DataTypeString>());
    auto scalar_query_hash_constant_node = std::make_shared<ConstantNode>(std::move(scalar_query_hash_constant_value));

    auto get_scalar_function_node = std::make_shared<FunctionNode>(get_scalar_function_name);
    get_scalar_function_node->getArguments().getNodes().push_back(std::move(scalar_query_hash_constant_node));

    auto get_scalar_function = FunctionFactory::instance().get(get_scalar_function_name, mutable_context);
    get_scalar_function_node->resolveAsFunction(get_scalar_function->build(get_scalar_function_node->getArgumentColumns()));

    node = std::move(get_scalar_function_node);
}

void QueryAnalyzer::mergeWindowWithParentWindow(const QueryTreeNodePtr & window_node, const QueryTreeNodePtr & parent_window_node, IdentifierResolveScope & scope)
{
    auto & window_node_typed = window_node->as<WindowNode &>();
    auto parent_window_name = window_node_typed.getParentWindowName();

    auto & parent_window_node_typed = parent_window_node->as<WindowNode &>();

    /** If an existing_window_name is specified it must refer to an earlier
      * entry in the WINDOW list; the new window copies its partitioning clause
      * from that entry, as well as its ordering clause if any. In this case
      * the new window cannot specify its own PARTITION BY clause, and it can
      * specify ORDER BY only if the copied window does not have one. The new
      * window always uses its own frame clause; the copied window must not
      * specify a frame clause.
      * https://www.postgresql.org/docs/current/sql-select.html
      */
    if (window_node_typed.hasPartitionBy())
    {
        throw Exception(ErrorCodes::BAD_ARGUMENTS,
            "Derived window definition '{}' is not allowed to override PARTITION BY. In scope {}",
            window_node_typed.formatASTForErrorMessage(),
            scope.scope_node->formatASTForErrorMessage());
    }

    if (window_node_typed.hasOrderBy() && parent_window_node_typed.hasOrderBy())
    {
        throw Exception(ErrorCodes::BAD_ARGUMENTS,
            "Derived window definition '{}' is not allowed to override a non-empty ORDER BY. In scope {}",
            window_node_typed.formatASTForErrorMessage(),
            scope.scope_node->formatASTForErrorMessage());
    }

    if (!parent_window_node_typed.getWindowFrame().is_default)
    {
        throw Exception(ErrorCodes::BAD_ARGUMENTS,
            "Parent window '{}' is not allowed to define a frame: while processing derived window definition '{}'. In scope {}",
            parent_window_name,
            window_node_typed.formatASTForErrorMessage(),
            scope.scope_node->formatASTForErrorMessage());
    }

    window_node_typed.getPartitionByNode() = parent_window_node_typed.getPartitionBy().clone();

    if (parent_window_node_typed.hasOrderBy())
        window_node_typed.getOrderByNode() = parent_window_node_typed.getOrderBy().clone();
}

/** Replace nodes in node list with positional arguments.
  *
  * Example: SELECT id, value FROM test_table GROUP BY 1, 2;
  * Example: SELECT id, value FROM test_table ORDER BY 1, 2;
  * Example: SELECT id, value FROM test_table LIMIT 5 BY 1, 2;
  */
void QueryAnalyzer::replaceNodesWithPositionalArguments(QueryTreeNodePtr & node_list, const QueryTreeNodes & projection_nodes, IdentifierResolveScope & scope)
{
    auto & node_list_typed = node_list->as<ListNode &>();

    for (auto & node : node_list_typed.getNodes())
    {
        auto * node_to_replace = &node;

        if (auto * sort_node = node->as<SortNode>())
            node_to_replace = &sort_node->getExpression();

        auto * constant_node = (*node_to_replace)->as<ConstantNode>();

        if (!constant_node
            || (constant_node->getValue().getType() != Field::Types::UInt64 && constant_node->getValue().getType() != Field::Types::Int64))
            continue;

        UInt64 pos;
        if (constant_node->getValue().getType() == Field::Types::UInt64)
        {
            pos = constant_node->getValue().get<UInt64>();
        }
        else // Int64
        {
            auto value = constant_node->getValue().get<Int64>();
            pos = value > 0 ? value : projection_nodes.size() + value + 1;
        }

        if (!pos || pos > projection_nodes.size())
            throw Exception(
                ErrorCodes::BAD_ARGUMENTS,
                "Positional argument number {} is out of bounds. Expected in range [1, {}]. In scope {}",
                pos,
                projection_nodes.size(),
                scope.scope_node->formatASTForErrorMessage());

<<<<<<< HEAD
        *node_to_replace = projection_nodes[--pos];
=======
        --positional_argument_number;
        *node_to_replace = projection_nodes[positional_argument_number]->clone();
        if (auto it = resolved_expressions.find(projection_nodes[positional_argument_number]);
            it != resolved_expressions.end())
        {
            resolved_expressions[*node_to_replace] = it->second;
        }
>>>>>>> 6aee18ce
    }
}

void QueryAnalyzer::convertLimitOffsetExpression(QueryTreeNodePtr & expression_node, const String & expression_description, IdentifierResolveScope & scope)
{
    const auto * limit_offset_constant_node = expression_node->as<ConstantNode>();
    if (!limit_offset_constant_node || !isNativeNumber(removeNullable(limit_offset_constant_node->getResultType())))
        throw Exception(ErrorCodes::INVALID_LIMIT_EXPRESSION,
            "{} expression must be constant with numeric type. Actual {}. In scope {}",
            expression_description,
            expression_node->formatASTForErrorMessage(),
            scope.scope_node->formatASTForErrorMessage());

    Field converted_value = convertFieldToType(limit_offset_constant_node->getValue(), DataTypeUInt64());
    if (converted_value.isNull())
        throw Exception(ErrorCodes::INVALID_LIMIT_EXPRESSION,
            "{} numeric constant expression is not representable as UInt64",
            expression_description);

    auto constant_value = std::make_shared<ConstantValue>(std::move(converted_value), std::make_shared<DataTypeUInt64>());
    auto result_constant_node = std::make_shared<ConstantNode>(std::move(constant_value));
    result_constant_node->getSourceExpression() = limit_offset_constant_node->getSourceExpression();

    expression_node = std::move(result_constant_node);
}

void QueryAnalyzer::validateTableExpressionModifiers(const QueryTreeNodePtr & table_expression_node, IdentifierResolveScope & scope)
{
    auto * table_node = table_expression_node->as<TableNode>();
    auto * table_function_node = table_expression_node->as<TableFunctionNode>();
    auto * query_node = table_expression_node->as<QueryNode>();
    auto * union_node = table_expression_node->as<UnionNode>();

    if (!table_node && !table_function_node && !query_node && !union_node)
        throw Exception(ErrorCodes::LOGICAL_ERROR,
        "Unexpected table expression. Expected table, table function, query or union node. Table node: {}, scope node: {}",
        table_expression_node->formatASTForErrorMessage(),
        scope.scope_node->formatASTForErrorMessage());

    if (table_node || table_function_node)
    {
        auto table_expression_modifiers = table_node ? table_node->getTableExpressionModifiers() : table_function_node->getTableExpressionModifiers();

        if (table_expression_modifiers.has_value())
        {
            const auto & storage = table_node ? table_node->getStorage() : table_function_node->getStorage();
            if (table_expression_modifiers->hasFinal() && !storage->supportsFinal())
                throw Exception(ErrorCodes::ILLEGAL_FINAL,
                    "Storage {} doesn't support FINAL",
                    storage->getName());

            if (table_expression_modifiers->hasSampleSizeRatio() && !storage->supportsSampling())
                throw Exception(ErrorCodes::SAMPLING_NOT_SUPPORTED,
                    "Storage {} doesn't support sampling",
                    storage->getStorageID().getFullNameNotQuoted());
        }
    }
}

void QueryAnalyzer::validateJoinTableExpressionWithoutAlias(const QueryTreeNodePtr & join_node, const QueryTreeNodePtr & table_expression_node, IdentifierResolveScope & scope)
{
    if (!scope.context->getSettingsRef().joined_subquery_requires_alias)
        return;

    bool table_expression_has_alias = table_expression_node->hasAlias();
    if (table_expression_has_alias)
        return;

    auto * query_node = table_expression_node->as<QueryNode>();
    auto * union_node = table_expression_node->as<UnionNode>();
    if ((query_node && !query_node->getCTEName().empty()) || (union_node && !union_node->getCTEName().empty()))
        return;

    auto table_expression_node_type = table_expression_node->getNodeType();
    if (table_expression_node_type == QueryTreeNodeType::TABLE_FUNCTION ||
        table_expression_node_type == QueryTreeNodeType::QUERY ||
        table_expression_node_type == QueryTreeNodeType::UNION)
        throw Exception(ErrorCodes::ALIAS_REQUIRED,
                        "JOIN {} no alias for subquery or table function {}. "
                        "In scope {} (set joined_subquery_requires_alias = 0 to disable restriction)",
                        join_node->formatASTForErrorMessage(),
                        table_expression_node->formatASTForErrorMessage(),
                        scope.scope_node->formatASTForErrorMessage());
}

std::pair<bool, UInt64> QueryAnalyzer::recursivelyCollectMaxOrdinaryExpressions(QueryTreeNodePtr & node, QueryTreeNodes & into)
{
    checkStackSize();

    if (node->as<ColumnNode>())
    {
        into.push_back(node);
        return {false, 1};
    }

    auto * function = node->as<FunctionNode>();

    if (!function)
        return {false, 0};

    if (function->isAggregateFunction())
        return {true, 0};

    UInt64 pushed_children = 0;
    bool has_aggregate = false;

    for (auto & child : function->getArguments().getNodes())
    {
        auto [child_has_aggregate, child_pushed_children] = recursivelyCollectMaxOrdinaryExpressions(child, into);
        has_aggregate |= child_has_aggregate;
        pushed_children += child_pushed_children;
    }

    /// The current function is not aggregate function and there is no aggregate function in its arguments,
    /// so use the current function to replace its arguments
    if (!has_aggregate)
    {
        for (UInt64 i = 0; i < pushed_children; i++)
            into.pop_back();

        into.push_back(node);
        pushed_children = 1;
    }

    return {has_aggregate, pushed_children};
}

/** Expand GROUP BY ALL by extracting all the SELECT-ed expressions that are not aggregate functions.
  *
  * For a special case that if there is a function having both aggregate functions and other fields as its arguments,
  * the `GROUP BY` keys will contain the maximum non-aggregate fields we can extract from it.
  *
  * Example:
  * SELECT substring(a, 4, 2), substring(substring(a, 1, 2), 1, count(b)) FROM t GROUP BY ALL
  * will expand as
  * SELECT substring(a, 4, 2), substring(substring(a, 1, 2), 1, count(b)) FROM t GROUP BY substring(a, 4, 2), substring(a, 1, 2)
  */
void QueryAnalyzer::expandGroupByAll(QueryNode & query_tree_node_typed)
{
    auto & group_by_nodes = query_tree_node_typed.getGroupBy().getNodes();
    auto & projection_list = query_tree_node_typed.getProjection();

    for (auto & node : projection_list.getNodes())
        recursivelyCollectMaxOrdinaryExpressions(node, group_by_nodes);
}

void QueryAnalyzer::expandOrderByAll(QueryNode & query_tree_node_typed)
{
    auto * all_node = query_tree_node_typed.getOrderBy().getNodes()[0]->as<SortNode>();
    if (!all_node)
        throw Exception(ErrorCodes::LOGICAL_ERROR, "Select analyze for not sort node.");

    auto & projection_nodes = query_tree_node_typed.getProjection().getNodes();
    auto list_node = std::make_shared<ListNode>();
    list_node->getNodes().reserve(projection_nodes.size());

    for (auto & node : projection_nodes)
    {
        if (auto * identifier_node = node->as<IdentifierNode>(); identifier_node != nullptr)
            if (Poco::toUpper(identifier_node->getIdentifier().getFullName()) == "ALL" || Poco::toUpper(identifier_node->getAlias()) == "ALL")
                throw Exception(ErrorCodes::UNEXPECTED_EXPRESSION,
                    "Cannot use ORDER BY ALL to sort a column with name 'all', please disable setting `enable_order_by_all` and try again");

        if (auto * function_node = node->as<FunctionNode>(); function_node != nullptr)
            if (Poco::toUpper(function_node->getAlias()) == "ALL")
                throw Exception(ErrorCodes::UNEXPECTED_EXPRESSION,
                                "Cannot use ORDER BY ALL to sort a column with name 'all', please disable setting `enable_order_by_all` and try again");

        auto sort_node = std::make_shared<SortNode>(node, all_node->getSortDirection(), all_node->getNullsSortDirection());
        list_node->getNodes().push_back(sort_node);
    }

    query_tree_node_typed.getOrderByNode() = list_node;
}

std::string QueryAnalyzer::rewriteAggregateFunctionNameIfNeeded(
    const std::string & aggregate_function_name, NullsAction action, const ContextPtr & context)
{
    std::string result_aggregate_function_name = aggregate_function_name;
    auto aggregate_function_name_lowercase = Poco::toLower(aggregate_function_name);

    const auto & settings = context->getSettingsRef();

    if (aggregate_function_name_lowercase == "countdistinct")
    {
        result_aggregate_function_name = settings.count_distinct_implementation;
    }
    else if (aggregate_function_name_lowercase == "countdistinctif" || aggregate_function_name_lowercase == "countifdistinct")
    {
        result_aggregate_function_name = settings.count_distinct_implementation;
        result_aggregate_function_name += "If";
    }

    /// Replace aggregateFunctionIfDistinct into aggregateFunctionDistinctIf to make execution more optimal
    if (result_aggregate_function_name.ends_with("ifdistinct"))
    {
        size_t prefix_length = result_aggregate_function_name.size() - strlen("ifdistinct");
        result_aggregate_function_name = result_aggregate_function_name.substr(0, prefix_length) + "DistinctIf";
   }

    bool need_add_or_null = settings.aggregate_functions_null_for_empty && !result_aggregate_function_name.ends_with("OrNull");
    if (need_add_or_null)
    {
        auto properties = AggregateFunctionFactory::instance().tryGetProperties(result_aggregate_function_name, action);
        if (!properties->returns_default_when_only_null)
            result_aggregate_function_name += "OrNull";
    }

    /** Move -OrNull suffix ahead, this should execute after add -OrNull suffix.
      * Used to rewrite aggregate functions with -OrNull suffix in some cases.
      * Example: sumIfOrNull.
      * Result: sumOrNullIf.
      */
    if (result_aggregate_function_name.ends_with("OrNull"))
    {
        auto function_properies = AggregateFunctionFactory::instance().tryGetProperties(result_aggregate_function_name, action);
        if (function_properies && !function_properies->returns_default_when_only_null)
        {
            size_t function_name_size = result_aggregate_function_name.size();

            static constexpr std::array<std::string_view, 4> suffixes_to_replace = {"MergeState", "Merge", "State", "If"};
            for (const auto & suffix : suffixes_to_replace)
            {
                auto suffix_string_value = String(suffix);
                auto suffix_to_check = suffix_string_value + "OrNull";

                if (!result_aggregate_function_name.ends_with(suffix_to_check))
                    continue;

                result_aggregate_function_name = result_aggregate_function_name.substr(0, function_name_size - suffix_to_check.size());
                result_aggregate_function_name += "OrNull";
                result_aggregate_function_name += suffix_string_value;

                break;
            }
        }
    }

    return result_aggregate_function_name;
}

/// Resolve identifier functions implementation

/// Try resolve table identifier from database catalog
QueryTreeNodePtr QueryAnalyzer::tryResolveTableIdentifierFromDatabaseCatalog(const Identifier & table_identifier, ContextPtr context)
{
    size_t parts_size = table_identifier.getPartsSize();
    if (parts_size < 1 || parts_size > 2)
        throw Exception(ErrorCodes::BAD_ARGUMENTS,
            "Expected table identifier to contain 1 or 2 parts. Actual '{}'",
            table_identifier.getFullName());

    std::string database_name;
    std::string table_name;

    if (table_identifier.isCompound())
    {
        database_name = table_identifier[0];
        table_name = table_identifier[1];
    }
    else
    {
        table_name = table_identifier[0];
    }

    StorageID storage_id(database_name, table_name);
    storage_id = context->resolveStorageID(storage_id);
    bool is_temporary_table = storage_id.getDatabaseName() == DatabaseCatalog::TEMPORARY_DATABASE;

    StoragePtr storage;

    if (is_temporary_table)
        storage = DatabaseCatalog::instance().getTable(storage_id, context);
    else
        storage = DatabaseCatalog::instance().tryGetTable(storage_id, context);

    if (!storage)
        return {};

    auto storage_lock = storage->lockForShare(context->getInitialQueryId(), context->getSettingsRef().lock_acquire_timeout);
    auto storage_snapshot = storage->getStorageSnapshot(storage->getInMemoryMetadataPtr(), context);
    auto result = std::make_shared<TableNode>(std::move(storage), std::move(storage_lock), std::move(storage_snapshot));
    if (is_temporary_table)
        result->setTemporaryTableName(table_name);

    return result;
}

/// Resolve identifier from compound expression
/// If identifier cannot be resolved throw exception or return nullptr if can_be_not_found is true
QueryTreeNodePtr QueryAnalyzer::tryResolveIdentifierFromCompoundExpression(const Identifier & expression_identifier,
    size_t identifier_bind_size,
    const QueryTreeNodePtr & compound_expression,
    String compound_expression_source,
    IdentifierResolveScope & scope,
    bool can_be_not_found)
{
    Identifier compound_expression_identifier;
    for (size_t i = 0; i < identifier_bind_size; ++i)
        compound_expression_identifier.push_back(expression_identifier[i]);

    IdentifierView nested_path(expression_identifier);
    nested_path.popFirst(identifier_bind_size);

    auto expression_type = compound_expression->getResultType();

    if (!expression_type->hasSubcolumn(nested_path.getFullName()))
    {
        if (auto * column = compound_expression->as<ColumnNode>())
        {
            const DataTypePtr & column_type = column->getColumn().getTypeInStorage();
            if (column_type->getTypeId() == TypeIndex::Object)
            {
                const auto * object_type = checkAndGetDataType<DataTypeObject>(column_type.get());
                if (object_type->getSchemaFormat() == "json" && object_type->hasNullableSubcolumns())
                {
                    QueryTreeNodePtr constant_node_null = std::make_shared<ConstantNode>(Field());
                    return constant_node_null;
                }
            }
        }

        if (can_be_not_found)
            return {};

        std::unordered_set<Identifier> valid_identifiers;
        collectCompoundExpressionValidIdentifiersForTypoCorrection(expression_identifier,
            expression_type,
            compound_expression_identifier,
            valid_identifiers);

        auto hints = collectIdentifierTypoHints(expression_identifier, valid_identifiers);

        String compound_expression_from_error_message;
        if (!compound_expression_source.empty())
        {
            compound_expression_from_error_message += " from ";
            compound_expression_from_error_message += compound_expression_source;
        }

        throw Exception(ErrorCodes::UNKNOWN_IDENTIFIER,
            "Identifier {} nested path {} cannot be resolved from type {}{}. In scope {}{}",
            expression_identifier,
            nested_path,
            expression_type->getName(),
            compound_expression_from_error_message,
            scope.scope_node->formatASTForErrorMessage(),
            getHintsErrorMessageSuffix(hints));
    }

    QueryTreeNodePtr get_subcolumn_function = std::make_shared<FunctionNode>("getSubcolumn");
    auto & get_subcolumn_function_arguments_nodes = get_subcolumn_function->as<FunctionNode>()->getArguments().getNodes();

    get_subcolumn_function_arguments_nodes.reserve(2);
    get_subcolumn_function_arguments_nodes.push_back(compound_expression);
    get_subcolumn_function_arguments_nodes.push_back(std::make_shared<ConstantNode>(nested_path.getFullName()));

    resolveFunction(get_subcolumn_function, scope);
    return get_subcolumn_function;
}

/** Resolve identifier from expression arguments.
  *
  * Expression arguments can be initialized during lambda analysis or they could be provided externally.
  * Expression arguments must be already resolved nodes. This is client responsibility to resolve them.
  *
  * Example: SELECT arrayMap(x -> x + 1, [1,2,3]);
  * For lambda x -> x + 1, `x` is lambda expression argument.
  *
  * Resolve strategy:
  * 1. Try to bind identifier to scope argument name to node map.
  * 2. If identifier is binded but expression context and node type are incompatible return nullptr.
  *
  * It is important to support edge cases, where we lookup for table or function node, but argument has same name.
  * Example: WITH (x -> x + 1) AS func, (func -> func(1) + func) AS lambda SELECT lambda(1);
  *
  * 3. If identifier is compound and identifier lookup is in expression context use `tryResolveIdentifierFromCompoundExpression`.
  */
QueryTreeNodePtr QueryAnalyzer::tryResolveIdentifierFromExpressionArguments(const IdentifierLookup & identifier_lookup, IdentifierResolveScope & scope)
{
    auto it = scope.expression_argument_name_to_node.find(identifier_lookup.identifier.getFullName());
    bool resolve_full_identifier = it != scope.expression_argument_name_to_node.end();

    if (!resolve_full_identifier)
    {
        const auto & identifier_bind_part = identifier_lookup.identifier.front();

        it = scope.expression_argument_name_to_node.find(identifier_bind_part);
        if (it == scope.expression_argument_name_to_node.end())
            return {};
    }

    auto node_type = it->second->getNodeType();
    if (identifier_lookup.isExpressionLookup() && !isExpressionNodeType(node_type))
        return {};
    else if (identifier_lookup.isTableExpressionLookup() && !isTableExpressionNodeType(node_type))
        return {};
    else if (identifier_lookup.isFunctionLookup() && !isFunctionExpressionNodeType(node_type))
        return {};

    if (!resolve_full_identifier && identifier_lookup.identifier.isCompound() && identifier_lookup.isExpressionLookup())
        return tryResolveIdentifierFromCompoundExpression(identifier_lookup.identifier, 1 /*identifier_bind_size*/, it->second, {}, scope);

    return it->second;
}

bool QueryAnalyzer::tryBindIdentifierToAliases(const IdentifierLookup & identifier_lookup, const IdentifierResolveScope & scope)
{
    const auto & identifier_bind_part = identifier_lookup.identifier.front();

    auto get_alias_name_to_node_map = [&]() -> const std::unordered_map<std::string, QueryTreeNodePtr> &
    {
        if (identifier_lookup.isExpressionLookup())
            return scope.alias_name_to_expression_node;
        else if (identifier_lookup.isFunctionLookup())
            return scope.alias_name_to_lambda_node;

        return scope.alias_name_to_table_expression_node;
    };

    const auto & alias_name_to_node_map = get_alias_name_to_node_map();

    return alias_name_to_node_map.contains(identifier_bind_part);
}

/** Resolve identifier from scope aliases.
  *
  * Resolve strategy:
  * 1. If alias is registered in current expressions that are in resolve process and if top expression is not part of bottom expression with the same alias subtree
  * throw cyclic aliases exception.
  * Otherwise prevent cache usage for identifier lookup and return nullptr.
  *
  * This is special scenario where identifier has name the same as alias name in one of its parent expressions including itself.
  * In such case we cannot resolve identifier from aliases because of recursion. It is client responsibility to register and deregister alias
  * names during expressions resolve.
  *
  * We must prevent cache usage for lookup because lookup outside of expression is supposed to return other value.
  * Example: SELECT (id + 1) AS id, id + 2. Lookup for id inside (id + 1) as id should return id from table, but lookup (id + 2) should return
  * (id + 1) AS id.
  *
  * Below cases should work:
  * Example:
  * SELECT id AS id FROM test_table;
  * SELECT value.value1 AS value FROM test_table;
  * SELECT (id + 1) AS id FROM test_table;
  * SELECT (1 + (1 + id)) AS id FROM test_table;
  *
  * Below cases should throw cyclic aliases exception:
  * SELECT (id + b) AS id, id as b FROM test_table;
  * SELECT (1 + b + 1 + id) AS id, b as c, id as b FROM test_table;
  *
  * 2. Depending on IdentifierLookupContext get alias name to node map from IdentifierResolveScope.
  * 3. Try to bind identifier to alias name in map. If there are no such binding return nullptr.
  * 4. If node in map is not resolved, resolve it. It is important in case of compound expressions.
  * Example: SELECT value.a, cast('(1)', 'Tuple(a UInt64)') AS value;
  *
  * Special case if node is identifier node.
  * Example: SELECT value, id AS value FROM test_table;
  *
  * Add node in current scope expressions in resolve process stack.
  * Try to resolve identifier.
  * If identifier is resolved, depending on lookup context, erase entry from expression or lambda map. Check QueryExpressionsAliasVisitor documentation.
  * Pop node from current scope expressions in resolve process stack.
  *
  * 5. If identifier is compound and identifier lookup is in expression context, use `tryResolveIdentifierFromCompoundExpression`.
  */
QueryTreeNodePtr QueryAnalyzer::tryResolveIdentifierFromAliases(const IdentifierLookup & identifier_lookup,
    IdentifierResolveScope & scope,
    IdentifierResolveSettings identifier_resolve_settings)
{
    const auto & identifier_bind_part = identifier_lookup.identifier.front();

    auto get_alias_name_to_node_map = [&]() -> std::unordered_map<std::string, QueryTreeNodePtr> &
    {
        if (identifier_lookup.isExpressionLookup())
            return scope.alias_name_to_expression_node;
        else if (identifier_lookup.isFunctionLookup())
            return scope.alias_name_to_lambda_node;

        return scope.alias_name_to_table_expression_node;
    };

    auto & alias_name_to_node_map = get_alias_name_to_node_map();
    auto it = alias_name_to_node_map.find(identifier_bind_part);

    if (it == alias_name_to_node_map.end())
        return {};

    if (!it->second)
        throw Exception(ErrorCodes::LOGICAL_ERROR,
            "Node with alias {} is not valid. In scope {}",
            identifier_bind_part,
            scope.scope_node->formatASTForErrorMessage());

    if (auto root_expression_with_alias = scope.expressions_in_resolve_process_stack.getExpressionWithAlias(identifier_bind_part))
    {
        const auto top_expression = scope.expressions_in_resolve_process_stack.getTop();

        if (!isNodePartOfTree(top_expression.get(), root_expression_with_alias.get()))
            throw Exception(ErrorCodes::CYCLIC_ALIASES,
                "Cyclic aliases for identifier '{}'. In scope {}",
                identifier_lookup.identifier.getFullName(),
                scope.scope_node->formatASTForErrorMessage());

        scope.non_cached_identifier_lookups_during_expression_resolve.insert(identifier_lookup);
        return {};
    }

    auto node_type = it->second->getNodeType();

    /// Resolve expression if necessary
    if (node_type == QueryTreeNodeType::IDENTIFIER)
    {
        scope.expressions_in_resolve_process_stack.pushNode(it->second);

        auto & alias_identifier_node = it->second->as<IdentifierNode &>();
        auto identifier = alias_identifier_node.getIdentifier();
        auto lookup_result = tryResolveIdentifier(IdentifierLookup{identifier, identifier_lookup.lookup_context}, scope, identifier_resolve_settings);
        if (!lookup_result.resolved_identifier)
        {
            std::unordered_set<Identifier> valid_identifiers;
            collectScopeWithParentScopesValidIdentifiersForTypoCorrection(identifier, scope, true, false, false, valid_identifiers);
            auto hints = collectIdentifierTypoHints(identifier, valid_identifiers);

            throw Exception(ErrorCodes::UNKNOWN_IDENTIFIER, "Unknown {} identifier '{}'. In scope {}{}",
                toStringLowercase(identifier_lookup.lookup_context),
                identifier.getFullName(),
                scope.scope_node->formatASTForErrorMessage(),
                getHintsErrorMessageSuffix(hints));
        }

        it->second = lookup_result.resolved_identifier;

        /** During collection of aliases if node is identifier and has alias, we cannot say if it is
          * column or function node. Check QueryExpressionsAliasVisitor documentation for clarification.
          *
          * If we resolved identifier node as expression, we must remove identifier node alias from
          * function alias map.
          * If we resolved identifier node as function, we must remove identifier node alias from
          * expression alias map.
          */
        if (identifier_lookup.isExpressionLookup())
            scope.alias_name_to_lambda_node.erase(identifier_bind_part);
        else if (identifier_lookup.isFunctionLookup())
            scope.alias_name_to_expression_node.erase(identifier_bind_part);

        scope.expressions_in_resolve_process_stack.popNode();
    }
    else if (node_type == QueryTreeNodeType::FUNCTION)
    {
        resolveExpressionNode(it->second, scope, false /*allow_lambda_expression*/, false /*allow_table_expression*/);
    }
    else if (node_type == QueryTreeNodeType::QUERY || node_type == QueryTreeNodeType::UNION)
    {
        if (identifier_resolve_settings.allow_to_resolve_subquery_during_identifier_resolution)
            resolveExpressionNode(it->second, scope, false /*allow_lambda_expression*/, identifier_lookup.isTableExpressionLookup() /*allow_table_expression*/);
    }

    QueryTreeNodePtr result = it->second;

    if (identifier_lookup.identifier.isCompound() && result)
    {
        if (identifier_lookup.isExpressionLookup())
        {
            return tryResolveIdentifierFromCompoundExpression(identifier_lookup.identifier, 1 /*identifier_bind_size*/, it->second, {}, scope);
        }
        else if (identifier_lookup.isFunctionLookup() || identifier_lookup.isTableExpressionLookup())
        {
            throw Exception(ErrorCodes::BAD_ARGUMENTS,
                "Compound identifier '{}' cannot be resolved as {}. In scope {}",
                identifier_lookup.identifier.getFullName(),
                identifier_lookup.isFunctionLookup() ? "function" : "table expression",
                scope.scope_node->formatASTForErrorMessage());
        }
    }

    return result;
}

/** Resolve identifier from table columns.
  *
  * 1. If table column nodes are empty or identifier is not expression lookup return nullptr.
  * 2. If identifier full name match table column use column. Save information that we resolve identifier using full name.
  * 3. Else if identifier binds to table column, use column.
  * 4. Try to resolve column ALIAS expression if it exists.
  * 5. If identifier was compound and was not resolved using full name during step 1 use `tryResolveIdentifierFromCompoundExpression`.
  * This can be the case with compound ALIAS columns.
  *
  * Example:
  * CREATE TABLE test_table (id UInt64, value Tuple(id UInt64, value String), alias_value ALIAS value.id) ENGINE=TinyLog;
  */
QueryTreeNodePtr QueryAnalyzer::tryResolveIdentifierFromTableColumns(const IdentifierLookup & identifier_lookup, IdentifierResolveScope & scope)
{
    if (scope.column_name_to_column_node.empty() || !identifier_lookup.isExpressionLookup())
        return {};

    const auto & identifier = identifier_lookup.identifier;
    auto it = scope.column_name_to_column_node.find(identifier.getFullName());
    bool full_column_name_match = it != scope.column_name_to_column_node.end();

    if (!full_column_name_match)
    {
        it = scope.column_name_to_column_node.find(identifier_lookup.identifier[0]);
        if (it == scope.column_name_to_column_node.end())
            return {};
    }

    if (it->second->hasExpression())
        resolveExpressionNode(it->second->getExpression(), scope, false /*allow_lambda_expression*/, false /*allow_table_expression*/);

    QueryTreeNodePtr result = it->second;

    if (!full_column_name_match && identifier.isCompound())
        return tryResolveIdentifierFromCompoundExpression(identifier_lookup.identifier, 1 /*identifier_bind_size*/, it->second, {}, scope);

    return result;
}

bool QueryAnalyzer::tryBindIdentifierToTableExpression(const IdentifierLookup & identifier_lookup,
    const QueryTreeNodePtr & table_expression_node,
    const IdentifierResolveScope & scope)
{
    auto table_expression_node_type = table_expression_node->getNodeType();

    if (table_expression_node_type != QueryTreeNodeType::TABLE &&
        table_expression_node_type != QueryTreeNodeType::TABLE_FUNCTION &&
        table_expression_node_type != QueryTreeNodeType::QUERY &&
        table_expression_node_type != QueryTreeNodeType::UNION)
        throw Exception(ErrorCodes::UNSUPPORTED_METHOD,
        "Unexpected table expression. Expected table, table function, query or union node. Actual {}. In scope {}",
        table_expression_node->formatASTForErrorMessage(),
        scope.scope_node->formatASTForErrorMessage());

    const auto & identifier = identifier_lookup.identifier;
    const auto & path_start = identifier.getParts().front();

    const auto & table_expression_data = scope.getTableExpressionDataOrThrow(table_expression_node);

    const auto & table_name = table_expression_data.table_name;
    const auto & database_name = table_expression_data.database_name;

    if (identifier_lookup.isTableExpressionLookup())
    {
        size_t parts_size = identifier_lookup.identifier.getPartsSize();
        if (parts_size != 1 && parts_size != 2)
            throw Exception(ErrorCodes::BAD_ARGUMENTS,
                "Expected identifier '{}' to contain 1 or 2 parts to be resolved as table expression. In scope {}",
                identifier_lookup.identifier.getFullName(),
                table_expression_node->formatASTForErrorMessage());

        if (parts_size == 1 && path_start == table_name)
            return true;
        else if (parts_size == 2 && path_start == database_name && identifier[1] == table_name)
            return true;
        else
            return false;
    }

    if (table_expression_data.hasFullIdentifierName(IdentifierView(identifier)) || table_expression_data.canBindIdentifier(IdentifierView(identifier)))
        return true;

    if (identifier.getPartsSize() == 1)
        return false;

    if ((!table_name.empty() && path_start == table_name) || (table_expression_node->hasAlias() && path_start == table_expression_node->getAlias()))
        return true;

    if (identifier.getPartsSize() == 2)
        return false;

    if (!database_name.empty() && path_start == database_name && identifier[1] == table_name)
        return true;

    return false;
}

bool QueryAnalyzer::tryBindIdentifierToTableExpressions(const IdentifierLookup & identifier_lookup,
    const QueryTreeNodePtr & table_expression_node_to_ignore,
    const IdentifierResolveScope & scope)
{
    bool can_bind_identifier_to_table_expression = false;

    for (const auto & [table_expression_node, _] : scope.table_expression_node_to_data)
    {
        if (table_expression_node.get() == table_expression_node_to_ignore.get())
            continue;

        can_bind_identifier_to_table_expression = tryBindIdentifierToTableExpression(identifier_lookup, table_expression_node, scope);
        if (can_bind_identifier_to_table_expression)
            break;
    }

    return can_bind_identifier_to_table_expression;
}

QueryTreeNodePtr QueryAnalyzer::tryResolveIdentifierFromStorage(
    const Identifier & identifier,
    const QueryTreeNodePtr & table_expression_node,
    const TableExpressionData & table_expression_data,
    IdentifierResolveScope & scope,
    size_t identifier_column_qualifier_parts,
    bool can_be_not_found)
{
    auto identifier_without_column_qualifier = identifier;
    identifier_without_column_qualifier.popFirst(identifier_column_qualifier_parts);

    /** Compound identifier cannot be resolved directly from storage if storage is not table.
        *
        * Example: SELECT test_table.id.value1.value2 FROM test_table;
        * In table storage column test_table.id.value1.value2 will exists.
        *
        * Example: SELECT test_subquery.compound_expression.value FROM (SELECT compound_expression AS value) AS test_subquery;
        * Here there is no column with name test_subquery.compound_expression.value, and additional wrap in tuple element is required.
        */

    QueryTreeNodePtr result_expression;
    bool match_full_identifier = false;

    auto it = table_expression_data.column_name_to_column_node.find(identifier_without_column_qualifier.getFullName());
    if (it != table_expression_data.column_name_to_column_node.end())
    {
        match_full_identifier = true;
        result_expression = it->second;
    }
    else
    {
        it = table_expression_data.column_name_to_column_node.find(identifier_without_column_qualifier.at(0));
        if (it != table_expression_data.column_name_to_column_node.end())
            result_expression = it->second;
    }

    bool clone_is_needed = true;

    String table_expression_source = table_expression_data.table_expression_description;
    if (!table_expression_data.table_expression_name.empty())
        table_expression_source += " with name " + table_expression_data.table_expression_name;

    if (result_expression && !match_full_identifier && identifier_without_column_qualifier.isCompound())
    {
        size_t identifier_bind_size = identifier_column_qualifier_parts + 1;
        result_expression = tryResolveIdentifierFromCompoundExpression(identifier,
            identifier_bind_size,
            result_expression,
            table_expression_source,
            scope,
            can_be_not_found);
        if (can_be_not_found && !result_expression)
            return {};
        clone_is_needed = false;
    }

    if (!result_expression)
    {
        QueryTreeNodes nested_column_nodes;
        DataTypes nested_types;
        Array nested_names_array;

        for (const auto & [column_name, _] : table_expression_data.column_names_and_types)
        {
            Identifier column_name_identifier_without_last_part(column_name);
            auto column_name_identifier_last_part = column_name_identifier_without_last_part.getParts().back();
            column_name_identifier_without_last_part.popLast();

            if (identifier_without_column_qualifier.getFullName() != column_name_identifier_without_last_part.getFullName())
                continue;

            auto column_node_it = table_expression_data.column_name_to_column_node.find(column_name);
            if (column_node_it == table_expression_data.column_name_to_column_node.end())
                continue;

            const auto & column_node = column_node_it->second;
            const auto & column_type = column_node->getColumnType();
            const auto * column_type_array = typeid_cast<const DataTypeArray *>(column_type.get());
            if (!column_type_array)
                continue;

            nested_column_nodes.push_back(column_node);
            nested_types.push_back(column_type_array->getNestedType());
            nested_names_array.push_back(Field(std::move(column_name_identifier_last_part)));
        }

        if (!nested_types.empty())
        {
            auto nested_function_node = std::make_shared<FunctionNode>("nested");
            auto & nested_function_node_arguments = nested_function_node->getArguments().getNodes();

            auto nested_function_names_array_type = std::make_shared<DataTypeArray>(std::make_shared<DataTypeString>());
            auto nested_function_names_constant_node = std::make_shared<ConstantNode>(std::move(nested_names_array),
                std::move(nested_function_names_array_type));
            nested_function_node_arguments.push_back(std::move(nested_function_names_constant_node));
            nested_function_node_arguments.insert(nested_function_node_arguments.end(),
                nested_column_nodes.begin(),
                nested_column_nodes.end());

            auto nested_function = FunctionFactory::instance().get(nested_function_node->getFunctionName(), scope.context);
            nested_function_node->resolveAsFunction(nested_function->build(nested_function_node->getArgumentColumns()));

            clone_is_needed = false;
            result_expression = std::move(nested_function_node);
        }
    }

    if (!result_expression)
    {
        std::unordered_set<Identifier> valid_identifiers;
        collectTableExpressionValidIdentifiersForTypoCorrection(identifier,
            table_expression_node,
            table_expression_data,
            valid_identifiers);

        auto hints = collectIdentifierTypoHints(identifier, valid_identifiers);

        throw Exception(ErrorCodes::UNKNOWN_IDENTIFIER, "Identifier '{}' cannot be resolved from {}. In scope {}{}",
            identifier.getFullName(),
            table_expression_source,
            scope.scope_node->formatASTForErrorMessage(),
            getHintsErrorMessageSuffix(hints));
    }

    if (clone_is_needed)
        result_expression = result_expression->clone();

    auto qualified_identifier = identifier;

    for (size_t i = 0; i < identifier_column_qualifier_parts; ++i)
    {
        auto qualified_identifier_with_removed_part = qualified_identifier;
        qualified_identifier_with_removed_part.popFirst();

        if (qualified_identifier_with_removed_part.empty())
            break;

        IdentifierLookup column_identifier_lookup = {qualified_identifier_with_removed_part, IdentifierLookupContext::EXPRESSION};
        if (tryBindIdentifierToAliases(column_identifier_lookup, scope))
            break;

        if (table_expression_data.should_qualify_columns &&
            tryBindIdentifierToTableExpressions(column_identifier_lookup, table_expression_node, scope))
            break;

        qualified_identifier = std::move(qualified_identifier_with_removed_part);
    }

    auto qualified_identifier_full_name = qualified_identifier.getFullName();
    node_to_projection_name.emplace(result_expression, std::move(qualified_identifier_full_name));

    return result_expression;
}

QueryTreeNodePtr QueryAnalyzer::tryResolveIdentifierFromTableExpression(const IdentifierLookup & identifier_lookup,
    const QueryTreeNodePtr & table_expression_node,
    IdentifierResolveScope & scope)
{
    auto table_expression_node_type = table_expression_node->getNodeType();

    if (table_expression_node_type != QueryTreeNodeType::TABLE &&
        table_expression_node_type != QueryTreeNodeType::TABLE_FUNCTION &&
        table_expression_node_type != QueryTreeNodeType::QUERY &&
        table_expression_node_type != QueryTreeNodeType::UNION)
        throw Exception(ErrorCodes::UNSUPPORTED_METHOD,
            "Unexpected table expression. Expected table, table function, query or union node. Actual {}. In scope {}",
            table_expression_node->formatASTForErrorMessage(),
            scope.scope_node->formatASTForErrorMessage());

    const auto & identifier = identifier_lookup.identifier;
    const auto & path_start = identifier.getParts().front();

    auto & table_expression_data = scope.getTableExpressionDataOrThrow(table_expression_node);

    if (identifier_lookup.isTableExpressionLookup())
    {
        size_t parts_size = identifier_lookup.identifier.getPartsSize();
        if (parts_size != 1 && parts_size != 2)
            throw Exception(ErrorCodes::BAD_ARGUMENTS,
                "Expected identifier '{}' to contain 1 or 2 parts to be resolved as table expression. In scope {}",
                identifier_lookup.identifier.getFullName(),
                table_expression_node->formatASTForErrorMessage());

        const auto & table_name = table_expression_data.table_name;
        const auto & database_name = table_expression_data.database_name;

        if (parts_size == 1 && path_start == table_name)
            return table_expression_node;
        else if (parts_size == 2 && path_start == database_name && identifier[1] == table_name)
            return table_expression_node;
        else
            return {};
    }

     /** If identifier first part binds to some column start or table has full identifier name. Then we can try to find whole identifier in table.
       * 1. Try to bind identifier first part to column in table, if true get full identifier from table or throw exception.
       * 2. Try to bind identifier first part to table name or storage alias, if true remove first part and try to get full identifier from table or throw exception.
       * Storage alias works for subquery, table function as well.
       * 3. Try to bind identifier first parts to database name and table name, if true remove first two parts and try to get full identifier from table or throw exception.
       */
    if (table_expression_data.hasFullIdentifierName(IdentifierView(identifier)))
        return tryResolveIdentifierFromStorage(identifier, table_expression_node, table_expression_data, scope, 0 /*identifier_column_qualifier_parts*/);

    if (table_expression_data.canBindIdentifier(IdentifierView(identifier)))
    {
        /** This check is insufficient to determine whether and identifier can be resolved from table expression.
          * A further check will be performed in `tryResolveIdentifierFromStorage` to see if we have such a subcolumn.
          * In cases where the subcolumn cannot be found we want to have `nullptr` instead of exception.
          * So, we set `can_be_not_found = true` to have an attempt to resolve the identifier from another table expression.
          * Example: `SELECT t.t from (SELECT 1 as t) AS a FULL JOIN (SELECT 1 as t) as t ON a.t = t.t;`
          * Initially, we will try to resolve t.t from `a` because `t.` is bound to `1 as t`. However, as it is not a nested column, we will need to resolve it from the second table expression.
          */
        auto resolved_identifier = tryResolveIdentifierFromStorage(identifier, table_expression_node, table_expression_data, scope, 0 /*identifier_column_qualifier_parts*/, true /*can_be_not_found*/);
        if (resolved_identifier)
            return resolved_identifier;
    }

    if (identifier.getPartsSize() == 1)
        return {};

    const auto & table_name = table_expression_data.table_name;
    if ((!table_name.empty() && path_start == table_name) || (table_expression_node->hasAlias() && path_start == table_expression_node->getAlias()))
        return tryResolveIdentifierFromStorage(identifier, table_expression_node, table_expression_data, scope, 1 /*identifier_column_qualifier_parts*/);

    if (identifier.getPartsSize() == 2)
        return {};

    const auto & database_name = table_expression_data.database_name;
    if (!database_name.empty() && path_start == database_name && identifier[1] == table_name)
        return tryResolveIdentifierFromStorage(identifier, table_expression_node, table_expression_data, scope, 2 /*identifier_column_qualifier_parts*/);

    return {};
}

QueryTreeNodePtr QueryAnalyzer::tryResolveIdentifierFromJoin(const IdentifierLookup & identifier_lookup,
    const QueryTreeNodePtr & table_expression_node,
    IdentifierResolveScope & scope)
{
    const auto & from_join_node = table_expression_node->as<const JoinNode &>();
    auto left_resolved_identifier = tryResolveIdentifierFromJoinTreeNode(identifier_lookup, from_join_node.getLeftTableExpression(), scope);
    auto right_resolved_identifier = tryResolveIdentifierFromJoinTreeNode(identifier_lookup, from_join_node.getRightTableExpression(), scope);

    if (!identifier_lookup.isExpressionLookup())
    {
        if (left_resolved_identifier && right_resolved_identifier)
            throw Exception(ErrorCodes::AMBIGUOUS_IDENTIFIER,
                "JOIN {} ambiguous identifier {}. In scope {}",
                table_expression_node->formatASTForErrorMessage(),
                identifier_lookup.dump(),
                scope.scope_node->formatASTForErrorMessage());

        return left_resolved_identifier ? left_resolved_identifier : right_resolved_identifier;
    }

    bool join_node_in_resolve_process = scope.table_expressions_in_resolve_process.contains(table_expression_node.get());

    std::unordered_map<std::string, ColumnNodePtr> join_using_column_name_to_column_node;

    if (!join_node_in_resolve_process && from_join_node.isUsingJoinExpression())
    {
        auto & join_using_list = from_join_node.getJoinExpression()->as<ListNode &>();

        for (auto & join_using_node : join_using_list.getNodes())
        {
            auto & column_node = join_using_node->as<ColumnNode &>();
            join_using_column_name_to_column_node.emplace(column_node.getColumnName(), std::static_pointer_cast<ColumnNode>(join_using_node));
        }
    }

    std::optional<JoinTableSide> resolved_side;
    QueryTreeNodePtr resolved_identifier;

    JoinKind join_kind = from_join_node.getKind();
    bool join_use_nulls = scope.context->getSettingsRef().join_use_nulls;

    /// If columns from left or right table were missed Object(Nullable('json')) subcolumns, they will be replaced
    /// to ConstantNode(NULL), which can't be cast to ColumnNode, so we resolve it here.
    if (left_resolved_identifier && right_resolved_identifier && left_resolved_identifier->getNodeType() == QueryTreeNodeType::CONSTANT
        && right_resolved_identifier->getNodeType() == QueryTreeNodeType::CONSTANT)
    {
        auto & left_resolved_column = left_resolved_identifier->as<ConstantNode &>();
        auto & right_resolved_column = right_resolved_identifier->as<ConstantNode &>();
        if (left_resolved_column.getValueStringRepresentation() == "NULL" && right_resolved_column.getValueStringRepresentation() == "NULL")
            return left_resolved_identifier;
    }
    else if (left_resolved_identifier && left_resolved_identifier->getNodeType() == QueryTreeNodeType::CONSTANT)
    {
        resolved_side = JoinTableSide::Left;
        auto & left_resolved_column = left_resolved_identifier->as<ConstantNode &>();
        if (left_resolved_column.getValueStringRepresentation() == "NULL")
            return left_resolved_identifier;
    }
    else if (right_resolved_identifier && right_resolved_identifier->getNodeType() == QueryTreeNodeType::CONSTANT)
    {
        resolved_side = JoinTableSide::Right;
        auto & right_resolved_column = right_resolved_identifier->as<ConstantNode &>();
        if (right_resolved_column.getValueStringRepresentation() == "NULL")
            return right_resolved_identifier;
    }

    if (left_resolved_identifier && right_resolved_identifier)
    {
        auto & left_resolved_column = left_resolved_identifier->as<ColumnNode &>();
        auto & right_resolved_column = right_resolved_identifier->as<ColumnNode &>();

        auto using_column_node_it = join_using_column_name_to_column_node.find(left_resolved_column.getColumnName());
        if (using_column_node_it != join_using_column_name_to_column_node.end()
            && left_resolved_column.getColumnName() == right_resolved_column.getColumnName())
        {
            JoinTableSide using_column_inner_column_table_side = isRight(join_kind) ? JoinTableSide::Right : JoinTableSide::Left;
            auto & using_column_node = using_column_node_it->second->as<ColumnNode &>();
            auto & using_expression_list = using_column_node.getExpression()->as<ListNode &>();

            size_t inner_column_node_index = using_column_inner_column_table_side == JoinTableSide::Left ? 0 : 1;
            const auto & inner_column_node = using_expression_list.getNodes().at(inner_column_node_index);

            auto result_column_node = inner_column_node->clone();
            auto & result_column = result_column_node->as<ColumnNode &>();
            result_column.setColumnType(using_column_node.getColumnType());

            resolved_identifier = std::move(result_column_node);
        }
        else if (left_resolved_identifier->isEqual(*right_resolved_identifier, IQueryTreeNode::CompareOptions{.compare_aliases = false}))
        {
            const auto & identifier_path_part = identifier_lookup.identifier.front();
            auto * left_resolved_identifier_column = left_resolved_identifier->as<ColumnNode>();
            auto * right_resolved_identifier_column = right_resolved_identifier->as<ColumnNode>();

            if (left_resolved_identifier_column && right_resolved_identifier_column)
            {
                const auto & left_column_source_alias = left_resolved_identifier_column->getColumnSource()->getAlias();
                const auto & right_column_source_alias = right_resolved_identifier_column->getColumnSource()->getAlias();

                /** If column from right table was resolved using alias, we prefer column from right table.
                  *
                  * Example: SELECT dummy FROM system.one JOIN system.one AS A ON A.dummy = system.one.dummy;
                  *
                  * If alias is specified for left table, and alias is not specified for right table and identifier was resolved
                  * without using left table alias, we prefer column from right table.
                  *
                  * Example: SELECT dummy FROM system.one AS A JOIN system.one ON A.dummy = system.one.dummy;
                  *
                  * Otherwise we prefer column from left table.
                  */
                bool column_resolved_using_right_alias = identifier_path_part == right_column_source_alias;
                bool column_resolved_without_using_left_alias = !left_column_source_alias.empty()
                                                                && right_column_source_alias.empty()
                                                                && identifier_path_part != left_column_source_alias;
                if (column_resolved_using_right_alias || column_resolved_without_using_left_alias)
                {
                    resolved_side = JoinTableSide::Right;
                    resolved_identifier = right_resolved_identifier;
                }
                else
                {
                    resolved_side = JoinTableSide::Left;
                    resolved_identifier = left_resolved_identifier;
                }
            }
            else
            {
                resolved_side = JoinTableSide::Left;
                resolved_identifier = left_resolved_identifier;
            }
        }
        else if (scope.joins_count == 1 && scope.context->getSettingsRef().single_join_prefer_left_table)
        {
            resolved_side = JoinTableSide::Left;
            resolved_identifier = left_resolved_identifier;
        }
        else
        {
            throw Exception(ErrorCodes::AMBIGUOUS_IDENTIFIER,
                "JOIN {} ambiguous identifier '{}'. In scope {}",
                table_expression_node->formatASTForErrorMessage(),
                identifier_lookup.identifier.getFullName(),
                scope.scope_node->formatASTForErrorMessage());
        }
    }
    else if (left_resolved_identifier)
    {
        resolved_side = JoinTableSide::Left;
        auto & left_resolved_column = left_resolved_identifier->as<ColumnNode &>();

        resolved_identifier = left_resolved_identifier;

        auto using_column_node_it = join_using_column_name_to_column_node.find(left_resolved_column.getColumnName());
        if (using_column_node_it != join_using_column_name_to_column_node.end() &&
            !using_column_node_it->second->getColumnType()->equals(*left_resolved_column.getColumnType()))
        {
            auto left_resolved_column_clone = std::static_pointer_cast<ColumnNode>(left_resolved_column.clone());
            left_resolved_column_clone->setColumnType(using_column_node_it->second->getColumnType());
            resolved_identifier = std::move(left_resolved_column_clone);
        }
        else
        {
            resolved_identifier = left_resolved_identifier;
        }
    }
    else if (right_resolved_identifier)
    {
        resolved_side = JoinTableSide::Right;
        auto & right_resolved_column = right_resolved_identifier->as<ColumnNode &>();

        auto using_column_node_it = join_using_column_name_to_column_node.find(right_resolved_column.getColumnName());
        if (using_column_node_it != join_using_column_name_to_column_node.end() &&
            !using_column_node_it->second->getColumnType()->equals(*right_resolved_column.getColumnType()))
        {
            auto right_resolved_column_clone = std::static_pointer_cast<ColumnNode>(right_resolved_column.clone());
            right_resolved_column_clone->setColumnType(using_column_node_it->second->getColumnType());
            resolved_identifier = std::move(right_resolved_column_clone);
        }
        else
        {
            resolved_identifier = right_resolved_identifier;
        }
    }

    if (join_node_in_resolve_process || !resolved_identifier)
        return resolved_identifier;

    if (join_use_nulls)
    {
        resolved_identifier = resolved_identifier->clone();
        convertJoinedColumnTypeToNullIfNeeded(resolved_identifier, join_kind, resolved_side);
    }

    return resolved_identifier;
}

QueryTreeNodePtr QueryAnalyzer::tryResolveExpressionFromArrayJoinExpressions(const QueryTreeNodePtr & resolved_expression,
    const QueryTreeNodePtr & table_expression_node,
    IdentifierResolveScope & scope)
{
    const auto & array_join_node = table_expression_node->as<const ArrayJoinNode &>();
    const auto & array_join_column_expressions_list = array_join_node.getJoinExpressions();
    const auto & array_join_column_expressions_nodes = array_join_column_expressions_list.getNodes();

    QueryTreeNodePtr array_join_resolved_expression;

    /** Special case when qualified or unqualified identifier point to array join expression without alias.
      *
      * CREATE TABLE test_table (id UInt64, value String, value_array Array(UInt8)) ENGINE=TinyLog;
      * SELECT id, value, value_array, test_table.value_array, default.test_table.value_array FROM test_table ARRAY JOIN value_array;
      *
      * value_array, test_table.value_array, default.test_table.value_array must be resolved into array join expression.
      */
    for (const auto & array_join_column_expression : array_join_column_expressions_nodes)
    {
        auto & array_join_column_expression_typed = array_join_column_expression->as<ColumnNode &>();
        if (array_join_column_expression_typed.hasAlias())
            continue;

        auto & array_join_column_inner_expression = array_join_column_expression_typed.getExpressionOrThrow();
        auto * array_join_column_inner_expression_function = array_join_column_inner_expression->as<FunctionNode>();

        if (array_join_column_inner_expression_function &&
            array_join_column_inner_expression_function->getFunctionName() == "nested" &&
            array_join_column_inner_expression_function->getArguments().getNodes().size() > 1 &&
            isTuple(array_join_column_expression_typed.getResultType()))
        {
            const auto & nested_function_arguments = array_join_column_inner_expression_function->getArguments().getNodes();
            size_t nested_function_arguments_size = nested_function_arguments.size();

            const auto & nested_keys_names_constant_node = nested_function_arguments[0]->as<ConstantNode & >();
            const auto & nested_keys_names = nested_keys_names_constant_node.getValue().get<Array &>();
            size_t nested_keys_names_size = nested_keys_names.size();

            if (nested_keys_names_size == nested_function_arguments_size - 1)
            {
                for (size_t i = 1; i < nested_function_arguments_size; ++i)
                {
                    if (!nested_function_arguments[i]->isEqual(*resolved_expression))
                        continue;

                    auto array_join_column = std::make_shared<ColumnNode>(array_join_column_expression_typed.getColumn(),
                        array_join_column_expression_typed.getColumnSource());

                    const auto & nested_key_name = nested_keys_names[i - 1].get<String &>();
                    Identifier nested_identifier = Identifier(nested_key_name);
                    auto tuple_element_function = wrapExpressionNodeInTupleElement(array_join_column, nested_identifier);
                    resolveFunction(tuple_element_function, scope);

                    array_join_resolved_expression = std::move(tuple_element_function);
                    break;
                }
            }
        }

        if (array_join_resolved_expression)
            break;

        if (array_join_column_inner_expression->isEqual(*resolved_expression))
        {
            array_join_resolved_expression = std::make_shared<ColumnNode>(array_join_column_expression_typed.getColumn(),
                array_join_column_expression_typed.getColumnSource());
            break;
        }
    }

    return array_join_resolved_expression;
}

QueryTreeNodePtr QueryAnalyzer::tryResolveIdentifierFromArrayJoin(const IdentifierLookup & identifier_lookup,
    const QueryTreeNodePtr & table_expression_node,
    IdentifierResolveScope & scope)
{
    const auto & from_array_join_node = table_expression_node->as<const ArrayJoinNode &>();
    auto resolved_identifier = tryResolveIdentifierFromJoinTreeNode(identifier_lookup, from_array_join_node.getTableExpression(), scope);

    if (scope.table_expressions_in_resolve_process.contains(table_expression_node.get()) || !identifier_lookup.isExpressionLookup())
        return resolved_identifier;

    const auto & array_join_column_expressions = from_array_join_node.getJoinExpressions();
    const auto & array_join_column_expressions_nodes = array_join_column_expressions.getNodes();

    /** Allow JOIN with USING with ARRAY JOIN.
      *
      * SELECT * FROM test_table_1 AS t1 ARRAY JOIN [1,2,3] AS id INNER JOIN test_table_2 AS t2 USING (id);
      * SELECT * FROM test_table_1 AS t1 ARRAY JOIN t1.id AS id INNER JOIN test_table_2 AS t2 USING (id);
      */
    for (const auto & array_join_column_expression : array_join_column_expressions_nodes)
    {
        auto & array_join_column_expression_typed = array_join_column_expression->as<ColumnNode &>();

        if (array_join_column_expression_typed.getAlias() == identifier_lookup.identifier.getFullName())
        {
            auto array_join_column = std::make_shared<ColumnNode>(array_join_column_expression_typed.getColumn(),
                array_join_column_expression_typed.getColumnSource());
            return array_join_column;
        }
    }

    if (!resolved_identifier)
        return nullptr;

    auto array_join_resolved_expression = tryResolveExpressionFromArrayJoinExpressions(resolved_identifier, table_expression_node, scope);
    if (array_join_resolved_expression)
        resolved_identifier = std::move(array_join_resolved_expression);

    return resolved_identifier;
}

QueryTreeNodePtr QueryAnalyzer::tryResolveIdentifierFromJoinTreeNode(const IdentifierLookup & identifier_lookup,
    const QueryTreeNodePtr & join_tree_node,
    IdentifierResolveScope & scope)
{
    auto join_tree_node_type = join_tree_node->getNodeType();

    switch (join_tree_node_type)
    {
        case QueryTreeNodeType::JOIN:
            return tryResolveIdentifierFromJoin(identifier_lookup, join_tree_node, scope);
        case QueryTreeNodeType::ARRAY_JOIN:
            return tryResolveIdentifierFromArrayJoin(identifier_lookup, join_tree_node, scope);
        case QueryTreeNodeType::QUERY:
            [[fallthrough]];
        case QueryTreeNodeType::UNION:
            [[fallthrough]];
        case QueryTreeNodeType::TABLE:
            [[fallthrough]];
        case QueryTreeNodeType::TABLE_FUNCTION:
        {
            /** Edge case scenario when subquery in FROM node try to resolve identifier from parent scopes, when FROM is not resolved.
              * SELECT subquery.b AS value FROM (SELECT value, 1 AS b) AS subquery;
              * TODO: This can be supported
              */
            if (scope.table_expressions_in_resolve_process.contains(join_tree_node.get()))
                return {};

            return tryResolveIdentifierFromTableExpression(identifier_lookup, join_tree_node, scope);
        }
        default:
        {
            throw Exception(ErrorCodes::LOGICAL_ERROR,
                "Scope FROM section expected table, table function, query, union, join or array join. Actual {}. In scope {}",
                join_tree_node->formatASTForErrorMessage(),
                scope.scope_node->formatASTForErrorMessage());
        }
    }
}

/** Resolve identifier from scope join tree.
  *
  * 1. If identifier is in function lookup context return nullptr.
  * 2. Try to resolve identifier from table columns.
  * 3. If there is no FROM section return nullptr.
  * 4. If identifier is in table lookup context, check if it has 1 or 2 parts, otherwise throw exception.
  * If identifier has 2 parts try to match it with database_name and table_name.
  * If identifier has 1 part try to match it with table_name, then try to match it with table alias.
  * 5. If identifier is in expression lookup context, we first need to bind identifier to some table column using identifier first part.
  * Start with identifier first part, if it match some column name in table try to get column with full identifier name.
  * TODO: Need to check if it is okay to throw exception if compound identifier first part bind to column but column is not valid.
  */
QueryTreeNodePtr QueryAnalyzer::tryResolveIdentifierFromJoinTree(const IdentifierLookup & identifier_lookup,
    IdentifierResolveScope & scope)
{
    if (identifier_lookup.isFunctionLookup())
        return {};

    /// Try to resolve identifier from table columns
    if (auto resolved_identifier = tryResolveIdentifierFromTableColumns(identifier_lookup, scope))
        return resolved_identifier;

    if (scope.expression_join_tree_node)
        return tryResolveIdentifierFromJoinTreeNode(identifier_lookup, scope.expression_join_tree_node, scope);

    auto * query_scope_node = scope.scope_node->as<QueryNode>();
    if (!query_scope_node || !query_scope_node->getJoinTree())
        return {};

    const auto & join_tree_node = query_scope_node->getJoinTree();
    return tryResolveIdentifierFromJoinTreeNode(identifier_lookup, join_tree_node, scope);
}

/** Try resolve identifier in current scope parent scopes.
  *
  * TODO: If column is matched, throw exception that nested subqueries are not supported.
  *
  * If initial scope is expression. Then try to resolve identifier in parent scopes until query scope is hit.
  * For query scope resolve strategy is same as if initial scope if query.
  */
IdentifierResolveResult QueryAnalyzer::tryResolveIdentifierInParentScopes(const IdentifierLookup & identifier_lookup, IdentifierResolveScope & scope)
{
    bool initial_scope_is_query = scope.scope_node->getNodeType() == QueryTreeNodeType::QUERY;
    bool initial_scope_is_expression = !initial_scope_is_query;

    IdentifierResolveSettings identifier_resolve_settings;
    identifier_resolve_settings.allow_to_check_parent_scopes = false;
    identifier_resolve_settings.allow_to_check_database_catalog = false;

    IdentifierResolveScope * scope_to_check = scope.parent_scope;

    if (initial_scope_is_expression)
    {
        while (scope_to_check != nullptr)
        {
            auto resolve_result = tryResolveIdentifier(identifier_lookup, *scope_to_check, identifier_resolve_settings);
            if (resolve_result.resolved_identifier)
                return resolve_result;

            bool scope_was_query = scope_to_check->scope_node->getNodeType() == QueryTreeNodeType::QUERY;
            scope_to_check = scope_to_check->parent_scope;

            if (scope_was_query)
                break;
        }
    }

    if (!scope.context->getSettingsRef().enable_global_with_statement)
        return {};

    /** Nested subqueries cannot access outer subqueries table expressions from JOIN tree because
      * that can prevent resolution of table expression from CTE.
      *
      * Example: WITH a AS (SELECT number FROM numbers(1)), b AS (SELECT number FROM a) SELECT * FROM a as l, b as r;
      */
    if (identifier_lookup.isTableExpressionLookup())
        identifier_resolve_settings.allow_to_check_join_tree = false;

    while (scope_to_check != nullptr)
    {
        auto lookup_result = tryResolveIdentifier(identifier_lookup, *scope_to_check, identifier_resolve_settings);
        const auto & resolved_identifier = lookup_result.resolved_identifier;

        scope_to_check = scope_to_check->parent_scope;

        if (resolved_identifier)
        {
            auto * subquery_node = resolved_identifier->as<QueryNode>();
            auto * union_node = resolved_identifier->as<UnionNode>();

            bool is_cte = (subquery_node && subquery_node->isCTE()) || (union_node && union_node->isCTE());

            /** From parent scopes we can resolve table identifiers only as CTE.
              * Example: SELECT (SELECT 1 FROM a) FROM test_table AS a;
              *
              * During child scope table identifier resolve a, table node test_table with alias a from parent scope
              * is invalid.
              */
            if (identifier_lookup.isTableExpressionLookup() && !is_cte)
                continue;

            if (is_cte)
            {
                return lookup_result;
            }
            else if (resolved_identifier->as<ConstantNode>())
            {
                lookup_result.resolved_identifier = resolved_identifier;
                return lookup_result;
            }

            throw Exception(ErrorCodes::UNSUPPORTED_METHOD,
                "Resolve identifier '{}' from parent scope only supported for constants and CTE. Actual {} node type {}. In scope {}",
                identifier_lookup.identifier.getFullName(),
                resolved_identifier->formatASTForErrorMessage(),
                resolved_identifier->getNodeTypeName(),
                scope.scope_node->formatASTForErrorMessage());
        }
    }

    return {};
}

/** Resolve identifier in scope.
  *
  * If identifier was resolved resolve identified lookup status will be updated.
  *
  * Steps:
  * 1. Register identifier lookup in scope identifier lookup to resolve status table.
  * If entry is already registered and is not resolved, that means that we have cyclic aliases for identifier.
  * Example: SELECT a AS b, b AS a;
  * Try resolve identifier in current scope:
  * 3. Try resolve identifier from expression arguments.
  *
  * If prefer_column_name_to_alias = true.
  * 4. Try to resolve identifier from join tree.
  * 5. Try to resolve identifier from aliases.
  * Otherwise.
  * 4. Try to resolve identifier from aliases.
  * 5. Try to resolve identifier from join tree.
  *
  * 6. If it is table identifier lookup try to lookup identifier in current scope CTEs.
  *
  * 7. If identifier is not resolved in current scope, try to resolve it in parent scopes.
  * 8. If identifier is not resolved from parent scopes and it is table identifier lookup try to lookup identifier
  * in database catalog.
  *
  * Same is not done for functions because function resolution is more complex, and in case of aggregate functions requires not only name
  * but also argument types, it is responsibility of resolve function method to handle resolution of function name.
  *
  * 9. If identifier was not resolved, or identifier caching was disabled remove it from identifier lookup to resolve status table.
  *
  * It is okay for identifier to be not resolved, in case we want first try to lookup identifier in one context,
  * then if there is no identifier in this context, try to lookup in another context.
  * Example: Try to lookup identifier as expression, if it is not found, lookup as function.
  * Example: Try to lookup identifier as expression, if it is not found, lookup as table.
  */
IdentifierResolveResult QueryAnalyzer::tryResolveIdentifier(const IdentifierLookup & identifier_lookup,
    IdentifierResolveScope & scope,
    IdentifierResolveSettings identifier_resolve_settings)
{
    auto it = scope.identifier_lookup_to_resolve_state.find(identifier_lookup);
    if (it != scope.identifier_lookup_to_resolve_state.end())
    {
        if (it->second.cyclic_identifier_resolve)
            throw Exception(ErrorCodes::CYCLIC_ALIASES,
                "Cyclic aliases for identifier '{}'. In scope {}",
                identifier_lookup.identifier.getFullName(),
                scope.scope_node->formatASTForErrorMessage());

        if (!it->second.resolve_result.isResolved())
            it->second.cyclic_identifier_resolve = true;

        if (it->second.resolve_result.isResolved() &&
            scope.use_identifier_lookup_to_result_cache &&
            !scope.non_cached_identifier_lookups_during_expression_resolve.contains(identifier_lookup))
            return it->second.resolve_result;
    }
    else
    {
        auto [insert_it, _] = scope.identifier_lookup_to_resolve_state.insert({identifier_lookup, IdentifierResolveState()});
        it = insert_it;
    }

    /// Resolve identifier from current scope

    IdentifierResolveResult resolve_result;
    resolve_result.resolved_identifier = tryResolveIdentifierFromExpressionArguments(identifier_lookup, scope);
    if (resolve_result.resolved_identifier)
        resolve_result.resolve_place = IdentifierResolvePlace::EXPRESSION_ARGUMENTS;

    if (!resolve_result.resolved_identifier)
    {
        bool prefer_column_name_to_alias = scope.context->getSettingsRef().prefer_column_name_to_alias;

        if (unlikely(prefer_column_name_to_alias))
        {
            if (identifier_resolve_settings.allow_to_check_join_tree)
            {
                resolve_result.resolved_identifier = tryResolveIdentifierFromJoinTree(identifier_lookup, scope);

                if (resolve_result.resolved_identifier)
                    resolve_result.resolve_place = IdentifierResolvePlace::JOIN_TREE;
            }

            if (!resolve_result.resolved_identifier)
            {
                resolve_result.resolved_identifier = tryResolveIdentifierFromAliases(identifier_lookup, scope, identifier_resolve_settings);

                if (resolve_result.resolved_identifier)
                    resolve_result.resolve_place = IdentifierResolvePlace::ALIASES;
            }
        }
        else
        {
            resolve_result.resolved_identifier = tryResolveIdentifierFromAliases(identifier_lookup, scope, identifier_resolve_settings);

            if (resolve_result.resolved_identifier)
            {
                resolve_result.resolve_place = IdentifierResolvePlace::ALIASES;
            }
            else if (identifier_resolve_settings.allow_to_check_join_tree)
            {
                resolve_result.resolved_identifier = tryResolveIdentifierFromJoinTree(identifier_lookup, scope);

                if (resolve_result.resolved_identifier)
                    resolve_result.resolve_place = IdentifierResolvePlace::JOIN_TREE;
            }
        }
    }

    if (!resolve_result.resolved_identifier && identifier_lookup.isTableExpressionLookup())
    {
        auto cte_query_node_it = scope.cte_name_to_query_node.find(identifier_lookup.identifier.getFullName());
        if (cte_query_node_it != scope.cte_name_to_query_node.end())
        {
            resolve_result.resolved_identifier = cte_query_node_it->second;
            resolve_result.resolve_place = IdentifierResolvePlace::CTE;
        }
    }

    /// Try to resolve identifier from parent scopes

    if (!resolve_result.resolved_identifier && identifier_resolve_settings.allow_to_check_parent_scopes)
    {
        resolve_result = tryResolveIdentifierInParentScopes(identifier_lookup, scope);

        if (resolve_result.resolved_identifier)
            resolve_result.resolved_from_parent_scopes = true;
    }

    /// Try to resolve table identifier from database catalog

    if (!resolve_result.resolved_identifier && identifier_resolve_settings.allow_to_check_database_catalog && identifier_lookup.isTableExpressionLookup())
    {
        resolve_result.resolved_identifier = tryResolveTableIdentifierFromDatabaseCatalog(identifier_lookup.identifier, scope.context);

        if (resolve_result.resolved_identifier)
            resolve_result.resolve_place = IdentifierResolvePlace::DATABASE_CATALOG;
    }

    bool was_cyclic_identifier_resolve = it->second.cyclic_identifier_resolve;
    if (!was_cyclic_identifier_resolve)
        it->second.resolve_result = resolve_result;
    it->second.cyclic_identifier_resolve = false;

    /** If identifier was not resolved, or during expression resolution identifier was explicitly added into non cached set,
      * or identifier caching was disabled in resolve scope we remove identifier lookup result from identifier lookup to result table.
      */
    if (!was_cyclic_identifier_resolve && (!resolve_result.resolved_identifier ||
        scope.non_cached_identifier_lookups_during_expression_resolve.contains(identifier_lookup) ||
        !scope.use_identifier_lookup_to_result_cache))
        scope.identifier_lookup_to_resolve_state.erase(it);

    return resolve_result;
}

/// Resolve query tree nodes functions implementation

/** Qualify column nodes with projection names.
  *
  * Example: SELECT * FROM test_table AS t1, test_table AS t2;
  */
void QueryAnalyzer::qualifyColumnNodesWithProjectionNames(const QueryTreeNodes & column_nodes,
    const QueryTreeNodePtr & table_expression_node,
    const IdentifierResolveScope & scope)
{
    /// Build additional column qualification parts array
    std::vector<std::string> additional_column_qualification_parts;

    if (table_expression_node->hasAlias())
        additional_column_qualification_parts = {table_expression_node->getAlias()};
    else if (auto * table_node = table_expression_node->as<TableNode>())
        additional_column_qualification_parts = {table_node->getStorageID().getDatabaseName(), table_node->getStorageID().getTableName()};

    size_t additional_column_qualification_parts_size = additional_column_qualification_parts.size();
    const auto & table_expression_data = scope.getTableExpressionDataOrThrow(table_expression_node);

    /** For each matched column node iterate over additional column qualifications and apply them if column needs to be qualified.
      * To check if column needs to be qualified we check if column name can bind to any other table expression in scope or to scope aliases.
      */
    std::vector<std::string> column_qualified_identifier_parts;

    for (const auto & column_node : column_nodes)
    {
        const auto & column_name = column_node->as<ColumnNode &>().getColumnName();
        column_qualified_identifier_parts = Identifier(column_name).getParts();

        /// Iterate over additional column qualifications and apply them if needed
        for (size_t i = 0; i < additional_column_qualification_parts_size; ++i)
        {
            auto identifier_to_check = Identifier(column_qualified_identifier_parts);
            IdentifierLookup identifier_lookup{identifier_to_check, IdentifierLookupContext::EXPRESSION};
            bool need_to_qualify = table_expression_data.should_qualify_columns;
            if (need_to_qualify)
                need_to_qualify = tryBindIdentifierToTableExpressions(identifier_lookup, table_expression_node, scope);

            if (tryBindIdentifierToAliases(identifier_lookup, scope))
                need_to_qualify = true;

            if (need_to_qualify)
            {
                /** Add last qualification part that was not used into column qualified identifier.
                  * If additional column qualification parts consists from [database_name, table_name].
                  * On first iteration if column is needed to be qualified to qualify it with table_name.
                  * On second iteration if column is needed to be qualified to qualify it with database_name.
                  */
                size_t part_index_to_use_for_qualification = additional_column_qualification_parts_size - i - 1;
                const auto & part_to_use = additional_column_qualification_parts[part_index_to_use_for_qualification];
                column_qualified_identifier_parts.insert(column_qualified_identifier_parts.begin(), part_to_use);
            }
            else
            {
                break;
            }
        }

        auto qualified_node_name = Identifier(column_qualified_identifier_parts).getFullName();
        node_to_projection_name.emplace(column_node, qualified_node_name);
    }
}

/// Build get columns options for matcher
GetColumnsOptions QueryAnalyzer::buildGetColumnsOptions(QueryTreeNodePtr & matcher_node, const ContextPtr & context)
{
    auto & matcher_node_typed = matcher_node->as<MatcherNode &>();
    UInt8 get_columns_options_kind = GetColumnsOptions::AllPhysicalAndAliases;

    if (matcher_node_typed.isAsteriskMatcher())
    {
        get_columns_options_kind = GetColumnsOptions::Ordinary;

        const auto & settings = context->getSettingsRef();

        if (settings.asterisk_include_alias_columns)
            get_columns_options_kind |= GetColumnsOptions::Kind::Aliases;

        if (settings.asterisk_include_materialized_columns)
            get_columns_options_kind |= GetColumnsOptions::Kind::Materialized;
    }

    return GetColumnsOptions(static_cast<GetColumnsOptions::Kind>(get_columns_options_kind));
}

QueryAnalyzer::QueryTreeNodesWithNames QueryAnalyzer::getMatchedColumnNodesWithNames(const QueryTreeNodePtr & matcher_node,
    const QueryTreeNodePtr & table_expression_node,
    const NamesAndTypes & matched_columns,
    const IdentifierResolveScope & scope)
{
    auto & matcher_node_typed = matcher_node->as<MatcherNode &>();

    /** Use resolved columns from table expression data in nearest query scope if available.
      * It is important for ALIAS columns to use column nodes with resolved ALIAS expression.
      */
    const TableExpressionData * table_expression_data = nullptr;
    const auto * nearest_query_scope = scope.getNearestQueryScope();
    if (nearest_query_scope)
        table_expression_data = &nearest_query_scope->getTableExpressionDataOrThrow(table_expression_node);

    QueryTreeNodes matched_column_nodes;

    for (const auto & column : matched_columns)
    {
        const auto & column_name = column.name;
        if (!matcher_node_typed.isMatchingColumn(column_name))
            continue;

        if (table_expression_data)
        {
            auto column_node_it = table_expression_data->column_name_to_column_node.find(column_name);
            if (column_node_it != table_expression_data->column_name_to_column_node.end())
            {
                matched_column_nodes.emplace_back(column_node_it->second);
                continue;
            }
        }

        matched_column_nodes.emplace_back(std::make_shared<ColumnNode>(column, table_expression_node));
    }

    const auto & qualify_matched_column_nodes_scope = nearest_query_scope ? *nearest_query_scope : scope;
    qualifyColumnNodesWithProjectionNames(matched_column_nodes, table_expression_node, qualify_matched_column_nodes_scope);

    QueryAnalyzer::QueryTreeNodesWithNames matched_column_nodes_with_names;
    matched_column_nodes_with_names.reserve(matched_column_nodes.size());

    for (auto && matched_column_node : matched_column_nodes)
    {
        auto column_name = matched_column_node->as<ColumnNode &>().getColumnName();
        matched_column_nodes_with_names.emplace_back(std::move(matched_column_node), std::move(column_name));
    }

    return matched_column_nodes_with_names;
}

/** Resolve qualified tree matcher.
  *
  * First try to match qualified identifier to expression. If qualified identifier matched expression node then
  * if expression is compound match it column names using matcher `isMatchingColumn` method, if expression is not compound, throw exception.
  * If qualified identifier did not match expression in query tree, try to lookup qualified identifier in table context.
  */
QueryAnalyzer::QueryTreeNodesWithNames QueryAnalyzer::resolveQualifiedMatcher(QueryTreeNodePtr & matcher_node, IdentifierResolveScope & scope)
{
    auto & matcher_node_typed = matcher_node->as<MatcherNode &>();
    assert(matcher_node_typed.isQualified());

    auto expression_identifier_lookup = IdentifierLookup{matcher_node_typed.getQualifiedIdentifier(), IdentifierLookupContext::EXPRESSION};
    auto expression_identifier_resolve_result = tryResolveIdentifier(expression_identifier_lookup, scope);
    auto expression_query_tree_node = expression_identifier_resolve_result.resolved_identifier;

    /// Try to resolve unqualified matcher for query expression

    if (expression_query_tree_node)
    {
        auto result_type = expression_query_tree_node->getResultType();

        while (true)
        {
            if (const auto * array_type = typeid_cast<const DataTypeArray *>(result_type.get()))
                result_type = array_type->getNestedType();
            else if (const auto * map_type = typeid_cast<const DataTypeMap *>(result_type.get()))
                result_type = map_type->getNestedType();
            else
                break;
        }

        const auto * tuple_data_type = typeid_cast<const DataTypeTuple *>(result_type.get());
        if (!tuple_data_type)
            throw Exception(ErrorCodes::UNSUPPORTED_METHOD,
                "Qualified matcher {} find non compound expression {} with type {}. Expected tuple or array of tuples. In scope {}",
                matcher_node->formatASTForErrorMessage(),
                expression_query_tree_node->formatASTForErrorMessage(),
                expression_query_tree_node->getResultType()->getName(),
                scope.scope_node->formatASTForErrorMessage());

        const auto & element_names = tuple_data_type->getElementNames();
        QueryTreeNodesWithNames matched_expression_nodes_with_column_names;

        auto qualified_matcher_element_identifier = matcher_node_typed.getQualifiedIdentifier();
        for (const auto & element_name : element_names)
        {
            if (!matcher_node_typed.isMatchingColumn(element_name))
                continue;

            auto get_subcolumn_function = std::make_shared<FunctionNode>("getSubcolumn");
            get_subcolumn_function->getArguments().getNodes().push_back(expression_query_tree_node);
            get_subcolumn_function->getArguments().getNodes().push_back(std::make_shared<ConstantNode>(element_name));

            QueryTreeNodePtr function_query_node = get_subcolumn_function;
            resolveFunction(function_query_node, scope);

            qualified_matcher_element_identifier.push_back(element_name);
            node_to_projection_name.emplace(function_query_node, qualified_matcher_element_identifier.getFullName());
            qualified_matcher_element_identifier.pop_back();

            matched_expression_nodes_with_column_names.emplace_back(std::move(function_query_node), element_name);
        }

        return matched_expression_nodes_with_column_names;
    }

    /// Try to resolve qualified matcher for table expression

    IdentifierResolveSettings identifier_resolve_settings;
    identifier_resolve_settings.allow_to_check_cte = false;
    identifier_resolve_settings.allow_to_check_database_catalog = false;

    auto table_identifier_lookup = IdentifierLookup{matcher_node_typed.getQualifiedIdentifier(), IdentifierLookupContext::TABLE_EXPRESSION};
    auto table_identifier_resolve_result = tryResolveIdentifier(table_identifier_lookup, scope, identifier_resolve_settings);
    auto table_expression_node = table_identifier_resolve_result.resolved_identifier;

    if (!table_expression_node)
    {
        throw Exception(ErrorCodes::UNKNOWN_IDENTIFIER,
            "Qualified matcher {} does not find table. In scope {}",
            matcher_node->formatASTForErrorMessage(),
            scope.scope_node->formatASTForErrorMessage());
    }

    NamesAndTypes matched_columns;

    auto * table_expression_query_node = table_expression_node->as<QueryNode>();
    auto * table_expression_union_node = table_expression_node->as<UnionNode>();
    auto * table_expression_table_node = table_expression_node->as<TableNode>();
    auto * table_expression_table_function_node = table_expression_node->as<TableFunctionNode>();

    if (table_expression_query_node || table_expression_union_node)
    {
        matched_columns = table_expression_query_node ? table_expression_query_node->getProjectionColumns()
                                                              : table_expression_union_node->computeProjectionColumns();
    }
    else if (table_expression_table_node || table_expression_table_function_node)
    {
        const auto & storage_snapshot = table_expression_table_node ? table_expression_table_node->getStorageSnapshot()
                                                                    : table_expression_table_function_node->getStorageSnapshot();
        auto get_columns_options = buildGetColumnsOptions(matcher_node, scope.context);
        auto storage_columns_list = storage_snapshot->getColumns(get_columns_options);
        matched_columns = NamesAndTypes(storage_columns_list.begin(), storage_columns_list.end());
    }
    else
    {
        throw Exception(ErrorCodes::LOGICAL_ERROR,
            "Invalid table expression node {}. In scope {}",
            table_expression_node->formatASTForErrorMessage(),
            scope.scope_node->formatASTForErrorMessage());
    }

    auto result_matched_column_nodes_with_names = getMatchedColumnNodesWithNames(matcher_node,
        table_expression_node,
        matched_columns,
        scope);

    return result_matched_column_nodes_with_names;
}

/// Resolve non qualified matcher, using scope join tree node.
QueryAnalyzer::QueryTreeNodesWithNames QueryAnalyzer::resolveUnqualifiedMatcher(QueryTreeNodePtr & matcher_node, IdentifierResolveScope & scope)
{
    auto & matcher_node_typed = matcher_node->as<MatcherNode &>();
    assert(matcher_node_typed.isUnqualified());

    /** There can be edge case if matcher is inside lambda expression.
      * Try to find parent query expression using parent scopes.
      */
    auto * nearest_query_scope = scope.getNearestQueryScope();
    auto * nearest_query_scope_query_node = nearest_query_scope ? nearest_query_scope->scope_node->as<QueryNode>() : nullptr;

    /// If there are no parent query scope or query scope does not have join tree
    if (!nearest_query_scope_query_node || !nearest_query_scope_query_node->getJoinTree())
    {
        throw Exception(ErrorCodes::UNSUPPORTED_METHOD,
            "Unqualified matcher {} cannot be resolved. There are no table sources. In scope {}",
            matcher_node->formatASTForErrorMessage(),
            scope.scope_node->formatASTForErrorMessage());
    }

    /** For unqualifited matcher resolve we build table expressions stack from JOIN tree and then process it.
      * For table, table function, query, union table expressions add matched columns into table expressions columns stack.
      * For array join continue processing.
      * For join node combine last left and right table expressions columns on stack together. It is important that if JOIN has USING
      * we must add USING columns before combining left and right table expressions columns. Columns from left and right table
      * expressions that have same names as columns in USING clause must be skipped.
      */

    auto table_expressions_stack = buildTableExpressionsStack(nearest_query_scope_query_node->getJoinTree());
    std::vector<QueryTreeNodesWithNames> table_expressions_column_nodes_with_names_stack;

    std::unordered_set<std::string> table_expression_column_names_to_skip;

    for (auto & table_expression : table_expressions_stack)
    {
        bool table_expression_in_resolve_process = scope.table_expressions_in_resolve_process.contains(table_expression.get());

        if (auto * array_join_node = table_expression->as<ArrayJoinNode>())
        {
            if (table_expressions_column_nodes_with_names_stack.empty())
                throw Exception(ErrorCodes::LOGICAL_ERROR,
                    "Expected at least 1 table expressions on stack before ARRAY JOIN processing");

            if (table_expression_in_resolve_process)
                continue;

            auto & table_expression_column_nodes_with_names = table_expressions_column_nodes_with_names_stack.back();

            for (auto & [table_expression_column_node, _] : table_expression_column_nodes_with_names)
            {
                auto array_join_resolved_expression = tryResolveExpressionFromArrayJoinExpressions(table_expression_column_node,
                        table_expression,
                        scope);
                if (array_join_resolved_expression)
                    table_expression_column_node = std::move(array_join_resolved_expression);
            }

            continue;
        }

        auto * join_node = table_expression->as<JoinNode>();

        if (join_node)
        {
            size_t table_expressions_column_nodes_with_names_stack_size = table_expressions_column_nodes_with_names_stack.size();
            if (table_expressions_column_nodes_with_names_stack_size < 2)
                throw Exception(ErrorCodes::LOGICAL_ERROR,
                    "Expected at least 2 table expressions on stack before JOIN processing. Actual {}",
                    table_expressions_column_nodes_with_names_stack_size);

            auto right_table_expression_columns = std::move(table_expressions_column_nodes_with_names_stack.back());
            table_expressions_column_nodes_with_names_stack.pop_back();

            auto left_table_expression_columns = std::move(table_expressions_column_nodes_with_names_stack.back());
            table_expressions_column_nodes_with_names_stack.pop_back();

            table_expression_column_names_to_skip.clear();

            QueryTreeNodesWithNames matched_expression_nodes_with_column_names;

            /** If there is JOIN with USING we need to match only single USING column and do not use left table expression
              * and right table expression column with same name.
              *
              * Example: SELECT id FROM test_table_1 AS t1 INNER JOIN test_table_2 AS t2 USING (id);
              */
            if (!table_expression_in_resolve_process && join_node->isUsingJoinExpression())
            {
                auto & join_using_list = join_node->getJoinExpression()->as<ListNode &>();

                for (auto & join_using_node : join_using_list.getNodes())
                {
                    auto & join_using_column_node = join_using_node->as<ColumnNode &>();
                    const auto & join_using_column_name = join_using_column_node.getColumnName();

                    if (!matcher_node_typed.isMatchingColumn(join_using_column_name))
                        continue;

                    const auto & join_using_column_nodes_list = join_using_column_node.getExpressionOrThrow()->as<ListNode &>();
                    const auto & join_using_column_nodes = join_using_column_nodes_list.getNodes();

                    QueryTreeNodePtr matched_column_node;

                    if (isRight(join_node->getKind()))
                        matched_column_node = join_using_column_nodes.at(1);
                    else
                        matched_column_node = join_using_column_nodes.at(0);

                    matched_column_node = matched_column_node->clone();
                    matched_column_node->as<ColumnNode &>().setColumnType(join_using_column_node.getResultType());

                    table_expression_column_names_to_skip.insert(join_using_column_name);
                    matched_expression_nodes_with_column_names.emplace_back(std::move(matched_column_node), join_using_column_name);
                }
            }

            for (auto && left_table_column_with_name : left_table_expression_columns)
            {
                if (table_expression_column_names_to_skip.contains(left_table_column_with_name.second))
                    continue;

                matched_expression_nodes_with_column_names.push_back(std::move(left_table_column_with_name));
            }

            for (auto && right_table_column_with_name : right_table_expression_columns)
            {
                if (table_expression_column_names_to_skip.contains(right_table_column_with_name.second))
                    continue;

                matched_expression_nodes_with_column_names.push_back(std::move(right_table_column_with_name));
            }

            table_expressions_column_nodes_with_names_stack.push_back(std::move(matched_expression_nodes_with_column_names));
            continue;
        }

        if (table_expression_in_resolve_process)
        {
            table_expressions_column_nodes_with_names_stack.emplace_back();
            continue;
        }

        auto * table_node = table_expression->as<TableNode>();
        auto * table_function_node = table_expression->as<TableFunctionNode>();
        auto * query_node = table_expression->as<QueryNode>();
        auto * union_node = table_expression->as<UnionNode>();

        NamesAndTypes table_expression_columns;

        if (query_node || union_node)
        {
            table_expression_columns = query_node ? query_node->getProjectionColumns() : union_node->computeProjectionColumns();
        }
        else if (table_node || table_function_node)
        {
            const auto & storage_snapshot
                = table_node ? table_node->getStorageSnapshot() : table_function_node->getStorageSnapshot();
            auto get_columns_options = buildGetColumnsOptions(matcher_node, scope.context);
            auto storage_columns_list = storage_snapshot->getColumns(get_columns_options);
            table_expression_columns = NamesAndTypes(storage_columns_list.begin(), storage_columns_list.end());
        }
        else
        {
            throw Exception(ErrorCodes::LOGICAL_ERROR,
                "Unqualified matcher {} resolve unexpected table expression. In scope {}",
                matcher_node_typed.formatASTForErrorMessage(),
                scope.scope_node->formatASTForErrorMessage());
        }

        auto matched_column_nodes_with_names = getMatchedColumnNodesWithNames(matcher_node,
            table_expression,
            table_expression_columns,
            scope);

        table_expressions_column_nodes_with_names_stack.push_back(std::move(matched_column_nodes_with_names));
    }

    QueryTreeNodesWithNames result;

    for (auto & table_expression_column_nodes_with_names : table_expressions_column_nodes_with_names_stack)
    {
        for (auto && table_expression_column_node_with_name : table_expression_column_nodes_with_names)
            result.push_back(std::move(table_expression_column_node_with_name));
    }

    return result;
}


/** Resolve query tree matcher. Check MatcherNode.h for detailed matcher description. Check ColumnTransformers.h for detailed transformers description.
  *
  * 1. Populate matched expression nodes resolving qualified or unqualified matcher.
  * 2. Apply column transformers to matched expression nodes. For strict column transformers save used column names.
  * 3. Validate strict column transformers.
  */
ProjectionNames QueryAnalyzer::resolveMatcher(QueryTreeNodePtr & matcher_node, IdentifierResolveScope & scope)
{
    auto & matcher_node_typed = matcher_node->as<MatcherNode &>();

    QueryTreeNodesWithNames matched_expression_nodes_with_names;

    if (matcher_node_typed.isQualified())
        matched_expression_nodes_with_names = resolveQualifiedMatcher(matcher_node, scope);
    else
        matched_expression_nodes_with_names = resolveUnqualifiedMatcher(matcher_node, scope);

    if (scope.context->getSettingsRef().join_use_nulls)
    {
        /** If we are resolving matcher came from the result of JOIN and `join_use_nulls` is set,
          * we need to convert joined column type to Nullable.
          * We are taking the nearest JoinNode to check to which table column belongs,
          * because for LEFT/RIGHT join, we convert only the corresponding side.
          */
        const auto * nearest_query_scope = scope.getNearestQueryScope();
        const QueryNode * nearest_scope_query_node = nearest_query_scope ? nearest_query_scope->scope_node->as<QueryNode>() : nullptr;
        const QueryTreeNodePtr & nearest_scope_join_tree = nearest_scope_query_node ? nearest_scope_query_node->getJoinTree() : nullptr;
        const JoinNode * nearest_scope_join_node = nearest_scope_join_tree ? nearest_scope_join_tree->as<JoinNode>() : nullptr;
        if (nearest_scope_join_node)
        {
            for (auto & [node, node_name] : matched_expression_nodes_with_names)
            {
                auto join_identifier_side = getColumnSideFromJoinTree(node, *nearest_scope_join_node);
                convertJoinedColumnTypeToNullIfNeeded(node, nearest_scope_join_node->getKind(), join_identifier_side);
            }
        }
    }

    std::unordered_map<const IColumnTransformerNode *, std::unordered_set<std::string>> strict_transformer_to_used_column_names;
    for (const auto & transformer : matcher_node_typed.getColumnTransformers().getNodes())
    {
        auto * except_transformer = transformer->as<ExceptColumnTransformerNode>();
        auto * replace_transformer = transformer->as<ReplaceColumnTransformerNode>();

        if (except_transformer && except_transformer->isStrict())
            strict_transformer_to_used_column_names.emplace(except_transformer, std::unordered_set<std::string>());
        else if (replace_transformer && replace_transformer->isStrict())
            strict_transformer_to_used_column_names.emplace(replace_transformer, std::unordered_set<std::string>());
    }

    ListNodePtr list = std::make_shared<ListNode>();
    ProjectionNames result_projection_names;
    ProjectionNames node_projection_names;

    for (auto & [node, column_name] : matched_expression_nodes_with_names)
    {
        bool apply_transformer_was_used = false;
        bool replace_transformer_was_used = false;
        bool execute_apply_transformer = false;
        bool execute_replace_transformer = false;

        auto projection_name_it = node_to_projection_name.find(node);
        if (projection_name_it != node_to_projection_name.end())
            result_projection_names.push_back(projection_name_it->second);
        else
            result_projection_names.push_back(column_name);

        for (const auto & transformer : matcher_node_typed.getColumnTransformers().getNodes())
        {
            if (auto * apply_transformer = transformer->as<ApplyColumnTransformerNode>())
            {
                const auto & expression_node = apply_transformer->getExpressionNode();
                apply_transformer_was_used = true;

                if (apply_transformer->getApplyTransformerType() == ApplyColumnTransformerType::LAMBDA)
                {
                    auto lambda_expression_to_resolve = expression_node->clone();
                    IdentifierResolveScope lambda_scope(expression_node, &scope /*parent_scope*/);
                    node_projection_names = resolveLambda(expression_node, lambda_expression_to_resolve, {node}, lambda_scope);
                    auto & lambda_expression_to_resolve_typed = lambda_expression_to_resolve->as<LambdaNode &>();
                    node = lambda_expression_to_resolve_typed.getExpression();
                }
                else if (apply_transformer->getApplyTransformerType() == ApplyColumnTransformerType::FUNCTION)
                {
                    auto function_to_resolve_untyped = expression_node->clone();
                    auto & function_to_resolve_typed = function_to_resolve_untyped->as<FunctionNode &>();
                    function_to_resolve_typed.getArguments().getNodes().push_back(node);
                    node_projection_names = resolveFunction(function_to_resolve_untyped, scope);
                    node = function_to_resolve_untyped;
                }
                else
                {
                    throw Exception(ErrorCodes::UNSUPPORTED_METHOD,
                        "Unsupported apply matcher expression type. Expected lambda or function apply transformer. Actual {}. In scope {}",
                        transformer->formatASTForErrorMessage(),
                        scope.scope_node->formatASTForErrorMessage());
                }

                execute_apply_transformer = true;
            }
            else if (auto * except_transformer = transformer->as<ExceptColumnTransformerNode>())
            {
                if (apply_transformer_was_used || replace_transformer_was_used)
                    continue;

                if (except_transformer->isColumnMatching(column_name))
                {
                    if (except_transformer->isStrict())
                        strict_transformer_to_used_column_names[except_transformer].insert(column_name);

                    node = {};
                    break;
                }
            }
            else if (auto * replace_transformer = transformer->as<ReplaceColumnTransformerNode>())
            {
                if (apply_transformer_was_used || replace_transformer_was_used)
                    continue;

                auto replace_expression = replace_transformer->findReplacementExpression(column_name);
                if (!replace_expression)
                    continue;

                replace_transformer_was_used = true;

                if (replace_transformer->isStrict())
                    strict_transformer_to_used_column_names[replace_transformer].insert(column_name);

                node = replace_expression->clone();
                node_projection_names = resolveExpressionNode(node, scope, false /*allow_lambda_expression*/, false /*allow_table_expression*/);

                /** If replace expression resolved as single node, we want to use replace column name as result projection name, instead
                  * of using replace expression projection name.
                  *
                  * Example: SELECT * REPLACE id + 5 AS id FROM test_table;
                  */
                if (node_projection_names.size() == 1)
                    node_projection_names[0] = column_name;

                execute_replace_transformer = true;
            }

            if (execute_apply_transformer || execute_replace_transformer)
            {
                if (auto * node_list = node->as<ListNode>())
                {
                    auto & node_list_nodes = node_list->getNodes();
                    size_t node_list_nodes_size = node_list_nodes.size();

                    if (node_list_nodes_size != 1)
                        throw Exception(ErrorCodes::UNSUPPORTED_METHOD,
                            "{} transformer {} resolved as list node with size {}. Expected 1. In scope {}",
                            execute_apply_transformer ? "APPLY" : "REPLACE",
                            transformer->formatASTForErrorMessage(),
                            node_list_nodes_size,
                            scope.scope_node->formatASTForErrorMessage());

                    node = node_list_nodes[0];
                }

                if (node_projection_names.size() != 1)
                    throw Exception(ErrorCodes::LOGICAL_ERROR, "Matcher node expected 1 projection name. Actual {}", node_projection_names.size());

                result_projection_names.back() = std::move(node_projection_names[0]);
                node_to_projection_name.emplace(node, result_projection_names.back());
                node_projection_names.clear();
            }
        }

        if (node)
            list->getNodes().push_back(node);
        else
            result_projection_names.pop_back();
    }

    for (auto & [strict_transformer, used_column_names] : strict_transformer_to_used_column_names)
    {
        auto strict_transformer_type = strict_transformer->getTransformerType();
        const Names * strict_transformer_column_names = nullptr;

        switch (strict_transformer_type)
        {
            case ColumnTransfomerType::EXCEPT:
            {
                const auto * except_transformer = static_cast<const ExceptColumnTransformerNode *>(strict_transformer);
                const auto & except_names = except_transformer->getExceptColumnNames();

                if (except_names.size() != used_column_names.size())
                    strict_transformer_column_names = &except_transformer->getExceptColumnNames();

                break;
            }
            case ColumnTransfomerType::REPLACE:
            {
                const auto * replace_transformer = static_cast<const ReplaceColumnTransformerNode *>(strict_transformer);
                const auto & replacement_names = replace_transformer->getReplacementsNames();

                if (replacement_names.size() != used_column_names.size())
                    strict_transformer_column_names = &replace_transformer->getReplacementsNames();

                break;
            }
            default:
            {
                throw Exception(ErrorCodes::LOGICAL_ERROR,
                    "Expected strict EXCEPT or REPLACE column transformer. Actual type {}. In scope {}",
                    toString(strict_transformer_type),
                    scope.scope_node->formatASTForErrorMessage());
            }
        }

        if (!strict_transformer_column_names)
            continue;

        Names non_matched_column_names;
        size_t strict_transformer_column_names_size = strict_transformer_column_names->size();
        for (size_t i = 0; i < strict_transformer_column_names_size; ++i)
        {
            const auto & column_name = (*strict_transformer_column_names)[i];
            if (used_column_names.find(column_name) == used_column_names.end())
                non_matched_column_names.push_back(column_name);
        }

        throw Exception(ErrorCodes::BAD_ARGUMENTS,
            "Strict {} column transformer {} expects following column(s) : {}. In scope {}",
            toString(strict_transformer_type),
            strict_transformer->formatASTForErrorMessage(),
            fmt::join(non_matched_column_names, ", "),
            scope.scope_node->formatASTForErrorMessage());
    }

    matcher_node = std::move(list);

    return result_projection_names;
}

/** Resolve window function window node.
  *
  * Node can be identifier or window node.
  * Example: SELECT count(*) OVER w FROM test_table WINDOW w AS (PARTITION BY id);
  * Example: SELECT count(*) OVER (PARTITION BY id);
  *
  * If node has parent window name specified, then parent window definition is searched in nearest query scope WINDOW section.
  * If node is identifier, than node is replaced with window definition.
  * If node is window, that window node is merged with parent window node.
  *
  * Window node PARTITION BY and ORDER BY parts are resolved.
  * If window node has frame begin OFFSET or frame end OFFSET specified, they are resolved, and window node frame constants are updated.
  * Window node frame is validated.
  */
ProjectionName QueryAnalyzer::resolveWindow(QueryTreeNodePtr & node, IdentifierResolveScope & scope)
{
    std::string parent_window_name;
    auto * identifier_node = node->as<IdentifierNode>();

    ProjectionName result_projection_name;
    QueryTreeNodePtr parent_window_node;

    if (identifier_node)
        parent_window_name = identifier_node->getIdentifier().getFullName();
    else if (auto * window_node = node->as<WindowNode>())
        parent_window_name = window_node->getParentWindowName();

    if (!parent_window_name.empty())
    {
        auto * nearest_query_scope = scope.getNearestQueryScope();

        if (!nearest_query_scope)
            throw Exception(ErrorCodes::BAD_ARGUMENTS, "Window '{}' does not exists.", parent_window_name);

        auto & scope_window_name_to_window_node = nearest_query_scope->window_name_to_window_node;

        auto window_node_it = scope_window_name_to_window_node.find(parent_window_name);
        if (window_node_it == scope_window_name_to_window_node.end())
            throw Exception(ErrorCodes::BAD_ARGUMENTS,
                "Window '{}' does not exists. In scope {}",
                parent_window_name,
                nearest_query_scope->scope_node->formatASTForErrorMessage());

        parent_window_node = window_node_it->second;

        if (identifier_node)
        {
            node = parent_window_node->clone();
            result_projection_name = parent_window_name;
        }
        else
        {
            mergeWindowWithParentWindow(node, parent_window_node, scope);
        }
    }

    auto & window_node = node->as<WindowNode &>();
    window_node.setParentWindowName({});

    ProjectionNames partition_by_projection_names = resolveExpressionNodeList(window_node.getPartitionByNode(),
        scope,
        false /*allow_lambda_expression*/,
        false /*allow_table_expression*/);

    ProjectionNames order_by_projection_names = resolveSortNodeList(window_node.getOrderByNode(), scope);

    ProjectionNames frame_begin_offset_projection_names;
    ProjectionNames frame_end_offset_projection_names;

    if (window_node.hasFrameBeginOffset())
    {
        frame_begin_offset_projection_names = resolveExpressionNode(window_node.getFrameBeginOffsetNode(),
            scope,
            false /*allow_lambda_expression*/,
            false /*allow_table_expression*/);

        const auto * window_frame_begin_constant_node = window_node.getFrameBeginOffsetNode()->as<ConstantNode>();
        if (!window_frame_begin_constant_node || !isNativeNumber(removeNullable(window_frame_begin_constant_node->getResultType())))
            throw Exception(ErrorCodes::BAD_ARGUMENTS,
                "Window frame begin OFFSET expression must be constant with numeric type. Actual {}. In scope {}",
                window_node.getFrameBeginOffsetNode()->formatASTForErrorMessage(),
                scope.scope_node->formatASTForErrorMessage());

        window_node.getWindowFrame().begin_offset = window_frame_begin_constant_node->getValue();
        if (frame_begin_offset_projection_names.size() != 1)
            throw Exception(ErrorCodes::LOGICAL_ERROR,
                "Window FRAME begin offset expected 1 projection name. Actual {}",
                frame_begin_offset_projection_names.size());
    }

    if (window_node.hasFrameEndOffset())
    {
        frame_end_offset_projection_names = resolveExpressionNode(window_node.getFrameEndOffsetNode(),
            scope,
            false /*allow_lambda_expression*/,
            false /*allow_table_expression*/);

        const auto * window_frame_end_constant_node = window_node.getFrameEndOffsetNode()->as<ConstantNode>();
        if (!window_frame_end_constant_node || !isNativeNumber(removeNullable(window_frame_end_constant_node->getResultType())))
            throw Exception(ErrorCodes::BAD_ARGUMENTS,
                "Window frame begin OFFSET expression must be constant with numeric type. Actual {}. In scope {}",
                window_node.getFrameEndOffsetNode()->formatASTForErrorMessage(),
                scope.scope_node->formatASTForErrorMessage());

        window_node.getWindowFrame().end_offset = window_frame_end_constant_node->getValue();
        if (frame_end_offset_projection_names.size() != 1)
            throw Exception(ErrorCodes::LOGICAL_ERROR,
                "Window FRAME begin offset expected 1 projection name. Actual {}",
                frame_end_offset_projection_names.size());
    }

    window_node.getWindowFrame().checkValid();

    if (result_projection_name.empty())
    {
        result_projection_name = calculateWindowProjectionName(node,
            parent_window_node,
            parent_window_name,
            partition_by_projection_names,
            order_by_projection_names,
            frame_begin_offset_projection_names.empty() ? "" : frame_begin_offset_projection_names.front(),
            frame_end_offset_projection_names.empty() ? "" : frame_end_offset_projection_names.front());
    }

    return result_projection_name;
}

/** Resolve lambda function.
  * This function modified lambda_node during resolve. It is caller responsibility to clone lambda before resolve
  * if it is needed for later use.
  *
  * Lambda body expression result projection names is used as lambda projection names.
  *
  * Lambda expression can be resolved into list node. It is caller responsibility to handle it properly.
  *
  * lambda_node - node that must have LambdaNode type.
  * lambda_node_to_resolve - lambda node to resolve that must have LambdaNode type.
  * arguments - lambda arguments.
  * scope - lambda scope. It is client responsibility to create it.
  *
  * Resolve steps:
  * 1. Validate arguments.
  * 2. Register lambda node in lambdas in resolve process. This is necessary to prevent recursive lambda resolving.
  * 3. Initialize scope with lambda aliases.
  * 4. Validate lambda argument names, and scope expressions.
  * 5. Resolve lambda body expression.
  * 6. Deregister lambda node from lambdas in resolve process.
  */
ProjectionNames QueryAnalyzer::resolveLambda(const QueryTreeNodePtr & lambda_node,
    const QueryTreeNodePtr & lambda_node_to_resolve,
    const QueryTreeNodes & lambda_arguments,
    IdentifierResolveScope & scope)
{
    auto & lambda_to_resolve = lambda_node_to_resolve->as<LambdaNode &>();
    auto & lambda_arguments_nodes = lambda_to_resolve.getArguments().getNodes();
    size_t lambda_arguments_nodes_size = lambda_arguments_nodes.size();

    /** Register lambda as being resolved, to prevent recursive lambdas resolution.
      * Example: WITH (x -> x + lambda_2(x)) AS lambda_1, (x -> x + lambda_1(x)) AS lambda_2 SELECT 1;
      */
    auto it = lambdas_in_resolve_process.find(lambda_node.get());
    if (it != lambdas_in_resolve_process.end())
        throw Exception(ErrorCodes::UNSUPPORTED_METHOD,
            "Recursive lambda {}. In scope {}",
            lambda_node->formatASTForErrorMessage(),
            scope.scope_node->formatASTForErrorMessage());
    lambdas_in_resolve_process.emplace(lambda_node.get());

    size_t arguments_size = lambda_arguments.size();
    if (lambda_arguments_nodes_size != arguments_size)
        throw Exception(ErrorCodes::BAD_ARGUMENTS,
            "Lambda {} expect {} arguments. Actual {}. In scope {}",
            lambda_to_resolve.formatASTForErrorMessage(),
            arguments_size,
            lambda_arguments_nodes_size,
            scope.scope_node->formatASTForErrorMessage());

    /// Initialize aliases in lambda scope
    QueryExpressionsAliasVisitor visitor(scope);
    visitor.visit(lambda_to_resolve.getExpression());

    /** Replace lambda arguments with new arguments.
      * Additionally validate that there are no aliases with same name as lambda arguments.
      * Arguments are registered in current scope expression_argument_name_to_node map.
      */
    QueryTreeNodes lambda_new_arguments_nodes;
    lambda_new_arguments_nodes.reserve(lambda_arguments_nodes_size);

    for (size_t i = 0; i < lambda_arguments_nodes_size; ++i)
    {
        auto & lambda_argument_node = lambda_arguments_nodes[i];
        auto & lambda_argument_node_typed = lambda_argument_node->as<IdentifierNode &>();
        const auto & lambda_argument_name = lambda_argument_node_typed.getIdentifier().getFullName();

        bool has_expression_node = scope.alias_name_to_expression_node.contains(lambda_argument_name);
        bool has_alias_node = scope.alias_name_to_lambda_node.contains(lambda_argument_name);

        if (has_expression_node || has_alias_node)
        {
            throw Exception(ErrorCodes::BAD_ARGUMENTS,
                "Alias name '{}' inside lambda {} cannot have same name as lambda argument. In scope {}",
                lambda_argument_name,
                lambda_argument_node_typed.formatASTForErrorMessage(),
                scope.scope_node->formatASTForErrorMessage());
        }

        scope.expression_argument_name_to_node.emplace(lambda_argument_name, lambda_arguments[i]);
        lambda_new_arguments_nodes.push_back(lambda_arguments[i]);
    }

    lambda_to_resolve.getArguments().getNodes() = std::move(lambda_new_arguments_nodes);

    /// Lambda body expression is resolved as standard query expression node.
    auto result_projection_names = resolveExpressionNode(lambda_to_resolve.getExpression(), scope, false /*allow_lambda_expression*/, false /*allow_table_expression*/);

    lambdas_in_resolve_process.erase(lambda_node.get());

    return result_projection_names;
}

namespace
{
void checkFunctionNodeHasEmptyNullsAction(FunctionNode const & node)
{
    if (node.getNullsAction() != NullsAction::EMPTY)
        throw Exception(
            ErrorCodes::SYNTAX_ERROR,
            "Function with name '{}' cannot use {} NULLS",
            node.getFunctionName(),
            node.getNullsAction() == NullsAction::IGNORE_NULLS ? "IGNORE" : "RESPECT");
}
}

/** Resolve function node in scope.
  * During function node resolve, function node can be replaced with another expression (if it match lambda or sql user defined function),
  * with constant (if it allow constant folding), or with expression list. It is caller responsibility to handle such cases appropriately.
  *
  * Steps:
  * 1. Resolve function parameters. Validate that each function parameter must be constant node.
  * 2. Try to lookup function as lambda in current scope. If it is lambda we can skip `in` and `count` special handling.
  * 3. If function is count function, that take unqualified ASTERISK matcher, remove it from its arguments. Example: SELECT count(*) FROM test_table;
  * 4. If function is `IN` function, then right part of `IN` function is replaced as subquery.
  * 5. Resolve function arguments list, lambda expressions are allowed as function arguments.
  * For `IN` function table expressions are allowed as function arguments.
  * 6. Initialize argument_columns, argument_types, function_lambda_arguments_indexes arrays from function arguments.
  * 7. If function name identifier was not resolved as function in current scope, try to lookup lambda from sql user defined functions factory.
  * 8. If function was resolve as lambda from step 2 or 7, then resolve lambda using function arguments and replace function node with lambda result.
  * After than function node is resolved.
  * 9. If function was not resolved during step 6 as lambda, then try to resolve function as window function or executable user defined function
  * or ordinary function or aggregate function.
  *
  * If function is resolved as window function or executable user defined function or aggregate function, function node is resolved
  * no additional special handling is required.
  *
  * 8. If function was resolved as non aggregate function. Then if some of function arguments are lambda expressions, their result types need to be initialized and
  * they must be resolved.
  * 9. If function is suitable for constant folding, try to perform constant folding for function node.
  */
ProjectionNames QueryAnalyzer::resolveFunction(QueryTreeNodePtr & node, IdentifierResolveScope & scope)
{
    FunctionNodePtr function_node_ptr = std::static_pointer_cast<FunctionNode>(node);
    auto function_name = function_node_ptr->getFunctionName();

    /// Resolve function parameters

    auto parameters_projection_names = resolveExpressionNodeList(function_node_ptr->getParametersNode(),
        scope,
        false /*allow_lambda_expression*/,
        false /*allow_table_expression*/);

    /// Convert function parameters into constant parameters array

    Array parameters;

    auto & parameters_nodes = function_node_ptr->getParameters().getNodes();
    parameters.reserve(parameters_nodes.size());

    for (auto & parameter_node : parameters_nodes)
    {
        const auto * constant_node = parameter_node->as<ConstantNode>();
        if (!constant_node)
            throw Exception(ErrorCodes::BAD_ARGUMENTS,
            "Parameter for function '{}' expected to have constant value. Actual {}. In scope {}",
            function_name,
            parameter_node->formatASTForErrorMessage(),
            scope.scope_node->formatASTForErrorMessage());

        parameters.push_back(constant_node->getValue());
    }

    //// If function node is not window function try to lookup function node name as lambda identifier.
    QueryTreeNodePtr lambda_expression_untyped;
    if (!function_node_ptr->isWindowFunction())
    {
        auto function_lookup_result = tryResolveIdentifier({Identifier{function_name}, IdentifierLookupContext::FUNCTION}, scope);
        lambda_expression_untyped = function_lookup_result.resolved_identifier;
    }

    bool is_special_function_in = false;
    bool is_special_function_dict_get = false;
    bool is_special_function_join_get = false;
    bool is_special_function_exists = false;
    bool is_special_function_if = false;

    if (!lambda_expression_untyped)
    {
        is_special_function_in = isNameOfInFunction(function_name);
        is_special_function_dict_get = functionIsDictGet(function_name);
        is_special_function_join_get = functionIsJoinGet(function_name);
        is_special_function_exists = function_name == "exists";
        is_special_function_if = function_name == "if";

        auto function_name_lowercase = Poco::toLower(function_name);

        /** Special handling for count and countState functions.
          *
          * Example: SELECT count(*) FROM test_table
          * Example: SELECT countState(*) FROM test_table;
          */
        if (function_node_ptr->getArguments().getNodes().size() == 1 &&
            (function_name_lowercase == "count" || function_name_lowercase == "countstate"))
        {
            auto * matcher_node = function_node_ptr->getArguments().getNodes().front()->as<MatcherNode>();
            if (matcher_node && matcher_node->isUnqualified())
                function_node_ptr->getArguments().getNodes().clear();
        }
    }

    /** Special functions dictGet and its variations and joinGet can be executed when first argument is identifier.
      * Example: SELECT dictGet(identifier, 'value', toUInt64(0));
      *
      * Try to resolve identifier as expression identifier and if it is resolved use it.
      * Example: WITH 'dict_name' AS identifier SELECT dictGet(identifier, 'value', toUInt64(0));
      *
      * Otherwise replace identifier with identifier full name constant.
      * Validation that dictionary exists or table exists will be performed during function `getReturnType` method call.
      */
    if ((is_special_function_dict_get || is_special_function_join_get) &&
        !function_node_ptr->getArguments().getNodes().empty() &&
        function_node_ptr->getArguments().getNodes()[0]->getNodeType() == QueryTreeNodeType::IDENTIFIER)
    {
        auto & first_argument = function_node_ptr->getArguments().getNodes()[0];
        auto & first_argument_identifier = first_argument->as<IdentifierNode &>();
        auto identifier = first_argument_identifier.getIdentifier();

        IdentifierLookup identifier_lookup{identifier, IdentifierLookupContext::EXPRESSION};
        auto resolve_result = tryResolveIdentifier(identifier_lookup, scope);

        if (resolve_result.isResolved())
        {
            first_argument = std::move(resolve_result.resolved_identifier);
        }
        else
        {
            size_t parts_size = identifier.getPartsSize();
            if (parts_size < 1 || parts_size > 2)
                throw Exception(ErrorCodes::BAD_ARGUMENTS,
                    "Expected {} function first argument identifier to contain 1 or 2 parts. Actual '{}'. In scope {}",
                    function_name,
                    identifier.getFullName(),
                    scope.scope_node->formatASTForErrorMessage());

            if (is_special_function_dict_get)
            {
                scope.context->getExternalDictionariesLoader().assertDictionaryStructureExists(identifier.getFullName(), scope.context);
            }
            else
            {
                auto table_node = tryResolveTableIdentifierFromDatabaseCatalog(identifier, scope.context);
                if (!table_node)
                    throw Exception(ErrorCodes::ILLEGAL_TYPE_OF_ARGUMENT,
                        "Function {} first argument expected table identifier '{}'. In scope {}",
                        function_name,
                        identifier.getFullName(),
                        scope.scope_node->formatASTForErrorMessage());

                auto & table_node_typed = table_node->as<TableNode &>();
                if (!std::dynamic_pointer_cast<StorageJoin>(table_node_typed.getStorage()))
                    throw Exception(ErrorCodes::ILLEGAL_TYPE_OF_ARGUMENT,
                        "Function {} table '{}' should have engine StorageJoin. In scope {}",
                        function_name,
                        identifier.getFullName(),
                        scope.scope_node->formatASTForErrorMessage());
            }

            first_argument = std::make_shared<ConstantNode>(identifier.getFullName());
        }
    }

    if (is_special_function_exists)
    {
        checkFunctionNodeHasEmptyNullsAction(*function_node_ptr);
        /// Rewrite EXISTS (subquery) into 1 IN (SELECT 1 FROM (subquery) LIMIT 1).
        auto & exists_subquery_argument = function_node_ptr->getArguments().getNodes().at(0);

        auto constant_data_type = std::make_shared<DataTypeUInt64>();

        auto in_subquery = std::make_shared<QueryNode>(Context::createCopy(scope.context));
        in_subquery->setIsSubquery(true);
        in_subquery->getProjection().getNodes().push_back(std::make_shared<ConstantNode>(1UL, constant_data_type));
        in_subquery->getJoinTree() = exists_subquery_argument;
        in_subquery->getLimit() = std::make_shared<ConstantNode>(1UL, constant_data_type);

        function_node_ptr = std::make_shared<FunctionNode>("in");
        function_node_ptr->getArguments().getNodes() = {std::make_shared<ConstantNode>(1UL, constant_data_type), in_subquery};
        node = function_node_ptr;
        function_name = "in";
        is_special_function_in = true;
    }

    if (is_special_function_if && !function_node_ptr->getArguments().getNodes().empty())
    {
        checkFunctionNodeHasEmptyNullsAction(*function_node_ptr);
        /** Handle special case with constant If function, even if some of the arguments are invalid.
          *
          * SELECT if(hasColumnInTable('system', 'numbers', 'not_existing_column'), not_existing_column, 5) FROM system.numbers;
          */
        auto & if_function_arguments = function_node_ptr->getArguments().getNodes();
        auto if_function_condition = if_function_arguments[0];
        resolveExpressionNode(if_function_condition, scope, false /*allow_lambda_expression*/, false /*allow_table_expression*/);

        auto constant_condition = tryExtractConstantFromConditionNode(if_function_condition);

        if (constant_condition.has_value() && if_function_arguments.size() == 3)
        {
            QueryTreeNodePtr constant_if_result_node;
            QueryTreeNodePtr possibly_invalid_argument_node;

            if (*constant_condition)
            {
                possibly_invalid_argument_node = if_function_arguments[2];
                constant_if_result_node = if_function_arguments[1];
            }
            else
            {
                possibly_invalid_argument_node = if_function_arguments[1];
                constant_if_result_node = if_function_arguments[2];
            }

            bool apply_constant_if_optimization = false;

            try
            {
                resolveExpressionNode(possibly_invalid_argument_node,
                    scope,
                    false /*allow_lambda_expression*/,
                    false /*allow_table_expression*/);
            }
            catch (...)
            {
                apply_constant_if_optimization = true;
            }

            if (apply_constant_if_optimization)
            {
                auto result_projection_names = resolveExpressionNode(constant_if_result_node,
                    scope,
                    false /*allow_lambda_expression*/,
                    false /*allow_table_expression*/);
                node = std::move(constant_if_result_node);
                return result_projection_names;
            }
        }
    }

    /// Resolve function arguments

    bool allow_table_expressions = is_special_function_in;
    auto arguments_projection_names = resolveExpressionNodeList(function_node_ptr->getArgumentsNode(),
        scope,
        true /*allow_lambda_expression*/,
        allow_table_expressions /*allow_table_expression*/);

    auto & function_node = *function_node_ptr;

    /// Replace right IN function argument if it is table or table function with subquery that read ordinary columns
    if (is_special_function_in)
    {
        checkFunctionNodeHasEmptyNullsAction(function_node);
        if (scope.context->getSettingsRef().transform_null_in)
        {
            static constexpr std::array<std::pair<std::string_view, std::string_view>, 4> in_function_to_replace_null_in_function_map =
            {{
                {"in", "nullIn"},
                {"notIn", "notNullIn"},
                {"globalIn", "globalNullIn"},
                {"globalNotIn", "globalNotNullIn"},
            }};

            for (const auto & [in_function_name, in_function_name_to_replace] : in_function_to_replace_null_in_function_map)
            {
                if (function_name == in_function_name)
                {
                    function_name = in_function_name_to_replace;
                    break;
                }
            }
        }

        auto & function_in_arguments_nodes = function_node.getArguments().getNodes();
        if (function_in_arguments_nodes.size() != 2)
            throw Exception(ErrorCodes::NUMBER_OF_ARGUMENTS_DOESNT_MATCH, "Function '{}' expects 2 arguments", function_name);

        auto & in_second_argument = function_in_arguments_nodes[1];
        auto * table_node = in_second_argument->as<TableNode>();
        auto * table_function_node = in_second_argument->as<TableFunctionNode>();

        if (table_node)
        {
            /// If table is already prepared set, we do not replace it with subquery.
            /// If table is not a StorageSet, we'll create plan to build set in the Planner.
        }
        else if (table_function_node)
        {
            const auto & storage_snapshot = table_function_node->getStorageSnapshot();
            auto columns_to_select = storage_snapshot->getColumns(GetColumnsOptions(GetColumnsOptions::Ordinary));

            size_t columns_to_select_size = columns_to_select.size();

            auto column_nodes_to_select = std::make_shared<ListNode>();
            column_nodes_to_select->getNodes().reserve(columns_to_select_size);

            NamesAndTypes projection_columns;
            projection_columns.reserve(columns_to_select_size);

            for (auto & column : columns_to_select)
            {
                column_nodes_to_select->getNodes().emplace_back(std::make_shared<ColumnNode>(column, in_second_argument));
                projection_columns.emplace_back(column.name, column.type);
            }

            auto in_second_argument_query_node = std::make_shared<QueryNode>(Context::createCopy(scope.context));
            in_second_argument_query_node->setIsSubquery(true);
            in_second_argument_query_node->getProjectionNode() = std::move(column_nodes_to_select);
            in_second_argument_query_node->getJoinTree() = std::move(in_second_argument);
            in_second_argument_query_node->resolveProjectionColumns(std::move(projection_columns));

            in_second_argument = std::move(in_second_argument_query_node);
        }
        else
        {
            /// Replace storage with values storage of insertion block
            if (StoragePtr storage = scope.context->getViewSource())
            {
                if (auto * query_node = in_second_argument->as<QueryNode>())
                {
                    auto table_expression = extractLeftTableExpression(query_node->getJoinTree());
                    if (auto * query_table_node = table_expression->as<TableNode>())
                    {
                        if (query_table_node->getStorageID().getFullNameNotQuoted() == storage->getStorageID().getFullNameNotQuoted())
                        {
                            auto replacement_table_expression = std::make_shared<TableNode>(storage, scope.context);
                            if (std::optional<TableExpressionModifiers> table_expression_modifiers = query_table_node->getTableExpressionModifiers())
                                replacement_table_expression->setTableExpressionModifiers(*table_expression_modifiers);
                            in_second_argument = in_second_argument->cloneAndReplace(table_expression, std::move(replacement_table_expression));
                        }
                    }
                }
            }

            resolveExpressionNode(in_second_argument, scope, false /*allow_lambda_expression*/, true /*allow_table_expression*/);
        }
    }

    /// Initialize function argument columns

    ColumnsWithTypeAndName argument_columns;
    DataTypes argument_types;
    bool all_arguments_constants = true;
    std::vector<size_t> function_lambda_arguments_indexes;

    auto & function_arguments = function_node.getArguments().getNodes();
    size_t function_arguments_size = function_arguments.size();

    for (size_t function_argument_index = 0; function_argument_index < function_arguments_size; ++function_argument_index)
    {
        auto & function_argument = function_arguments[function_argument_index];

        ColumnWithTypeAndName argument_column;
        argument_column.name = arguments_projection_names[function_argument_index];

        /** If function argument is lambda, save lambda argument index and initialize argument type as DataTypeFunction
          * where function argument types are initialized with empty array of lambda arguments size.
          */
        if (const auto * lambda_node = function_argument->as<const LambdaNode>())
        {
            size_t lambda_arguments_size = lambda_node->getArguments().getNodes().size();
            argument_column.type = std::make_shared<DataTypeFunction>(DataTypes(lambda_arguments_size, nullptr), nullptr);
            function_lambda_arguments_indexes.push_back(function_argument_index);
        }
        else if (is_special_function_in && function_argument_index == 1)
        {
            argument_column.type = std::make_shared<DataTypeSet>();
        }
        else
        {
            argument_column.type = function_argument->getResultType();
        }

        if (!argument_column.type)
            throw Exception(ErrorCodes::LOGICAL_ERROR,
                "Function '{}' argument is not resolved. In scope {}",
                function_name,
                scope.scope_node->formatASTForErrorMessage());

        const auto * constant_node = function_argument->as<ConstantNode>();
        if (constant_node)
        {
            argument_column.column = constant_node->getResultType()->createColumnConst(1, constant_node->getValue());
            argument_column.type = constant_node->getResultType();
        }
        else
        {
            all_arguments_constants = false;
        }

        argument_types.push_back(argument_column.type);
        argument_columns.emplace_back(std::move(argument_column));
    }

    /// Calculate function projection name
    ProjectionNames result_projection_names = { calculateFunctionProjectionName(node, parameters_projection_names, arguments_projection_names) };

    /** Try to resolve function as
      * 1. Lambda function in current scope. Example: WITH (x -> x + 1) AS lambda SELECT lambda(1);
      * 2. Lambda function from sql user defined functions.
      * 3. Special `untuple` function.
      * 4. Special `grouping` function.
      * 5. Window function.
      * 6. Executable user defined function.
      * 7. Ordinary function.
      * 8. Aggregate function.
      *
      * TODO: Provide better error hints.
      */
    if (!function_node.isWindowFunction())
    {
        if (!lambda_expression_untyped)
            lambda_expression_untyped = tryGetLambdaFromSQLUserDefinedFunctions(function_node.getFunctionName(), scope.context);

        /** If function is resolved as lambda.
          * Clone lambda before resolve.
          * Initialize lambda arguments as function arguments.
          * Resolve lambda and then replace function node with resolved lambda expression body.
          * Example: WITH (x -> x + 1) AS lambda SELECT lambda(value) FROM test_table;
          * Result: SELECT value + 1 FROM test_table;
          */
        if (lambda_expression_untyped)
        {
            auto * lambda_expression = lambda_expression_untyped->as<LambdaNode>();
            if (!lambda_expression)
                throw Exception(ErrorCodes::LOGICAL_ERROR,
                    "Function identifier '{}' must be resolved as lambda. Actual {}. In scope {}",
                    function_node.getFunctionName(),
                    lambda_expression_untyped->formatASTForErrorMessage(),
                    scope.scope_node->formatASTForErrorMessage());

            checkFunctionNodeHasEmptyNullsAction(function_node);

            if (!parameters.empty())
            {
                throw Exception(
                    ErrorCodes::FUNCTION_CANNOT_HAVE_PARAMETERS, "Function {} is not parametric", function_node.formatASTForErrorMessage());
            }

            auto lambda_expression_clone = lambda_expression_untyped->clone();

            IdentifierResolveScope lambda_scope(lambda_expression_clone, &scope /*parent_scope*/);
            ProjectionNames lambda_projection_names = resolveLambda(lambda_expression_untyped, lambda_expression_clone, function_arguments, lambda_scope);

            auto & resolved_lambda = lambda_expression_clone->as<LambdaNode &>();
            node = resolved_lambda.getExpression();

            if (node->getNodeType() == QueryTreeNodeType::LIST)
                result_projection_names = std::move(lambda_projection_names);

            return result_projection_names;
        }

        if (function_name == "untuple")
        {
            /// Special handling of `untuple` function

            if (function_arguments.size() != 1)
                throw Exception(ErrorCodes::UNSUPPORTED_METHOD,
                    "Function 'untuple' must have 1 argument. In scope {}",
                    scope.scope_node->formatASTForErrorMessage());

            checkFunctionNodeHasEmptyNullsAction(function_node);

            const auto & untuple_argument = function_arguments[0];
            auto result_type = untuple_argument->getResultType();
            const auto * tuple_data_type = typeid_cast<const DataTypeTuple *>(result_type.get());
            if (!tuple_data_type)
                throw Exception(ErrorCodes::UNSUPPORTED_METHOD,
                    "Function 'untuple' argument must have compound type. Actual type {}. In scope {}",
                    result_type->getName(),
                    scope.scope_node->formatASTForErrorMessage());

            const auto & element_names = tuple_data_type->getElementNames();

            auto result_list = std::make_shared<ListNode>();
            result_list->getNodes().reserve(element_names.size());

            for (const auto & element_name : element_names)
            {
                auto tuple_element_function = std::make_shared<FunctionNode>("tupleElement");
                tuple_element_function->getArguments().getNodes().push_back(untuple_argument);
                tuple_element_function->getArguments().getNodes().push_back(std::make_shared<ConstantNode>(element_name));

                QueryTreeNodePtr function_query_node = tuple_element_function;
                resolveFunction(function_query_node, scope);

                result_list->getNodes().push_back(std::move(function_query_node));
            }

            auto untuple_argument_projection_name = arguments_projection_names.at(0);
            result_projection_names.clear();

            for (const auto & element_name : element_names)
            {
                if (node->hasAlias())
                    result_projection_names.push_back(node->getAlias() + '.' + element_name);
                else
                    result_projection_names.push_back(fmt::format("tupleElement({}, '{}')", untuple_argument_projection_name, element_name));
            }

            node = std::move(result_list);
            return result_projection_names;
        }
        else if (function_name == "grouping")
        {
            /// It is responsibility of planner to perform additional handling of grouping function
            if (function_arguments_size == 0)
                throw Exception(ErrorCodes::TOO_FEW_ARGUMENTS_FOR_FUNCTION,
                    "Function GROUPING expects at least one argument");
            else if (function_arguments_size > 64)
                throw Exception(ErrorCodes::TOO_MANY_ARGUMENTS_FOR_FUNCTION,
                    "Function GROUPING can have up to 64 arguments, but {} provided",
                    function_arguments_size);
            checkFunctionNodeHasEmptyNullsAction(function_node);

            bool force_grouping_standard_compatibility = scope.context->getSettingsRef().force_grouping_standard_compatibility;
            auto grouping_function = std::make_shared<FunctionGrouping>(force_grouping_standard_compatibility);
            auto grouping_function_adaptor = std::make_shared<FunctionToOverloadResolverAdaptor>(std::move(grouping_function));
            function_node.resolveAsFunction(grouping_function_adaptor->build(argument_columns));

            return result_projection_names;
        }
    }

    if (function_node.isWindowFunction())
    {
        if (!AggregateFunctionFactory::instance().isAggregateFunctionName(function_name))
        {
            throw Exception(ErrorCodes::UNKNOWN_AGGREGATE_FUNCTION, "Aggregate function with name '{}' does not exists. In scope {}{}",
                            function_name, scope.scope_node->formatASTForErrorMessage(),
                            getHintsErrorMessageSuffix(AggregateFunctionFactory::instance().getHints(function_name)));
        }

        if (!function_lambda_arguments_indexes.empty())
            throw Exception(ErrorCodes::UNSUPPORTED_METHOD,
                "Window function '{}' does not support lambda arguments",
                function_name);

        auto action = function_node_ptr->getNullsAction();
        std::string aggregate_function_name = rewriteAggregateFunctionNameIfNeeded(function_name, action, scope.context);

        AggregateFunctionProperties properties;
        auto aggregate_function
            = AggregateFunctionFactory::instance().get(aggregate_function_name, action, argument_types, parameters, properties);

        function_node.resolveAsWindowFunction(std::move(aggregate_function));

        bool window_node_is_identifier = function_node.getWindowNode()->getNodeType() == QueryTreeNodeType::IDENTIFIER;
        ProjectionName window_projection_name = resolveWindow(function_node.getWindowNode(), scope);

        if (window_node_is_identifier)
            result_projection_names[0] += " OVER " + window_projection_name;
        else
            result_projection_names[0] += " OVER (" + window_projection_name + ')';

        return result_projection_names;
    }

    FunctionOverloadResolverPtr function = UserDefinedExecutableFunctionFactory::instance().tryGet(function_name, scope.context, parameters);
    bool is_executable_udf = true;

    if (!function)
    {
        function = FunctionFactory::instance().tryGet(function_name, scope.context);
        is_executable_udf = false;
    }

    if (function)
    {
        checkFunctionNodeHasEmptyNullsAction(function_node);
    }
    else
    {
        if (!AggregateFunctionFactory::instance().isAggregateFunctionName(function_name))
        {
            std::vector<std::string> possible_function_names;

            auto function_names = UserDefinedExecutableFunctionFactory::instance().getRegisteredNames(scope.context);
            possible_function_names.insert(possible_function_names.end(), function_names.begin(), function_names.end());

            function_names = UserDefinedSQLFunctionFactory::instance().getAllRegisteredNames();
            possible_function_names.insert(possible_function_names.end(), function_names.begin(), function_names.end());

            function_names = FunctionFactory::instance().getAllRegisteredNames();
            possible_function_names.insert(possible_function_names.end(), function_names.begin(), function_names.end());

            function_names = AggregateFunctionFactory::instance().getAllRegisteredNames();
            possible_function_names.insert(possible_function_names.end(), function_names.begin(), function_names.end());

            for (auto & [name, lambda_node] : scope.alias_name_to_lambda_node)
            {
                if (lambda_node->getNodeType() == QueryTreeNodeType::LAMBDA)
                    possible_function_names.push_back(name);
            }

            NamePrompter<2> name_prompter;
            auto hints = name_prompter.getHints(function_name, possible_function_names);

            throw Exception(ErrorCodes::UNKNOWN_FUNCTION,
                "Function with name '{}' does not exists. In scope {}{}",
                function_name,
                scope.scope_node->formatASTForErrorMessage(),
                getHintsErrorMessageSuffix(hints));
        }

        if (!function_lambda_arguments_indexes.empty())
            throw Exception(ErrorCodes::UNSUPPORTED_METHOD,
                "Aggregate function '{}' does not support lambda arguments",
                function_name);

        auto action = function_node_ptr->getNullsAction();
        std::string aggregate_function_name = rewriteAggregateFunctionNameIfNeeded(function_name, action, scope.context);

        AggregateFunctionProperties properties;
        auto aggregate_function
            = AggregateFunctionFactory::instance().get(aggregate_function_name, action, argument_types, parameters, properties);

        function_node.resolveAsAggregateFunction(std::move(aggregate_function));

        return result_projection_names;
    }

    /// Executable UDFs may have parameters. They are checked in UserDefinedExecutableFunctionFactory.
    if (!parameters.empty() && !is_executable_udf)
    {
        throw Exception(ErrorCodes::FUNCTION_CANNOT_HAVE_PARAMETERS, "Function {} is not parametric", function_name);
    }

    /** For lambda arguments we need to initialize lambda argument types DataTypeFunction using `getLambdaArgumentTypes` function.
      * Then each lambda arguments are initialized with columns, where column source is lambda.
      * This information is important for later steps of query processing.
      * Example: SELECT arrayMap(x -> x + 1, [1, 2, 3]).
      * lambda node x -> x + 1 identifier x is resolved as column where source is lambda node.
      */
    bool has_lambda_arguments = !function_lambda_arguments_indexes.empty();
    if (has_lambda_arguments)
    {
        function->getLambdaArgumentTypes(argument_types);

        ProjectionNames lambda_projection_names;
        for (auto & function_lambda_argument_index : function_lambda_arguments_indexes)
        {
            auto & lambda_argument = function_arguments[function_lambda_argument_index];
            auto lambda_to_resolve = lambda_argument->clone();
            auto & lambda_to_resolve_typed = lambda_to_resolve->as<LambdaNode &>();

            const auto & lambda_argument_names = lambda_to_resolve_typed.getArgumentNames();
            size_t lambda_arguments_size = lambda_to_resolve_typed.getArguments().getNodes().size();

            const auto * function_data_type = typeid_cast<const DataTypeFunction *>(argument_types[function_lambda_argument_index].get());
            if (!function_data_type)
                throw Exception(ErrorCodes::LOGICAL_ERROR,
                    "Function '{}' expected function data type for lambda argument with index {}. Actual {}. In scope {}",
                    function_name,
                    function_lambda_argument_index,
                    argument_types[function_lambda_argument_index]->getName(),
                    scope.scope_node->formatASTForErrorMessage());

            const auto & function_data_type_argument_types = function_data_type->getArgumentTypes();
            size_t function_data_type_arguments_size = function_data_type_argument_types.size();
            if (function_data_type_arguments_size != lambda_arguments_size)
                throw Exception(ErrorCodes::LOGICAL_ERROR,
                                "Function '{}"
                                "' function data type for lambda argument with index {} arguments size mismatch. "
                                "Actual {}. Expected {}. In scope {}",
                                function_name,
                                function_data_type_arguments_size,
                                lambda_arguments_size,
                                argument_types[function_lambda_argument_index]->getName(),
                                scope.scope_node->formatASTForErrorMessage());

            QueryTreeNodes lambda_arguments;
            lambda_arguments.reserve(lambda_arguments_size);

            for (size_t i = 0; i < lambda_arguments_size; ++i)
            {
                const auto & argument_type = function_data_type_argument_types[i];
                auto column_name_and_type = NameAndTypePair{lambda_argument_names[i], argument_type};
                lambda_arguments.push_back(std::make_shared<ColumnNode>(std::move(column_name_and_type), lambda_to_resolve));
            }

            IdentifierResolveScope lambda_scope(lambda_to_resolve, &scope /*parent_scope*/);
            lambda_projection_names = resolveLambda(lambda_argument, lambda_to_resolve, lambda_arguments, lambda_scope);

            if (auto * lambda_list_node_result = lambda_to_resolve_typed.getExpression()->as<ListNode>())
            {
                size_t lambda_list_node_result_nodes_size = lambda_list_node_result->getNodes().size();

                if (lambda_list_node_result_nodes_size != 1)
                    throw Exception(ErrorCodes::UNSUPPORTED_METHOD,
                        "Lambda as function argument resolved as list node with size {}. Expected 1. In scope {}",
                        lambda_list_node_result_nodes_size,
                        lambda_to_resolve->formatASTForErrorMessage());

                lambda_to_resolve_typed.getExpression() = lambda_list_node_result->getNodes().front();
            }

            if (arguments_projection_names.at(function_lambda_argument_index) == PROJECTION_NAME_PLACEHOLDER)
            {
                size_t lambda_projection_names_size =lambda_projection_names.size();
                if (lambda_projection_names_size != 1)
                    throw Exception(ErrorCodes::LOGICAL_ERROR,
                        "Lambda argument inside function expected to have 1 projection name. Actual {}",
                        lambda_projection_names_size);

                WriteBufferFromOwnString lambda_argument_projection_name_buffer;
                lambda_argument_projection_name_buffer << "lambda(";
                lambda_argument_projection_name_buffer << "tuple(";

                size_t lambda_argument_names_size = lambda_argument_names.size();

                for (size_t i = 0; i < lambda_argument_names_size; ++i)
                {
                    const auto & lambda_argument_name = lambda_argument_names[i];
                    lambda_argument_projection_name_buffer << lambda_argument_name;

                    if (i + 1 != lambda_argument_names_size)
                        lambda_argument_projection_name_buffer << ", ";
                }

                lambda_argument_projection_name_buffer << "), ";
                lambda_argument_projection_name_buffer << lambda_projection_names[0];
                lambda_argument_projection_name_buffer << ")";

                lambda_projection_names.clear();

                arguments_projection_names[function_lambda_argument_index] = lambda_argument_projection_name_buffer.str();
            }

            auto lambda_resolved_type = std::make_shared<DataTypeFunction>(function_data_type_argument_types, lambda_to_resolve_typed.getExpression()->getResultType());
            lambda_to_resolve_typed.resolve(lambda_resolved_type);

            argument_types[function_lambda_argument_index] = lambda_resolved_type;
            argument_columns[function_lambda_argument_index].type = lambda_resolved_type;
            function_arguments[function_lambda_argument_index] = std::move(lambda_to_resolve);
        }

        /// Recalculate function projection name after lambda resolution
        result_projection_names = { calculateFunctionProjectionName(node, parameters_projection_names, arguments_projection_names) };
    }

    /** Create SET column for special function IN to allow constant folding
      * if left and right arguments are constants.
      *
      * Example: SELECT * FROM test_table LIMIT 1 IN 1;
      */
    if (is_special_function_in)
    {
        const auto * first_argument_constant_node = function_arguments[0]->as<ConstantNode>();
        const auto * second_argument_constant_node = function_arguments[1]->as<ConstantNode>();

        if (first_argument_constant_node && second_argument_constant_node)
        {
            const auto & first_argument_constant_type = first_argument_constant_node->getResultType();
            const auto & second_argument_constant_literal = second_argument_constant_node->getValue();
            const auto & second_argument_constant_type = second_argument_constant_node->getResultType();

            const auto & settings = scope.context->getSettingsRef();

            auto result_block = getSetElementsForConstantValue(first_argument_constant_type,
                second_argument_constant_literal,
                second_argument_constant_type,
                settings.transform_null_in);

            SizeLimits size_limits_for_set = {settings.max_rows_in_set, settings.max_bytes_in_set, settings.set_overflow_mode};

            auto set = std::make_shared<Set>(size_limits_for_set, 0, settings.transform_null_in);

            set->setHeader(result_block.cloneEmpty().getColumnsWithTypeAndName());
            set->insertFromBlock(result_block.getColumnsWithTypeAndName());
            set->finishInsert();

            auto future_set = std::make_shared<FutureSetFromStorage>(std::move(set));

            /// Create constant set column for constant folding

            auto column_set = ColumnSet::create(1, std::move(future_set));
            argument_columns[1].column = ColumnConst::create(std::move(column_set), 1);
        }

        argument_columns[1].type = std::make_shared<DataTypeSet>();
    }

    std::shared_ptr<ConstantValue> constant_value;

    try
    {
        auto function_base = function->build(argument_columns);

        /// Do not constant fold get scalar functions
        bool disable_constant_folding = function_name == "__getScalar" || function_name == "shardNum" ||
            function_name == "shardCount" || function_name == "hostName";

        /** If function is suitable for constant folding try to convert it to constant.
          * Example: SELECT plus(1, 1);
          * Result: SELECT 2;
          */
        if (function_base->isSuitableForConstantFolding() && !disable_constant_folding)
        {
            auto result_type = function_base->getResultType();
            auto executable_function = function_base->prepare(argument_columns);

            ColumnPtr column;

            if (all_arguments_constants)
            {
                size_t num_rows = function_arguments.empty() ? 0 : argument_columns.front().column->size();
                column = executable_function->execute(argument_columns, result_type, num_rows, true);
            }
            else
            {
                column = function_base->getConstantResultForNonConstArguments(argument_columns, result_type);
            }

            /** Do not perform constant folding if there are aggregate or arrayJoin functions inside function.
              * Example: SELECT toTypeName(sum(number)) FROM numbers(10);
              */
            if (column && isColumnConst(*column) && !typeid_cast<const ColumnConst *>(column.get())->getDataColumn().isDummy() &&
                (!hasAggregateFunctionNodes(node) && !hasFunctionNode(node, "arrayJoin")))
            {
                /// Replace function node with result constant node
                Field column_constant_value;
                column->get(0, column_constant_value);
                constant_value = std::make_shared<ConstantValue>(std::move(column_constant_value), result_type);
            }
        }

        function_node.resolveAsFunction(std::move(function_base));
    }
    catch (Exception & e)
    {
        e.addMessage("In scope {}", scope.scope_node->formatASTForErrorMessage());
        throw;
    }

    if (constant_value)
        node = std::make_shared<ConstantNode>(std::move(constant_value), node);

    return result_projection_names;
}

/** Resolve expression node.
  * Argument node can be replaced with different node, or even with list node in case of matcher resolution.
  * Example: SELECT * FROM test_table;
  * * - is matcher node, and it can be resolved into ListNode.
  *
  * Steps:
  * 1. If node has alias, replace node with its value in scope alias map. Register alias in expression_aliases_in_resolve_process, to prevent resolving identifier
  * which can bind to expression alias name. Check tryResolveIdentifierFromAliases documentation for additional explanation.
  * Example:
  * SELECT id AS id FROM test_table;
  * SELECT value.value1 AS value FROM test_table;
  *
  * 2. Call specific resolve method depending on node type.
  *
  * If allow_table_expression = true and node is query node, then it is not evaluated as scalar subquery.
  * Although if node is identifier that is resolved into query node that query is evaluated as scalar subquery.
  * SELECT id, (SELECT 1) AS c FROM test_table WHERE a IN c;
  * SELECT id, FROM test_table WHERE a IN (SELECT 1);
  *
  * 3. Special case identifier node.
  * Try resolve it as expression identifier.
  * Then if allow_lambda_expression = true try to resolve it as function.
  * Then if allow_table_expression = true try to resolve it as table expression.
  *
  * 4. If node has alias, update its value in scope alias map. Deregister alias from expression_aliases_in_resolve_process.
  */
ProjectionNames QueryAnalyzer::resolveExpressionNode(QueryTreeNodePtr & node, IdentifierResolveScope & scope, bool allow_lambda_expression, bool allow_table_expression)
{
    checkStackSize();

    auto resolved_expression_it = resolved_expressions.find(node);
    if (resolved_expression_it != resolved_expressions.end())
    {
        /** There can be edge case, when subquery for IN function is resolved multiple times in different context.
          * SELECT id IN (subquery AS value), value FROM test_table;
          * When we start to resolve `value` identifier, subquery is already resolved but constant folding is not performed.
          */
        auto node_type = node->getNodeType();
        if (!allow_table_expression && (node_type == QueryTreeNodeType::QUERY || node_type == QueryTreeNodeType::UNION))
        {
            IdentifierResolveScope subquery_scope(node, &scope /*parent_scope*/);
            subquery_scope.subquery_depth = scope.subquery_depth + 1;

            evaluateScalarSubqueryIfNeeded(node, subquery_scope);
        }

        return resolved_expression_it->second;
    }

    String node_alias = node->getAlias();
    ProjectionNames result_projection_names;

    if (node_alias.empty())
    {
        auto projection_name_it = node_to_projection_name.find(node);
        if (projection_name_it != node_to_projection_name.end())
            result_projection_names.push_back(projection_name_it->second);
    }
    else
    {
        result_projection_names.push_back(node_alias);
    }

    /** Do not use alias table if node has alias same as some other node.
      * Example: WITH x -> x + 1 AS lambda SELECT 1 AS lambda;
      * During 1 AS lambda resolve if we use alias table we replace node with x -> x + 1 AS lambda.
      *
      * Do not use alias table if allow_table_expression = true and we resolve query node directly.
      * Example: SELECT a FROM test_table WHERE id IN (SELECT 1) AS a;
      * To support both (SELECT 1) AS expression in projection and (SELECT 1) as subquery in IN, do not use
      * alias table because in alias table subquery could be evaluated as scalar.
      */
    bool use_alias_table = true;
    if (scope.nodes_with_duplicated_aliases.contains(node) || (allow_table_expression && isSubqueryNodeType(node->getNodeType())))
        use_alias_table = false;

    if (!node_alias.empty() && use_alias_table)
    {
        /** Node could be potentially resolved by resolving other nodes.
          * SELECT b, a as b FROM test_table;
          *
          * To resolve b we need to resolve a.
          */
        auto it = scope.alias_name_to_expression_node.find(node_alias);
        if (it != scope.alias_name_to_expression_node.end())
            node = it->second;

        if (allow_lambda_expression)
        {
            it = scope.alias_name_to_lambda_node.find(node_alias);
            if (it != scope.alias_name_to_lambda_node.end())
                node = it->second;
        }
    }

    scope.expressions_in_resolve_process_stack.pushNode(node);

    auto node_type = node->getNodeType();

    switch (node_type)
    {
        case QueryTreeNodeType::IDENTIFIER:
        {
            auto & identifier_node = node->as<IdentifierNode &>();
            auto unresolved_identifier = identifier_node.getIdentifier();
            auto resolve_identifier_expression_result = tryResolveIdentifier({unresolved_identifier, IdentifierLookupContext::EXPRESSION}, scope);
            auto resolved_identifier_node = resolve_identifier_expression_result.resolved_identifier;

            if (resolved_identifier_node && result_projection_names.empty() &&
                (resolve_identifier_expression_result.isResolvedFromJoinTree() || resolve_identifier_expression_result.isResolvedFromExpressionArguments()))
            {
                auto projection_name_it = node_to_projection_name.find(resolved_identifier_node);
                if (projection_name_it != node_to_projection_name.end())
                    result_projection_names.push_back(projection_name_it->second);
            }

            if (resolved_identifier_node && !node_alias.empty())
                scope.alias_name_to_lambda_node.erase(node_alias);

            if (!resolved_identifier_node && allow_lambda_expression)
            {
                resolved_identifier_node = tryResolveIdentifier({unresolved_identifier, IdentifierLookupContext::FUNCTION}, scope).resolved_identifier;

                if (resolved_identifier_node && !node_alias.empty())
                    scope.alias_name_to_expression_node.erase(node_alias);
            }

            if (!resolved_identifier_node && allow_table_expression)
            {
                resolved_identifier_node = tryResolveIdentifier({unresolved_identifier, IdentifierLookupContext::TABLE_EXPRESSION}, scope).resolved_identifier;

                if (resolved_identifier_node)
                {
                    /// If table identifier is resolved as CTE clone it and resolve
                    auto * subquery_node = resolved_identifier_node->as<QueryNode>();
                    auto * union_node = resolved_identifier_node->as<UnionNode>();
                    bool resolved_as_cte = (subquery_node && subquery_node->isCTE()) || (union_node && union_node->isCTE());

                    if (resolved_as_cte)
                    {
                        resolved_identifier_node = resolved_identifier_node->clone();
                        subquery_node = resolved_identifier_node->as<QueryNode>();
                        union_node = resolved_identifier_node->as<UnionNode>();

                        if (subquery_node)
                            subquery_node->setIsCTE(false);
                        else
                            union_node->setIsCTE(false);

                        IdentifierResolveScope subquery_scope(resolved_identifier_node, &scope /*parent_scope*/);
                        subquery_scope.subquery_depth = scope.subquery_depth + 1;

                        if (subquery_node)
                            resolveQuery(resolved_identifier_node, subquery_scope);
                        else
                            resolveUnion(resolved_identifier_node, subquery_scope);
                    }
                }
            }

            if (!resolved_identifier_node)
            {
                std::string message_clarification;
                if (allow_lambda_expression)
                    message_clarification = std::string(" or ") + toStringLowercase(IdentifierLookupContext::FUNCTION);

                if (allow_table_expression)
                    message_clarification = std::string(" or ") + toStringLowercase(IdentifierLookupContext::TABLE_EXPRESSION);

                std::unordered_set<Identifier> valid_identifiers;
                collectScopeWithParentScopesValidIdentifiersForTypoCorrection(unresolved_identifier,
                    scope,
                    true,
                    allow_lambda_expression,
                    allow_table_expression,
                    valid_identifiers);

                auto hints = collectIdentifierTypoHints(unresolved_identifier, valid_identifiers);

                throw Exception(ErrorCodes::UNKNOWN_IDENTIFIER, "Unknown {}{} identifier '{}' in scope {}{}",
                    toStringLowercase(IdentifierLookupContext::EXPRESSION),
                    message_clarification,
                    unresolved_identifier.getFullName(),
                    scope.scope_node->formatASTForErrorMessage(),
                    getHintsErrorMessageSuffix(hints));
            }

            node = std::move(resolved_identifier_node);

            if (node->getNodeType() == QueryTreeNodeType::LIST)
            {
                result_projection_names.clear();
                resolved_expression_it = resolved_expressions.find(node);
                if (resolved_expression_it != resolved_expressions.end())
                    return resolved_expression_it->second;
                else
                    throw Exception(ErrorCodes::LOGICAL_ERROR,
                        "Identifier '{}' resolve into list node and list node projection names are not initialized. In scope {}",
                        unresolved_identifier.getFullName(),
                        scope.scope_node->formatASTForErrorMessage());
            }

            if (result_projection_names.empty())
                result_projection_names.push_back(unresolved_identifier.getFullName());

            break;
        }
        case QueryTreeNodeType::MATCHER:
        {
            result_projection_names = resolveMatcher(node, scope);
            break;
        }
        case QueryTreeNodeType::LIST:
        {
            /** Edge case if list expression has alias.
              * Matchers cannot have aliases, but `untuple` function can.
              * Example: SELECT a, untuple(CAST(('hello', 1) AS Tuple(name String, count UInt32))) AS a;
              * During resolveFunction `untuple` function is replaced by list of 2 constants 'hello', 1.
              */
            result_projection_names = resolveExpressionNodeList(node, scope, allow_lambda_expression, allow_lambda_expression);
            break;
        }
        case QueryTreeNodeType::CONSTANT:
        {
            if (result_projection_names.empty())
            {
                const auto & constant_node = node->as<ConstantNode &>();
                result_projection_names.push_back(constant_node.getValueStringRepresentation());
            }

            /// Already resolved
            break;
        }
        case QueryTreeNodeType::COLUMN:
        {
            auto & column_node = node->as<ColumnNode &>();
            if (column_node.hasExpression())
                resolveExpressionNode(column_node.getExpression(), scope, false /*allow_lambda_expression*/, false /*allow_table_expression*/);

            if (result_projection_names.empty())
                result_projection_names.push_back(column_node.getColumnName());

            break;
        }
        case QueryTreeNodeType::FUNCTION:
        {
            auto function_projection_names = resolveFunction(node, scope);

            if (result_projection_names.empty() || node->getNodeType() == QueryTreeNodeType::LIST)
                result_projection_names = std::move(function_projection_names);

            break;
        }
        case QueryTreeNodeType::LAMBDA:
        {
            if (!allow_lambda_expression)
                throw Exception(ErrorCodes::BAD_ARGUMENTS,
                    "Lambda {} is not allowed in expression context. In scope {}",
                    node->formatASTForErrorMessage(),
                    scope.scope_node->formatASTForErrorMessage());

            if (result_projection_names.empty())
                result_projection_names.push_back(PROJECTION_NAME_PLACEHOLDER);

            /// Lambda must be resolved by caller
            break;
        }
        case QueryTreeNodeType::QUERY:
            [[fallthrough]];
        case QueryTreeNodeType::UNION:
        {
            IdentifierResolveScope subquery_scope(node, &scope /*parent_scope*/);
            subquery_scope.subquery_depth = scope.subquery_depth + 1;

            std::string projection_name = "_subquery_" + std::to_string(subquery_counter);
            ++subquery_counter;

            if (node_type == QueryTreeNodeType::QUERY)
                resolveQuery(node, subquery_scope);
            else
                resolveUnion(node, subquery_scope);

            if (!allow_table_expression)
                evaluateScalarSubqueryIfNeeded(node, subquery_scope);

            if (result_projection_names.empty())
                result_projection_names.push_back(std::move(projection_name));

            break;
        }
        case QueryTreeNodeType::TABLE:
        {
            if (!allow_table_expression)
                throw Exception(ErrorCodes::BAD_ARGUMENTS,
                    "Table {} is not allowed in expression context. In scope {}",
                    node->formatASTForErrorMessage(),
                    scope.scope_node->formatASTForErrorMessage());

            auto & table_node = node->as<TableNode &>();
            result_projection_names.push_back(table_node.getStorageID().getFullNameNotQuoted());

            break;
        }
        case QueryTreeNodeType::TRANSFORMER:
            [[fallthrough]];
        case QueryTreeNodeType::SORT:
            [[fallthrough]];
        case QueryTreeNodeType::INTERPOLATE:
            [[fallthrough]];
        case QueryTreeNodeType::WINDOW:
            [[fallthrough]];
        case QueryTreeNodeType::TABLE_FUNCTION:
            [[fallthrough]];
        case QueryTreeNodeType::ARRAY_JOIN:
            [[fallthrough]];
        case QueryTreeNodeType::JOIN:
        {
            throw Exception(ErrorCodes::LOGICAL_ERROR,
                "{} {} is not allowed in expression context. In scope {}",
                node->getNodeType(),
                node->formatASTForErrorMessage(),
                scope.scope_node->formatASTForErrorMessage());
        }
    }

    validateTreeSize(node, scope.context->getSettingsRef().max_expanded_ast_elements, node_to_tree_size);

    if (scope.nullable_group_by_keys.contains(node) && !scope.expressions_in_resolve_process_stack.hasAggregateFunction())
    {
        node = node->clone();
        node->convertToNullable();
    }

    /** Update aliases after expression node was resolved.
      * Do not update node in alias table if we resolve it for duplicate alias.
      */
    if (!node_alias.empty() && use_alias_table && !scope.group_by_use_nulls)
    {
        auto it = scope.alias_name_to_expression_node.find(node_alias);
        if (it != scope.alias_name_to_expression_node.end())
            it->second = node;

        if (allow_lambda_expression)
        {
            it = scope.alias_name_to_lambda_node.find(node_alias);
            if (it != scope.alias_name_to_lambda_node.end())
                it->second = node;
        }
    }

    resolved_expressions.emplace(node, result_projection_names);

    scope.expressions_in_resolve_process_stack.popNode();
    bool expression_was_root = scope.expressions_in_resolve_process_stack.empty();
    if (expression_was_root)
        scope.non_cached_identifier_lookups_during_expression_resolve.clear();

    return result_projection_names;
}

/** Resolve expression node list.
  * If expression is CTE subquery node it is skipped.
  * If expression is resolved in list, it is flattened into initial node list.
  *
  * Such examples must work:
  * Example: CREATE TABLE test_table (id UInt64, value UInt64) ENGINE=TinyLog; SELECT plus(*) FROM test_table;
  * Example: SELECT *** FROM system.one;
  */
ProjectionNames QueryAnalyzer::resolveExpressionNodeList(QueryTreeNodePtr & node_list, IdentifierResolveScope & scope, bool allow_lambda_expression, bool allow_table_expression)
{
    auto & node_list_typed = node_list->as<ListNode &>();
    size_t node_list_size = node_list_typed.getNodes().size();

    QueryTreeNodes result_nodes;
    result_nodes.reserve(node_list_size);

    ProjectionNames result_projection_names;

    for (auto & node : node_list_typed.getNodes())
    {
        auto node_to_resolve = node;
        auto expression_node_projection_names = resolveExpressionNode(node_to_resolve, scope, allow_lambda_expression, allow_table_expression);

        size_t expected_projection_names_size = 1;
        if (auto * expression_list = node_to_resolve->as<ListNode>())
        {
            expected_projection_names_size = expression_list->getNodes().size();
            for (auto & expression_list_node : expression_list->getNodes())
                result_nodes.push_back(expression_list_node);
        }
        else
        {
            result_nodes.push_back(std::move(node_to_resolve));
        }

        if (expression_node_projection_names.size() != expected_projection_names_size)
            throw Exception(ErrorCodes::LOGICAL_ERROR,
                "Expression nodes list expected {} projection names. Actual {}",
                expected_projection_names_size,
                expression_node_projection_names.size());

        result_projection_names.insert(result_projection_names.end(), expression_node_projection_names.begin(), expression_node_projection_names.end());
        expression_node_projection_names.clear();
    }

    node_list_typed.getNodes() = std::move(result_nodes);

    return result_projection_names;
}

/** Resolve sort columns nodes list.
  */
ProjectionNames QueryAnalyzer::resolveSortNodeList(QueryTreeNodePtr & sort_node_list, IdentifierResolveScope & scope)
{
    ProjectionNames result_projection_names;
    ProjectionNames sort_expression_projection_names;
    ProjectionNames fill_from_expression_projection_names;
    ProjectionNames fill_to_expression_projection_names;
    ProjectionNames fill_step_expression_projection_names;

    auto & sort_node_list_typed = sort_node_list->as<ListNode &>();
    for (auto & node : sort_node_list_typed.getNodes())
    {
        auto & sort_node = node->as<SortNode &>();
        sort_expression_projection_names = resolveExpressionNode(sort_node.getExpression(), scope, false /*allow_lambda_expression*/, false /*allow_table_expression*/);

        if (auto * sort_column_list_node = sort_node.getExpression()->as<ListNode>())
        {
            size_t sort_column_list_node_size = sort_column_list_node->getNodes().size();
            if (sort_column_list_node_size != 1)
            {
                throw Exception(ErrorCodes::UNSUPPORTED_METHOD,
                    "Sort column node expression resolved into list with size {}. Expected 1. In scope {}",
                    sort_column_list_node_size,
                    scope.scope_node->formatASTForErrorMessage());
            }

            sort_node.getExpression() = sort_column_list_node->getNodes().front();
        }

        size_t sort_expression_projection_names_size = sort_expression_projection_names.size();
        if (sort_expression_projection_names_size != 1)
            throw Exception(ErrorCodes::LOGICAL_ERROR,
                "Sort expression expected 1 projection name. Actual {}",
                sort_expression_projection_names_size);

        if (sort_node.hasFillFrom())
        {
            fill_from_expression_projection_names = resolveExpressionNode(sort_node.getFillFrom(), scope, false /*allow_lambda_expression*/, false /*allow_table_expression*/);

            const auto * constant_node = sort_node.getFillFrom()->as<ConstantNode>();
            if (!constant_node || !isColumnedAsNumber(constant_node->getResultType()))
                throw Exception(ErrorCodes::INVALID_WITH_FILL_EXPRESSION,
                    "Sort FILL FROM expression must be constant with numeric type. Actual {}. In scope {}",
                    sort_node.getFillFrom()->formatASTForErrorMessage(),
                    scope.scope_node->formatASTForErrorMessage());

            size_t fill_from_expression_projection_names_size = fill_from_expression_projection_names.size();
            if (fill_from_expression_projection_names_size != 1)
                throw Exception(ErrorCodes::LOGICAL_ERROR,
                    "Sort node FILL FROM expression expected 1 projection name. Actual {}",
                    fill_from_expression_projection_names_size);
        }

        if (sort_node.hasFillTo())
        {
            fill_to_expression_projection_names = resolveExpressionNode(sort_node.getFillTo(), scope, false /*allow_lambda_expression*/, false /*allow_table_expression*/);

            const auto * constant_node = sort_node.getFillTo()->as<ConstantNode>();
            if (!constant_node || !isColumnedAsNumber(constant_node->getResultType()))
                throw Exception(ErrorCodes::INVALID_WITH_FILL_EXPRESSION,
                    "Sort FILL TO expression must be constant with numeric type. Actual {}. In scope {}",
                    sort_node.getFillFrom()->formatASTForErrorMessage(),
                    scope.scope_node->formatASTForErrorMessage());

            size_t fill_to_expression_projection_names_size = fill_to_expression_projection_names.size();
            if (fill_to_expression_projection_names_size != 1)
                throw Exception(ErrorCodes::LOGICAL_ERROR,
                    "Sort node FILL TO expression expected 1 projection name. Actual {}",
                    fill_to_expression_projection_names_size);
        }

        if (sort_node.hasFillStep())
        {
            fill_step_expression_projection_names = resolveExpressionNode(sort_node.getFillStep(), scope, false /*allow_lambda_expression*/, false /*allow_table_expression*/);

            const auto * constant_node = sort_node.getFillStep()->as<ConstantNode>();
            if (!constant_node)
                throw Exception(ErrorCodes::INVALID_WITH_FILL_EXPRESSION,
                    "Sort FILL STEP expression must be constant with numeric or interval type. Actual {}. In scope {}",
                    sort_node.getFillStep()->formatASTForErrorMessage(),
                    scope.scope_node->formatASTForErrorMessage());

            bool is_number = isColumnedAsNumber(constant_node->getResultType());
            bool is_interval = WhichDataType(constant_node->getResultType()).isInterval();
            if (!is_number && !is_interval)
                throw Exception(ErrorCodes::INVALID_WITH_FILL_EXPRESSION,
                    "Sort FILL STEP expression must be constant with numeric or interval type. Actual {}. In scope {}",
                    sort_node.getFillStep()->formatASTForErrorMessage(),
                    scope.scope_node->formatASTForErrorMessage());

            size_t fill_step_expression_projection_names_size = fill_step_expression_projection_names.size();
            if (fill_step_expression_projection_names_size != 1)
                throw Exception(ErrorCodes::LOGICAL_ERROR,
                    "Sort FILL STEP expression expected 1 projection name. Actual {}",
                    fill_step_expression_projection_names_size);
        }

        auto sort_column_projection_name = calculateSortColumnProjectionName(node,
            sort_expression_projection_names[0],
            fill_from_expression_projection_names.empty() ? "" : fill_from_expression_projection_names.front(),
            fill_to_expression_projection_names.empty() ? "" : fill_to_expression_projection_names.front(),
            fill_step_expression_projection_names.empty() ? "" : fill_step_expression_projection_names.front());

        result_projection_names.push_back(std::move(sort_column_projection_name));

        sort_expression_projection_names.clear();
        fill_from_expression_projection_names.clear();
        fill_to_expression_projection_names.clear();
        fill_step_expression_projection_names.clear();
    }

    return result_projection_names;
}

/** Resolve interpolate columns nodes list.
  */
void QueryAnalyzer::resolveInterpolateColumnsNodeList(QueryTreeNodePtr & interpolate_node_list, IdentifierResolveScope & scope)
{
    auto & interpolate_node_list_typed = interpolate_node_list->as<ListNode &>();

    for (auto & interpolate_node : interpolate_node_list_typed.getNodes())
    {
        auto & interpolate_node_typed = interpolate_node->as<InterpolateNode &>();

        auto * column_to_interpolate = interpolate_node_typed.getExpression()->as<IdentifierNode>();
        if (!column_to_interpolate)
            throw Exception(ErrorCodes::LOGICAL_ERROR, "INTERPOLATE can work only for indentifiers, but {} is found",
                interpolate_node_typed.getExpression()->formatASTForErrorMessage());
        auto column_to_interpolate_name = column_to_interpolate->getIdentifier().getFullName();

        resolveExpressionNode(interpolate_node_typed.getExpression(), scope, false /*allow_lambda_expression*/, false /*allow_table_expression*/);

        bool is_column_constant = interpolate_node_typed.getExpression()->getNodeType() == QueryTreeNodeType::CONSTANT;

        auto & interpolation_to_resolve = interpolate_node_typed.getInterpolateExpression();
        IdentifierResolveScope interpolate_scope(interpolation_to_resolve, &scope /*parent_scope*/);

        auto fake_column_node = std::make_shared<ColumnNode>(NameAndTypePair(column_to_interpolate_name, interpolate_node_typed.getExpression()->getResultType()), interpolate_node_typed.getExpression());
        if (is_column_constant)
            interpolate_scope.expression_argument_name_to_node.emplace(column_to_interpolate_name, fake_column_node);

        resolveExpressionNode(interpolation_to_resolve, interpolate_scope, false /*allow_lambda_expression*/, false /*allow_table_expression*/);

        if (is_column_constant)
            interpolation_to_resolve = interpolation_to_resolve->cloneAndReplace(fake_column_node, interpolate_node_typed.getExpression());
    }
}

/** Resolve window nodes list.
  */
void QueryAnalyzer::resolveWindowNodeList(QueryTreeNodePtr & window_node_list, IdentifierResolveScope & scope)
{
    auto & window_node_list_typed = window_node_list->as<ListNode &>();
    for (auto & node : window_node_list_typed.getNodes())
        resolveWindow(node, scope);
}

NamesAndTypes QueryAnalyzer::resolveProjectionExpressionNodeList(QueryTreeNodePtr & projection_node_list, IdentifierResolveScope & scope)
{
    ProjectionNames projection_names = resolveExpressionNodeList(projection_node_list, scope, false /*allow_lambda_expression*/, false /*allow_table_expression*/);

    auto projection_nodes = projection_node_list->as<ListNode &>().getNodes();
    size_t projection_nodes_size = projection_nodes.size();

    NamesAndTypes projection_columns;
    projection_columns.reserve(projection_nodes_size);

    for (size_t i = 0; i < projection_nodes_size; ++i)
    {
        auto projection_node = projection_nodes[i];

        if (!isExpressionNodeType(projection_node->getNodeType()))
            throw Exception(ErrorCodes::UNSUPPORTED_METHOD,
                "Projection node must be constant, function, column, query or union");

        projection_columns.emplace_back(projection_names[i], projection_node->getResultType());
    }

    return projection_columns;
}

/** Initialize query join tree node.
  *
  * 1. Resolve identifiers.
  * 2. Register table, table function, query, union, join, array join nodes in scope table expressions in resolve process.
  */
void QueryAnalyzer::initializeQueryJoinTreeNode(QueryTreeNodePtr & join_tree_node, IdentifierResolveScope & scope)
{
    std::deque<QueryTreeNodePtr *> join_tree_node_ptrs_to_process_queue;
    join_tree_node_ptrs_to_process_queue.push_back(&join_tree_node);

    while (!join_tree_node_ptrs_to_process_queue.empty())
    {
        auto * current_join_tree_node_ptr = join_tree_node_ptrs_to_process_queue.front();
        join_tree_node_ptrs_to_process_queue.pop_front();

        auto & current_join_tree_node = *current_join_tree_node_ptr;
        auto current_join_tree_node_type = current_join_tree_node->getNodeType();

        switch (current_join_tree_node_type)
        {
            case QueryTreeNodeType::IDENTIFIER:
            {
                auto & from_table_identifier = current_join_tree_node->as<IdentifierNode &>();
                auto table_identifier_lookup = IdentifierLookup{from_table_identifier.getIdentifier(), IdentifierLookupContext::TABLE_EXPRESSION};

                auto from_table_identifier_alias = from_table_identifier.getAlias();

                IdentifierResolveSettings resolve_settings;
                /// In join tree initialization ignore join tree as identifier lookup source
                resolve_settings.allow_to_check_join_tree = false;
                /** Disable resolve of subquery during identifier resolution.
                  * Example: SELECT * FROM (SELECT 1) AS t1, t1;
                  * During `t1` identifier resolution we resolve it into subquery SELECT 1, but we want to disable
                  * subquery resolution at this stage, because JOIN TREE of parent query is not resolved.
                  */
                resolve_settings.allow_to_resolve_subquery_during_identifier_resolution = false;

                scope.expressions_in_resolve_process_stack.pushNode(current_join_tree_node);

                auto table_identifier_resolve_result = tryResolveIdentifier(table_identifier_lookup, scope, resolve_settings);

                scope.expressions_in_resolve_process_stack.popNode();
                bool expression_was_root = scope.expressions_in_resolve_process_stack.empty();
                if (expression_was_root)
                    scope.non_cached_identifier_lookups_during_expression_resolve.clear();

                auto resolved_identifier = table_identifier_resolve_result.resolved_identifier;

                if (!resolved_identifier)
                    throw Exception(ErrorCodes::UNKNOWN_TABLE,
                        "Unknown table expression identifier '{}' in scope {}",
                        from_table_identifier.getIdentifier().getFullName(),
                        scope.scope_node->formatASTForErrorMessage());

                resolved_identifier = resolved_identifier->clone();

                /// Update alias name to table expression map
                auto table_expression_it = scope.alias_name_to_table_expression_node.find(from_table_identifier_alias);
                if (table_expression_it != scope.alias_name_to_table_expression_node.end())
                    table_expression_it->second = resolved_identifier;

                auto table_expression_modifiers = from_table_identifier.getTableExpressionModifiers();

                auto * resolved_identifier_query_node = resolved_identifier->as<QueryNode>();
                auto * resolved_identifier_union_node = resolved_identifier->as<UnionNode>();

                if (resolved_identifier_query_node || resolved_identifier_union_node)
                {
                    if (table_expression_modifiers.has_value())
                    {
                        throw Exception(ErrorCodes::UNSUPPORTED_METHOD,
                            "Table expression modifiers {} are not supported for subquery {}",
                            table_expression_modifiers->formatForErrorMessage(),
                            resolved_identifier->formatASTForErrorMessage());
                    }
                }
                else if (auto * resolved_identifier_table_node = resolved_identifier->as<TableNode>())
                {
                    if (table_expression_modifiers.has_value())
                        resolved_identifier_table_node->setTableExpressionModifiers(*table_expression_modifiers);
                }
                else if (auto * resolved_identifier_table_function_node = resolved_identifier->as<TableFunctionNode>())
                {
                    if (table_expression_modifiers.has_value())
                        resolved_identifier_table_function_node->setTableExpressionModifiers(*table_expression_modifiers);
                }
                else
                {
                    throw Exception(ErrorCodes::LOGICAL_ERROR,
                        "Identifier in JOIN TREE '{}' resolved into unexpected table expression. In scope {}",
                        from_table_identifier.getIdentifier().getFullName(),
                        scope.scope_node->formatASTForErrorMessage());
                }

                auto current_join_tree_node_alias = current_join_tree_node->getAlias();
                resolved_identifier->setAlias(current_join_tree_node_alias);
                current_join_tree_node = resolved_identifier;

                scope.table_expressions_in_resolve_process.insert(current_join_tree_node.get());
                break;
            }
            case QueryTreeNodeType::QUERY:
            {
                scope.table_expressions_in_resolve_process.insert(current_join_tree_node.get());
                break;
            }
            case QueryTreeNodeType::UNION:
            {
                scope.table_expressions_in_resolve_process.insert(current_join_tree_node.get());
                break;
            }
            case QueryTreeNodeType::TABLE_FUNCTION:
            {
                scope.table_expressions_in_resolve_process.insert(current_join_tree_node.get());
                break;
            }
            case QueryTreeNodeType::TABLE:
            {
                scope.table_expressions_in_resolve_process.insert(current_join_tree_node.get());
                break;
            }
            case QueryTreeNodeType::ARRAY_JOIN:
            {
                auto & array_join = current_join_tree_node->as<ArrayJoinNode &>();
                join_tree_node_ptrs_to_process_queue.push_back(&array_join.getTableExpression());
                scope.table_expressions_in_resolve_process.insert(current_join_tree_node.get());
                break;
            }
            case QueryTreeNodeType::JOIN:
            {
                auto & join = current_join_tree_node->as<JoinNode &>();
                join_tree_node_ptrs_to_process_queue.push_back(&join.getLeftTableExpression());
                join_tree_node_ptrs_to_process_queue.push_back(&join.getRightTableExpression());
                scope.table_expressions_in_resolve_process.insert(current_join_tree_node.get());
                ++scope.joins_count;
                break;
            }
            default:
            {
                throw Exception(ErrorCodes::BAD_ARGUMENTS,
                    "Query FROM section expected table, table function, query, UNION, ARRAY JOIN or JOIN. Actual {} {}. In scope {}",
                    current_join_tree_node->getNodeTypeName(),
                    current_join_tree_node->formatASTForErrorMessage(),
                    scope.scope_node->formatASTForErrorMessage());
            }
        }
    }
}

/// Initialize table expression data for table expression node
void QueryAnalyzer::initializeTableExpressionData(const QueryTreeNodePtr & table_expression_node, IdentifierResolveScope & scope)
{
    auto * table_node = table_expression_node->as<TableNode>();
    auto * query_node = table_expression_node->as<QueryNode>();
    auto * union_node = table_expression_node->as<UnionNode>();
    auto * table_function_node = table_expression_node->as<TableFunctionNode>();

    if (!table_node && !table_function_node && !query_node && !union_node)
        throw Exception(ErrorCodes::UNSUPPORTED_METHOD,
        "Unexpected table expression. Expected table, table function, query or union node. Actual {}. In scope {}",
        table_expression_node->formatASTForErrorMessage(),
        scope.scope_node->formatASTForErrorMessage());

    auto table_expression_data_it = scope.table_expression_node_to_data.find(table_expression_node);
    if (table_expression_data_it != scope.table_expression_node_to_data.end())
        return;

    TableExpressionData table_expression_data;

    if (table_node)
    {
        if (!table_node->getTemporaryTableName().empty())
        {
            table_expression_data.table_name = table_node->getTemporaryTableName();
            table_expression_data.table_expression_name = table_node->getTemporaryTableName();
        }
        else
        {
            const auto & table_storage_id = table_node->getStorageID();
            table_expression_data.database_name = table_storage_id.database_name;
            table_expression_data.table_name = table_storage_id.table_name;
            table_expression_data.table_expression_name = table_storage_id.getFullNameNotQuoted();
        }

        table_expression_data.table_expression_description = "table";
    }
    else if (query_node || union_node)
    {
        table_expression_data.table_name = query_node ? query_node->getCTEName() : union_node->getCTEName();
        table_expression_data.table_expression_description = "subquery";
    }
    else if (table_function_node)
    {
        table_expression_data.table_expression_description = "table_function";
    }

    if (table_expression_node->hasAlias())
        table_expression_data.table_expression_name = table_expression_node->getAlias();

    if (table_node || table_function_node)
    {
        const auto & storage_snapshot = table_node ? table_node->getStorageSnapshot() : table_function_node->getStorageSnapshot();

        auto get_column_options = GetColumnsOptions(GetColumnsOptions::All).withExtendedObjects().withVirtuals();
        if (storage_snapshot->storage.supportsSubcolumns())
            get_column_options.withSubcolumns();

        auto column_names_and_types = storage_snapshot->getColumns(get_column_options);
        table_expression_data.column_names_and_types = NamesAndTypes(column_names_and_types.begin(), column_names_and_types.end());

        const auto & columns_description = storage_snapshot->metadata->getColumns();

        std::vector<std::pair<std::string, ColumnNodePtr>> alias_columns_to_resolve;
        ColumnNameToColumnNodeMap column_name_to_column_node;
        column_name_to_column_node.reserve(column_names_and_types.size());

        /** For ALIAS columns in table we must additionally analyze ALIAS expressions.
          * Example: CREATE TABLE test_table (id UInt64, alias_value_1 ALIAS id + 5);
          *
          * To do that we collect alias columns and build table column name to column node map.
          * For each alias column we build identifier resolve scope, initialize it with table column name to node map
          * and resolve alias column.
          */
        for (const auto & column_name_and_type : table_expression_data.column_names_and_types)
        {
            const auto & column_default = columns_description.getDefault(column_name_and_type.name);

            if (column_default && column_default->kind == ColumnDefaultKind::Alias)
            {
                auto alias_expression = buildQueryTree(column_default->expression, scope.context);
                alias_expression = buildCastFunction(alias_expression, column_name_and_type.type, scope.context, false /*resolve*/);
                auto column_node = std::make_shared<ColumnNode>(column_name_and_type, std::move(alias_expression), table_expression_node);
                column_name_to_column_node.emplace(column_name_and_type.name, column_node);
                alias_columns_to_resolve.emplace_back(column_name_and_type.name, column_node);
            }
            else
            {
                auto column_node = std::make_shared<ColumnNode>(column_name_and_type, table_expression_node);
                column_name_to_column_node.emplace(column_name_and_type.name, column_node);
            }
        }

        for (auto & [alias_column_to_resolve_name, alias_column_to_resolve] : alias_columns_to_resolve)
        {
            /** Alias column could be potentially resolved during resolve of other ALIAS column.
              * Example: CREATE TABLE test_table (id UInt64, alias_value_1 ALIAS id + alias_value_2, alias_value_2 ALIAS id + 5) ENGINE=TinyLog;
              *
              * During resolve of alias_value_1, alias_value_2 column will be resolved.
              */
            alias_column_to_resolve = column_name_to_column_node[alias_column_to_resolve_name];

            IdentifierResolveScope alias_column_resolve_scope(alias_column_to_resolve, nullptr /*parent_scope*/);
            alias_column_resolve_scope.column_name_to_column_node = std::move(column_name_to_column_node);
            alias_column_resolve_scope.context = scope.context;

            /// Initialize aliases in alias column scope
            QueryExpressionsAliasVisitor visitor(alias_column_resolve_scope);
            visitor.visit(alias_column_to_resolve->getExpression());

            resolveExpressionNode(alias_column_resolve_scope.scope_node,
                alias_column_resolve_scope,
                false /*allow_lambda_expression*/,
                false /*allow_table_expression*/);

            column_name_to_column_node = std::move(alias_column_resolve_scope.column_name_to_column_node);
            column_name_to_column_node[alias_column_to_resolve_name] = alias_column_to_resolve;
        }

        table_expression_data.column_name_to_column_node = std::move(column_name_to_column_node);
    }
    else if (query_node || union_node)
    {
        table_expression_data.column_names_and_types = query_node ? query_node->getProjectionColumns() : union_node->computeProjectionColumns();
        table_expression_data.column_name_to_column_node.reserve(table_expression_data.column_names_and_types.size());

        for (const auto & column_name_and_type : table_expression_data.column_names_and_types)
        {
            auto column_node = std::make_shared<ColumnNode>(column_name_and_type, table_expression_node);
            table_expression_data.column_name_to_column_node.emplace(column_name_and_type.name, column_node);
        }
    }

    table_expression_data.column_identifier_first_parts.reserve(table_expression_data.column_name_to_column_node.size());

    for (auto & [column_name, _] : table_expression_data.column_name_to_column_node)
    {
        Identifier column_name_identifier(column_name);
        table_expression_data.column_identifier_first_parts.insert(column_name_identifier.at(0));
    }

    if (auto * scope_query_node = scope.scope_node->as<QueryNode>())
    {
        auto left_table_expression = extractLeftTableExpression(scope_query_node->getJoinTree());
        if (table_expression_node.get() == left_table_expression.get() &&
            scope.joins_count == 1 &&
            scope.context->getSettingsRef().single_join_prefer_left_table)
            table_expression_data.should_qualify_columns = false;
    }

    scope.table_expression_node_to_data.emplace(table_expression_node, std::move(table_expression_data));
}

bool findIdentifier(const FunctionNode & function)
{
    for (const auto & argument : function.getArguments())
    {
        if (argument->as<IdentifierNode>())
            return true;
        if (const auto * f = argument->as<FunctionNode>(); f && findIdentifier(*f))
            return true;
    }
    return false;
}

/// Resolve table function node in scope
void QueryAnalyzer::resolveTableFunction(QueryTreeNodePtr & table_function_node,
    IdentifierResolveScope & scope,
    QueryExpressionsAliasVisitor & expressions_visitor,
    bool nested_table_function)
{
    auto & table_function_node_typed = table_function_node->as<TableFunctionNode &>();

    if (!nested_table_function)
        expressions_visitor.visit(table_function_node_typed.getArgumentsNode());

    const auto & table_function_name = table_function_node_typed.getTableFunctionName();

    auto & scope_context = scope.context;

    TableFunctionPtr table_function_ptr = TableFunctionFactory::instance().tryGet(table_function_name, scope_context);
    if (!table_function_ptr)
    {
        auto hints = TableFunctionFactory::instance().getHints(table_function_name);
        if (!hints.empty())
            throw Exception(ErrorCodes::UNKNOWN_FUNCTION,
                "Unknown table function {}. Maybe you meant: {}",
                table_function_name,
                DB::toString(hints));
        else
            throw Exception(ErrorCodes::UNKNOWN_FUNCTION,
                "Unknown table function {}",
                table_function_name);
    }

    QueryTreeNodes result_table_function_arguments;

    auto skip_analysis_arguments_indexes = table_function_ptr->skipAnalysisForArguments(table_function_node, scope_context);

    auto & table_function_arguments = table_function_node_typed.getArguments().getNodes();
    size_t table_function_arguments_size = table_function_arguments.size();

    for (size_t table_function_argument_index = 0; table_function_argument_index < table_function_arguments_size; ++table_function_argument_index)
    {
        auto & table_function_argument = table_function_arguments[table_function_argument_index];

        auto skip_argument_index_it = std::find(skip_analysis_arguments_indexes.begin(),
            skip_analysis_arguments_indexes.end(),
            table_function_argument_index);
        if (skip_argument_index_it != skip_analysis_arguments_indexes.end())
        {
            result_table_function_arguments.push_back(table_function_argument);
            continue;
        }

        if (auto * identifier_node = table_function_argument->as<IdentifierNode>())
        {
            const auto & unresolved_identifier = identifier_node->getIdentifier();
            auto identifier_resolve_result = tryResolveIdentifier({unresolved_identifier, IdentifierLookupContext::EXPRESSION}, scope);
            auto resolved_identifier = std::move(identifier_resolve_result.resolved_identifier);

            if (resolved_identifier && resolved_identifier->getNodeType() == QueryTreeNodeType::CONSTANT)
                result_table_function_arguments.push_back(std::move(resolved_identifier));
            else
                result_table_function_arguments.push_back(table_function_argument);

            continue;
        }
        else if (auto * table_function_argument_function = table_function_argument->as<FunctionNode>())
        {
            const auto & table_function_argument_function_name = table_function_argument_function->getFunctionName();
            if (TableFunctionFactory::instance().isTableFunctionName(table_function_argument_function_name))
            {
                auto table_function_node_to_resolve_typed = std::make_shared<TableFunctionNode>(table_function_argument_function_name);
                table_function_node_to_resolve_typed->getArgumentsNode() = table_function_argument_function->getArgumentsNode();

                QueryTreeNodePtr table_function_node_to_resolve = std::move(table_function_node_to_resolve_typed);
                resolveTableFunction(table_function_node_to_resolve, scope, expressions_visitor, true /*nested_table_function*/);

                result_table_function_arguments.push_back(std::move(table_function_node_to_resolve));
                continue;
            }
        }

        /** Table functions arguments can contain expressions with invalid identifiers.
          * We cannot skip analysis for such arguments, because some table functions cannot provide
          * information if analysis for argument should be skipped until other arguments will be resolved.
          *
          * Example: SELECT key from remote('127.0.0.{1,2}', view(select number AS key from numbers(2)), cityHash64(key));
          * Example: SELECT id from remote('127.0.0.{1,2}', 'default', 'test_table', cityHash64(id));
          */
        try
        {
            resolveExpressionNode(table_function_argument, scope, false /*allow_lambda_expression*/, false /*allow_table_expression*/);
        }
        catch (const Exception & exception)
        {
            if (exception.code() == ErrorCodes::UNKNOWN_IDENTIFIER)
            {
                result_table_function_arguments.push_back(table_function_argument);
                continue;
            }

            throw;
        }

        if (auto * expression_list = table_function_argument->as<ListNode>())
        {
            for (auto & expression_list_node : expression_list->getNodes())
                result_table_function_arguments.push_back(expression_list_node);
        }
        else
        {
            result_table_function_arguments.push_back(table_function_argument);
        }
    }

    table_function_node_typed.getArguments().getNodes() = std::move(result_table_function_arguments);

    auto table_function_ast = table_function_node_typed.toAST();
    table_function_ptr->parseArguments(table_function_ast, scope_context);


    uint64_t use_structure_from_insertion_table_in_table_functions = scope_context->getSettingsRef().use_structure_from_insertion_table_in_table_functions;
    if (!nested_table_function &&
        use_structure_from_insertion_table_in_table_functions &&
        scope_context->hasInsertionTable() &&
        table_function_ptr->needStructureHint())
    {
        const auto & insertion_table = scope_context->getInsertionTable();
        if (!insertion_table.empty())
        {
            const auto & insert_columns = DatabaseCatalog::instance()
                                              .getTable(insertion_table, scope_context)
                                              ->getInMemoryMetadataPtr()
                                              ->getColumns();
            const auto & insert_column_names = scope_context->hasInsertionTableColumnNames() ? *scope_context->getInsertionTableColumnNames() : insert_columns.getOrdinary().getNames();
            DB::ColumnsDescription structure_hint;

            bool use_columns_from_insert_query = true;

            /// Insert table matches columns against SELECT expression by position, so we want to map
            /// insert table columns to table function columns through names from SELECT expression.

            auto insert_column_name_it = insert_column_names.begin();
            auto insert_column_names_end = insert_column_names.end();  /// end iterator of the range covered by possible asterisk
            auto virtual_column_names = table_function_ptr->getVirtualsToCheckBeforeUsingStructureHint();
            bool asterisk = false;
            const auto & expression_list = scope.scope_node->as<QueryNode &>().getProjection();
            auto expression = expression_list.begin();

            /// We want to go through SELECT expression list and correspond each expression to column in insert table
            /// which type will be used as a hint for the file structure inference.
            for (; expression != expression_list.end() && insert_column_name_it != insert_column_names_end; ++expression)
            {
                if (auto * identifier_node = (*expression)->as<IdentifierNode>())
                {

                    if (!virtual_column_names.contains(identifier_node->getIdentifier().getFullName()))
                    {
                        if (asterisk)
                        {
                            if (use_structure_from_insertion_table_in_table_functions == 1)
                                throw Exception(ErrorCodes::ILLEGAL_COLUMN, "Asterisk cannot be mixed with column list in INSERT SELECT query.");

                            use_columns_from_insert_query = false;
                            break;
                        }

                        ColumnDescription column = insert_columns.get(*insert_column_name_it);
                        column.name = identifier_node->getIdentifier().getFullName();
                        /// Change ephemeral columns to default columns.
                        column.default_desc.kind = ColumnDefaultKind::Default;
                        structure_hint.add(std::move(column));
                    }

                    /// Once we hit asterisk we want to find end of the range covered by asterisk
                    /// contributing every further SELECT expression to the tail of insert structure
                    if (asterisk)
                        --insert_column_names_end;
                    else
                        ++insert_column_name_it;
                }
                else if (auto * matcher_node = (*expression)->as<MatcherNode>(); matcher_node && matcher_node->getMatcherType() == MatcherNodeType::ASTERISK)
                {
                    if (asterisk)
                    {
                        if (use_structure_from_insertion_table_in_table_functions == 1)
                            throw Exception(ErrorCodes::ILLEGAL_COLUMN, "Only one asterisk can be used in INSERT SELECT query.");

                        use_columns_from_insert_query = false;
                        break;
                    }
                    if (!structure_hint.empty())
                    {
                        if (use_structure_from_insertion_table_in_table_functions == 1)
                            throw Exception(ErrorCodes::ILLEGAL_COLUMN, "Asterisk cannot be mixed with column list in INSERT SELECT query.");

                        use_columns_from_insert_query = false;
                        break;
                    }

                    asterisk = true;
                }
                else if (auto * function = (*expression)->as<FunctionNode>())
                {
                    if (use_structure_from_insertion_table_in_table_functions == 2 && findIdentifier(*function))
                    {
                        use_columns_from_insert_query = false;
                        break;
                    }

                    /// Once we hit asterisk we want to find end of the range covered by asterisk
                    /// contributing every further SELECT expression to the tail of insert structure
                    if (asterisk)
                        --insert_column_names_end;
                    else
                        ++insert_column_name_it;
                }
                else
                {
                    /// Once we hit asterisk we want to find end of the range covered by asterisk
                    /// contributing every further SELECT expression to the tail of insert structure
                    if (asterisk)
                        --insert_column_names_end;
                    else
                        ++insert_column_name_it;
                }
            }

            if (use_structure_from_insertion_table_in_table_functions == 2 && !asterisk)
            {
                /// For input function we should check if input format supports reading subset of columns.
                if (table_function_ptr->getName() == "input")
                    use_columns_from_insert_query = FormatFactory::instance().checkIfFormatSupportsSubsetOfColumns(scope.context->getInsertFormat(), scope.context);
                else
                    use_columns_from_insert_query = table_function_ptr->supportsReadingSubsetOfColumns(scope.context);
            }

            if (use_columns_from_insert_query)
            {
                if (expression == expression_list.end())
                {
                    /// Append tail of insert structure to the hint
                    if (asterisk)
                    {
                        for (; insert_column_name_it != insert_column_names_end; ++insert_column_name_it)
                        {
                            ColumnDescription column = insert_columns.get(*insert_column_name_it);
                            /// Change ephemeral columns to default columns.
                            column.default_desc.kind = ColumnDefaultKind::Default;
                            structure_hint.add(insert_columns.get(*insert_column_name_it));
                        }
                    }

                    if (!structure_hint.empty())
                        table_function_ptr->setStructureHint(structure_hint);

                } else if (use_structure_from_insertion_table_in_table_functions == 1)
                    throw Exception(ErrorCodes::NUMBER_OF_COLUMNS_DOESNT_MATCH, "Number of columns in insert table less than required by SELECT expression.");
            }
        }
    }

    auto table_function_storage = scope_context->getQueryContext()->executeTableFunction(table_function_ast, table_function_ptr);
    table_function_node_typed.resolve(std::move(table_function_ptr), std::move(table_function_storage), scope_context, std::move(skip_analysis_arguments_indexes));
}

/// Resolve array join node in scope
void QueryAnalyzer::resolveArrayJoin(QueryTreeNodePtr & array_join_node, IdentifierResolveScope & scope, QueryExpressionsAliasVisitor & expressions_visitor)
{
    auto & array_join_node_typed = array_join_node->as<ArrayJoinNode &>();
    resolveQueryJoinTreeNode(array_join_node_typed.getTableExpression(), scope, expressions_visitor);

    std::unordered_set<String> array_join_column_names;

    /// Wrap array join expressions into column nodes, where array join expression is inner expression

    auto & array_join_nodes = array_join_node_typed.getJoinExpressions().getNodes();
    size_t array_join_nodes_size = array_join_nodes.size();

    if (array_join_nodes_size == 0)
        throw Exception(ErrorCodes::NUMBER_OF_ARGUMENTS_DOESNT_MATCH,
            "ARRAY JOIN requires at least single expression");

    std::vector<QueryTreeNodePtr> array_join_column_expressions;
    array_join_column_expressions.reserve(array_join_nodes_size);

    for (auto & array_join_expression : array_join_nodes)
    {
        auto array_join_expression_alias = array_join_expression->getAlias();
        if (!array_join_expression_alias.empty() && scope.alias_name_to_expression_node.contains(array_join_expression_alias))
            throw Exception(ErrorCodes::MULTIPLE_EXPRESSIONS_FOR_ALIAS,
                "ARRAY JOIN expression {} with duplicate alias {}. In scope {}",
                array_join_expression->formatASTForErrorMessage(),
                array_join_expression_alias,
                scope.scope_node->formatASTForErrorMessage());

        /// Add array join expression into scope
        expressions_visitor.visit(array_join_expression);

        std::string identifier_full_name;

        if (auto * identifier_node = array_join_expression->as<IdentifierNode>())
            identifier_full_name = identifier_node->getIdentifier().getFullName();

        resolveExpressionNode(array_join_expression, scope, false /*allow_lambda_expression*/, false /*allow_table_expression*/);

        auto process_array_join_expression = [&](QueryTreeNodePtr & expression)
        {
            auto result_type = expression->getResultType();
            bool is_array_type = isArray(result_type);
            bool is_map_type = isMap(result_type);

            if (!is_array_type && !is_map_type)
                throw Exception(ErrorCodes::TYPE_MISMATCH,
                    "ARRAY JOIN {} requires expression {} with Array or Map type. Actual {}. In scope {}",
                    array_join_node_typed.formatASTForErrorMessage(),
                    expression->formatASTForErrorMessage(),
                    result_type->getName(),
                    scope.scope_node->formatASTForErrorMessage());

            if (is_map_type)
                result_type = assert_cast<const DataTypeMap &>(*result_type).getNestedType();

            result_type = assert_cast<const DataTypeArray &>(*result_type).getNestedType();

            String array_join_column_name;

            if (!array_join_expression_alias.empty())
            {
                array_join_column_name = array_join_expression_alias;
            }
            else if (auto * array_join_expression_inner_column = array_join_expression->as<ColumnNode>())
            {
                array_join_column_name = array_join_expression_inner_column->getColumnName();
            }
            else if (!identifier_full_name.empty())
            {
                array_join_column_name = identifier_full_name;
            }
            else
            {
                array_join_column_name = "__array_join_expression_" + std::to_string(array_join_expressions_counter);
                ++array_join_expressions_counter;
            }

            if (array_join_column_names.contains(array_join_column_name))
                throw Exception(ErrorCodes::BAD_ARGUMENTS,
                    "ARRAY JOIN {} multiple columns with name {}. In scope {}",
                    array_join_node_typed.formatASTForErrorMessage(),
                    array_join_column_name,
                    scope.scope_node->formatASTForErrorMessage());
            array_join_column_names.emplace(array_join_column_name);

            NameAndTypePair array_join_column(array_join_column_name, result_type);
            auto array_join_column_node = std::make_shared<ColumnNode>(std::move(array_join_column), expression, array_join_node);
            array_join_column_node->setAlias(array_join_expression_alias);
            array_join_column_expressions.push_back(std::move(array_join_column_node));
        };

        // Support ARRAY JOIN COLUMNS(...). COLUMNS transformer is resolved to list of columns.
        if (auto * columns_list = array_join_expression->as<ListNode>())
        {
            for (auto & array_join_subexpression : columns_list->getNodes())
                process_array_join_expression(array_join_subexpression);
        }
        else
        {
            process_array_join_expression(array_join_expression);
        }
    }

    /** Allow to resolve ARRAY JOIN columns from aliases with types after ARRAY JOIN only after ARRAY JOIN expression list is resolved, because
      * during resolution of ARRAY JOIN expression list we must use column type before ARRAY JOIN.
      *
      * Example: SELECT id, value_element FROM test_table ARRAY JOIN [[1,2,3]] AS value_element, value_element AS value
      * It is expected that `value_element AS value` expression inside ARRAY JOIN expression list will be
      * resolved as `value_element` expression with type before ARRAY JOIN.
      * And it is expected that `value_element` inside projection expression list will be resolved as `value_element` expression
      * with type after ARRAY JOIN.
      */
    array_join_nodes = std::move(array_join_column_expressions);
    for (auto & array_join_column_expression : array_join_nodes)
    {
        auto it = scope.alias_name_to_expression_node.find(array_join_column_expression->getAlias());
        if (it != scope.alias_name_to_expression_node.end())
        {
            auto & array_join_column_expression_typed = array_join_column_expression->as<ColumnNode &>();
            auto array_join_column = std::make_shared<ColumnNode>(array_join_column_expression_typed.getColumn(),
                array_join_column_expression_typed.getColumnSource());
            it->second = std::move(array_join_column);
        }
    }
}

/// Resolve join node in scope
void QueryAnalyzer::resolveJoin(QueryTreeNodePtr & join_node, IdentifierResolveScope & scope, QueryExpressionsAliasVisitor & expressions_visitor)
{
    auto & join_node_typed = join_node->as<JoinNode &>();

    resolveQueryJoinTreeNode(join_node_typed.getLeftTableExpression(), scope, expressions_visitor);
    validateJoinTableExpressionWithoutAlias(join_node, join_node_typed.getLeftTableExpression(), scope);

    resolveQueryJoinTreeNode(join_node_typed.getRightTableExpression(), scope, expressions_visitor);
    validateJoinTableExpressionWithoutAlias(join_node, join_node_typed.getRightTableExpression(), scope);

    if (join_node_typed.isOnJoinExpression())
    {
        expressions_visitor.visit(join_node_typed.getJoinExpression());
        auto join_expression = join_node_typed.getJoinExpression();
        resolveExpressionNode(join_expression, scope, false /*allow_lambda_expression*/, false /*allow_table_expression*/);
        join_node_typed.getJoinExpression() = std::move(join_expression);
    }
    else if (join_node_typed.isUsingJoinExpression())
    {
        auto & join_using_list = join_node_typed.getJoinExpression()->as<ListNode &>();
        std::unordered_set<std::string> join_using_identifiers;

        for (auto & join_using_node : join_using_list.getNodes())
        {
            auto * identifier_node = join_using_node->as<IdentifierNode>();
            if (!identifier_node)
                throw Exception(ErrorCodes::BAD_ARGUMENTS,
                    "JOIN {} USING clause expected identifier. Actual {}",
                    join_node_typed.formatASTForErrorMessage(),
                    join_using_node->formatASTForErrorMessage());

            const auto & identifier_full_name = identifier_node->getIdentifier().getFullName();

            if (join_using_identifiers.contains(identifier_full_name))
                throw Exception(ErrorCodes::BAD_ARGUMENTS,
                    "JOIN {} identifier '{}' appears more than once in USING clause",
                    join_node_typed.formatASTForErrorMessage(),
                    identifier_full_name);

            join_using_identifiers.insert(identifier_full_name);

            IdentifierLookup identifier_lookup{identifier_node->getIdentifier(), IdentifierLookupContext::EXPRESSION};
            auto result_left_table_expression = tryResolveIdentifierFromJoinTreeNode(identifier_lookup, join_node_typed.getLeftTableExpression(), scope);
            if (!result_left_table_expression)
                throw Exception(ErrorCodes::UNKNOWN_IDENTIFIER,
                    "JOIN {} using identifier '{}' cannot be resolved from left table expression. In scope {}",
                    join_node_typed.formatASTForErrorMessage(),
                    identifier_full_name,
                    scope.scope_node->formatASTForErrorMessage());

            if (result_left_table_expression->getNodeType() != QueryTreeNodeType::COLUMN)
                throw Exception(ErrorCodes::UNSUPPORTED_METHOD,
                    "JOIN {} using identifier '{}' must be resolved into column node from left table expression. In scope {}",
                    join_node_typed.formatASTForErrorMessage(),
                    identifier_full_name,
                    scope.scope_node->formatASTForErrorMessage());

            auto result_right_table_expression = tryResolveIdentifierFromJoinTreeNode(identifier_lookup, join_node_typed.getRightTableExpression(), scope);
            if (!result_right_table_expression)
                throw Exception(ErrorCodes::UNKNOWN_IDENTIFIER,
                    "JOIN {} using identifier '{}' cannot be resolved from right table expression. In scope {}",
                    join_node_typed.formatASTForErrorMessage(),
                    identifier_full_name,
                    scope.scope_node->formatASTForErrorMessage());

            if (result_right_table_expression->getNodeType() != QueryTreeNodeType::COLUMN)
                throw Exception(ErrorCodes::UNSUPPORTED_METHOD,
                    "JOIN {} using identifier '{}' must be resolved into column node from right table expression. In scope {}",
                    join_node_typed.formatASTForErrorMessage(),
                    identifier_full_name,
                    scope.scope_node->formatASTForErrorMessage());

            auto expression_types = DataTypes{result_left_table_expression->getResultType(), result_right_table_expression->getResultType()};
            DataTypePtr common_type = tryGetLeastSupertype(expression_types);

            if (!common_type)
                throw Exception(ErrorCodes::NO_COMMON_TYPE,
                    "JOIN {} cannot infer common type for {} and {} in USING for identifier '{}'. In scope {}",
                    join_node_typed.formatASTForErrorMessage(),
                    result_left_table_expression->getResultType()->getName(),
                    result_right_table_expression->getResultType()->getName(),
                    identifier_full_name,
                    scope.scope_node->formatASTForErrorMessage());

            NameAndTypePair join_using_column(identifier_full_name, common_type);
            ListNodePtr join_using_expression = std::make_shared<ListNode>(QueryTreeNodes{result_left_table_expression, result_right_table_expression});
            auto join_using_column_node = std::make_shared<ColumnNode>(std::move(join_using_column), std::move(join_using_expression), join_node);
            join_using_node = std::move(join_using_column_node);
        }
    }
}

/** Resolve query join tree.
  *
  * Query join tree must be initialized before calling this function.
  */
void QueryAnalyzer::resolveQueryJoinTreeNode(QueryTreeNodePtr & join_tree_node, IdentifierResolveScope & scope, QueryExpressionsAliasVisitor & expressions_visitor)
{
    auto from_node_type = join_tree_node->getNodeType();

    switch (from_node_type)
    {
        case QueryTreeNodeType::QUERY:
            [[fallthrough]];
        case QueryTreeNodeType::UNION:
        {
            resolveExpressionNode(join_tree_node, scope, false /*allow_lambda_expression*/, true /*allow_table_expression*/);
            break;
        }
        case QueryTreeNodeType::TABLE_FUNCTION:
        {
            resolveTableFunction(join_tree_node, scope, expressions_visitor, false /*nested_table_function*/);
            break;
        }
        case QueryTreeNodeType::TABLE:
        {
            break;
        }
        case QueryTreeNodeType::ARRAY_JOIN:
        {
            resolveArrayJoin(join_tree_node, scope, expressions_visitor);
            break;
        }
        case QueryTreeNodeType::JOIN:
        {
            resolveJoin(join_tree_node, scope, expressions_visitor);
            break;
        }
        case QueryTreeNodeType::IDENTIFIER:
        {
            throw Exception(ErrorCodes::LOGICAL_ERROR,
                "Identifiers in FROM section must be already resolved. Node {}, scope {}",
                join_tree_node->formatASTForErrorMessage(),
                scope.scope_node->formatASTForErrorMessage());
        }
        default:
        {
            throw Exception(ErrorCodes::BAD_ARGUMENTS,
                "Query FROM section expected table, table function, query, ARRAY JOIN or JOIN. Actual {}. In scope {}",
                join_tree_node->formatASTForErrorMessage(),
                scope.scope_node->formatASTForErrorMessage());
        }
    }

    auto join_tree_node_type = join_tree_node->getNodeType();
    if (isTableExpressionNodeType(join_tree_node_type))
    {
        validateTableExpressionModifiers(join_tree_node, scope);
        initializeTableExpressionData(join_tree_node, scope);

        auto & query_node = scope.scope_node->as<QueryNode &>();
        auto & mutable_context = query_node.getMutableContext();

        if (!mutable_context->isDistributed())
        {
            bool is_distributed = false;

            if (auto * table_node = join_tree_node->as<TableNode>())
                is_distributed = table_node->getStorage()->isRemote();
            else if (auto * table_function_node = join_tree_node->as<TableFunctionNode>())
                is_distributed = table_function_node->getStorage()->isRemote();

            mutable_context->setDistributed(is_distributed);
        }
    }

    auto add_table_expression_alias_into_scope = [&](const QueryTreeNodePtr & table_expression_node)
    {
        const auto & alias_name = table_expression_node->getAlias();
        if (alias_name.empty())
            return;

        auto [it, inserted] = scope.alias_name_to_table_expression_node.emplace(alias_name, table_expression_node);
        if (!inserted)
            throw Exception(ErrorCodes::MULTIPLE_EXPRESSIONS_FOR_ALIAS,
                "Duplicate aliases {} for table expressions in FROM section are not allowed. Try to register {}. Already registered {}.",
                alias_name,
                table_expression_node->formatASTForErrorMessage(),
                it->second->formatASTForErrorMessage());
    };

    add_table_expression_alias_into_scope(join_tree_node);
    scope.table_expressions_in_resolve_process.erase(join_tree_node.get());
}

/** Resolve query.
  * This function modifies query node during resolve. It is caller responsibility to clone query node before resolve
  * if it is needed for later use.
  *
  * query_node - query_tree_node that must have QueryNode type.
  * scope - query scope. It is caller responsibility to create it.
  *
  * Resolve steps:
  * 1. Validate subqueries depth, perform GROUP BY validation that does not depend on information about aggregate functions.
  * 2. Initialize query scope with aliases.
  * 3. Register CTE subqueries from WITH section in scope and remove them from WITH section.
  * 4. Resolve JOIN TREE.
  * 5. Resolve projection columns.
  * 6. Resolve expressions in other query parts.
  * 7. Validate nodes with duplicate aliases.
  * 8. Validate aggregate functions, GROUPING function, window functions.
  * 9. Remove WITH and WINDOW sections from query.
  * 10. Remove aliases from expression and lambda nodes.
  * 11. Resolve query tree node with projection columns.
  */
void QueryAnalyzer::resolveQuery(const QueryTreeNodePtr & query_node, IdentifierResolveScope & scope)
{
    size_t max_subquery_depth = scope.context->getSettingsRef().max_subquery_depth;
    if (max_subquery_depth && scope.subquery_depth > max_subquery_depth)
        throw Exception(ErrorCodes::TOO_DEEP_SUBQUERIES,
            "Too deep subqueries. Maximum: {}",
            max_subquery_depth);

    auto & query_node_typed = query_node->as<QueryNode &>();
    const auto & settings = scope.context->getSettingsRef();

    bool is_rollup_or_cube = query_node_typed.isGroupByWithRollup() || query_node_typed.isGroupByWithCube();

    if (query_node_typed.isGroupByWithGroupingSets()
        && query_node_typed.isGroupByWithTotals()
        && query_node_typed.getGroupBy().getNodes().size() != 1)
        throw Exception(ErrorCodes::NOT_IMPLEMENTED, "WITH TOTALS and GROUPING SETS are not supported together");

    if (query_node_typed.isGroupByWithGroupingSets() && is_rollup_or_cube)
        throw Exception(ErrorCodes::NOT_IMPLEMENTED, "GROUPING SETS are not supported together with ROLLUP and CUBE");

    if (query_node_typed.isGroupByWithRollup() && (query_node_typed.isGroupByWithGroupingSets() || query_node_typed.isGroupByWithCube()))
        throw Exception(ErrorCodes::NOT_IMPLEMENTED, "ROLLUP is not supported together with GROUPING SETS and CUBE");

    if (query_node_typed.isGroupByWithCube() && (query_node_typed.isGroupByWithGroupingSets() || query_node_typed.isGroupByWithRollup()))
        throw Exception(ErrorCodes::NOT_IMPLEMENTED, "CUBE is not supported together with GROUPING SETS and ROLLUP");

    if (query_node_typed.hasHaving() && query_node_typed.isGroupByWithTotals() && is_rollup_or_cube)
        throw Exception(ErrorCodes::NOT_IMPLEMENTED, "WITH TOTALS and WITH ROLLUP or CUBE are not supported together in presence of HAVING");

    if (settings.enable_order_by_all && query_node_typed.isOrderByAll())
        expandOrderByAll(query_node_typed);

    /// Initialize aliases in query node scope
    QueryExpressionsAliasVisitor visitor(scope);

    if (query_node_typed.hasWith())
        visitor.visit(query_node_typed.getWithNode());

    if (!query_node_typed.getProjection().getNodes().empty())
        visitor.visit(query_node_typed.getProjectionNode());

    if (query_node_typed.getPrewhere())
        visitor.visit(query_node_typed.getPrewhere());

    if (query_node_typed.getWhere())
        visitor.visit(query_node_typed.getWhere());

    if (query_node_typed.hasGroupBy())
        visitor.visit(query_node_typed.getGroupByNode());

    if (query_node_typed.hasHaving())
        visitor.visit(query_node_typed.getHaving());

    if (query_node_typed.hasWindow())
        visitor.visit(query_node_typed.getWindowNode());

    if (query_node_typed.hasOrderBy())
        visitor.visit(query_node_typed.getOrderByNode());

    if (query_node_typed.hasInterpolate())
        visitor.visit(query_node_typed.getInterpolate());

    if (query_node_typed.hasLimitByLimit())
        visitor.visit(query_node_typed.getLimitByLimit());

    if (query_node_typed.hasLimitByOffset())
        visitor.visit(query_node_typed.getLimitByOffset());

    if (query_node_typed.hasLimitBy())
        visitor.visit(query_node_typed.getLimitByNode());

    if (query_node_typed.hasLimit())
        visitor.visit(query_node_typed.getLimit());

    if (query_node_typed.hasOffset())
        visitor.visit(query_node_typed.getOffset());

    /// Register CTE subqueries and remove them from WITH section

    auto & with_nodes = query_node_typed.getWith().getNodes();

    for (auto & node : with_nodes)
    {
        auto * subquery_node = node->as<QueryNode>();
        auto * union_node = node->as<UnionNode>();

        bool subquery_is_cte = (subquery_node && subquery_node->isCTE()) || (union_node && union_node->isCTE());

        if (!subquery_is_cte)
            continue;

        const auto & cte_name = subquery_node ? subquery_node->getCTEName() : union_node->getCTEName();

        auto [_, inserted] = scope.cte_name_to_query_node.emplace(cte_name, node);
        if (!inserted)
            throw Exception(ErrorCodes::MULTIPLE_EXPRESSIONS_FOR_ALIAS,
                "CTE with name {} already exists. In scope {}",
                cte_name,
                scope.scope_node->formatASTForErrorMessage());
    }

    /** WITH section can be safely removed, because WITH section only can provide aliases to query expressions
      * and CTE for other sections to use.
      *
      * Example: WITH 1 AS constant, (x -> x + 1) AS lambda, a AS (SELECT * FROM test_table);
      */
    query_node_typed.getWith().getNodes().clear();

    for (auto & window_node : query_node_typed.getWindow().getNodes())
    {
        auto & window_node_typed = window_node->as<WindowNode &>();
        auto parent_window_name = window_node_typed.getParentWindowName();
        if (!parent_window_name.empty())
        {
            auto window_node_it = scope.window_name_to_window_node.find(parent_window_name);
            if (window_node_it == scope.window_name_to_window_node.end())
                throw Exception(ErrorCodes::BAD_ARGUMENTS,
                    "Window '{}' does not exists. In scope {}",
                    parent_window_name,
                    scope.scope_node->formatASTForErrorMessage());

            mergeWindowWithParentWindow(window_node, window_node_it->second, scope);
            window_node_typed.setParentWindowName({});
        }

        scope.window_name_to_window_node.emplace(window_node_typed.getAlias(), window_node);
    }

    /** Disable identifier cache during JOIN TREE resolve.
      * Depending on JOIN expression section, identifier with same name
      * can be resolved in different columns.
      *
      * Example: SELECT id FROM test_table AS t1 INNER JOIN test_table AS t2 ON t1.id = t2.id INNER JOIN test_table AS t3 ON t1.id = t3.id
      * In first join expression ON t1.id = t2.id t1.id is resolved into test_table.id column.
      * In second join expression ON t1.id = t3.id t1.id must be resolved into test_table.id column after first JOIN.
      */
    scope.use_identifier_lookup_to_result_cache = false;

    if (query_node_typed.getJoinTree())
    {
        TableExpressionsAliasVisitor table_expressions_visitor(scope);
        table_expressions_visitor.visit(query_node_typed.getJoinTree());

        initializeQueryJoinTreeNode(query_node_typed.getJoinTree(), scope);
        scope.alias_name_to_table_expression_node.clear();

        resolveQueryJoinTreeNode(query_node_typed.getJoinTree(), scope, visitor);
    }

    if (!scope.group_by_use_nulls)
        scope.use_identifier_lookup_to_result_cache = true;

    /// Resolve query node sections.

    NamesAndTypes projection_columns;

    if (!scope.group_by_use_nulls)
    {
        projection_columns = resolveProjectionExpressionNodeList(query_node_typed.getProjectionNode(), scope);
        if (query_node_typed.getProjection().getNodes().empty())
            throw Exception(ErrorCodes::EMPTY_LIST_OF_COLUMNS_QUERIED,
                "Empty list of columns in projection. In scope {}",
                scope.scope_node->formatASTForErrorMessage());
    }

    if (query_node_typed.getPrewhere())
        resolveExpressionNode(query_node_typed.getPrewhere(), scope, false /*allow_lambda_expression*/, false /*allow_table_expression*/);

    if (query_node_typed.getWhere())
        resolveExpressionNode(query_node_typed.getWhere(), scope, false /*allow_lambda_expression*/, false /*allow_table_expression*/);

    if (query_node_typed.hasGroupBy())
    {
        if (query_node_typed.isGroupByWithGroupingSets())
        {
            for (auto & grouping_sets_keys_list_node : query_node_typed.getGroupBy().getNodes())
            {
                if (settings.enable_positional_arguments)
                    replaceNodesWithPositionalArguments(grouping_sets_keys_list_node, query_node_typed.getProjection().getNodes(), scope);

                resolveExpressionNodeList(grouping_sets_keys_list_node, scope, false /*allow_lambda_expression*/, false /*allow_table_expression*/);
            }

            if (scope.group_by_use_nulls)
            {
                for (const auto & grouping_set : query_node_typed.getGroupBy().getNodes())
                {
                    for (const auto & group_by_elem : grouping_set->as<ListNode>()->getNodes())
                        scope.nullable_group_by_keys.insert(group_by_elem);
                }
            }
        }
        else
        {
            if (settings.enable_positional_arguments)
                replaceNodesWithPositionalArguments(query_node_typed.getGroupByNode(), query_node_typed.getProjection().getNodes(), scope);

            resolveExpressionNodeList(query_node_typed.getGroupByNode(), scope, false /*allow_lambda_expression*/, false /*allow_table_expression*/);

            if (scope.group_by_use_nulls)
            {
                for (const auto & group_by_elem : query_node_typed.getGroupBy().getNodes())
                    scope.nullable_group_by_keys.insert(group_by_elem);
            }
        }
    }

    if (query_node_typed.hasHaving())
        resolveExpressionNode(query_node_typed.getHaving(), scope, false /*allow_lambda_expression*/, false /*allow_table_expression*/);

    if (query_node_typed.hasWindow())
        resolveWindowNodeList(query_node_typed.getWindowNode(), scope);

    if (query_node_typed.hasOrderBy())
    {
        if (settings.enable_positional_arguments)
            replaceNodesWithPositionalArguments(query_node_typed.getOrderByNode(), query_node_typed.getProjection().getNodes(), scope);

        resolveSortNodeList(query_node_typed.getOrderByNode(), scope);
    }

    if (query_node_typed.hasInterpolate())
        resolveInterpolateColumnsNodeList(query_node_typed.getInterpolate(), scope);

    if (query_node_typed.hasLimitByLimit())
    {
        resolveExpressionNode(query_node_typed.getLimitByLimit(), scope, false /*allow_lambda_expression*/, false /*allow_table_expression*/);
        convertLimitOffsetExpression(query_node_typed.getLimitByLimit(), "LIMIT BY LIMIT", scope);
    }

    if (query_node_typed.hasLimitByOffset())
    {
        resolveExpressionNode(query_node_typed.getLimitByOffset(), scope, false /*allow_lambda_expression*/, false /*allow_table_expression*/);
        convertLimitOffsetExpression(query_node_typed.getLimitByOffset(), "LIMIT BY OFFSET", scope);
    }

    if (query_node_typed.hasLimitBy())
    {
        if (settings.enable_positional_arguments)
            replaceNodesWithPositionalArguments(query_node_typed.getLimitByNode(), query_node_typed.getProjection().getNodes(), scope);

        resolveExpressionNodeList(query_node_typed.getLimitByNode(), scope, false /*allow_lambda_expression*/, false /*allow_table_expression*/);
    }

    if (query_node_typed.hasLimit())
    {
        resolveExpressionNode(query_node_typed.getLimit(), scope, false /*allow_lambda_expression*/, false /*allow_table_expression*/);
        convertLimitOffsetExpression(query_node_typed.getLimit(), "LIMIT", scope);
    }

    if (query_node_typed.hasOffset())
    {
        resolveExpressionNode(query_node_typed.getOffset(), scope, false /*allow_lambda_expression*/, false /*allow_table_expression*/);
        convertLimitOffsetExpression(query_node_typed.getOffset(), "OFFSET", scope);
    }

    if (scope.group_by_use_nulls)
    {
        projection_columns = resolveProjectionExpressionNodeList(query_node_typed.getProjectionNode(), scope);
        if (query_node_typed.getProjection().getNodes().empty())
            throw Exception(ErrorCodes::EMPTY_LIST_OF_COLUMNS_QUERIED,
                "Empty list of columns in projection. In scope {}",
                scope.scope_node->formatASTForErrorMessage());
    }

    /** Resolve nodes with duplicate aliases.
      * Table expressions cannot have duplicate aliases.
      *
      * Such nodes during scope aliases collection are placed into duplicated array.
      * After scope nodes are resolved, we can compare node with duplicate alias with
      * node from scope alias table.
      */
    for (const auto & node_with_duplicated_alias : scope.nodes_with_duplicated_aliases)
    {
        auto node = node_with_duplicated_alias;
        auto node_alias = node->getAlias();
        resolveExpressionNode(node, scope, true /*allow_lambda_expression*/, false /*allow_table_expression*/);

        bool has_node_in_alias_table = false;

        auto it = scope.alias_name_to_expression_node.find(node_alias);
        if (it != scope.alias_name_to_expression_node.end())
        {
            has_node_in_alias_table = true;

            if (!it->second->isEqual(*node))
                throw Exception(ErrorCodes::MULTIPLE_EXPRESSIONS_FOR_ALIAS,
                    "Multiple expressions {} and {} for alias {}. In scope {}",
                    node->formatASTForErrorMessage(),
                    it->second->formatASTForErrorMessage(),
                    node_alias,
                    scope.scope_node->formatASTForErrorMessage());
        }

        it = scope.alias_name_to_lambda_node.find(node_alias);
        if (it != scope.alias_name_to_lambda_node.end())
        {
            has_node_in_alias_table = true;

            if (!it->second->isEqual(*node))
                throw Exception(ErrorCodes::MULTIPLE_EXPRESSIONS_FOR_ALIAS,
                    "Multiple expressions {} and {} for alias {}. In scope {}",
                    node->formatASTForErrorMessage(),
                    it->second->formatASTForErrorMessage(),
                    node_alias,
                    scope.scope_node->formatASTForErrorMessage());
        }

        if (!has_node_in_alias_table)
            throw Exception(ErrorCodes::LOGICAL_ERROR,
                "Node {} with duplicate alias {} does not exists in alias table. In scope {}",
                node->formatASTForErrorMessage(),
                node_alias,
                scope.scope_node->formatASTForErrorMessage());

        node->removeAlias();
    }

    if (query_node_typed.isGroupByAll())
        expandGroupByAll(query_node_typed);

    validateFilters(query_node);
    validateAggregates(query_node, { .group_by_use_nulls = scope.group_by_use_nulls });

    for (const auto & column : projection_columns)
    {
        if (isNotCreatable(column.type))
            throw Exception(ErrorCodes::ILLEGAL_TYPE_OF_ARGUMENT,
                "Invalid projection column with type {}. In scope {}",
                column.type->getName(),
                scope.scope_node->formatASTForErrorMessage());
    }

    /** WINDOW section can be safely removed, because WINDOW section can only provide window definition to window functions.
      *
      * Example: SELECT count(*) OVER w FROM test_table WINDOW w AS (PARTITION BY id);
      */
    query_node_typed.getWindow().getNodes().clear();

    /// Remove aliases from expression and lambda nodes

    for (auto & [_, node] : scope.alias_name_to_expression_node)
        node->removeAlias();

    for (auto & [_, node] : scope.alias_name_to_lambda_node)
        node->removeAlias();

    query_node_typed.resolveProjectionColumns(std::move(projection_columns));
}

void QueryAnalyzer::resolveUnion(const QueryTreeNodePtr & union_node, IdentifierResolveScope & scope)
{
    auto & union_node_typed = union_node->as<UnionNode &>();
    auto & queries_nodes = union_node_typed.getQueries().getNodes();

    for (auto & query_node : queries_nodes)
    {
        IdentifierResolveScope subquery_scope(query_node, &scope /*parent_scope*/);
        auto query_node_type = query_node->getNodeType();

        if (query_node_type == QueryTreeNodeType::QUERY)
        {
            resolveQuery(query_node, subquery_scope);
        }
        else if (query_node_type == QueryTreeNodeType::UNION)
        {
            resolveUnion(query_node, subquery_scope);
        }
        else
        {
            throw Exception(ErrorCodes::UNSUPPORTED_METHOD,
                "UNION unsupported node {}. In scope {}",
                query_node->formatASTForErrorMessage(),
                scope.scope_node->formatASTForErrorMessage());
        }
    }
}

}

QueryAnalysisPass::QueryAnalysisPass(QueryTreeNodePtr table_expression_)
    : table_expression(std::move(table_expression_))
{}

void QueryAnalysisPass::run(QueryTreeNodePtr query_tree_node, ContextPtr context)
{
    QueryAnalyzer analyzer;
    analyzer.resolve(query_tree_node, table_expression, context);
    createUniqueTableAliases(query_tree_node, table_expression, context);
}

}<|MERGE_RESOLUTION|>--- conflicted
+++ resolved
@@ -2181,17 +2181,12 @@
                 projection_nodes.size(),
                 scope.scope_node->formatASTForErrorMessage());
 
-<<<<<<< HEAD
-        *node_to_replace = projection_nodes[--pos];
-=======
-        --positional_argument_number;
-        *node_to_replace = projection_nodes[positional_argument_number]->clone();
-        if (auto it = resolved_expressions.find(projection_nodes[positional_argument_number]);
-            it != resolved_expressions.end())
+        --pos;
+        *node_to_replace = projection_nodes[pos]->clone();
+        if (auto it = resolved_expressions.find(projection_nodes[pos]); it != resolved_expressions.end())
         {
             resolved_expressions[*node_to_replace] = it->second;
         }
->>>>>>> 6aee18ce
     }
 }
 
