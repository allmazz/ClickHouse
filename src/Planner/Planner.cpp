--- conflicted
+++ resolved
@@ -143,11 +143,8 @@
     extern const SettingsUInt64 max_bytes_to_transfer;
     extern const SettingsUInt64 max_rows_to_transfer;
     extern const SettingsOverflowMode transfer_overflow_mode;
-<<<<<<< HEAD
     extern const SettingsBool enable_producing_buckets_out_of_order_in_aggregation;
-=======
     extern const SettingsBool enable_parallel_blocks_marshalling;
->>>>>>> 3bc9ab16
 }
 
 namespace ServerSetting
