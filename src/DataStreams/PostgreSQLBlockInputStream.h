--- conflicted
+++ resolved
@@ -9,12 +9,9 @@
 #include <DataStreams/IBlockInputStream.h>
 #include <Core/ExternalResultDescription.h>
 #include <Core/Field.h>
-<<<<<<< HEAD
 #include <Core/PostgreSQL/insertPostgreSQLValue.h>
-#include <Core/PostgreSQL/PostgreSQLConnection.h>
-=======
-#include <Storages/PostgreSQL/ConnectionHolder.h>
->>>>>>> e361bc64
+#include <Core/PostgreSQL/ConnectionHolder.h>
+#include <Core/PostgreSQL/Utils.h>
 
 
 namespace DB
@@ -26,13 +23,8 @@
 
 public:
     PostgreSQLBlockInputStream(
-<<<<<<< HEAD
-        postgres::ConnectionHolderPtr connection_,
-        const std::string & query_str_,
-=======
         postgres::ConnectionHolderPtr connection_holder_,
-        const std::string & query_str,
->>>>>>> e361bc64
+        const String & query_str_,
         const Block & sample_block,
         const UInt64 max_block_size_);
 
@@ -63,13 +55,7 @@
     bool auto_commit = true;
     ExternalResultDescription description;
 
-<<<<<<< HEAD
-    postgres::ConnectionHolderPtr connection;
-=======
     postgres::ConnectionHolderPtr connection_holder;
-    std::unique_ptr<pqxx::read_transaction> tx;
-    std::unique_ptr<pqxx::stream_from> stream;
->>>>>>> e361bc64
 
     std::unordered_map<size_t, PostgreSQLArrayInfo> array_info;
 };
