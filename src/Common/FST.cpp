// NOLINTBEGIN(clang-analyzer-optin.core.EnumCastOutOfRange)
#include <Common/FST.h>

#include <Common/Exception.h>

#include <algorithm>
#include <cassert>
#include <memory>
#include <vector>
#include <city.h>

/// "paper" in the comments in this file refers to:
/// [Direct Construction of Minimal Acyclic Subsequential Transduers] by Stoyan Mihov and Denis Maurel, University of Tours, France

namespace DB
{

namespace ErrorCodes
{
    extern const int BAD_ARGUMENTS;
};

namespace FST
{

Arc::Arc(Output output_, const StatePtr & target_)
    : output(output_)
    , target(target_)
{}

UInt64 Arc::serialize(WriteBuffer & write_buffer) const
{
    UInt64 written_bytes = 0;
    bool has_output = output != 0;

    /// First UInt64 is target_index << 1 + has_output
    assert(target != nullptr);
    UInt64 first = ((target->state_index) << 1) + has_output;
    writeVarUInt(first, write_buffer);
    written_bytes += getLengthOfVarUInt(first);

    /// Second UInt64 is output (optional based on whether has_output is not zero)
    if (has_output)
    {
        writeVarUInt(output, write_buffer);
        written_bytes += getLengthOfVarUInt(output);
    }
    return written_bytes;
}

bool operator==(const Arc & arc1, const Arc & arc2)
{
    assert(arc1.target != nullptr && arc2.target != nullptr);
    return (arc1.output == arc2.output && arc1.target->id == arc2.target->id);
}

void LabelsAsBitmap::addLabel(char label)
{
    UInt8 index = label;
    UInt256 bit_label = 1;
    bit_label <<= index;

    data |= bit_label;
}

bool LabelsAsBitmap::hasLabel(char label) const
{
    UInt8 index = label;
    UInt256 bit_label = 1;
    bit_label <<= index;
    return ((data & bit_label) != 0);
}

UInt64 LabelsAsBitmap::getIndex(char label) const
{
    UInt64 bit_count = 0;

    UInt8 index = label;
    int which_int64 = 0;
    while (true)
    {
        if (index < 64)
        {
            UInt64 mask = index == 63 ? (-1) : (1ULL << (index + 1)) - 1;

            bit_count += std::popcount(mask & data.items[which_int64]);
            break;
        }
        index -= 64;
        bit_count += std::popcount(data.items[which_int64]);

        which_int64++;
    }
    return bit_count;
}

UInt64 LabelsAsBitmap::serialize(WriteBuffer & write_buffer)
{
    size_t written_bytes = 0;

    writeVarUInt(data.items[0], write_buffer);
    written_bytes += getLengthOfVarUInt(data.items[0]);

    writeVarUInt(data.items[1], write_buffer);
    written_bytes += getLengthOfVarUInt(data.items[1]);

    writeVarUInt(data.items[2], write_buffer);
    written_bytes += getLengthOfVarUInt(data.items[2]);

    writeVarUInt(data.items[3], write_buffer);
    written_bytes += getLengthOfVarUInt(data.items[3]);

    return written_bytes;
}

UInt64 LabelsAsBitmap::deserialize(ReadBuffer & read_buffer)
{
    size_t read_bytes = 0;

    readVarUInt(data.items[0], read_buffer);
    read_bytes += getLengthOfVarUInt(data.items[0]);

    readVarUInt(data.items[1], read_buffer);
    read_bytes += getLengthOfVarUInt(data.items[1]);

    readVarUInt(data.items[2], read_buffer);
    read_bytes += getLengthOfVarUInt(data.items[2]);

    readVarUInt(data.items[3], read_buffer);
    read_bytes += getLengthOfVarUInt(data.items[3]);

    return read_bytes;
}

UInt64 State::hash() const
{
    std::vector<char> values;
    values.reserve(arcs.size() * (sizeof(Output) + sizeof(UInt64) + 1));

    for (const auto & [label, arc] : arcs)
    {
        values.push_back(label);
        const auto * ptr = reinterpret_cast<const char *>(&arc.output);
        std::copy(ptr, ptr + sizeof(Output), std::back_inserter(values));

        ptr = reinterpret_cast<const char *>(&arc.target->id);
        std::copy(ptr, ptr + sizeof(UInt64), std::back_inserter(values));
    }

    return CityHash_v1_0_2::CityHash64(values.data(), values.size());
}

Arc * State::getArc(char label) const
{
    auto it = arcs.find(label);
    if (it == arcs.end())
        return nullptr;

    return const_cast<Arc *>(&it->second);
}

void State::addArc(char label, Output output, StatePtr target)
{
    arcs[label] = Arc(output, target);
}

void State::clear()
{
    id = 0;
    state_index = 0;
    arcs.clear();
    flag = 0;
}

UInt64 State::serialize(WriteBuffer & write_buffer)
{
    UInt64 written_bytes = 0;

    /// Serialize flag
    write_buffer.write(flag);
    written_bytes += 1;

    /// NOTE: Using "UInt8" is important here instead of "char" because of sorting (Bitmap encoding).
    /// The range should be [0, 255] which is not the case for the range of "char" [-128, 127].
    std::vector<UInt8> labels;
    labels.reserve(arcs.size());
    if (getEncodingMethod() == EncodingMethod::Sequential)
    {
        /// Serialize all labels
        for (auto & [label, state] : arcs)
            labels.push_back(label);

        UInt8 label_size = labels.size();
        write_buffer.write(label_size);
        written_bytes += 1;

        write_buffer.write(reinterpret_cast<const char *>(labels.data()), labels.size());
        written_bytes += labels.size();
    }
    else
    {
        /// Serialize bitmap
        LabelsAsBitmap bmp;
        for (auto & [label, state] : arcs)
        {
            bmp.addLabel(label);
            labels.push_back(label);
        }
        written_bytes += bmp.serialize(write_buffer);
        std::sort(labels.begin(), labels.end());
    }

    /// Serialize all arcs
    for (auto & label: labels)
    {
        Arc * arc = getArc(label);
        assert(arc != nullptr);
        written_bytes += arc->serialize(write_buffer);
    }

    return written_bytes;
}

bool operator==(const State & state1, const State & state2)
{
    if (state1.arcs.size() != state2.arcs.size())
        return false;

    for (const auto & [label, arc] : state1.arcs)
    {
        const auto it = state2.arcs.find(label);
        if (it == state2.arcs.end())
            return false;

        if (it->second != arc)
            return false;
    }
    return true;
}

void State::readFlag(ReadBuffer & read_buffer)
{
    read_buffer.readStrict(reinterpret_cast<char &>(flag));
}

Builder::Builder(WriteBuffer & write_buffer_) : write_buffer(write_buffer_)
{
    for (auto & temp_state : temp_states)
        temp_state = std::make_shared<State>();
}

/// See FindMinimized in the paper pseudo code l11-l21.
StatePtr Builder::findMinimized(const State & state, bool & found)
{
    found = false;
    auto hash = state.hash();

    /// MEMBER: in the paper pseudo code l15
    auto it = minimized_states.find(hash);

    if (it != minimized_states.end() && *it->second == state)
    {
        found = true;
        return it->second;
    }

    /// COPY_STATE: in the paper pseudo code l17
    StatePtr p = std::make_shared<State>(state);

    /// INSERT: in the paper pseudo code l18
    minimized_states[hash] = p;
    return p;
}

namespace
{

/// See the paper pseudo code l33-34.
size_t getCommonPrefixLength(std::string_view word1, std::string_view word2)
{
    size_t i = 0;
    while (i < word1.size() && i < word2.size() && word1[i] == word2[i])
        i++;
    return i;
}

}

/// See the paper pseudo code l33-39 and l70-72(when down_to is 0).
void Builder::minimizePreviousWordSuffix(Int64 down_to)
{
    for (Int64 i = static_cast<Int64>(previous_word.size()); i >= down_to; --i)
    {
        bool found = false;
        auto minimized_state = findMinimized(*temp_states[i], found);

        if (i != 0)
        {
            Output output = 0;
            Arc * arc = temp_states[i - 1]->getArc(previous_word[i - 1]);
            if (arc)
                output = arc->output;

            /// SET_TRANSITION
            temp_states[i - 1]->addArc(previous_word[i - 1], output, minimized_state);
        }
        if (minimized_state->id == 0)
            minimized_state->id = next_id++;

        if (i > 0 && temp_states[i - 1]->id == 0)
            temp_states[i - 1]->id = next_id++;

        if (!found)
        {
            minimized_state->state_index = previous_state_index;

            previous_written_bytes = minimized_state->serialize(write_buffer);
            previous_state_index += previous_written_bytes;
        }
    }
}

void Builder::add(std::string_view current_word, Output current_output)
{
    /// We assume word size is no greater than MAX_TERM_LENGTH(256).
    /// FSTs without word size limitation would be inefficient and easy to cause memory bloat
    /// Note that when using "split" tokenizer, if a granule has tokens which are longer than
    /// MAX_TERM_LENGTH, the granule cannot be dropped and will be fully-scanned. It doesn't affect "ngram" tokenizers.
    /// Another limitation is that if the query string has tokens which exceed this length
    /// it will fallback to default searching when using "split" tokenizers.
    size_t current_word_len = current_word.size();

    if (current_word_len > MAX_TERM_LENGTH)
        throw DB::Exception(DB::ErrorCodes::BAD_ARGUMENTS, "Cannot build text index: The maximum term length is {}, this is exceeded by term {}", MAX_TERM_LENGTH, current_word_len);

    size_t prefix_length_plus1 = getCommonPrefixLength(current_word, previous_word) + 1;

    minimizePreviousWordSuffix(prefix_length_plus1);

    /// Initialize the tail state, see paper pseudo code l39-43
    for (size_t i = prefix_length_plus1; i <= current_word.size(); ++i)
    {
        /// CLEAR_STATE: l41
        temp_states[i]->clear();

        /// SET_TRANSITION: l42
        temp_states[i - 1]->addArc(current_word[i - 1], 0, temp_states[i]);
    }

    /// We assume the current word is different with previous word
    /// See paper pseudo code l44-47
    temp_states[current_word_len]->setFinal(true);

    /// Adjust outputs on the arcs
    /// See paper pseudo code l48-63
    for (size_t i = 1; i <= prefix_length_plus1 - 1; ++i)
    {
        Arc * arc_ptr = temp_states[i - 1]->getArc(current_word[i - 1]);
        assert(arc_ptr != nullptr);

        Output common_prefix = std::min(arc_ptr->output, current_output);
        Output word_suffix = arc_ptr->output - common_prefix;
        arc_ptr->output = common_prefix;

        /// For each arc, adjust its output
        if (word_suffix != 0)
        {
            for (auto & [label, arc] : temp_states[i]->arcs)
                arc.output += word_suffix;
        }
        /// Reduce current_output
        current_output -= common_prefix;
    }

    /// Set last temp state's output
    /// paper pseudo code l66-67 (assuming CurrentWord != PreviousWorld)
    Arc * arc = temp_states[prefix_length_plus1 - 1]->getArc(current_word[prefix_length_plus1 - 1]);
    assert(arc != nullptr);
    arc->output = current_output;

    previous_word = current_word;
}

UInt64 Builder::build()
{
    minimizePreviousWordSuffix(0);

    /// Save initial state index

    previous_state_index -= previous_written_bytes;
    UInt8 length = getLengthOfVarUInt(previous_state_index);
    writeVarUInt(previous_state_index, write_buffer);
    write_buffer.write(length);

    return previous_state_index + previous_written_bytes + length + 1;
}

FiniteStateTransducer::FiniteStateTransducer(std::vector<UInt8> data_)
    : data(std::move(data_))
{
}

void FiniteStateTransducer::clear()
{
    data.clear();
}

FiniteStateTransducer::Output FiniteStateTransducer::getOutput(std::string_view term)
{
<<<<<<< HEAD
    std::pair<UInt64, bool> result(0, false);
=======
    if (data.empty())
        return {0, false};

    FiniteStateTransducer::Output result;
>>>>>>> e942ab8c

    /// Read index of initial state
    ReadBufferFromMemory read_buffer(data.data(), data.size());
    read_buffer.seek(data.size() - 1, SEEK_SET);

    UInt8 length = 0;
    read_buffer.readStrict(reinterpret_cast<char &>(length));

    /// FST contains no terms
    if (length == 0)
        return {0, false};

    read_buffer.seek(data.size() - 1 - length, SEEK_SET);
    UInt64 state_index = 0;
    readVarUInt(state_index, read_buffer);

    for (size_t i = 0; i <= term.size(); ++i)
    {
        UInt64 arc_output = 0;

        /// Read flag
        State temp_state;

        read_buffer.seek(state_index, SEEK_SET);
        temp_state.readFlag(read_buffer);
        if (i == term.size())
        {
            result.found = temp_state.isFinal();
            break;
        }

        UInt8 label = term[i];
        if (temp_state.getEncodingMethod() == State::EncodingMethod::Sequential)
        {
            /// Read number of labels
            UInt8 label_num = 0;
            read_buffer.readStrict(reinterpret_cast<char &>(label_num));

            if (label_num == 0)
                return {0, false};

            auto labels_position = read_buffer.getPosition();

            /// Find the index of the label from "labels" bytes
            auto begin_it = data.begin() + labels_position;
            auto end_it = data.begin() + labels_position + label_num;

            auto pos = std::find(begin_it, end_it, label);

            if (pos == end_it)
                return {0, false};

            /// Read the arc for the label
            UInt64 arc_index = (pos - begin_it);
            auto arcs_start_postion = labels_position + label_num;

            read_buffer.seek(arcs_start_postion, SEEK_SET);
            for (size_t j = 0; j <= arc_index; j++)
            {
                state_index = 0;
                arc_output = 0;
                readVarUInt(state_index, read_buffer);
                if (state_index & 0x1) // output is followed
                    readVarUInt(arc_output, read_buffer);
                state_index >>= 1;
            }
        }
        else
        {
            LabelsAsBitmap bmp;
            bmp.deserialize(read_buffer);

            if (!bmp.hasLabel(label))
                return {0, false};

            /// Read the arc for the label
            size_t arc_index = bmp.getIndex(label);
            for (size_t j = 0; j < arc_index; j++)
            {
                state_index = 0;
                arc_output = 0;
                readVarUInt(state_index, read_buffer);
                if (state_index & 0x1) // output is followed
                    readVarUInt(arc_output, read_buffer);
                state_index >>= 1;
            }
        }
        /// Accumulate the output value
        result.offset += arc_output;
    }
    return result;
}

}

}

// NOLINTEND(clang-analyzer-optin.core.EnumCastOutOfRange)<|MERGE_RESOLUTION|>--- conflicted
+++ resolved
@@ -407,14 +407,10 @@
 
 FiniteStateTransducer::Output FiniteStateTransducer::getOutput(std::string_view term)
 {
-<<<<<<< HEAD
-    std::pair<UInt64, bool> result(0, false);
-=======
     if (data.empty())
         return {0, false};
 
     FiniteStateTransducer::Output result;
->>>>>>> e942ab8c
 
     /// Read index of initial state
     ReadBufferFromMemory read_buffer(data.data(), data.size());
