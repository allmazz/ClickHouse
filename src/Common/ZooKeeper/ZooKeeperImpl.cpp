--- conflicted
+++ resolved
@@ -465,7 +465,6 @@
                 }
 
                 connected = true;
-<<<<<<< HEAD
                 if (use_compression)
                 {
                     maybe_compressed_in = std::make_shared<CompressedReadBuffer>(*in);
@@ -473,12 +472,8 @@
                                                                                    CompressionCodecFactory::instance().get(
                                                                                            "ZSTD", {}));
                 }
-
-                if (connected_callback.has_value())
-                    (*connected_callback)(i, node);
-=======
+                
                 original_index = static_cast<Int8>(node.original_index);
->>>>>>> 15a3a12a
 
                 if (i != 0)
                 {
