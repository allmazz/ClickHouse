--- conflicted
+++ resolved
@@ -216,17 +216,10 @@
                         continue;
 
                     SymbolIndex::Symbol symbol;
-<<<<<<< HEAD
-                    symbol.address_begin = reinterpret_cast<const void *>(
-                        info->addr + elf_sym[sym_index].value);
-                    symbol.address_end = reinterpret_cast<const void *>(
-                        info->addr + elf_sym[sym_index].value + elf_sym[sym_index].size);
-=======
                     symbol.offset_begin = reinterpret_cast<const void *>(
-                        elf_sym[sym_index].st_value);
+                        elf_sym[sym_index].value);
                     symbol.offset_end = reinterpret_cast<const void *>(
-                        elf_sym[sym_index].st_value + elf_sym[sym_index].st_size);
->>>>>>> a702c3e8
+                        elf_sym[sym_index].value + elf_sym[sym_index].size);
                     symbol.name = sym_name;
 
                     /// We are not interested in empty symbols.
@@ -265,10 +258,6 @@
 
 
 void collectSymbolsFromELFSymbolTable(
-<<<<<<< HEAD
-    DynamicLinkingProgramHeaderInfo * info,
-=======
->>>>>>> a702c3e8
     const Elf & elf,
     const Elf::Section & symbol_table,
     const Elf::Section & string_table,
@@ -294,17 +283,10 @@
             continue;
 
         SymbolIndex::Symbol symbol;
-<<<<<<< HEAD
-        symbol.address_begin = reinterpret_cast<const void *>(
-            info->addr + symbol_table_entry->value);
-        symbol.address_end = reinterpret_cast<const void *>(
-            info->addr + symbol_table_entry->value + symbol_table_entry->size);
-=======
         symbol.offset_begin = reinterpret_cast<const void *>(
-            symbol_table_entry->st_value);
+            symbol_table_entry->value);
         symbol.offset_end = reinterpret_cast<const void *>(
-            symbol_table_entry->st_value + symbol_table_entry->st_size);
->>>>>>> a702c3e8
+            symbol_table_entry->value + symbol_table_entry->size);
         symbol.name = symbol_name;
 
         if (symbol_table_entry->size)
@@ -314,10 +296,6 @@
 
 
 bool searchAndCollectSymbolsFromELFSymbolTable(
-<<<<<<< HEAD
-    DynamicLinkingProgramHeaderInfo * info,
-=======
->>>>>>> a702c3e8
     const Elf & elf,
     SectionHeaderType section_header_type,
     const char * string_table_name,
@@ -461,11 +439,7 @@
     object.name = object_name;
     objects.push_back(std::move(object));
 
-<<<<<<< HEAD
-    searchAndCollectSymbolsFromELFSymbolTable(info, *objects.back().elf, SectionHeaderType::SYMTAB, ".strtab", symbols);
-=======
-    searchAndCollectSymbolsFromELFSymbolTable(*objects.back().elf, SHT_SYMTAB, ".strtab", symbols);
->>>>>>> a702c3e8
+    searchAndCollectSymbolsFromELFSymbolTable(*objects.back().elf, SectionHeaderType::SYMTAB, ".strtab", symbols);
 
     /// Unneeded if they were parsed from "program headers" of loaded objects.
 #if defined USE_MUSL
