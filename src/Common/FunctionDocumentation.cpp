#include <Common/FunctionDocumentation.h>

#include <Common/Exception.h>
#include <boost/algorithm/string/predicate.hpp>
#include <boost/algorithm/string/trim.hpp>
#include <unordered_map>

namespace DB
{

namespace ErrorCodes
{
    extern const int LOGICAL_ERROR;
}

namespace
{
VersionNumber VERSION_UNKNOWN = {0};

/// Example input 'types' vector: {"(U)Int*", "Float*"}
/// Example output string: [`(U)Int*`](/sql-reference/data-types/int-uint) or [`Float*`](/sql-reference/data-types/float)
String mapTypesToTypesWithLinks(const std::vector<std::string> & types, const FunctionDocumentation::Syntax & syntax)
{
    String result;
    bool is_first = true;
    for (auto type : types)
    {
        if (is_first)
            is_first = false;
        else
            result += " or ";

        result += "[`" + type;

        if (type.starts_with("const "))
            type = type.substr(6); // Remove "const " prefix

        if (type == "NULL")
            result += "`](/sql-reference/syntax#null)";
        else if (type == "Any")
            result += "`](/sql-reference/data-types)";
        else if (type == "String" || type == "String literal")
            result += "`](/sql-reference/data-types/string)";
        else if (type.starts_with("FixedString"))
            result += "`](/sql-reference/data-types/fixedstring)";
        else if (type.starts_with("Int") || type.starts_with("UInt") || type.starts_with("(U)Int")) /// "Int8", "Int16", ... || "UInt8", "UInt16", ... || "(U)Int*", "(U)Int8", "(U)Int16", ...
            result += "`](/sql-reference/data-types/int-uint)";
        else if (type.starts_with("Float") || type == "BFloat16") /// "Float32", "Float64", "BFloat16"
            result += "`](/sql-reference/data-types/float)";
        else if (type.starts_with("Decimal")) /// "Decimal(P, S)", "Decimal32", "Decimal64", ...
            result += "`](/sql-reference/data-types/decimal)";
        else if (type == "Date")
            result += "`](/sql-reference/data-types/date)";
        else if (type == "Date32")
            result += "`](/sql-reference/data-types/date32)";
        else if (type == "DateTime")
            result += "`](/sql-reference/data-types/datetime)";
        else if (type.starts_with("DateTime64")) /// "DateTime64(P)", "DateTime64(3)", "DateTime64(6)", ...
            result += "`](/sql-reference/data-types/datetime64)";
        else if (type == "Time")
            result += "`](/sql-reference/data-types/time)";
        else if (type.starts_with("Time64")) //// "Time64(P)", "Time64(3)", ...
            result += "`](/sql-reference/data-types/time64)";
<<<<<<< HEAD
        else if (type == "Time64")
            result += "`](/sql-reference/data-types/time64)";
        else if (type == "Time64")
            result += "`](/sql-reference/data-types/time64)";
        else if (type == "Time64")
            result += "`](/sql-reference/data-types/time64)";
        else if (type == "Time64")
            result += "`](/sql-reference/data-types/time64)";
        else if (type == "Time64")
            result += "`](/sql-reference/data-types/time64)";
=======
>>>>>>> 4a0b8b03
        else if (type == "Enum")
            result += "`](/sql-reference/data-types/enum)";
        else if (type == "UUID")
            result += "`](/sql-reference/data-types/uuid)";
        else if (type == "Object")
            result += "`](/sql-reference/data-types/object-data-type)";
        else if (type == "IPv4")
            result += "`](/sql-reference/data-types/ipv4)";
        else if (type == "IPv6")
            result += "`](/sql-reference/data-types/ipv6)";
        else if (type.starts_with("Array")) /// "Array(T)", "Array(UInt8)", "Array(String)", ...
            result += "`](/sql-reference/data-types/array)";
        else if (type == "Bool")
            result += "`](/sql-reference/data-types/boolean)";
        else if (type.starts_with("Tuple")) /// "Tuple(T1, T2)", "Tuple(UInt8, String)", ...
            result += "`](/sql-reference/data-types/tuple)";
        else if (type.starts_with("Map")) /// "Map(K, V)"
            result += "`](/sql-reference/data-types/map)";
        else if (type.starts_with("Variant")) /// "Variant(T1, T2, ...)", "Variant(UInt8, String)", ...
            result += "`](/sql-reference/data-types/variant)";
        else if (type.starts_with("LowCardinality")) /// "LowCardinality(T)", "LowCardinality(UInt8)", "LowCardinality(String)", ...
            result += "`](/sql-reference/data-types/lowcardinality)";
        else if (type.starts_with("Nullable")) /// "Nullable(T)", "Nullable(UInt8)", "Nullable(String)", ...
            result += "`](/sql-reference/data-types/nullable)";
        else if (type.starts_with("AggregateFunction")) /// "AggregateFunction(agg_func, T)", "AggregateFunction(any, UInt8)", ...
            result += "`](/sql-reference/data-types/aggregatefunction)";
        else if (type.starts_with("SimpleAggregateFunction")) /// "SimpleAggregateFunction(agg_func, T)", "SimpleAggregateFunction(any, UInt8)", ...
            result += "`](/sql-reference/data-types/simpleaggregatefunction)";
        else if (type == "Point")
            result += "`](/sql-reference/data-types/geo#point)";
        else if (type == "Ring")
            result += "`](/sql-reference/data-types/geo#ring)";
        else if (type == "LineString")
            result += "`](/sql-reference/data-types/geo#linestring)";
        else if (type == "MultiLineString")
            result += "`](/sql-reference/data-types/geo#multilinestring)";
        else if (type == "Polygon")
            result += "`](/sql-reference/data-types/geo#polygon)";
        else if (type == "MultiPolygon")
            result += "`](/sql-reference/data-types/geo#multipolygon)";
        else if (type == "numericIndexedVector")
            result += "`](/sql-reference/functions/#create-numeric-indexed-vector-object)";
        else if (type == "Expression")
            result += "`](/sql-reference/data-types/special-data-types/expression)";
        else if (type == "Set")
            result += "`](/sql-reference/data-types/special-data-types/set)";
        else if (type == "Nothing")
            result += "`](/sql-reference/data-types/special-data-types/nothing)";
        else if (type == "Interval")
            result += "`](/sql-reference/data-types/special-data-types/interval)";
        else if (type.starts_with("Nested")) /// "Nested(N1 T1, N2 T2, ...)", ...
            result += "`](/sql-reference/data-types/nested-data-structures/nested)";
        else if (type == "Dynamic")
            result += "`](/sql-reference/data-types/dynamic)";
        else if (type == "JSON")
            result += "`](/sql-reference/data-types/newjson)";
        else if (type == "Lambda function")
            result += "`](/sql-reference/functions/overview#arrow-operator-and-lambda)";
        else if (type == "NULL")
            result += "`](/sql-reference/syntax#null)";
        else
            throw Exception(ErrorCodes::LOGICAL_ERROR, "Unexpected data type in function {}: {}", syntax, type);
    }
    result += "\n";
    return result;
}

template <typename Type>
String argumentsOrParametersAsString(const Type & arguments_or_parameters, const FunctionDocumentation::Syntax & syntax)
{
    String result;
    for (const auto & [name, description_, types] : arguments_or_parameters)
    {
        result += "- `" + name + "` — " + description_ + " ";

        /// We assume that if 'type' is empty(), 'description' already ends with a type definition. This is a reasonable assumption to be
        /// able to handle special cases which cannot be represented by the type mapping in mapTypesToTypesWithLinks.
        if (!types.empty())
            result += mapTypesToTypesWithLinks(types, syntax);
    }
    return result;
}

}

String FunctionDocumentation::argumentsAsString() const
{
    return argumentsOrParametersAsString(arguments, syntax);
}

String FunctionDocumentation::parametersAsString() const
{
    /// TODO Replace dummy parameters by actual parameters
    Parameters dummy_parameters;
    return argumentsOrParametersAsString(dummy_parameters, syntax);
}

/// Documentation is often defined with raw strings, therefore we need to trim leading and trailing whitespace + newlines.
/// Example:
///
///     FunctionDocumentation::ReturnedValue returned_value = R"(
/// Returns the difference between `x` and the nearest integer not greater than
/// `x` divisible by `y`.
/// )";

String FunctionDocumentation::syntaxAsString() const
{
    String trimmed_syntax = boost::algorithm::trim_copy(syntax);

    /// It is tempting to write 'SELECT someFunction(arg1, arg2)' in the syntax field but we
    /// really want 'someFunction(arg1, arg2)'.
    if (boost::algorithm::istarts_with(trimmed_syntax, "SELECT "))
        throw Exception(ErrorCodes::LOGICAL_ERROR, "Syntax field must not start with 'SELECT': {}", syntax);

    if (syntax.ends_with(";"))
        throw Exception(ErrorCodes::LOGICAL_ERROR, "Syntax field must not end with ';': {}", syntax);

    return trimmed_syntax;
}

String FunctionDocumentation::returnedValueAsString() const
{
    String result = returned_value.description + " ";

    /// We assume that if 'type' is empty(), 'description' already ends with a type definition. This is a reasonable assumption to be
    /// able to handle special cases which cannot be represented by the type mapping in mapTypesToTypesWithLinks.
    if (!returned_value.types.empty())
        result += mapTypesToTypesWithLinks(returned_value.types, syntax);
    return boost::algorithm::trim_copy(result);
}

String FunctionDocumentation::examplesAsString() const
{
    String res;
    for (const auto & [name, query, result] : examples)
    {
        res += "**" + name + "**" + "\n\n";
        res += "```sql title=""Query""\n";
        res += boost::algorithm::trim_copy(query) + "\n";
        res += "```\n\n";
        res += "```response title=""Response""\n";
        res += boost::algorithm::trim_copy(result) + "\n";
        res += "```";
        res += "\n\n";
    }
    return res;
}

String FunctionDocumentation::introducedInAsString() const
{
    if (introduced_in == FunctionDocumentation::VERSION_UNKNOWN)
        return ""; /// we could show "unknown" here but for consistency with other fields return the empty string
    else
        return introduced_in.toString();
}

String FunctionDocumentation::categoryAsString() const
{
    static const std::unordered_map<Category, std::string> category_to_string =
    {
        {Category::Unknown, ""}, /// Default enum value for default-constructed FunctionDocumentation objects. Be consistent with other default fields (empty).

        {Category::Arithmetic, "Arithmetic"},
        {Category::Array, "Arrays"},
        {Category::Bit, "Bit"},
        {Category::Bitmap, "Bitmap"},
        {Category::Comparison, "Comparison"},
        {Category::Conditional, "Conditional"},
        {Category::DateAndTime, "Dates and Times"},
        {Category::Decimal, "Decimal"},
        {Category::Dictionary, "Dictionary"},
        {Category::Distance, "Distance"},
        {Category::EmbeddedDictionary, "Embedded Dictionary"},
        {Category::Geo, "Geo"},
        {Category::Encoding, "Encoding"},
        {Category::Encryption, "Encryption"},
        {Category::Financial, "Financial"},
        {Category::Hash, "Hash"},
        {Category::IPAddress, "IP Address"},
        {Category::Introspection, "Introspection"},
        {Category::JSON, "JSON"},
        {Category::Logical, "Logical"},
        {Category::MachineLearning, "Machine Learning"},
        {Category::Map, "Map"},
        {Category::Mathematical, "Mathematical"},
        {Category::NLP, "Natural Language Processing"},
        {Category::Null, "Null"},
        {Category::NumericIndexedVector, "NumericIndexedVector"},
        {Category::Other, "Other"},
        {Category::RandomNumber, "Random Number"},
        {Category::Rounding, "Rounding"},
        {Category::StringReplacement, "String Replacement"},
        {Category::StringSearch, "String Search"},
        {Category::StringSplitting, "String Splitting"},
        {Category::String, "String"},
        {Category::TimeSeries, "Time Series"},
        {Category::TimeWindow, "Time Window"},
        {Category::Tuple, "Tuple"},
        {Category::TypeConversion, "Type Conversion"},
        {Category::ULID, "ULID"},
        {Category::URL, "URL"},
        {Category::UUID, "UUID"},
        {Category::UniqTheta, "UniqTheta"},

        {Category::AggregateFunction, "Aggregate Functions"},
        {Category::TableFunction, "Table Functions"}
    };

    if (auto it = category_to_string.find(category); it != category_to_string.end())
        return it->second;
    else
        throw Exception(ErrorCodes::LOGICAL_ERROR, "Category has no mapping to string");
}

}<|MERGE_RESOLUTION|>--- conflicted
+++ resolved
@@ -61,19 +61,6 @@
             result += "`](/sql-reference/data-types/time)";
         else if (type.starts_with("Time64")) //// "Time64(P)", "Time64(3)", ...
             result += "`](/sql-reference/data-types/time64)";
-<<<<<<< HEAD
-        else if (type == "Time64")
-            result += "`](/sql-reference/data-types/time64)";
-        else if (type == "Time64")
-            result += "`](/sql-reference/data-types/time64)";
-        else if (type == "Time64")
-            result += "`](/sql-reference/data-types/time64)";
-        else if (type == "Time64")
-            result += "`](/sql-reference/data-types/time64)";
-        else if (type == "Time64")
-            result += "`](/sql-reference/data-types/time64)";
-=======
->>>>>>> 4a0b8b03
         else if (type == "Enum")
             result += "`](/sql-reference/data-types/enum)";
         else if (type == "UUID")
