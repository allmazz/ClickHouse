--- conflicted
+++ resolved
@@ -113,17 +113,12 @@
 
         void read(ReadBuffer & rb, SpaceSavingArena<TKey> & space_arena)
         {
-<<<<<<< HEAD
             if constexpr (std::is_same_v<TKey, std::string_view>)
-                readBinary(key, rb);
-=======
-            if constexpr (std::is_same_v<TKey, StringRef>)
             {
                 String skey;
                 readBinary(skey, rb);
                 key = space_arena.emplace(skey);
             }
->>>>>>> b108085b
             else
                 readBinaryLittleEndian(key, rb);
             readVarUInt(count, rb);
@@ -441,7 +436,7 @@
         counter_list = rhs.counter_list;
         alpha_map = rhs.alpha_map;
 
-        if constexpr (std::is_same_v<TKey, StringRef>)
+        if constexpr (std::is_same_v<TKey, std::string_view>)
         {
             /// Need to copy the keys into our own arena
             for (auto & counter : counter_list)
