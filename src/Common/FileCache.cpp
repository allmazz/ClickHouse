--- conflicted
+++ resolved
@@ -798,7 +798,6 @@
     return cache_paths;
 }
 
-<<<<<<< HEAD
 FileSegmentPtr LRUFileCache::setDownloading(const Key & key, size_t offset, size_t size, std::lock_guard<std::mutex> & cache_lock)
 {
     auto * cell = getCell(key, offset, cache_lock);
@@ -814,7 +813,8 @@
         throw Exception(ErrorCodes::LOGICAL_ERROR, "Failed to add a new cell for download");
 
     return cell->file_segment;
-=======
+}
+
 size_t LRUFileCache::getUsedCacheSize() const
 {
     std::lock_guard cache_lock(mutex);
@@ -825,7 +825,6 @@
 {
     std::lock_guard cache_lock(mutex);
     return files.size();
->>>>>>> 80df398b
 }
 
 LRUFileCache::FileSegmentCell::FileSegmentCell(FileSegmentPtr file_segment_, LRUQueue & queue_)
