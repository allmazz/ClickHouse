--- conflicted
+++ resolved
@@ -276,14 +276,11 @@
     M(ThreadPoolReaderPageCacheMissElapsedMicroseconds, "Time spent reading data inside the asynchronous job in ThreadPoolReader - when read was not done from page cache.") \
     \
     M(AsynchronousReadWaitMicroseconds, "Time spent in waiting for asynchronous reads.") \
-<<<<<<< HEAD
+    \
     M(ExternalDataSourceLocalCacheReadBytes, "Bytes read from local cache buffer in RemoteReadBufferCache")\
-
-=======
     \
     M(MainConfigLoads, "Number of times the main configuration was reloaded.") \
->>>>>>> 90db762c
-
+    \
 namespace ProfileEvents
 {
 
