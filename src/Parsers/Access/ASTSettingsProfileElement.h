--- conflicted
+++ resolved
@@ -43,13 +43,8 @@
     size_t getNumberOfProfiles() const;
 
     String getID(char) const override { return "SettingsProfileElements"; }
-<<<<<<< HEAD
     ASTPtr clone() const override;
-    void formatImpl(const FormatSettings & settings, FormatState &, FormatStateStacked) const override;
-=======
-    ASTPtr clone() const override { return std::make_shared<ASTSettingsProfileElements>(*this); }
     void formatImpl(WriteBuffer & ostr, const FormatSettings & settings, FormatState &, FormatStateStacked) const override;
->>>>>>> 95a36b93
 
     void setUseInheritKeyword(bool use_inherit_keyword_);
 
@@ -76,7 +71,7 @@
 
     String getID(char) const override;
     ASTPtr clone() const override;
-    void formatImpl(const FormatSettings & format, FormatState &, FormatStateStacked) const override;
+    void formatImpl(WriteBuffer & ostr, const FormatSettings & format, FormatState &, FormatStateStacked) const override;
 
     void add(ASTAlterSettingsProfileElements && other);
 };
