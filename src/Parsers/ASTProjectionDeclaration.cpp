--- conflicted
+++ resolved
@@ -1,10 +1,7 @@
 #include <Parsers/ASTProjectionDeclaration.h>
-<<<<<<< HEAD
-=======
 
 #include <IO/Operators.h>
 #include <Parsers/ASTFunction.h>
->>>>>>> 24d98ed7
 #include <Parsers/ASTSetQuery.h>
 
 namespace DB
@@ -16,13 +13,10 @@
     res->name = name;
     if (query)
         res->set(res->query, query->clone());
-<<<<<<< HEAD
-=======
     if (index)
         res->set(res->index, index->clone());
     if (type)
         res->set(res->type, type->clone());
->>>>>>> 24d98ed7
     if (with_settings)
         res->set(res->with_settings, with_settings->clone());
     return res;
@@ -33,20 +27,6 @@
     WriteBuffer & ostr, const FormatSettings & settings, FormatState & state, FormatStateStacked frame) const
 {
     settings.writeIdentifier(ostr, name, /*ambiguous=*/false);
-<<<<<<< HEAD
-    std::string indent_str = settings.one_line ? "" : std::string(4u * frame.indent, ' ');
-    std::string nl_or_nothing = settings.one_line ? "" : "\n";
-    ostr << settings.nl_or_ws << indent_str << "(" << nl_or_nothing;
-    FormatStateStacked frame_nested = frame;
-    frame_nested.need_parens = false;
-    ++frame_nested.indent;
-    query->format(ostr, settings, state, frame_nested);
-    ostr << nl_or_nothing << indent_str << ")";
-
-    if (with_settings)
-    {
-        ostr << settings.nl_or_ws << indent_str << "WITH SETTINGS (";
-=======
     if (query)
     {
         std::string indent_str = settings.one_line ? "" : std::string(4u * frame.indent, ' ');
@@ -74,7 +54,6 @@
     if (with_settings)
     {
         ostr << " WITH SETTINGS (";
->>>>>>> 24d98ed7
         with_settings->format(ostr, settings, state, frame);
         ostr << ")";
     }
