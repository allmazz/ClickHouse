#include <Parsers/ASTProjectionDeclaration.h>
<<<<<<< HEAD

#include <IO/Operators.h>
#include <Parsers/ASTFunction.h>
=======
#include <Parsers/ASTSetQuery.h>
>>>>>>> edfe481f

namespace DB
{

ASTPtr ASTProjectionDeclaration::clone() const
{
    auto res = std::make_shared<ASTProjectionDeclaration>();
    res->name = name;
    if (query)
        res->set(res->query, query->clone());
<<<<<<< HEAD
    if (index)
        res->set(res->index, index->clone());
    if (type)
        res->set(res->type, type->clone());
    return res;
}

void ASTProjectionDeclaration::formatImpl(WriteBuffer & ostr, const FormatSettings & settings, FormatState & state, FormatStateStacked frame) const
{
    settings.writeIdentifier(ostr, name, /*ambiguous=*/false);
    if (query)
    {
        std::string indent_str = settings.one_line ? "" : std::string(4u * frame.indent, ' ');
        std::string nl_or_nothing = settings.one_line ? "" : "\n";
        ostr << settings.nl_or_ws << indent_str << "(" << nl_or_nothing;
        FormatStateStacked frame_nested = frame;
        frame_nested.need_parens = false;
        ++frame_nested.indent;
        query->format(ostr, settings, state, frame_nested);
        ostr << nl_or_nothing << indent_str << ")";
    }

    if (index)
    {
        ostr << " INDEX ";
        index->format(ostr, settings, state, frame);
    }

    if (type)
    {
        ostr << " TYPE ";
        type->format(ostr, settings, state, frame);
    }
}
=======
    if (with_settings)
        res->set(res->with_settings, with_settings->clone());
    return res;
}


void ASTProjectionDeclaration::formatImpl(
    WriteBuffer & ostr, const FormatSettings & settings, FormatState & state, FormatStateStacked frame) const
{
    settings.writeIdentifier(ostr, name, /*ambiguous=*/false);
    std::string indent_str = settings.one_line ? "" : std::string(4u * frame.indent, ' ');
    std::string nl_or_nothing = settings.one_line ? "" : "\n";
    ostr << settings.nl_or_ws << indent_str << "(" << nl_or_nothing;
    FormatStateStacked frame_nested = frame;
    frame_nested.need_parens = false;
    ++frame_nested.indent;
    query->format(ostr, settings, state, frame_nested);
    ostr << nl_or_nothing << indent_str << ")";
>>>>>>> edfe481f

    if (with_settings)
    {
        ostr << settings.nl_or_ws << indent_str << "WITH SETTINGS (";
        with_settings->format(ostr, settings, state, frame);
        ostr << ")";
    }
}
}<|MERGE_RESOLUTION|>--- conflicted
+++ resolved
@@ -1,11 +1,8 @@
 #include <Parsers/ASTProjectionDeclaration.h>
-<<<<<<< HEAD
 
 #include <IO/Operators.h>
 #include <Parsers/ASTFunction.h>
-=======
 #include <Parsers/ASTSetQuery.h>
->>>>>>> edfe481f
 
 namespace DB
 {
@@ -16,15 +13,18 @@
     res->name = name;
     if (query)
         res->set(res->query, query->clone());
-<<<<<<< HEAD
     if (index)
         res->set(res->index, index->clone());
     if (type)
         res->set(res->type, type->clone());
+    if (with_settings)
+        res->set(res->with_settings, with_settings->clone());
     return res;
 }
 
-void ASTProjectionDeclaration::formatImpl(WriteBuffer & ostr, const FormatSettings & settings, FormatState & state, FormatStateStacked frame) const
+
+void ASTProjectionDeclaration::formatImpl(
+    WriteBuffer & ostr, const FormatSettings & settings, FormatState & state, FormatStateStacked frame) const
 {
     settings.writeIdentifier(ostr, name, /*ambiguous=*/false);
     if (query)
@@ -50,27 +50,6 @@
         ostr << " TYPE ";
         type->format(ostr, settings, state, frame);
     }
-}
-=======
-    if (with_settings)
-        res->set(res->with_settings, with_settings->clone());
-    return res;
-}
-
-
-void ASTProjectionDeclaration::formatImpl(
-    WriteBuffer & ostr, const FormatSettings & settings, FormatState & state, FormatStateStacked frame) const
-{
-    settings.writeIdentifier(ostr, name, /*ambiguous=*/false);
-    std::string indent_str = settings.one_line ? "" : std::string(4u * frame.indent, ' ');
-    std::string nl_or_nothing = settings.one_line ? "" : "\n";
-    ostr << settings.nl_or_ws << indent_str << "(" << nl_or_nothing;
-    FormatStateStacked frame_nested = frame;
-    frame_nested.need_parens = false;
-    ++frame_nested.indent;
-    query->format(ostr, settings, state, frame_nested);
-    ostr << nl_or_nothing << indent_str << ")";
->>>>>>> edfe481f
 
     if (with_settings)
     {
