--- conflicted
+++ resolved
@@ -19,14 +19,6 @@
 ```
 
 ## Arguments {#arguments}
-<<<<<<< HEAD
-
-| Argument            | Description                                                            |
-|---------------------|------------------------------------------------------------------------|
-| `connection_settings` | Name of the section with connection settings in the `odbc.ini` file. |
-| `external_database` | Name of a database in an external DBMS.                                |
-| `external_table`    | Name of a table in the `external_database`.                            |
-=======
 
 | Argument            | Description                                                            |
 |---------------------|------------------------------------------------------------------------|
@@ -35,7 +27,6 @@
 | `external_table`    | Name of a table in the `external_database`.                            |
 
 These parameters can also be passed using [named collections](operations/named-collections.md).
->>>>>>> bdae49ab
 
 To safely implement ODBC connections, ClickHouse uses a separate program `clickhouse-odbc-bridge`. If the ODBC driver is loaded directly from `clickhouse-server`, driver problems can crash the ClickHouse server. ClickHouse automatically starts `clickhouse-odbc-bridge` when it is required. The ODBC bridge program is installed from the same package as the `clickhouse-server`.
 
