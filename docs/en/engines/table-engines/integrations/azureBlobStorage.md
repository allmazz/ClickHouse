--- conflicted
+++ resolved
@@ -14,11 +14,7 @@
 
 ```sql
 CREATE TABLE azure_blob_storage_table (name String, value UInt32)
-<<<<<<< HEAD
-    ENGINE = AzureBlobStorage(connection_string|storage_account_url, container_name, blobpath, [account_name, account_key, format, compression, extra_credentials(client_id=, tenant_id=)])
-=======
-    ENGINE = AzureBlobStorage(connection_string|storage_account_url, container_name, blobpath, [account_name, account_key, format, compression, partition_strategy, partition_columns_in_data_file])
->>>>>>> a438e093
+    ENGINE = AzureBlobStorage(connection_string|storage_account_url, container_name, blobpath, [account_name, account_key, format, compression, partition_strategy, partition_columns_in_data_file, extra_credentials(client_id=, tenant_id=)])
     [PARTITION BY expr]
     [SETTINGS ...]
 ```
@@ -34,12 +30,9 @@
 - `account_key` - if storage_account_url is used, then account key can be specified here
 - `format` — The [format](/interfaces/formats.md) of the file.
 - `compression` — Supported values: `none`, `gzip/gz`, `brotli/br`, `xz/LZMA`, `zstd/zst`. By default, it will autodetect compression by file extension. (same as setting to `auto`).
-<<<<<<< HEAD
-- `extra_credentials` - Use `client_id` and `tenant_id` for authentication instead of `account_name` and `account_key`.                                                                                                                                                                                                                                                                                                                                                                                              |
-=======
 - `partition_strategy` – Options: `WILDCARD` or `HIVE`. `WILDCARD` requires a `{_partition_id}` in the path, which is replaced with the partition key. `HIVE` does not allow wildcards, assumes the path is the table root, and generates Hive-style partitioned directories with Snowflake IDs as filenames and the file format as the extension. Defaults to `WILDCARD`
 - `partition_columns_in_data_file` - Only used with `HIVE` partition strategy. Tells ClickHouse whether to expect partition columns to be written in the data file. Defaults `false`.
->>>>>>> a438e093
+- `extra_credentials` - Use `client_id` and `tenant_id` for authentication. If extra_credentials are provided, they are given priority over `account_name` and `account_key`.
 
 **Example**
 
