--- conflicted
+++ resolved
@@ -1635,8 +1635,88 @@
         -- In case DDL task has been executed on another replica we need to sync the table
         SYSTEM SYNC REPLICA create_alter_sleeping.t;
         SHOW CREATE TABLE create_alter_sleeping.t;
-<<<<<<< HEAD
-        """, timeout=10
+        """,
+        timeout=10,
+    )
+
+
+def test_lag_after_recovery(started_cluster):
+    main_node.query("drop database if exists lag_after_recovery")
+    dummy_node.query("drop database if exists lag_after_recovery")
+
+    main_node.query(
+        "create database lag_after_recovery engine=Replicated('/clickhouse/databases/lag_after_recovery', 'shard1', 'replica1')"
+    )
+    main_node.query(
+        "create table lag_after_recovery.t (n int) engine=ReplicatedMergeTree order by n"
+    )
+
+    dummy_node.query("system enable failpoint database_replicated_delay_recovery")
+    dummy_node.query(
+        "system enable failpoint database_replicated_delay_entry_execution"
+    )
+    dummy_node.query(
+        "create database lag_after_recovery engine=Replicated('/clickhouse/databases/lag_after_recovery', 'shard1', 'replica2') settings max_replication_lag_to_enqueue=1"
+    )
+
+    settings = {"distributed_ddl_task_timeout": 0}
+    main_node.query(
+        "create table lag_after_recovery.t1 (n int) engine=Memory", settings=settings
+    )
+    main_node.query(
+        "create table lag_after_recovery.t2 (n int) engine=Memory", settings=settings
+    )
+    main_node.query(
+        "create table lag_after_recovery.t3 (n int) engine=Memory", settings=settings
+    )
+    main_node.query(
+        "create table lag_after_recovery.t4 (n int) engine=Memory", settings=settings
+    )
+    main_node.query(
+        "create table lag_after_recovery.t5 (n int) engine=Memory", settings=settings
+    )
+    main_node.query(
+        "create table lag_after_recovery.t6 (n int) engine=Memory", settings=settings
+    )
+    main_node.query(
+        "create table lag_after_recovery.t7 (n int) engine=Memory", settings=settings
+    )
+    main_node.query(
+        "create table lag_after_recovery.t8 (n int) engine=Memory", settings=settings
+    )
+    main_node.query(
+        "create table lag_after_recovery.t9 (n int) engine=Memory", settings=settings
+    )
+
+    assert_eq_with_retry(
+        dummy_node,
+        "select is_active from system.clusters where name='lag_after_recovery' and database_replica_name='replica2'",
+        "1\n",
+    )
+
+    settings = {
+        "distributed_ddl_task_timeout": 1,
+        "distributed_ddl_output_mode": "none_only_active",
+    }
+    main_node.query(
+        "create table lag_after_recovery.t10 (n int) engine=Memory", settings=settings
+    )
+    assert (
+        dummy_node.query(
+            "select replication_lag=0 from system.clusters where name='lag_after_recovery' and database_replica_name='replica2'"
+        )
+        == "0\n"
+    )
+
+    dummy_node.query(
+        "system disable failpoint database_replicated_delay_entry_execution"
+    )
+    dummy_node.query("system sync database replica lag_after_recovery strict")
+    assert (
+        dummy_node.query(
+            "select unsynced_after_recovery from system.clusters where name='lag_after_recovery' and database_replica_name='replica2'"
+        )
+        == "0\n"
     )
 
 
@@ -1738,88 +1818,4 @@
 
     assert (
         main_node.query("SELECT is_readonly FROM system.database_replicas WHERE database='db_11'") == ""
-=======
-        """,
-        timeout=10,
-    )
-
-
-def test_lag_after_recovery(started_cluster):
-    main_node.query("drop database if exists lag_after_recovery")
-    dummy_node.query("drop database if exists lag_after_recovery")
-
-    main_node.query(
-        "create database lag_after_recovery engine=Replicated('/clickhouse/databases/lag_after_recovery', 'shard1', 'replica1')"
-    )
-    main_node.query(
-        "create table lag_after_recovery.t (n int) engine=ReplicatedMergeTree order by n"
-    )
-
-    dummy_node.query("system enable failpoint database_replicated_delay_recovery")
-    dummy_node.query(
-        "system enable failpoint database_replicated_delay_entry_execution"
-    )
-    dummy_node.query(
-        "create database lag_after_recovery engine=Replicated('/clickhouse/databases/lag_after_recovery', 'shard1', 'replica2') settings max_replication_lag_to_enqueue=1"
-    )
-
-    settings = {"distributed_ddl_task_timeout": 0}
-    main_node.query(
-        "create table lag_after_recovery.t1 (n int) engine=Memory", settings=settings
-    )
-    main_node.query(
-        "create table lag_after_recovery.t2 (n int) engine=Memory", settings=settings
-    )
-    main_node.query(
-        "create table lag_after_recovery.t3 (n int) engine=Memory", settings=settings
-    )
-    main_node.query(
-        "create table lag_after_recovery.t4 (n int) engine=Memory", settings=settings
-    )
-    main_node.query(
-        "create table lag_after_recovery.t5 (n int) engine=Memory", settings=settings
-    )
-    main_node.query(
-        "create table lag_after_recovery.t6 (n int) engine=Memory", settings=settings
-    )
-    main_node.query(
-        "create table lag_after_recovery.t7 (n int) engine=Memory", settings=settings
-    )
-    main_node.query(
-        "create table lag_after_recovery.t8 (n int) engine=Memory", settings=settings
-    )
-    main_node.query(
-        "create table lag_after_recovery.t9 (n int) engine=Memory", settings=settings
-    )
-
-    assert_eq_with_retry(
-        dummy_node,
-        "select is_active from system.clusters where name='lag_after_recovery' and database_replica_name='replica2'",
-        "1\n",
-    )
-
-    settings = {
-        "distributed_ddl_task_timeout": 1,
-        "distributed_ddl_output_mode": "none_only_active",
-    }
-    main_node.query(
-        "create table lag_after_recovery.t10 (n int) engine=Memory", settings=settings
-    )
-    assert (
-        dummy_node.query(
-            "select replication_lag=0 from system.clusters where name='lag_after_recovery' and database_replica_name='replica2'"
-        )
-        == "0\n"
-    )
-
-    dummy_node.query(
-        "system disable failpoint database_replicated_delay_entry_execution"
-    )
-    dummy_node.query("system sync database replica lag_after_recovery strict")
-    assert (
-        dummy_node.query(
-            "select unsynced_after_recovery from system.clusters where name='lag_after_recovery' and database_replica_name='replica2'"
-        )
-        == "0\n"
->>>>>>> 7c158a0c
     )