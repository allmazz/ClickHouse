import base64
import concurrent
import errno
import http.client
import logging
import os
import os.path as p
import platform
import pprint
import pwd
import random
import re
import shlex
import shutil
import socket
import stat
import subprocess
import time
import traceback
import urllib.parse
import uuid
from contextlib import contextmanager
from functools import cache
from pathlib import Path
from typing import Any, List, Sequence, Tuple, Union

import requests
import urllib3

try:
    # Please, add modules that required for specific tests only here.
    # So contributors will be able to run most tests locally
    # without installing tons of unneeded packages that may be not so easy to install.
    import asyncio
    import ssl

    import cassandra.cluster
    import nats
    import psycopg2
    import pymongo
    import pymysql
    from cassandra.policies import RoundRobinPolicy
    from confluent_kafka.avro.cached_schema_registry_client import (
        CachedSchemaRegistryClient,
    )
    from psycopg2.extensions import ISOLATION_LEVEL_AUTOCOMMIT

except Exception as e:
    logging.warning(f"Cannot import some modules, some tests may not work: {e}")

import docker
from dict2xml import dict2xml
from docker.models.containers import Container
from .kazoo_client import KazooClientWithImplicitRetries
from kazoo.exceptions import KazooException
from minio import Minio

from . import pytest_xdist_logging_to_separate_files
from .client import QueryRuntimeException
from .test_tools import assert_eq_with_retry, exec_query_with_retry

from .client import Client
from .config_cluster import *
from .random_settings import write_random_settings_config
from .retry_decorator import retry

HELPERS_DIR = p.dirname(__file__)
CLICKHOUSE_ROOT_DIR = p.join(p.dirname(__file__), "../../..")
LOCAL_DOCKER_COMPOSE_DIR = p.join(CLICKHOUSE_ROOT_DIR, "tests/integration/compose/")
DEFAULT_ENV_NAME = ".env"
DEFAULT_BASE_CONFIG_DIR = os.environ.get(
    "CLICKHOUSE_TESTS_BASE_CONFIG_DIR", "/etc/clickhouse-server/"
)
DOCKER_BASE_TAG = os.environ.get("DOCKER_BASE_TAG", "latest")

SANITIZER_SIGN = "=================="

CLICKHOUSE_START_COMMAND = (
    "clickhouse server --config-file=/etc/clickhouse-server/{main_config_file}"
)

CLICKHOUSE_LOG_FILE = "/var/log/clickhouse-server/clickhouse-server.log"

CLICKHOUSE_ERROR_LOG_FILE = "/var/log/clickhouse-server/clickhouse-server.err.log"

# Minimum version we use in integration tests to check compatibility with old releases
# Keep in mind that we only support upgrading between releases that are at most 1 year different.
# This means that this minimum need to be, at least, 1 year older than the current release
CLICKHOUSE_CI_MIN_TESTED_VERSION = "23.3"

ZOOKEEPER_CONTAINERS = ("zoo1", "zoo2", "zoo3")


# to create docker-compose env file
def _create_env_file(path, variables):
    logging.debug("Env %s stored in %s", variables, path)
    with open(path, "w") as f:
        for var, value in list(variables.items()):
            f.write("=".join([var, value]) + "\n")
    return path


def run_and_check(
    args: Union[Sequence[str], str],
    env=None,
    shell=False,
    stdout=subprocess.PIPE,
    stderr=subprocess.PIPE,
    timeout=300,
    nothrow=False,
    detach=False,
) -> str:
    if shell:
        if isinstance(args, str):
            shell_args = args
        else:
            shell_args = next(a for a in args)
    else:
        shell_args = " ".join(args)

    logging.debug("Command:[%s]", shell_args)
    if detach:
        subprocess.Popen(
            args,
            stdout=subprocess.DEVNULL,
            stderr=subprocess.DEVNULL,
            env=env,
            shell=shell,
        )
        return ""

    res = subprocess.run(
        args,
        stdout=stdout,
        stderr=stderr,
        env=env,
        shell=shell,
        timeout=timeout,
        check=False,
    )
    out = res.stdout.decode("utf-8", "ignore")
    err = res.stderr.decode("utf-8", "ignore")
    # check_call(...) from subprocess does not print stderr, so we do it manually
    for outline in out.splitlines():
        logging.debug("Stdout:%s", outline)
    for errline in err.splitlines():
        logging.debug("Stderr:%s", errline)
    if res.returncode != 0:
        logging.debug("Exitcode:%s", res.returncode)
        if env:
            logging.debug("Env:%s", env)
        if not nothrow:
            raise Exception(
                f"Command [{shell_args}] return non-zero code {res.returncode}: {res.stderr.decode('utf-8')}"
            )
    return out


def is_port_free(port: int) -> bool:
    try:
        with socket.socket(socket.AF_INET, socket.SOCK_STREAM) as s:
            s.bind(("", port))
            return True
    except socket.error:
        return False


class PortPoolManager:
    """
    This class is used for distribution of ports allocated to single pytest-xdist worker
    It can be used by multiple ClickHouseCluster instances
    """

    # Shared between instances
    all_ports = None
    free_ports = None

    def __init__(self):
        self.used_ports = []

        if self.all_ports is None:
            worker_ports = os.getenv("WORKER_FREE_PORTS")
            ports = [int(p) for p in worker_ports.split(" ")]

            # Static vars
            PortPoolManager.all_ports = ports
            PortPoolManager.free_ports = ports

    def get_port(self):
        for port in self.free_ports:
            if is_port_free(port):
                self.free_ports.remove(port)
                self.used_ports.append(port)
                return port

        raise Exception(
            f"No free ports: {self.all_ports}",
        )

    def return_used_ports(self):
        self.free_ports.extend(self.used_ports)
        self.used_ports.clear()


def docker_exec(*args: str) -> Tuple[str, ...]:
    "Function to ease the `docker exec -i...`"
    return ("docker", "exec", "-i", *args)


def retry_exception(num, delay, func, exception=Exception, *args, **kwargs):
    """
    Retry if `func()` throws, `num` times.

    :param func: func to run
    :param num: number of retries

    :throws StopIteration
    """
    i = 0
    while i <= num:
        try:
            func(*args, **kwargs)
            time.sleep(delay)
        except exception:  # pylint: disable=broad-except
            i += 1
            continue
        return
    raise StopIteration("Function did not finished successfully")


def subprocess_check_call(
    args: Union[Sequence[str], str],
    detach: bool = False,
    nothrow: bool = False,
    **kwargs,
) -> str:
    # Uncomment for debugging
    # logging.info('run:' + ' '.join(args))
    return run_and_check(args, detach=detach, nothrow=nothrow, **kwargs)


def get_docker_compose_path():
    return LOCAL_DOCKER_COMPOSE_DIR


def check_kafka_is_available(kafka_id, kafka_port):
    p = subprocess.Popen(
        docker_exec(
            kafka_id,
            "/usr/bin/kafka-broker-api-versions",
            "--bootstrap-server",
            f"INSIDE://localhost:{kafka_port}",
        ),
        stdout=subprocess.PIPE,
        stderr=subprocess.PIPE,
    )
    p.communicate()
    return p.returncode == 0


def check_kerberos_kdc_is_available(kerberos_kdc_id):
    p = subprocess.Popen(
        docker_exec(kerberos_kdc_id, "/etc/rc.d/init.d/krb5kdc", "status"),
        stdout=subprocess.PIPE,
        stderr=subprocess.PIPE,
    )
    p.communicate()
    return p.returncode == 0


def check_postgresql_java_client_is_available(postgresql_java_client_id):
    p = subprocess.Popen(
        docker_exec(postgresql_java_client_id, "java", "-version"),
        stdout=subprocess.PIPE,
    )
    p.communicate()
    return p.returncode == 0


def run_rabbitmqctl(rabbitmq_id, cookie, command, timeout=90):
    try:
        subprocess.check_output(
            docker_exec(
                "-e",
                f"RABBITMQ_ERLANG_COOKIE={cookie}",
                rabbitmq_id,
                "rabbitmqctl",
                command,
            ),
            stderr=subprocess.STDOUT,
            timeout=timeout,
        )
    except subprocess.CalledProcessError as e:
        # Raised if the command returns a non-zero exit code
        error_message = (
            f"rabbitmqctl {command} failed with return code {e.returncode}. "
            f"Output: {e.output.decode(errors='replace')}"
        )
        raise RuntimeError(error_message)
    except subprocess.TimeoutExpired as e:
        # Raised if the command times out
        output = f". Output: {e.stdout.decode(errors='replace')}" if e.stdout is not None else ""
        raise RuntimeError(
            f"rabbitmqctl {command} timed out{output}"
        )


def check_rabbitmq_is_available(rabbitmq_id, cookie):
    run_rabbitmqctl(rabbitmq_id, cookie, "await_startup", 5)
    return True


def rabbitmq_debuginfo(rabbitmq_id, cookie):
    p = subprocess.Popen(
        docker_exec(
            "-e",
            f"RABBITMQ_ERLANG_COOKIE={cookie}",
            rabbitmq_id,
            "rabbitmq-diagnostics",
            "status",
        ),
        stdout=subprocess.PIPE,
    )
    p.communicate()

    p = subprocess.Popen(
        docker_exec(
            "-e",
            f"RABBITMQ_ERLANG_COOKIE={cookie}",
            rabbitmq_id,
            "rabbitmq-diagnostics",
            "listeners",
        ),
        stdout=subprocess.PIPE,
    )
    p.communicate()

    p = subprocess.Popen(
        docker_exec(
            "-e",
            f"RABBITMQ_ERLANG_COOKIE={cookie}",
            rabbitmq_id,
            "rabbitmq-diagnostics",
            "environment",
        ),
        stdout=subprocess.PIPE,
    )
    p.communicate()


async def check_nats_is_available(nats_port, ssl_ctx=None):
    nc = await nats_connect_ssl(
        nats_port,
        user="click",
        password="house",
        ssl_ctx=ssl_ctx,
        max_reconnect_attempts=1,
    )
    available = nc.is_connected
    await nc.close()
    return available


async def nats_connect_ssl(nats_port, user, password, ssl_ctx=None, **connect_options):
    if not ssl_ctx:
        ssl_ctx = ssl.create_default_context()
        ssl_ctx.check_hostname = False
        ssl_ctx.verify_mode = ssl.CERT_NONE
    nc = await nats.connect(
        "tls://localhost:{}".format(nats_port),
        user=user,
        password=password,
        tls=ssl_ctx,
        **connect_options,
    )
    return nc


def get_instances_dir(name):
    instances_dir_name = "_instances"

    run_id = os.environ.get("INTEGRATION_TESTS_RUN_ID", "")

    if name:
        instances_dir_name += "-" + name

    if run_id:
        instances_dir_name += "-" + shlex.quote(run_id)

    return instances_dir_name


def extract_test_name(base_path):
    """Extracts the name of the test based to a path to its test*.py file
    Must be unique in each test directory (because it's used to make instances dir and to stop docker containers from previous run)
    """
    name = p.basename(base_path)
    if name == "test.py":
        name = ""
    elif name.startswith("test_") and name.endswith(".py"):
        name = name[len("test_") : (len(name) - len(".py"))]
    return name


class ClickHouseCluster:
    """ClickHouse cluster with several instances and (possibly) ZooKeeper.

    Add instances with several calls to add_instance(), then start them with the start() call.

    Directories for instances are created in the directory of base_path. After cluster is started,
    these directories will contain logs, database files, docker-compose config, ClickHouse configs etc.
    """

    def __init__(
        self,
        base_path,
        name=None,
        base_config_dir=None,
        server_bin_path=None,
        client_bin_path=None,
        zookeeper_config_path=None,
        keeper_config_dir=None,
        custom_dockerd_host=None,
        zookeeper_keyfile=None,
        zookeeper_certfile=None,
        with_spark=False,
    ):
        for param in list(os.environ.keys()):
            logging.debug("ENV %40s %s" % (param, os.environ[param]))
        self.base_path = base_path
        self.base_dir = p.dirname(base_path)
        self.name = name if name is not None else extract_test_name(base_path)

        self.base_config_dir = base_config_dir or DEFAULT_BASE_CONFIG_DIR
        self.server_bin_path = p.realpath(
            server_bin_path
            or os.environ.get("CLICKHOUSE_TESTS_SERVER_BIN_PATH", "/usr/bin/clickhouse")
        )
        self.client_bin_path = p.realpath(
            client_bin_path
            or os.environ.get(
                "CLICKHOUSE_TESTS_CLIENT_BIN_PATH", "/usr/bin/clickhouse-client"
            )
        )
        self.zookeeper_config_path = (
            p.join(self.base_dir, zookeeper_config_path)
            if zookeeper_config_path
            else p.join(HELPERS_DIR, "zookeeper_config.xml")
        )

        self.keeper_config_dir = (
            p.join(self.base_dir, keeper_config_dir)
            if keeper_config_dir
            else HELPERS_DIR
        )

        project_name = (
            pwd.getpwuid(os.getuid()).pw_name + p.basename(self.base_dir) + self.name
        )
        # docker-compose removes everything non-alphanumeric from project names so we do it too.
        self.project_name = re.sub(r"[^a-z0-9]", "", project_name.lower())
        self.instances_dir_name = get_instances_dir(self.name)
        xdist_worker = os.getenv("PYTEST_XDIST_WORKER")
        if xdist_worker:
            self.project_name += f"-{xdist_worker}"
            self.instances_dir_name += f"-{xdist_worker}"

        self.instances_dir = p.join(self.base_dir, self.instances_dir_name)
        self.docker_logs_path = p.join(self.instances_dir, "docker.log")
        self.env_file = p.join(self.instances_dir, DEFAULT_ENV_NAME)
        self.env_variables = {}
        # Problems with glibc 2.36+ [1]
        #
        #    [1]: https://github.com/ClickHouse/ClickHouse/issues/43426#issuecomment-1368512678
        self.env_variables["ASAN_OPTIONS"] = "use_sigaltstack=0"
        self.env_variables["TSAN_OPTIONS"] = "use_sigaltstack=0"
        self.env_variables["CLICKHOUSE_WATCHDOG_ENABLE"] = "0"
        self.env_variables["CLICKHOUSE_NATS_TLS_SECURE"] = "0"
        self.up_called = False

        custom_dockerd_host = custom_dockerd_host or os.environ.get(
            "CLICKHOUSE_TESTS_DOCKERD_HOST"
        )
        self.docker_api_version = os.environ.get("DOCKER_API_VERSION")

        self.docker_logs_proc = None  # type: Optional[subprocess.Popen]

        self.base_cmd = ["docker", "compose"]
        if custom_dockerd_host:
            self.base_cmd += ["--host", custom_dockerd_host]
        self.base_cmd += ["--env-file", self.env_file]
        self.base_cmd += ["--project-name", self.project_name]

        self.base_zookeeper_cmd = None
        self.base_minio_cmd = []
        self.base_mysql57_cmd = []
        self.base_mysql8_cmd = []
        self.base_kafka_cmd = []
        self.base_kafka_sasl_cmd = []
        self.base_kerberized_kafka_cmd = []
        self.base_kerberos_kdc_cmd = []
        self.base_rabbitmq_cmd = []
        self.base_nats_cmd = []
        self.base_cassandra_cmd = []
        self.base_jdbc_bridge_cmd = []
        self.base_postgres_cmd = []
        self.base_mongo_cmd = []
        self.base_redis_cmd = []
        self.base_azurite_cmd = []
        self.base_nginx_cmd = []
        self.pre_zookeeper_commands = []
        self.instances: dict[str, ClickHouseInstance] = {}
        self.with_zookeeper = False
        self.with_zookeeper_secure = False
        self.with_mysql_client = False
        self.with_mysql57 = False
        self.with_mysql8 = False
        self.with_mysql_cluster = False
        self.with_postgres = False
        self.with_postgres_cluster = False
        self.with_postgresql_java_client = False
        self.with_kafka = False
        self.with_kafka_sasl = False
        self.with_kerberized_kafka = False
        self.with_kerberos_kdc = False
        self.with_rabbitmq = False
        self.with_nats = False
        self.with_odbc_drivers = False
        self.with_mongo = False
        self.with_net_trics = False
        self.with_redis = False
        self.with_cassandra = False
        self.with_ldap = False
        self.with_jdbc_bridge = False
        self.with_nginx = False
        self.with_hive = False
        self.with_coredns = False

        # available when with_minio == True
        self.with_minio = False
        self.minio_dir = os.path.join(self.instances_dir, "minio")
        self.minio_certs_dir = None  # source for certificates
        self.minio_data_dir = p.join(self.minio_dir, "data")
        self.minio_host = "minio1"
        self.minio_ip = None
        self.minio_bucket = "root"
        self.minio_bucket_2 = "root2"
        self.minio_bucket_db_disk = "root-db-disk"
        self.minio_port = 9001
        self.minio_client = None  # type: Minio
        self.minio_redirect_host = "proxy1"
        self.minio_redirect_ip = None
        self.minio_redirect_port = 8080
        self.minio_docker_id = self.get_instance_docker_id(self.minio_host)
        self.resolver_logs_dir = os.path.join(self.instances_dir, "resolver")

        self.spark_session = None
        self.with_iceberg_catalog = False
        self.with_glue_catalog = False
        self.with_hms_catalog = False

        self.with_azurite = False
        self.azurite_container = "azurite-container"
        self.blob_service_client = None
        self._azurite_port = 0

        # available when with_kafka == True
        self.kafka_host = "kafka1"
        self.kafka_dir = os.path.join(self.instances_dir, "kafka")
        self._kafka_port = 0
        self.kafka_docker_id = None
        self.schema_registry_host = "schema-registry"
        self._schema_registry_port = 0
        self.schema_registry_auth_host = "schema-registry-auth"
        self._schema_registry_auth_port = 0
        self.kafka_docker_id = self.get_instance_docker_id(self.kafka_host)

        self.coredns_host = "coredns"

        self.kafka_sasl_host = "kafka_sasl"
        self.kafka_sasl_dir = os.path.join(self.instances_dir, "kafka_sasl")
        self._kafka_sasl_port = 0
        self.kafka_sasl_docker_id = None
        self.kafka_sasl_docker_id = self.get_instance_docker_id(self.kafka_sasl_host)

        # available when with_kerberozed_kafka == True
        # reuses kafka_dir
        self.kerberized_kafka_host = "kerberized_kafka1"
        self._kerberized_kafka_port = 0
        self.kerberized_kafka_docker_id = self.get_instance_docker_id(
            self.kerberized_kafka_host
        )

        # available when with_kerberos_kdc == True
        self.kerberos_kdc_host = "kerberoskdc"
        self.keberos_kdc_docker_id = self.get_instance_docker_id(self.kerberos_kdc_host)

        # available when with_mongo == True
        self.mongo_host = "mongo1"
        self._mongo_port = 0
        self.mongo_no_cred_host = "mongo_no_cred"
        self._mongo_no_cred_port = 0
        self.mongo_secure_host = "mongo_secure"
        self._mongo_secure_port = 0

        # available when with_cassandra == True
        self.cassandra_host = "cassandra1"
        self.cassandra_port = 9042
        self.cassandra_ip = None
        self.cassandra_id = self.get_instance_docker_id(self.cassandra_host)

        # available when with_ldap == True
        self.ldap_host = "openldap"
        self.ldap_container = None
        self.ldap_port = 1389
        self.ldap_id = self.get_instance_docker_id(self.ldap_host)

        # available when with_rabbitmq == True
        self.rabbitmq_host = "rabbitmq1"
        self.rabbitmq_ip = None
        self.rabbitmq_port = 5672
        self.rabbitmq_secure_port = 5671
        self.rabbitmq_dir = p.abspath(p.join(self.instances_dir, "rabbitmq"))
        self.rabbitmq_cookie_file = os.path.join(self.rabbitmq_dir, "erlang.cookie")
        self.rabbitmq_logs_dir = os.path.join(self.rabbitmq_dir, "logs")
        self.rabbitmq_cookie = self.get_instance_docker_id(self.rabbitmq_host)

        self.nats_host = "nats1"
        self.nats_port = 4444
        self.nats_docker_id = None
        self.nats_dir = p.abspath(p.join(self.instances_dir, "nats"))
        self.nats_cert_dir = os.path.join(self.nats_dir, "cert")
        self.nats_ssl_context = None

        # available when with_nginx == True
        self.nginx_host = "nginx"
        self.nginx_ip = None
        self._nginx_port = None
        self.nginx_id = self.get_instance_docker_id(self.nginx_host)

        # available when with_redis == True
        self.redis_host = "redis1"
        self._redis_port = 0

        # available when with_postgres == True
        self.postgres_host = "postgres1"
        self.postgres_ip = None
        self.postgres_conn = None
        self.postgres2_host = "postgres2"
        self.postgres2_ip = None
        self.postgres2_conn = None
        self.postgres3_host = "postgres3"
        self.postgres3_ip = None
        self.postgres3_conn = None
        self.postgres4_host = "postgres4"
        self.postgres4_ip = None
        self.postgres4_conn = None
        self.postgres_port = 5432
        self.postgres_dir = p.abspath(p.join(self.instances_dir, "postgres"))
        self.postgres_logs_dir = os.path.join(self.postgres_dir, "postgres1")
        self.postgres2_logs_dir = os.path.join(self.postgres_dir, "postgres2")
        self.postgres3_logs_dir = os.path.join(self.postgres_dir, "postgres3")
        self.postgres4_logs_dir = os.path.join(self.postgres_dir, "postgres4")
        self.postgres_id = self.get_instance_docker_id(self.postgres_host)

        # available when with_postgresql_java_client = True
        self.postgresql_java_client_host = "java"
        self.postgresql_java_client_docker_id = self.get_instance_docker_id(
            self.postgresql_java_client_host
        )

        # available when with_mysql_client == True
        self.mysql_client_host = "mysql_client"
        self.mysql_client_container = None

        # available when with_mysql57 == True
        self.mysql57_host = "mysql57"
        self.mysql57_port = 3306
        self.mysql57_ip = None
        self.mysql57_dir = p.abspath(p.join(self.instances_dir, "mysql"))
        self.mysql57_logs_dir = os.path.join(self.mysql57_dir, "logs")

        # available when with_mysql8 == True
        self.mysql8_host = "mysql80"
        self.mysql8_port = 3306
        self.mysql8_ip = None
        self.mysql8_dir = p.abspath(p.join(self.instances_dir, "mysql8"))
        self.mysql8_logs_dir = os.path.join(self.mysql8_dir, "logs")

        # available when with_mysql_cluster == True
        self.mysql2_host = "mysql2"
        self.mysql3_host = "mysql3"
        self.mysql4_host = "mysql4"
        self.mysql2_ip = None
        self.mysql3_ip = None
        self.mysql4_ip = None
        self.mysql_cluster_dir = p.abspath(p.join(self.instances_dir, "mysql"))
        self.mysql_cluster_logs_dir = os.path.join(self.mysql8_dir, "logs")

        # available when with_zookeper_secure == True
        self.zookeeper_secure_port = 2281
        self.zookeeper_keyfile = zookeeper_keyfile
        self.zookeeper_certfile = zookeeper_certfile

        # available when with_zookeper == True
        self.use_keeper = True
        self.zookeeper_port = 2181
        self.keeper_instance_dir_prefix = p.join(
            p.abspath(self.instances_dir), "keeper"
        )  # if use_keeper = True
        self.zookeeper_instance_dir_prefix = p.join(self.instances_dir, "zk")
        self.zookeeper_dirs_to_create = []

        # available when with_jdbc_bridge == True
        self.jdbc_bridge_host = "bridge1"
        self.jdbc_bridge_ip = None
        self.jdbc_bridge_port = 9019
        self.jdbc_driver_dir = p.abspath(p.join(self.instances_dir, "jdbc_driver"))
        self.jdbc_driver_logs_dir = os.path.join(self.jdbc_driver_dir, "logs")

        # available when with_prometheus == True
        self.with_prometheus = False
        self.prometheus_writer_host = "prometheus_writer"
        self.prometheus_writer_ip = None
        self.prometheus_writer_port = 9090
        self.prometheus_writer_logs_dir = p.abspath(
            p.join(self.instances_dir, "prometheus_writer/logs")
        )
        self.prometheus_reader_host = "prometheus_reader"
        self.prometheus_reader_ip = None
        self.prometheus_reader_port = 9091
        self.prometheus_reader_logs_dir = p.abspath(
            p.join(self.instances_dir, "prometheus_reader/logs")
        )
        self.prometheus_remote_write_handler_host = None
        self.prometheus_remote_write_handler_port = 9092
        self.prometheus_remote_write_handler_path = "/write"
        self.prometheus_remote_read_handler_host = None
        self.prometheus_remote_read_handler_port = 9092
        self.prometheus_remote_read_handler_path = "/read"

        self.docker_client: docker.DockerClient = None
        self.is_up = False
        self.env = os.environ.copy()
        logging.debug(f"CLUSTER INIT base_config_dir:{self.base_config_dir}")
        if p.exists(self.instances_dir):
            shutil.rmtree(self.instances_dir, ignore_errors=True)
            logging.debug(f"Removed :{self.instances_dir}")

        if with_spark:
            import pyspark

            # if you change packages, don't forget to update them in docker/test/integration/runner/dockerd-entrypoint.sh
            (
                pyspark.sql.SparkSession.builder.appName("spark_test")
                # The jars are now linked to "$SPARK_HOME/jars" and we don't
                # need packages to be downloaded once and once again
                # .config(
                #     "spark.jars.packages",
                #     "org.apache.hudi:hudi-spark3.3-bundle_2.12:0.13.0,io.delta:delta-core_2.12:2.2.0,org.apache.iceberg:iceberg-spark-runtime-3.3_2.12:1.1.0",
                # )
                .master("local")
                .getOrCreate()
                .stop()
            )

        self.port_pool = PortPoolManager()

    def compose_cmd(self, *args: str) -> List[str]:
        return ["docker", "compose", "--project-name", self.project_name, *args]

    @property
    def nginx_port(self):
        if self._nginx_port:
            return self._nginx_port
        self._nginx_port = self.port_pool.get_port()
        return self._nginx_port

    @property
    def kafka_port(self):
        if self._kafka_port:
            return self._kafka_port
        self._kafka_port = self.port_pool.get_port()
        return self._kafka_port

    @property
    def schema_registry_port(self):
        if self._schema_registry_port:
            return self._schema_registry_port
        self._schema_registry_port = self.port_pool.get_port()
        return self._schema_registry_port

    @property
    def schema_registry_auth_port(self):
        if self._schema_registry_auth_port:
            return self._schema_registry_auth_port
        self._schema_registry_auth_port = self.port_pool.get_port()
        return self._schema_registry_auth_port

    @property
    def kafka_sasl_port(self):
        if self._kafka_sasl_port:
            return self._kafka_sasl_port
        self._kafka_sasl_port = self.port_pool.get_port()
        return self._kafka_sasl_port

    @property
    def kerberized_kafka_port(self):
        if self._kerberized_kafka_port:
            return self._kerberized_kafka_port
        self._kerberized_kafka_port = self.port_pool.get_port()
        return self._kerberized_kafka_port

    @property
    def azurite_port(self):
        if self._azurite_port:
            return self._azurite_port
        self._azurite_port = self.port_pool.get_port()
        return self._azurite_port

    @property
    def mongo_port(self):
        if self._mongo_port:
            return self._mongo_port
        self._mongo_port = self.port_pool.get_port()
        return self._mongo_port

    @property
    def mongo_no_cred_port(self):
        if self._mongo_no_cred_port:
            return self._mongo_no_cred_port
        self._mongo_no_cred_port = self.port_pool.get_port()
        return self._mongo_no_cred_port

    @property
    def mongo_secure_port(self):
        if self._mongo_secure_port:
            return self._mongo_secure_port
        self._mongo_secure_port = self.port_pool.get_port()
        return self._mongo_secure_port

    @property
    def redis_port(self):
        if self._redis_port:
            return self._redis_port
        self._redis_port = self.port_pool.get_port()
        return self._redis_port

    def __exit__(self, exc_type, exc_val, exc_tb):
        self.port_pool.return_used_ports()

    def print_all_docker_pieces(self):
        res_networks = subprocess.check_output(
            f"docker network ls --filter name='{self.project_name}*'",
            shell=True,
            universal_newlines=True,
        )
        logging.debug(
            f"Docker networks for project {self.project_name} are {res_networks}"
        )
        res_containers = subprocess.check_output(
            f"docker container ls -a --filter name='{self.project_name}*'",
            shell=True,
            universal_newlines=True,
        )
        logging.debug(
            f"Docker containers for project {self.project_name} are {res_containers}"
        )
        res_volumes = subprocess.check_output(
            f"docker volume ls --filter name='{self.project_name}*'",
            shell=True,
            universal_newlines=True,
        )
        logging.debug(
            f"Docker volumes for project {self.project_name} are {res_volumes}"
        )

    def cleanup(self):
        logging.debug("Cleanup called")
        self.print_all_docker_pieces()

        if (
            os.environ
            and "DISABLE_CLEANUP" in os.environ
            and os.environ["DISABLE_CLEANUP"] == "1"
        ):
            logging.warning("Cleanup is disabled")
            return

        # Just in case kill unstopped containers from previous launch
        try:
            unstopped_containers = self.get_running_containers()
            logging.debug(f"Unstopped containers: {unstopped_containers}")
            if len(unstopped_containers):
                logging.debug(
                    f"Trying to kill unstopped containers: {unstopped_containers}"
                )
                for id in unstopped_containers:
                    run_and_check(f"docker kill {id}", shell=True, nothrow=True)
                    run_and_check(f"docker rm {id}", shell=True, nothrow=True)
                unstopped_containers = self.get_running_containers()
                if unstopped_containers:
                    logging.debug(f"Left unstopped containers: {unstopped_containers}")
                else:
                    logging.debug(f"Unstopped containers killed.")
            else:
                logging.debug(f"No running containers for project: {self.project_name}")
        except Exception as ex:
            logging.debug(f"Got exception removing containers {str(ex)}")

        # # Just in case remove unused networks
        try:
            logging.debug("Trying to prune unused networks...")

            list_networks = subprocess.check_output(
                f"docker network ls -q --filter name='{self.project_name}'",
                shell=True,
                universal_newlines=True,
            ).splitlines()
            if list_networks:
                logging.debug(f"Trying to remove networks: {list_networks}")
                run_and_check(f"docker network rm {' '.join(list_networks)}")
                logging.debug(f"Networks removed: {list_networks}")
        except:
            pass

        # Remove unused images
        try:
            logging.debug("Trying to prune unused images...")

            run_and_check(["docker", "image", "prune", "-f"])
            logging.debug("Images pruned")
        except:
            pass

        # Remove unused volumes
        try:
            logging.debug("Trying to prune unused volumes...")

            result = run_and_check(["docker volume ls | wc -l"], shell=True)
            if int(result) > 1:
                run_and_check(["docker", "volume", "prune", "-f"])
            logging.debug(f"Volumes pruned: {result}")
        except:
            pass

    def get_docker_handle(self, docker_id) -> Container:
        exception = None
        for i in range(20):
            try:
                return self.docker_client.containers.get(docker_id)
            except Exception as ex:
                print("Got exception getting docker handle", str(ex))
                time.sleep(0.5)
                exception = ex
        raise exception

    def get_client_cmd(self):
        cmd = self.client_bin_path
        if p.basename(cmd) == "clickhouse":
            cmd += " client"
        return cmd

    # Returns the list of currently running docker containers corresponding to this ClickHouseCluster.
    def get_running_containers(self):
        # docker-compose names containers using the following formula:
        # container_name = project_name + '-' + instance_name + '-1'
        # We need to have "^/" and "$" in the "--filter name" option below to filter by exact name of the container, see
        # https://stackoverflow.com/questions/48767760/how-to-make-docker-container-ls-f-name-filter-by-exact-name
        filter_name = f"^/{self.project_name}-.*-1$"
        # We want the command "docker container list" to show only containers' ID and their names, separated by colon.
        format = "{{.ID}}:{{.Names}}"
        containers = run_and_check(
            f"docker container list --all --filter name='{filter_name}' --format '{format}'",
            shell=True,
        )
        containers = dict(line.split(":", 1) for line in containers.splitlines())
        return containers

    def copy_file_from_container_to_container(
        self, src_node, src_path, dst_node, dst_path
    ):
        fname = os.path.basename(src_path)
        run_and_check(
            [f"docker cp {src_node.docker_id}:{src_path} {self.instances_dir}"],
            shell=True,
        )
        run_and_check(
            [f"docker cp {self.instances_dir}/{fname} {dst_node.docker_id}:{dst_path}"],
            shell=True,
        )

    def setup_zookeeper_secure_cmd(
        self, instance, env_variables, docker_compose_yml_dir
    ):
        logging.debug("Setup ZooKeeper Secure")
        zookeeper_docker_compose_path = p.join(
            docker_compose_yml_dir, "docker_compose_zookeeper_secure.yml"
        )
        env_variables["ZOO_SECURE_CLIENT_PORT"] = str(self.zookeeper_secure_port)
        env_variables["ZK_FS"] = "bind"
        for i in range(1, 4):
            zk_data_path = os.path.join(
                self.zookeeper_instance_dir_prefix + str(i), "data"
            )
            zk_log_path = os.path.join(
                self.zookeeper_instance_dir_prefix + str(i), "log"
            )
            env_variables["ZK_DATA" + str(i)] = zk_data_path
            env_variables["ZK_DATA_LOG" + str(i)] = zk_log_path
            self.zookeeper_dirs_to_create += [zk_data_path, zk_log_path]
            logging.debug(f"DEBUG ZK: {self.zookeeper_dirs_to_create}")

        self.with_zookeeper_secure = True
        self.base_cmd.extend(["--file", zookeeper_docker_compose_path])
        self.base_zookeeper_cmd = self.compose_cmd(
            "--env-file",
            instance.env_file,
            "--file",
            zookeeper_docker_compose_path,
        )
        return self.base_zookeeper_cmd

    def setup_zookeeper_cmd(self, instance, env_variables, docker_compose_yml_dir):
        logging.debug("Setup ZooKeeper")
        zookeeper_docker_compose_path = p.join(
            docker_compose_yml_dir, "docker_compose_zookeeper.yml"
        )

        env_variables["ZK_FS"] = "bind"
        for i in range(1, 4):
            zk_data_path = os.path.join(
                self.zookeeper_instance_dir_prefix + str(i), "data"
            )
            zk_log_path = os.path.join(
                self.zookeeper_instance_dir_prefix + str(i), "log"
            )
            env_variables["ZK_DATA" + str(i)] = zk_data_path
            env_variables["ZK_DATA_LOG" + str(i)] = zk_log_path
            self.zookeeper_dirs_to_create += [zk_data_path, zk_log_path]
            logging.debug(f"DEBUG ZK: {self.zookeeper_dirs_to_create}")

        self.with_zookeeper = True
        self.base_cmd.extend(["--file", zookeeper_docker_compose_path])
        self.base_zookeeper_cmd = self.compose_cmd(
            "--env-file",
            instance.env_file,
            "--file",
            zookeeper_docker_compose_path,
        )
        return self.base_zookeeper_cmd

    def setup_keeper_cmd(self, instance, env_variables, docker_compose_yml_dir):
        logging.debug("Setup Keeper")
        keeper_docker_compose_path = p.join(
            docker_compose_yml_dir, "docker_compose_keeper.yml"
        )

        binary_path = self.server_bin_path
        binary_dir = os.path.dirname(self.server_bin_path)

        # always prefer clickhouse-keeper standalone binary
        if os.path.exists(
            os.path.join(binary_dir, "clickhouse-keeper")
        ) and not os.path.islink(os.path.join(binary_dir, "clickhouse-keeper")):
            binary_path = os.path.join(binary_dir, "clickhouse-keeper")
            keeper_cmd_prefix = "clickhouse-keeper"
        else:
            if binary_path.endswith("-server"):
                binary_path = binary_path[: -len("-server")]
            keeper_cmd_prefix = "clickhouse keeper"

        env_variables["keeper_binary"] = binary_path
        env_variables["keeper_cmd_prefix"] = keeper_cmd_prefix
        env_variables["image"] = "clickhouse/integration-test:" + DOCKER_BASE_TAG
        env_variables["user"] = str(os.getuid())
        env_variables["keeper_fs"] = "bind"
        for i in range(1, 4):
            keeper_instance_dir = self.keeper_instance_dir_prefix + f"{i}"
            logs_dir = os.path.join(keeper_instance_dir, "log")
            configs_dir = os.path.join(keeper_instance_dir, "config")
            coordination_dir = os.path.join(keeper_instance_dir, "coordination")
            env_variables[f"keeper_logs_dir{i}"] = logs_dir
            env_variables[f"keeper_config_dir{i}"] = configs_dir
            env_variables[f"keeper_db_dir{i}"] = coordination_dir
            self.zookeeper_dirs_to_create += [logs_dir, configs_dir, coordination_dir]

        self.with_zookeeper = True
        self.base_cmd.extend(["--file", keeper_docker_compose_path])
        self.base_zookeeper_cmd = self.compose_cmd(
            "--env-file",
            instance.env_file,
            "--file",
            keeper_docker_compose_path,
        )
        return self.base_zookeeper_cmd

    def setup_mysql_client_cmd(self, instance, env_variables, docker_compose_yml_dir):
        self.with_mysql_client = True
        self.base_cmd.extend(
            [
                "--file",
                p.join(docker_compose_yml_dir, "docker_compose_mysql_client.yml"),
            ]
        )
        self.base_mysql_client_cmd = self.compose_cmd(
            "--env-file",
            instance.env_file,
            "--file",
            p.join(docker_compose_yml_dir, "docker_compose_mysql_client.yml"),
        )

        return self.base_mysql_client_cmd

    def setup_mysql57_cmd(self, instance, env_variables, docker_compose_yml_dir):
        self.with_mysql57 = True
        env_variables["MYSQL_HOST"] = self.mysql57_host
        env_variables["MYSQL_PORT"] = str(self.mysql57_port)
        env_variables["MYSQL_ROOT_HOST"] = "%"
        env_variables["MYSQL_LOGS"] = self.mysql57_logs_dir
        env_variables["MYSQL_LOGS_FS"] = "bind"
        env_variables["MYSQL_DOCKER_USER"] = str(os.getuid())

        self.base_cmd.extend(
            ["--file", p.join(docker_compose_yml_dir, "docker_compose_mysql.yml")]
        )
        self.base_mysql57_cmd = self.compose_cmd(
            "--env-file",
            instance.env_file,
            "--file",
            p.join(docker_compose_yml_dir, "docker_compose_mysql.yml"),
        )

        return self.base_mysql57_cmd

    def setup_mysql8_cmd(self, instance, env_variables, docker_compose_yml_dir):
        self.with_mysql8 = True
        env_variables["MYSQL8_HOST"] = self.mysql8_host
        env_variables["MYSQL8_PORT"] = str(self.mysql8_port)
        env_variables["MYSQL8_ROOT_HOST"] = "%"
        env_variables["MYSQL8_LOGS"] = self.mysql8_logs_dir
        env_variables["MYSQL8_LOGS_FS"] = "bind"
        env_variables["MYSQL8_DOCKER_USER"] = str(os.getuid())

        self.base_cmd.extend(
            ["--file", p.join(docker_compose_yml_dir, "docker_compose_mysql_8_0.yml")]
        )
        self.base_mysql8_cmd = self.compose_cmd(
            "--env-file",
            instance.env_file,
            "--file",
            p.join(docker_compose_yml_dir, "docker_compose_mysql_8_0.yml"),
        )

        return self.base_mysql8_cmd

    def setup_mysql_cluster_cmd(self, instance, env_variables, docker_compose_yml_dir):
        self.with_mysql_cluster = True
        env_variables["MYSQL_CLUSTER_PORT"] = str(self.mysql8_port)
        env_variables["MYSQL_CLUSTER_ROOT_HOST"] = "%"
        env_variables["MYSQL_CLUSTER_LOGS"] = self.mysql_cluster_logs_dir
        env_variables["MYSQL_CLUSTER_LOGS_FS"] = "bind"
        env_variables["MYSQL_CLUSTER_DOCKER_USER"] = str(os.getuid())

        self.base_cmd.extend(
            [
                "--file",
                p.join(docker_compose_yml_dir, "docker_compose_mysql_cluster.yml"),
            ]
        )
        self.base_mysql_cluster_cmd = self.compose_cmd(
            "--env-file",
            instance.env_file,
            "--file",
            p.join(docker_compose_yml_dir, "docker_compose_mysql_cluster.yml"),
        )

        return self.base_mysql_cluster_cmd

    def setup_postgres_cmd(self, instance, env_variables, docker_compose_yml_dir):
        self.base_cmd.extend(
            ["--file", p.join(docker_compose_yml_dir, "docker_compose_postgres.yml")]
        )
        env_variables["POSTGRES_PORT"] = str(self.postgres_port)
        env_variables["POSTGRES_DIR"] = self.postgres_logs_dir
        env_variables["POSTGRES_LOGS_FS"] = "bind"

        self.with_postgres = True
        self.base_postgres_cmd = self.compose_cmd(
            "--env-file",
            instance.env_file,
            "--file",
            p.join(docker_compose_yml_dir, "docker_compose_postgres.yml"),
        )
        return self.base_postgres_cmd

    def setup_postgres_cluster_cmd(
        self, instance, env_variables, docker_compose_yml_dir
    ):
        self.with_postgres_cluster = True
        env_variables["POSTGRES_PORT"] = str(self.postgres_port)
        env_variables["POSTGRES2_DIR"] = self.postgres2_logs_dir
        env_variables["POSTGRES3_DIR"] = self.postgres3_logs_dir
        env_variables["POSTGRES4_DIR"] = self.postgres4_logs_dir
        env_variables["POSTGRES_LOGS_FS"] = "bind"
        self.base_cmd.extend(
            [
                "--file",
                p.join(docker_compose_yml_dir, "docker_compose_postgres_cluster.yml"),
            ]
        )
        self.base_postgres_cluster_cmd = self.compose_cmd(
            "--env-file",
            instance.env_file,
            "--file",
            p.join(docker_compose_yml_dir, "docker_compose_postgres_cluster.yml"),
        )

    def setup_postgresql_java_client_cmd(
        self, instance, env_variables, docker_compose_yml_dir
    ):
        self.with_postgresql_java_client = True
        self.base_cmd.extend(
            [
                "--file",
                p.join(
                    docker_compose_yml_dir, "docker_compose_postgresql_java_client.yml"
                ),
            ]
        )
        self.base_postgresql_java_client_cmd = self.compose_cmd(
            "--env-file",
            instance.env_file,
            "--file",
            p.join(docker_compose_yml_dir, "docker_compose_postgresql_java_client.yml"),
        )

    def setup_kafka_cmd(self, instance, env_variables, docker_compose_yml_dir):
        self.with_kafka = True
        env_variables["KAFKA_HOST"] = self.kafka_host
        env_variables["KAFKA_EXTERNAL_PORT"] = str(self.kafka_port)
        env_variables["SCHEMA_REGISTRY_DIR"] = instance.path + "/"
        env_variables["SCHEMA_REGISTRY_EXTERNAL_PORT"] = str(self.schema_registry_port)
        env_variables["SCHEMA_REGISTRY_AUTH_EXTERNAL_PORT"] = str(
            self.schema_registry_auth_port
        )
        self.base_cmd.extend(
            ["--file", p.join(docker_compose_yml_dir, "docker_compose_kafka.yml")]
        )
        self.base_kafka_cmd = self.compose_cmd(
            "--env-file",
            instance.env_file,
            "--file",
            p.join(docker_compose_yml_dir, "docker_compose_kafka.yml"),
        )
        return self.base_kafka_cmd

    def setup_kafka_sasl_cmd(self, instance, env_variables, docker_compose_yml_dir):
        self.with_kafka_sasl = True
        env_variables["KAFKA_HOST"] = self.kafka_sasl_host
        env_variables["KAFKA_EXTERNAL_PORT"] = str(self.kafka_sasl_port)
        env_variables["KAFKA_DIR"] = instance.path + "/"
        self.base_cmd.extend(
            ["--file", p.join(docker_compose_yml_dir, "docker_compose_kafka_sasl.yml")]
        )
        self.base_kafka_sasl_cmd = self.compose_cmd(
            "--env-file",
            instance.env_file,
            "--file",
            p.join(docker_compose_yml_dir, "docker_compose_kafka_sasl.yml"),
        )
        return self.base_kafka_sasl_cmd

    def setup_kerberized_kafka_cmd(
        self, instance, env_variables, docker_compose_yml_dir
    ):
        self.with_kerberized_kafka = True
        env_variables["KERBERIZED_KAFKA_DIR"] = instance.path + "/"
        env_variables["KERBERIZED_KAFKA_HOST"] = self.kerberized_kafka_host
        env_variables["KERBERIZED_KAFKA_EXTERNAL_PORT"] = str(
            self.kerberized_kafka_port
        )
        self.base_cmd.extend(
            [
                "--file",
                p.join(docker_compose_yml_dir, "docker_compose_kerberized_kafka.yml"),
            ]
        )
        self.base_kerberized_kafka_cmd = self.compose_cmd(
            "--env-file",
            instance.env_file,
            "--file",
            p.join(docker_compose_yml_dir, "docker_compose_kerberized_kafka.yml"),
        )
        return self.base_kerberized_kafka_cmd

    def setup_kerberos_cmd(self, instance, env_variables, docker_compose_yml_dir):
        self.with_kerberos_kdc = True
        env_variables["KERBEROS_KDC_DIR"] = self.instances_dir + "/"
        env_variables["KERBEROS_KDC_HOST"] = self.kerberos_kdc_host
        self.base_cmd.extend(
            [
                "--file",
                p.join(docker_compose_yml_dir, "docker_compose_kerberos_kdc.yml"),
            ]
        )
        self.base_kerberos_kdc_cmd = self.compose_cmd(
            "--env-file",
            instance.env_file,
            "--file",
            p.join(docker_compose_yml_dir, "docker_compose_kerberos_kdc.yml"),
        )
        return self.base_kerberos_kdc_cmd

    def setup_redis_cmd(self, instance, env_variables, docker_compose_yml_dir):
        self.with_redis = True
        env_variables["REDIS_HOST"] = self.redis_host
        env_variables["REDIS_EXTERNAL_PORT"] = str(self.redis_port)
        env_variables["REDIS_INTERNAL_PORT"] = "6379"

        self.base_cmd.extend(
            ["--file", p.join(docker_compose_yml_dir, "docker_compose_redis.yml")]
        )
        self.base_redis_cmd = self.compose_cmd(
            "--env-file",
            instance.env_file,
            "--file",
            p.join(docker_compose_yml_dir, "docker_compose_redis.yml"),
        )
        return self.base_redis_cmd

    def setup_rabbitmq_cmd(self, instance, env_variables, docker_compose_yml_dir):
        self.with_rabbitmq = True
        env_variables["RABBITMQ_HOST"] = self.rabbitmq_host
        env_variables["RABBITMQ_PORT"] = str(self.rabbitmq_port)
        env_variables["RABBITMQ_SECURE_PORT"] = str(self.rabbitmq_secure_port)
        env_variables["RABBITMQ_LOGS"] = self.rabbitmq_logs_dir
        env_variables["RABBITMQ_LOGS_FS"] = "bind"
        env_variables["RABBITMQ_COOKIE_FILE"] = self.rabbitmq_cookie_file
        env_variables["RABBITMQ_COOKIE_FILE_FS"] = "bind"

        self.base_cmd.extend(
            ["--file", p.join(docker_compose_yml_dir, "docker_compose_rabbitmq.yml")]
        )
        self.base_rabbitmq_cmd = self.compose_cmd(
            "--env-file",
            instance.env_file,
            "--file",
            p.join(docker_compose_yml_dir, "docker_compose_rabbitmq.yml"),
        )
        return self.base_rabbitmq_cmd

    def setup_nats_cmd(self, instance, env_variables, docker_compose_yml_dir):
        self.with_nats = True
        env_variables["NATS_HOST"] = self.nats_host
        env_variables["NATS_INTERNAL_PORT"] = "4444"
        env_variables["NATS_EXTERNAL_PORT"] = str(self.nats_port)
        env_variables["NATS_CERT_DIR"] = self.nats_cert_dir

        self.base_cmd.extend(
            ["--file", p.join(docker_compose_yml_dir, "docker_compose_nats.yml")]
        )
        self.base_nats_cmd = self.compose_cmd(
            "--env-file",
            instance.env_file,
            "--file",
            p.join(docker_compose_yml_dir, "docker_compose_nats.yml"),
        )
        return self.base_nats_cmd

    def setup_mongo_cmd(self, instance, env_variables, docker_compose_yml_dir):
        self.with_mongo = True
        env_variables["MONGO_HOST"] = self.mongo_host
        env_variables["MONGO_EXTERNAL_PORT"] = str(self.mongo_port)
        env_variables["MONGO_INTERNAL_PORT"] = "27017"
        env_variables["MONGO_NO_CRED_EXTERNAL_PORT"] = str(self.mongo_no_cred_port)
        env_variables["MONGO_NO_CRED_INTERNAL_PORT"] = "27017"
        env_variables["MONGO_SECURE_EXTERNAL_PORT"] = str(self.mongo_secure_port)
        env_variables["MONGO_SECURE_INTERNAL_PORT"] = "27017"
        env_variables["MONGO_SECURE_CONFIG_DIR"] = (
            instance.path + "/" + "mongo_secure_config"
        )
        self.base_cmd.extend(
            ["--file", p.join(docker_compose_yml_dir, "docker_compose_mongo.yml")]
        )
        self.base_mongo_cmd = self.compose_cmd(
            "--env-file",
            instance.env_file,
            "--file",
            p.join(docker_compose_yml_dir, "docker_compose_mongo.yml"),
        )
        return self.base_mongo_cmd

    def setup_coredns_cmd(self, instance, env_variables, docker_compose_yml_dir):
        self.with_coredns = True
        env_variables["COREDNS_CONFIG_DIR"] = instance.path + "/" + "coredns_config"
        self.base_cmd.extend(
            ["--file", p.join(docker_compose_yml_dir, "docker_compose_coredns.yml")]
        )

        self.base_coredns_cmd = self.compose_cmd(
            "--env-file",
            instance.env_file,
            "--file",
            p.join(docker_compose_yml_dir, "docker_compose_coredns.yml"),
        )

        return self.base_coredns_cmd

    def setup_minio_cmd(self, instance, env_variables, docker_compose_yml_dir):
        self.with_minio = True
        cert_d = p.join(self.minio_dir, "certs")
        env_variables["MINIO_CERTS_DIR"] = cert_d
        env_variables["MINIO_DATA_DIR"] = self.minio_data_dir
        env_variables["MINIO_PORT"] = str(self.minio_port)
        env_variables["SSL_CERT_FILE"] = p.join(self.base_dir, cert_d, "public.crt")
        env_variables["RESOLVER_LOGS"] = self.resolver_logs_dir
        env_variables["RESOLVER_LOGS_FS"] = "bind"

        self.base_cmd.extend(
            ["--file", p.join(docker_compose_yml_dir, "docker_compose_minio.yml")]
        )
        self.base_minio_cmd = self.compose_cmd(
            "--env-file",
            instance.env_file,
            "--file",
            p.join(docker_compose_yml_dir, "docker_compose_minio.yml"),
        )
        return self.base_minio_cmd

    def setup_glue_catalog_cmd(self, instance, env_variables, docker_compose_yml_dir):
        self.with_glue_catalog = True
        self.base_cmd.extend(
            [
                "--file",
                p.join(docker_compose_yml_dir, "docker_compose_glue_catalog.yml"),
            ]
        )
        self.base_glue_catalog_cmd = self.compose_cmd(
            "--env-file",
            instance.env_file,
            "--file",
            p.join(docker_compose_yml_dir, "docker_compose_glue_catalog.yml"),
        )
        return self.base_glue_catalog_cmd

    def setup_hms_catalog_cmd(self, instance, env_variables, docker_compose_yml_dir):
        self.with_hms_catalog = True
        self.base_cmd.extend(
            [
                "--file",
                p.join(
                    docker_compose_yml_dir, "docker_compose_iceberg_hms_catalog.yml"
                ),
            ]
        )

        self.base_iceberg_hms_cmd = self.compose_cmd(
            "--env-file",
            instance.env_file,
            "--file",
            p.join(docker_compose_yml_dir, "docker_compose_iceberg_hms_catalog.yml"),
        )
        return self.base_iceberg_hms_cmd

    def setup_iceberg_catalog_cmd(
        self, instance, env_variables, docker_compose_yml_dir, extra_parameters=None
    ):
        self.with_iceberg_catalog = True
        file_name = "docker_compose_iceberg_rest_catalog.yml"
        if extra_parameters is not None and extra_parameters["docker_compose_file_name"] != "":
            file_name = extra_parameters["docker_compose_file_name"]
        self.base_cmd.extend(
            [
                "--file",
                p.join(
                    docker_compose_yml_dir, file_name
                ),
            ]
        )
        self.base_iceberg_catalog_cmd = self.compose_cmd(
            "--env-file",
            instance.env_file,
            "--file",
            p.join(docker_compose_yml_dir, file_name),
        )
        return self.base_iceberg_catalog_cmd

    def setup_azurite_cmd(self, instance, env_variables, docker_compose_yml_dir):
        self.with_azurite = True
        env_variables["AZURITE_PORT"] = str(self.azurite_port)
        env_variables["AZURITE_STORAGE_ACCOUNT_URL"] = (
            f"http://azurite1:{env_variables['AZURITE_PORT']}/devstoreaccount1"
        )
        env_variables["AZURITE_CONNECTION_STRING"] = (
            f"DefaultEndpointsProtocol=http;AccountName=devstoreaccount1;"
            f"AccountKey=Eby8vdM02xNOcqFlqUwJPLlmEtlCDXJ1OUzFT50uSRZ6IFsuFq2UVErCz4I6tq/K1SZFPTOtr/KBHBeksoGMGw==;"
            f"BlobEndpoint={env_variables['AZURITE_STORAGE_ACCOUNT_URL']};"
        )

        self.base_cmd.extend(
            ["--file", p.join(docker_compose_yml_dir, "docker_compose_azurite.yml")]
        )
        self.base_azurite_cmd = self.compose_cmd(
            "--env-file",
            instance.env_file,
            "--file",
            p.join(docker_compose_yml_dir, "docker_compose_azurite.yml"),
        )
        return self.base_azurite_cmd

    def setup_cassandra_cmd(self, instance, env_variables, docker_compose_yml_dir):
        self.with_cassandra = True
        env_variables["CASSANDRA_PORT"] = str(self.cassandra_port)
        self.base_cmd.extend(
            ["--file", p.join(docker_compose_yml_dir, "docker_compose_cassandra.yml")]
        )
        self.base_cassandra_cmd = self.compose_cmd(
            "--env-file",
            instance.env_file,
            "--file",
            p.join(docker_compose_yml_dir, "docker_compose_cassandra.yml"),
        )
        return self.base_cassandra_cmd

    def setup_ldap_cmd(self, instance, env_variables, docker_compose_yml_dir):
        self.with_ldap = True
        env_variables["LDAP_EXTERNAL_PORT"] = str(self.ldap_port)
        self.base_cmd.extend(
            ["--file", p.join(docker_compose_yml_dir, "docker_compose_ldap.yml")]
        )
        self.base_ldap_cmd = self.compose_cmd(
            "--env-file",
            instance.env_file,
            "--file",
            p.join(docker_compose_yml_dir, "docker_compose_ldap.yml"),
        )
        return self.base_ldap_cmd

    def setup_jdbc_bridge_cmd(self, instance, env_variables, docker_compose_yml_dir):
        self.with_jdbc_bridge = True
        env_variables["JDBC_DRIVER_LOGS"] = self.jdbc_driver_logs_dir
        env_variables["JDBC_DRIVER_FS"] = "bind"
        self.base_cmd.extend(
            ["--file", p.join(docker_compose_yml_dir, "docker_compose_jdbc_bridge.yml")]
        )
        self.base_jdbc_bridge_cmd = self.compose_cmd(
            "--env-file",
            instance.env_file,
            "--file",
            p.join(docker_compose_yml_dir, "docker_compose_jdbc_bridge.yml"),
        )
        return self.base_jdbc_bridge_cmd

    def setup_nginx_cmd(self, instance, env_variables, docker_compose_yml_dir):
        self.with_nginx = True

        env_variables["NGINX_EXTERNAL_PORT"] = str(self.nginx_port)
        self.base_cmd.extend(
            ["--file", p.join(docker_compose_yml_dir, "docker_compose_nginx.yml")]
        )
        self.base_nginx_cmd = self.compose_cmd(
            "--env-file",
            instance.env_file,
            "--file",
            p.join(docker_compose_yml_dir, "docker_compose_nginx.yml"),
        )
        return self.base_nginx_cmd

    def setup_hive(self, instance, env_variables, docker_compose_yml_dir):
        self.with_hive = True
        self.base_cmd.extend(
            ["--file", p.join(docker_compose_yml_dir, "docker_compose_hive.yml")]
        )
        self.base_hive_cmd = self.compose_cmd(
            "--env-file",
            instance.env_file,
            "--file",
            p.join(docker_compose_yml_dir, "docker_compose_hive.yml"),
        )
        return self.base_hive_cmd

    def setup_prometheus_cmd(self, instance, env_variables, docker_compose_yml_dir):
        env_variables["PROMETHEUS_WRITER_HOST"] = self.prometheus_writer_host
        env_variables["PROMETHEUS_WRITER_PORT"] = str(self.prometheus_writer_port)
        env_variables["PROMETHEUS_WRITER_LOGS"] = self.prometheus_writer_logs_dir
        env_variables["PROMETHEUS_WRITER_LOGS_FS"] = "bind"
        env_variables["PROMETHEUS_READER_HOST"] = self.prometheus_reader_host
        env_variables["PROMETHEUS_READER_PORT"] = str(self.prometheus_reader_port)
        env_variables["PROMETHEUS_READER_LOGS"] = self.prometheus_reader_logs_dir
        env_variables["PROMETHEUS_READER_LOGS_FS"] = "bind"
        if self.prometheus_remote_write_handler_host:
            env_variables["PROMETHEUS_REMOTE_WRITE_HANDLER"] = (
                f"http://{self.prometheus_remote_write_handler_host}:{self.prometheus_remote_write_handler_port}/{self.prometheus_remote_write_handler_path.strip('/')}"
            )
        if self.prometheus_remote_read_handler_host:
            env_variables["PROMETHEUS_REMOTE_READ_HANDLER"] = (
                f"http://{self.prometheus_remote_read_handler_host}:{self.prometheus_remote_read_handler_port}/{self.prometheus_remote_read_handler_path.strip('/')}"
            )
        if not self.with_prometheus:
            self.with_prometheus = True
            self.base_cmd.extend(
                [
                    "--file",
                    p.join(docker_compose_yml_dir, "docker_compose_prometheus.yml"),
                ]
            )
            self.base_prometheus_cmd = self.compose_cmd(
                "--env-file",
                instance.env_file,
                "--file",
                p.join(docker_compose_yml_dir, "docker_compose_prometheus.yml"),
            )
        return self.base_prometheus_cmd

    def add_instance(
        self,
        name,
        base_config_dir=None,
        main_configs=None,
        user_configs=None,
        dictionaries=None,
        macros=None,
        with_zookeeper=False,
        with_zookeeper_secure=False,
        with_mysql_client=False,
        with_mysql57=False,
        with_mysql8=False,
        with_mysql_cluster=False,
        with_kafka=False,
        with_kafka_sasl=False,
        with_kerberized_kafka=False,
        with_kerberos_kdc=False,
        with_secrets=False,
        with_rabbitmq=False,
        with_nats=False,
        clickhouse_path_dir=None,
        with_odbc_drivers=False,
        with_postgres=False,
        with_postgres_cluster=False,
        with_postgresql_java_client=False,
        clickhouse_log_file=CLICKHOUSE_LOG_FILE,
        clickhouse_error_log_file=CLICKHOUSE_ERROR_LOG_FILE,
        with_mongo=False,
        with_nginx=False,
        with_redis=False,
        with_minio=False,
        # The config is defined in tests/integration/helpers/remote_database_disk.xml
        # However, some tests cannot use with_remote_database_disk by their configs: e.g using secure keeper
        # So, we set the default value of with_remote_database_disk to None and try to enable it if possible in DEBUG and ASAN build (i.e. if not explicitly set to false)
        with_remote_database_disk=None,
        with_azurite=False,
        with_cassandra=False,
        with_ldap=False,
        with_jdbc_bridge=False,
        with_hive=False,
        with_coredns=False,
        with_prometheus=False,
        with_iceberg_catalog=False,
        with_glue_catalog=False,
        with_hms_catalog=False,
        handle_prometheus_remote_write=False,
        handle_prometheus_remote_read=False,
        use_old_analyzer=None,
        use_distributed_plan=None,
        hostname=None,
        env_variables=None,
        instance_env_variables=False,
        image="clickhouse/integration-test",
        tag=None,
        # keep the docker container running when clickhouse server is stopped
        stay_alive=False,
        ipv4_address=None,
        ipv6_address=None,
        with_installed_binary=False,
        external_dirs=None,
        tmpfs=None,
        mem_limit=None,
        zookeeper_docker_compose_path=None,
        minio_certs_dir=None,
        minio_data_dir=None,
        use_keeper=True,
        keeper_randomize_feature_flags=True,
        keeper_required_feature_flags=[],
        main_config_name="config.xml",
        users_config_name="users.xml",
        copy_common_configs=True,
        config_root_name="clickhouse",
        extra_configs=[],
        extra_args="",
        randomize_settings=True,
        use_docker_init_flag=False,
        clickhouse_start_cmd=CLICKHOUSE_START_COMMAND,
        with_dolor=False,
<<<<<<< HEAD
        storage_opt=None,
        extra_parameters=None,
=======
>>>>>>> 93ad8de5
    ) -> "ClickHouseInstance":
        """Add an instance to the cluster.

        name - the name of the instance directory and the value of the 'instance' macro in ClickHouse.
        base_config_dir - a directory with config.xml and users.xml files which will be copied to /etc/clickhouse-server/ directory
        main_configs - a list of config files that will be added to config.d/ directory
        user_configs - a list of config files that will be added to users.d/ directory
        with_zookeeper - if True, add ZooKeeper configuration to configs and ZooKeeper instances to the cluster.
        with_zookeeper_secure - if True, add ZooKeeper Secure configuration to configs and ZooKeeper instances to the cluster.
        extra_configs - config files cannot put into config.d and users.d
        """

        if self.is_up:
            raise Exception("Can't add instance %s: cluster is already up!" % name)

        if name in self.instances:
            raise Exception(
                f"Can't add instance '{name}': there is already an instance with the same name in [{self.instances.keys()}]"
            )

        if tag is None:
            tag = DOCKER_BASE_TAG
        else:
            if with_remote_database_disk:
                raise Exception(
                    f"Can't add instance '{name}': not support remote database disk with the old version {tag}"
                )
            with_remote_database_disk = False

        if with_remote_database_disk is None:
            build_opts = subprocess.check_output(
                f"""{self.server_bin_path} local -q "SELECT value FROM system.build_options WHERE name = 'CXX_FLAGS'" """,
                stderr=subprocess.STDOUT,
                shell=True,
            ).decode()
            with_remote_database_disk = ("NDEBUG" not in build_opts) and (
                "-fsanitize=address" in build_opts
            )

        if with_remote_database_disk:
            logging.debug(f"Instance {name}, with_remote_database_disk enabled")
            with_minio = True

        if not env_variables:
            env_variables = {}
        self.use_keeper = use_keeper
        self.keeper_randomize_feature_flags = keeper_randomize_feature_flags
        self.keeper_required_feature_flags = keeper_required_feature_flags

        # Code coverage files will be placed in database directory
        # (affect only WITH_COVERAGE=1 build)
        env_variables["LLVM_PROFILE_FILE"] = (
            "/var/lib/clickhouse/server_%h_%p_%m.profraw"
        )

        clickhouse_start_command = clickhouse_start_cmd
        if clickhouse_log_file:
            clickhouse_start_command += " --log-file=" + clickhouse_log_file
        if clickhouse_error_log_file:
            clickhouse_start_command += " --errorlog-file=" + clickhouse_error_log_file
        logging.debug(f"clickhouse_start_command: {clickhouse_start_command}")

        instance = ClickHouseInstance(
            cluster=self,
            base_path=self.base_dir,
            name=name,
            base_config_dir=(
                base_config_dir if base_config_dir else self.base_config_dir
            ),
            custom_main_configs=main_configs or [],
            custom_user_configs=user_configs or [],
            custom_dictionaries=dictionaries or [],
            macros=macros or {},
            with_zookeeper=with_zookeeper,
            zookeeper_config_path=self.zookeeper_config_path,
            with_mysql_client=with_mysql_client,
            with_mysql57=with_mysql57,
            with_mysql8=with_mysql8,
            with_mysql_cluster=with_mysql_cluster,
            with_kafka=with_kafka,
            with_kafka_sasl=with_kafka_sasl,
            with_kerberized_kafka=with_kerberized_kafka,
            with_kerberos_kdc=with_kerberos_kdc,
            with_rabbitmq=with_rabbitmq,
            with_nats=with_nats,
            with_nginx=with_nginx,
            with_secrets=with_secrets
            or with_kerberos_kdc
            or with_kerberized_kafka
            or with_kafka_sasl,
            with_mongo=with_mongo,
            with_redis=with_redis,
            with_minio=with_minio,
            with_remote_database_disk=with_remote_database_disk,
            with_azurite=with_azurite,
            with_jdbc_bridge=with_jdbc_bridge,
            with_hive=with_hive,
            with_coredns=with_coredns,
            with_cassandra=with_cassandra,
            with_ldap=with_ldap,
            with_iceberg_catalog=with_iceberg_catalog,
            with_glue_catalog=with_glue_catalog,
            with_hms_catalog=with_hms_catalog,
            use_old_analyzer=use_old_analyzer,
            use_distributed_plan=use_distributed_plan,
            server_bin_path=self.server_bin_path,
            clickhouse_path_dir=clickhouse_path_dir,
            with_odbc_drivers=with_odbc_drivers,
            with_postgres=with_postgres,
            with_postgres_cluster=with_postgres_cluster,
            with_postgresql_java_client=with_postgresql_java_client,
            clickhouse_start_command=clickhouse_start_command,
            clickhouse_start_extra_args=extra_args,
            main_config_name=main_config_name,
            users_config_name=users_config_name,
            copy_common_configs=copy_common_configs,
            hostname=hostname,
            env_variables=env_variables,
            instance_env_variables=instance_env_variables,
            image=image,
            tag=tag,
            stay_alive=stay_alive,
            ipv4_address=ipv4_address,
            ipv6_address=ipv6_address,
            with_installed_binary=with_installed_binary,
            external_dirs=external_dirs,
            tmpfs=tmpfs or [],
            mem_limit=mem_limit,
            config_root_name=config_root_name,
            extra_configs=extra_configs,
            randomize_settings=randomize_settings,
            use_docker_init_flag=use_docker_init_flag,
            with_dolor=with_dolor,
<<<<<<< HEAD
            storage_opt=storage_opt,
            extra_parameters=extra_parameters,
=======
>>>>>>> 93ad8de5
        )

        docker_compose_yml_dir = get_docker_compose_path()
        docker_compose_net = p.join(docker_compose_yml_dir, "docker_compose_net.yml")

        self.instances[name] = instance
        if not self.with_net_trics and (
            ipv4_address is not None or ipv6_address is not None
        ):
            # docker compose v2 does not accept more than one argument `-f net.yml`
            self.with_net_trics = True
            self.base_cmd.extend(["--file", docker_compose_net])

        self.base_cmd.extend(["--file", instance.docker_compose_path])

        cmds = []
        if with_zookeeper_secure and not self.with_zookeeper_secure:
            cmds.append(
                self.setup_zookeeper_secure_cmd(
                    instance, env_variables, docker_compose_yml_dir
                )
            )

        if with_zookeeper and not self.with_zookeeper:
            if self.use_keeper:
                cmds.append(
                    self.setup_keeper_cmd(
                        instance, env_variables, docker_compose_yml_dir
                    )
                )
            else:
                cmds.append(
                    self.setup_zookeeper_cmd(
                        instance, env_variables, docker_compose_yml_dir
                    )
                )

        if with_mysql_client and not self.with_mysql_client:
            cmds.append(
                self.setup_mysql_client_cmd(
                    instance, env_variables, docker_compose_yml_dir
                )
            )

        if with_mysql57 and not self.with_mysql57:
            cmds.append(
                self.setup_mysql57_cmd(instance, env_variables, docker_compose_yml_dir)
            )

        if with_mysql8 and not self.with_mysql8:
            cmds.append(
                self.setup_mysql8_cmd(instance, env_variables, docker_compose_yml_dir)
            )

        if with_mysql_cluster and not self.with_mysql_cluster:
            cmds.append(
                self.setup_mysql_cluster_cmd(
                    instance, env_variables, docker_compose_yml_dir
                )
            )

        if with_postgres and not self.with_postgres:
            cmds.append(
                self.setup_postgres_cmd(instance, env_variables, docker_compose_yml_dir)
            )

        if with_postgres_cluster and not self.with_postgres_cluster:
            cmds.append(
                self.setup_postgres_cluster_cmd(
                    instance, env_variables, docker_compose_yml_dir
                )
            )

        if with_postgresql_java_client and not self.with_postgresql_java_client:
            cmds.append(
                self.setup_postgresql_java_client_cmd(
                    instance, env_variables, docker_compose_yml_dir
                )
            )

        if with_odbc_drivers and not self.with_odbc_drivers:
            self.with_odbc_drivers = True
            if not self.with_mysql8:
                cmds.append(
                    self.setup_mysql8_cmd(
                        instance, env_variables, docker_compose_yml_dir
                    )
                )

            if not self.with_postgres:
                cmds.append(
                    self.setup_postgres_cmd(
                        instance, env_variables, docker_compose_yml_dir
                    )
                )

        if with_kafka and not self.with_kafka:
            cmds.append(
                self.setup_kafka_cmd(instance, env_variables, docker_compose_yml_dir)
            )

        if with_kafka_sasl and not self.with_kafka_sasl:
            cmds.append(
                self.setup_kafka_sasl_cmd(
                    instance, env_variables, docker_compose_yml_dir
                )
            )

        if with_kerberized_kafka and not self.with_kerberized_kafka:
            cmds.append(
                self.setup_kerberized_kafka_cmd(
                    instance, env_variables, docker_compose_yml_dir
                )
            )

        if with_kerberos_kdc and not self.with_kerberos_kdc:
            cmds.append(
                self.setup_kerberos_cmd(instance, env_variables, docker_compose_yml_dir)
            )

        if with_rabbitmq and not self.with_rabbitmq:
            cmds.append(
                self.setup_rabbitmq_cmd(instance, env_variables, docker_compose_yml_dir)
            )

        if with_nats and not self.with_nats:
            cmds.append(
                self.setup_nats_cmd(instance, env_variables, docker_compose_yml_dir)
            )

        if with_nginx and not self.with_nginx:
            cmds.append(
                self.setup_nginx_cmd(instance, env_variables, docker_compose_yml_dir)
            )

        if with_mongo and not self.with_mongo:
            cmds.append(
                self.setup_mongo_cmd(instance, env_variables, docker_compose_yml_dir)
            )

        if with_coredns and not self.with_coredns:
            cmds.append(
                self.setup_coredns_cmd(instance, env_variables, docker_compose_yml_dir)
            )

        if with_redis and not self.with_redis:
            cmds.append(
                self.setup_redis_cmd(instance, env_variables, docker_compose_yml_dir)
            )

        if with_minio and not self.with_minio:
            cmds.append(
                self.setup_minio_cmd(instance, env_variables, docker_compose_yml_dir)
            )

        if with_iceberg_catalog and not self.with_iceberg_catalog:
            cmds.append(
                self.setup_iceberg_catalog_cmd(
                    instance, env_variables, docker_compose_yml_dir, extra_parameters
                )
            )

        if with_glue_catalog and not self.with_glue_catalog:
            cmds.append(
                self.setup_glue_catalog_cmd(
                    instance, env_variables, docker_compose_yml_dir
                )
            )

        if with_hms_catalog and not self.with_hms_catalog:
            cmds.append(
                self.setup_hms_catalog_cmd(
                    instance, env_variables, docker_compose_yml_dir
                )
            )

        if with_azurite and not self.with_azurite:
            cmds.append(
                self.setup_azurite_cmd(instance, env_variables, docker_compose_yml_dir)
            )

        if minio_certs_dir is not None:
            if self.minio_certs_dir is None:
                self.minio_certs_dir = minio_certs_dir
            else:
                raise Exception("Overwriting minio certs dir")

        if minio_data_dir is not None:
            if self.minio_data_dir is None:
                self.minio_data_dir = minio_data_dir
            else:
                raise Exception("Overwriting minio data dir")

        if with_cassandra and not self.with_cassandra:
            cmds.append(
                self.setup_cassandra_cmd(
                    instance, env_variables, docker_compose_yml_dir
                )
            )

        if with_ldap and not self.with_ldap:
            cmds.append(
                self.setup_ldap_cmd(instance, env_variables, docker_compose_yml_dir)
            )

        if with_jdbc_bridge and not self.with_jdbc_bridge:
            cmds.append(
                self.setup_jdbc_bridge_cmd(
                    instance, env_variables, docker_compose_yml_dir
                )
            )

        if with_hive:
            cmds.append(
                self.setup_hive(instance, env_variables, docker_compose_yml_dir)
            )

        if with_prometheus:
            if handle_prometheus_remote_write:
                self.prometheus_remote_write_handler_host = instance.hostname
            if handle_prometheus_remote_read:
                self.prometheus_remote_read_handler_host = instance.hostname
            cmds.append(
                self.setup_prometheus_cmd(
                    instance, env_variables, docker_compose_yml_dir
                )
            )

        ### !!!! This is the last step after combining all cmds, don't put anything after
        if self.with_net_trics:
            for cmd in cmds:
                # Again, adding it only once
                if docker_compose_net not in cmd:
                    cmd.extend(["--file", docker_compose_net])

        logging.debug(
            "Cluster name:{} project_name:{}. Added instance name:{} tag:{} base_cmd:{} docker_compose_yml_dir:{}".format(
                self.name,
                self.project_name,
                name,
                tag,
                self.base_cmd,
                docker_compose_yml_dir,
            )
        )
        return instance

    def get_instance_docker_id(self, instance_name):
        # According to how docker-compose names containers.
        return self.project_name + "-" + instance_name + "-1"

    def _replace(self, path, what, to):
        with open(path, "r") as p:
            data = p.read()
        data = data.replace(what, to)
        with open(path, "w") as p:
            p.write(data)

    def restart_instance_with_ip_change(self, node, new_ip):
        if "::" in new_ip:
            if node.ipv6_address is None:
                raise Exception("You should specify ipv6_address in add_node method")
            self._replace(node.docker_compose_path, node.ipv6_address, new_ip)
            node.ipv6_address = new_ip
        else:
            if node.ipv4_address is None:
                raise Exception("You should specify ipv4_address in add_node method")
            self._replace(node.docker_compose_path, node.ipv4_address, new_ip)
            node.ipv4_address = new_ip
        run_and_check(self.base_cmd + ["stop", node.name])
        run_and_check(self.base_cmd + ["rm", "--force", "--stop", node.name])
        run_and_check(
            self.base_cmd + ["up", "--force-recreate", "--no-deps", "-d", node.name]
        )
        node.ip_address = self.get_instance_ip(node.name)
        node.ipv6_address = self.get_instance_global_ipv6(node.name)
        node.client = Client(node.ip_address, command=self.client_bin_path)

        logging.info("Restart node with ip change")
        # In builds with sanitizer the server can take a long time to start
        node.wait_for_start(start_timeout=180.0, connection_timeout=600.0)  # seconds
        res = node.client.query("SELECT 30")
        logging.debug(f"Read '{res}'")
        assert "30\n" == res
        logging.info("Restarted")

        return node

    def restart_service(self, service_name):
        run_and_check(self.base_cmd + ["restart", service_name])

    def get_instance_ip(self, instance_name):
        logging.debug("get_instance_ip instance_name={}".format(instance_name))
        docker_id = self.get_instance_docker_id(instance_name)
        # for cont in self.docker_client.containers.list():
        # logging.debug("CONTAINERS LIST: ID={} NAME={} STATUS={}".format(cont.id, cont.name, cont.status))
        handle = self.docker_client.containers.get(docker_id)
        return list(handle.attrs["NetworkSettings"]["Networks"].values())[0][
            "IPAddress"
        ]

    def get_instance_global_ipv6(self, instance_name):
        logging.debug("get_instance_ip instance_name={}".format(instance_name))
        docker_id = self.get_instance_docker_id(instance_name)
        # for cont in self.docker_client.containers.list():
        # logging.debug("CONTAINERS LIST: ID={} NAME={} STATUS={}".format(cont.id, cont.name, cont.status))
        handle = self.docker_client.containers.get(docker_id)
        return list(handle.attrs["NetworkSettings"]["Networks"].values())[0][
            "GlobalIPv6Address"
        ]

    def get_container_id(self, instance_name):
        return self.get_instance_docker_id(instance_name)
        # docker_id = self.get_instance_docker_id(instance_name)
        # handle = self.docker_client.containers.get(docker_id)
        # return handle.attrs['Id']

    def get_container_logs(self, instance_name):
        container_id = self.get_container_id(instance_name)
        return self.docker_client.api.logs(container_id).decode()

    def query_zookeeper(self, query, node=ZOOKEEPER_CONTAINERS[0], nothrow=False):
        cmd = f'clickhouse keeper-client -p {self.zookeeper_port} -q "{query}"'
        container_id = self.get_container_id(node)
        return self.exec_in_container(container_id, cmd, nothrow=nothrow, use_cli=False)

    def exec_in_container(
        self,
        container_id: str,
        cmd: Sequence[str],
        detach: bool = False,
        nothrow: bool = False,
        use_cli: bool = True,
        get_exec_id: bool = False,
        **kwargs: Any,
    ) -> str:
        if use_cli:
            assert not get_exec_id
            logging.debug(
                f"run container_id:{container_id} detach:{detach} nothrow:{nothrow} cmd: {cmd}"
            )
            exec_cmd = ["docker", "exec"]
            if "user" in kwargs:
                exec_cmd += ["-u", kwargs["user"]]
            if "privileged" in kwargs:
                exec_cmd += ["--privileged"]

            env = None
            if "environment" in kwargs:
                env = kwargs.pop("environment", None)
                for k, v in env.items():
                    exec_cmd += ["--env", k + "=" + v]

            exec_cmd += [container_id]
            exec_cmd += list(cmd)

            result = subprocess_check_call(
                exec_cmd, detach=detach, nothrow=nothrow, env=env
            )
            return result
        else:
            assert self.docker_client is not None
            exec_id = self.docker_client.api.exec_create(container_id, cmd, **kwargs)
            output = self.docker_client.api.exec_start(exec_id, detach=detach)

            exit_code = self.docker_client.api.exec_inspect(exec_id)["ExitCode"]
            if exit_code:
                container_info = self.docker_client.api.inspect_container(container_id)
                image_id = container_info.get("Image")
                image_info = self.docker_client.api.inspect_image(image_id)
                logging.debug("Command failed in container %s: ", container_id)
                pprint.pprint(container_info)
                logging.debug("")
                logging.debug("Container %s uses image %s: ", container_id, image_id)
                pprint.pprint(image_info)
                logging.debug("")
                message = (
                    f'Cmd "{" ".join(cmd)}" failed in container {container_id}. '
                    f"Return code {exit_code}. Output: {output}"
                )
                if nothrow:
                    logging.debug(message)
                else:
                    raise Exception(message)
            if not detach:
                assert not get_exec_id
                return output.decode()
            return exec_id if get_exec_id else output

    def copy_file_to_container(self, container_id, local_path, dest_path):
        with open(local_path, "rb") as fdata:
            data = fdata.read()
            encodedBytes = base64.b64encode(data)
            encodedStr = str(encodedBytes, "utf-8")
            self.exec_in_container(
                container_id,
                [
                    "bash",
                    "-c",
                    "mkdir -p $(dirname {}) && echo {} | base64 --decode > {}".format(
                        dest_path, encodedStr, dest_path
                    ),
                ],
            )

    def move_file_in_container(self, container_id, old_path, new_path):
        self.exec_in_container(
            container_id,
            [
                "bash",
                "-c",
                "mv {} {}".format(old_path, new_path),
            ],
        )

    def remove_file_from_container(self, container_id, path):
        self.exec_in_container(
            container_id,
            [
                "bash",
                "-c",
                "rm {}".format(path),
            ],
        )

    def wait_for_url(
        self, url="http://localhost:8123/ping", conn_timeout=2, interval=2, timeout=60
    ):
        if not url.startswith("http"):
            url = "http://" + url
        if interval <= 0:
            interval = 2
        if timeout <= 0:
            timeout = 60

        attempts = 1
        errors = []
        start = time.time()
        while time.time() - start < timeout:
            try:
                requests.get(
                    url, allow_redirects=True, timeout=conn_timeout, verify=False
                ).raise_for_status()
                logging.debug(
                    "{} is available after {} seconds".format(url, time.time() - start)
                )
                return
            except Exception as ex:
                logging.debug(
                    "{} Attempt {} failed, retrying in {} seconds".format(
                        ex, attempts, interval
                    )
                )
                attempts += 1
                errors += [str(ex)]
                time.sleep(interval)

        run_and_check(["docker", "ps", "--all"])
        logging.error("Can't connect to URL:{}".format(errors))
        raise Exception(
            "Cannot wait URL {}(interval={}, timeout={}, attempts={})".format(
                url, interval, timeout, attempts
            )
        )

    def wait_mysql_client_to_start(self, timeout=180):
        start = time.time()
        errors = []
        self.mysql_client_container = self.get_docker_handle(
            self.get_instance_docker_id(self.mysql_client_host)
        )

        while time.time() - start < timeout:
            try:
                info = self.mysql_client_container.client.api.inspect_container(
                    self.mysql_client_container.name
                )
                if info["State"]["Health"]["Status"] == "healthy":
                    logging.debug("Mysql Client Container Started")
                    return
                time.sleep(1)
            except Exception as ex:
                errors += [str(ex)]
                time.sleep(1)

        run_and_check(["docker", "ps", "--all"])
        logging.error("Can't connect to MySQL Client:{}".format(errors))
        raise Exception("Cannot wait MySQL Client container")

    def wait_mysql57_to_start(self, timeout=180):
        self.mysql57_ip = self.get_instance_ip("mysql57")
        start = time.time()
        errors = []
        while time.time() - start < timeout:
            try:
                conn = pymysql.connect(
                    user=mysql_user,
                    password=mysql_pass,
                    host=self.mysql57_ip,
                    port=self.mysql57_port,
                )
                conn.close()
                logging.debug("Mysql Started")
                return
            except Exception as ex:
                errors += [str(ex)]
                time.sleep(0.5)

        run_and_check(["docker", "ps", "--all"])
        logging.error("Can't connect to MySQL:{}".format(errors))
        raise Exception("Cannot wait MySQL container")

    def wait_mysql8_to_start(self, timeout=180):
        self.mysql8_ip = self.get_instance_ip("mysql80")
        start = time.time()
        while time.time() - start < timeout:
            try:
                conn = pymysql.connect(
                    user=mysql_user,
                    password=mysql_pass,
                    host=self.mysql8_ip,
                    port=self.mysql8_port,
                )
                conn.close()
                logging.debug("Mysql 8 Started")
                return
            except Exception as ex:
                logging.debug("Can't connect to MySQL 8 " + str(ex))
                time.sleep(0.5)

        run_and_check(["docker", "ps", "--all"])
        raise Exception("Cannot wait MySQL 8 container")

    def wait_mysql_cluster_to_start(self, timeout=180):
        self.mysql2_ip = self.get_instance_ip(self.mysql2_host)
        self.mysql3_ip = self.get_instance_ip(self.mysql3_host)
        self.mysql4_ip = self.get_instance_ip(self.mysql4_host)
        start = time.time()
        errors = []
        while time.time() - start < timeout:
            try:
                for ip in [self.mysql2_ip, self.mysql3_ip, self.mysql4_ip]:
                    conn = pymysql.connect(
                        user=mysql_user,
                        password=mysql_pass,
                        host=ip,
                        port=self.mysql8_port,
                    )
                    conn.close()
                    logging.debug(f"Mysql Started {ip}")
                return
            except Exception as ex:
                errors += [str(ex)]
                time.sleep(0.5)

        run_and_check(["docker", "ps", "--all"])
        logging.error("Can't connect to MySQL:{}".format(errors))
        raise Exception("Cannot wait MySQL container")

    def wait_postgres_to_start(self, timeout=260):
        self.postgres_ip = self.get_instance_ip(self.postgres_host)
        start = time.time()
        while time.time() - start < timeout:
            try:
                self.postgres_conn = psycopg2.connect(
                    host=self.postgres_ip,
                    port=self.postgres_port,
                    database=pg_db,
                    user=pg_user,
                    password=pg_pass,
                )
                self.postgres_conn.set_isolation_level(ISOLATION_LEVEL_AUTOCOMMIT)
                self.postgres_conn.autocommit = True
                logging.debug("Postgres Started")
                return
            except Exception as ex:
                logging.debug("Can't connect to Postgres " + str(ex))
                time.sleep(0.5)

        raise Exception("Cannot wait Postgres container")

    def wait_postgres_cluster_to_start(self, timeout=180):
        self.postgres2_ip = self.get_instance_ip(self.postgres2_host)
        self.postgres3_ip = self.get_instance_ip(self.postgres3_host)
        self.postgres4_ip = self.get_instance_ip(self.postgres4_host)
        start = time.time()
        while time.time() - start < timeout:
            try:
                self.postgres2_conn = psycopg2.connect(
                    host=self.postgres2_ip,
                    port=self.postgres_port,
                    database=pg_db,
                    user=pg_user,
                    password=pg_pass,
                )
                self.postgres2_conn.set_isolation_level(ISOLATION_LEVEL_AUTOCOMMIT)
                self.postgres2_conn.autocommit = True
                logging.debug("Postgres Cluster host 2 started")
                break
            except Exception as ex:
                logging.debug("Can't connect to Postgres host 2" + str(ex))
                time.sleep(0.5)
        while time.time() - start < timeout:
            try:
                self.postgres3_conn = psycopg2.connect(
                    host=self.postgres3_ip,
                    port=self.postgres_port,
                    database=pg_db,
                    user=pg_user,
                    password=pg_pass,
                )
                self.postgres3_conn.set_isolation_level(ISOLATION_LEVEL_AUTOCOMMIT)
                self.postgres3_conn.autocommit = True
                logging.debug("Postgres Cluster host 3 started")
                break
            except Exception as ex:
                logging.debug("Can't connect to Postgres host 3" + str(ex))
                time.sleep(0.5)
        while time.time() - start < timeout:
            try:
                self.postgres4_conn = psycopg2.connect(
                    host=self.postgres4_ip,
                    port=self.postgres_port,
                    database=pg_db,
                    user=pg_user,
                    password=pg_pass,
                )
                self.postgres4_conn.set_isolation_level(ISOLATION_LEVEL_AUTOCOMMIT)
                self.postgres4_conn.autocommit = True
                logging.debug("Postgres Cluster host 4 started")
                return
            except Exception as ex:
                logging.debug("Can't connect to Postgres host 4" + str(ex))
                time.sleep(0.5)

        raise Exception("Cannot wait Postgres container")

    def wait_postgresql_java_client(self, timeout=180):
        start = time.time()
        while time.time() - start < timeout:
            try:
                if check_postgresql_java_client_is_available(
                    self.postgresql_java_client_docker_id
                ):
                    logging.debug("PostgreSQL Java Client is available")
                    return True
                time.sleep(0.5)
            except Exception as ex:
                logging.debug("Can't find PostgreSQL Java Client" + str(ex))
                time.sleep(0.5)
        raise Exception("Cannot wait PostgreSQL Java Client container")

    def wait_rabbitmq_to_start(self, timeout=120):
        self.print_all_docker_pieces()
        self.rabbitmq_ip = self.get_instance_ip(self.rabbitmq_host)

        start = time.time()
        while time.time() - start < timeout:
            try:
                if check_rabbitmq_is_available(
                    self.rabbitmq_docker_id, self.rabbitmq_cookie
                ):
                    logging.debug("RabbitMQ is available")
                    return True
            except Exception as ex:
                logging.debug("RabbitMQ await_startup failed, %s:", ex)
                time.sleep(1)

        start = time.time()
        while time.time() - start < timeout:
            try:
                with open(os.path.join(self.rabbitmq_dir, "docker.log"), "w+") as f:
                    subprocess.check_call(  # STYLE_CHECK_ALLOW_SUBPROCESS_CHECK_CALL
                        self.base_rabbitmq_cmd + ["logs"], stdout=f
                    )
                rabbitmq_debuginfo(self.rabbitmq_docker_id, self.rabbitmq_cookie)
            except Exception as ex:
                logging.debug("Unable to get logs from docker: %s:", ex)
                time.sleep(0.5)

        raise RuntimeError("Cannot wait RabbitMQ container")

    def stop_rabbitmq_app(self, timeout=120):
        run_rabbitmqctl(
            self.rabbitmq_docker_id, self.rabbitmq_cookie, "stop_app", timeout
        )

    def start_rabbitmq_app(self, timeout=120):
        run_rabbitmqctl(
            self.rabbitmq_docker_id, self.rabbitmq_cookie, "start_app", timeout
        )
        self.wait_rabbitmq_to_start(timeout)

    @contextmanager
    def pause_rabbitmq(self, monitor=None, timeout=120):
        if monitor is not None:
            monitor.stop()
        self.stop_rabbitmq_app(timeout)

        try:
            yield
        finally:
            self.start_rabbitmq_app(timeout)
            if monitor is not None:
                monitor.start(self)

    def reset_rabbitmq(self, timeout=240):
        self.stop_rabbitmq_app()
        run_rabbitmqctl(self.rabbitmq_docker_id, self.rabbitmq_cookie, "reset", timeout)
        self.start_rabbitmq_app()

    def run_rabbitmqctl(self, command):
        run_rabbitmqctl(self.rabbitmq_docker_id, self.rabbitmq_cookie, command)

    def wait_nats_is_available(self, max_retries=5):
        retries = 0
        while True:
            if asyncio.run(
                check_nats_is_available(self.nats_port, ssl_ctx=self.nats_ssl_context)
            ):
                break
            else:
                retries += 1
                if retries > max_retries:
                    raise Exception("NATS is not available")
                logging.debug("Waiting for NATS to start up")
                time.sleep(1)

    def wait_zookeeper_secure_to_start(self, timeout=20):
        logging.debug("Wait ZooKeeper Secure to start")
        self.wait_zookeeper_nodes_to_start(ZOOKEEPER_CONTAINERS, timeout)

    def wait_zookeeper_to_start(self, timeout: float = 180) -> None:
        logging.debug("Wait ZooKeeper to start")
        self.wait_zookeeper_nodes_to_start(ZOOKEEPER_CONTAINERS, timeout)

    def wait_zookeeper_nodes_to_start(
        self,
        nodes: List[str],
        timeout: float = 60,
    ) -> None:
        start = time.time()
        err = Exception("")
        while time.time() - start < timeout:
            try:
                for node in nodes:
                    conn = self.get_kazoo_client(node)
                    conn.get_children("/")
                    conn.stop()
                logging.debug("All instances of ZooKeeper started: %s", nodes)
                return
            except Exception as ex:
                logging.debug("Can't connect to ZooKeeper %s: %s", node, ex)
                err = ex
                time.sleep(0.5)

        raise Exception(
            "Cannot wait ZooKeeper container (probably it's a `iptables-nft` issue, you may try to `sudo iptables -P FORWARD ACCEPT`)"
        ) from err

    def wait_kafka_is_available(self, kafka_docker_id, kafka_port, max_retries=50):
        retries = 0
        while True:
            if check_kafka_is_available(kafka_docker_id, kafka_port):
                return
            else:
                retries += 1
                if retries > max_retries:
                    break
                logging.debug("Waiting for Kafka to start up")
                time.sleep(1)

        try:
            with open(os.path.join(self.kafka_dir, "docker.log"), "w+") as f:
                subprocess.check_call(  # STYLE_CHECK_ALLOW_SUBPROCESS_CHECK_CALL
                    self.base_kafka_cmd + ["logs"], stdout=f
                )
        except Exception as e:
            logging.debug("Unable to get logs from docker.")
        raise Exception("Kafka is not available")

    def wait_kerberos_kdc_is_available(self, kerberos_kdc_docker_id, max_retries=50):
        retries = 0
        while True:
            if check_kerberos_kdc_is_available(kerberos_kdc_docker_id):
                break
            else:
                retries += 1
                if retries > max_retries:
                    raise Exception("Kerberos KDC is not available")
                logging.debug("Waiting for Kerberos KDC to start up")
                time.sleep(1)

    def wait_mongo_to_start(self, timeout=30, secure=False):
        connection_str = "mongodb://{user}:{password}@{host}:{port}".format(
            host="localhost",
            port=self.mongo_port,
            user=mongo_user,
            password=urllib.parse.quote_plus(mongo_pass),
        )
        if secure:
            connection_str += "/?tls=true&tlsAllowInvalidCertificates=true"
        connection = pymongo.MongoClient(connection_str)
        start = time.time()
        while time.time() - start < timeout:
            try:
                connection.list_database_names()
                logging.debug(
                    f"Connected to Mongo dbs: {connection.list_database_names()}"
                )
                return
            except Exception as ex:
                logging.debug("Can't connect to Mongo " + str(ex))
                time.sleep(1)

    def wait_custom_minio_to_start(self, buckets, host, port, timeout=180):
        ip = self.get_instance_ip(host)
        minio_client = Minio(
            f"{ip}:{port}",
            access_key=minio_access_key,
            secret_key=minio_secret_key,
            secure=False,
            http_client=urllib3.PoolManager(cert_reqs="CERT_NONE"),
        )
        start = time.time()
        while time.time() - start < timeout:
            try:
                minio_client.list_buckets()

                logging.debug("Connected to Minio.")

                if all(minio_client.bucket_exists(bucket) for bucket in buckets):
                    return

                time.sleep(1)
            except Exception as ex:
                logging.debug("Can't connect to Minio: %s", str(ex))
                time.sleep(1)

        raise Exception("Can't wait Minio to start")

    def wait_minio_to_start(self, timeout=180, secure=False):
        self.minio_ip = self.get_instance_ip(self.minio_host)
        self.minio_redirect_ip = self.get_instance_ip(self.minio_redirect_host)

        os.environ["SSL_CERT_FILE"] = p.join(
            self.base_dir, self.minio_dir, "certs", "public.crt"
        )
        minio_client = Minio(
            f"{self.minio_ip}:{self.minio_port}",
            access_key=minio_access_key,
            secret_key=minio_secret_key,
            secure=secure,
            http_client=urllib3.PoolManager(cert_reqs="CERT_NONE"),
        )  # disable SSL check as we test ClickHouse and not Python library
        start = time.time()
        while time.time() - start < timeout:
            try:
                minio_client.list_buckets()

                logging.debug("Connected to Minio.")

                buckets = [
                    self.minio_bucket,
                    self.minio_bucket_2,
                    self.minio_bucket_db_disk,
                ]

                for bucket in buckets:
                    if minio_client.bucket_exists(bucket):
                        delete_object_list = map(
                            lambda x: x.object_name,
                            minio_client.list_objects_v2(bucket, recursive=True),
                        )
                        errors = minio_client.remove_objects(bucket, delete_object_list)
                        for error in errors:
                            logging.error(
                                f"Error occurred when deleting object {error}"
                            )
                        minio_client.remove_bucket(bucket)
                    minio_client.make_bucket(bucket)
                    logging.debug("S3 bucket '%s' created", bucket)

                self.minio_client = minio_client
                return
            except Exception as ex:
                logging.debug("Can't connect to Minio: %s", str(ex))
                time.sleep(1)

        try:
            with open(os.path.join(self.minio_dir, "docker.log"), "w+") as f:
                subprocess.check_call(  # STYLE_CHECK_ALLOW_SUBPROCESS_CHECK_CALL
                    self.base_minio_cmd + ["logs"], stdout=f
                )
        except Exception as e:
            logging.debug("Unable to get logs from docker.")

        raise Exception("Can't wait Minio to start")

    def wait_azurite_to_start(self, timeout=180):
        from azure.storage.blob import BlobServiceClient

        connection_string = (
            f"DefaultEndpointsProtocol=http;AccountName=devstoreaccount1;"
            f"AccountKey=Eby8vdM02xNOcqFlqUwJPLlmEtlCDXJ1OUzFT50uSRZ6IFsuFq2UVErCz4I6tq/K1SZFPTOtr/KBHBeksoGMGw==;"
            f"BlobEndpoint=http://127.0.0.1:{self.env_variables['AZURITE_PORT']}/devstoreaccount1;"
        )
        time.sleep(1)
        start = time.time()
        while time.time() - start < timeout:
            try:
                blob_service_client = BlobServiceClient.from_connection_string(
                    connection_string
                )
                logging.debug(blob_service_client.get_account_information())
                containers = [
                    c
                    for c in blob_service_client.list_containers(
                        name_starts_with=self.azurite_container
                    )
                    if c.name == self.azurite_container
                ]
                if len(containers) > 0:
                    for c in containers:
                        blob_service_client.delete_container(c)

                container_client = blob_service_client.get_container_client(
                    self.azurite_container
                )
                if container_client.exists():
                    logging.debug(
                        f"azurite container '{self.azurite_container}' exist, deleting all blobs"
                    )
                    for b in container_client.list_blobs():
                        container_client.delete_blob(b.name)
                else:
                    logging.debug(
                        f"azurite container '{self.azurite_container}' doesn't exist, creating it"
                    )
                    container_client.create_container()

                self.blob_service_client = blob_service_client
                return
            except Exception as ex:
                logging.debug("Can't connect to Azurite: %s", str(ex))
                time.sleep(1)

        raise Exception("Can't wait Azurite to start")

    def wait_schema_registry_to_start(self, timeout=180):
        for port in self.schema_registry_port, self.schema_registry_auth_port:
            reg_url = "http://localhost:{}".format(port)
            arg = {"url": reg_url}
            sr_client = CachedSchemaRegistryClient(arg)

            start = time.time()
            sr_started = False
            sr_auth_started = False
            while time.time() - start < timeout:
                try:
                    sr_client._send_request(sr_client.url)
                    logging.debug("Connected to SchemaRegistry")
                    # don't care about possible auth errors
                    sr_started = True
                    break
                except Exception as ex:
                    logging.debug(("Can't connect to SchemaRegistry: %s", str(ex)))
                    time.sleep(1)

            if not sr_started:
                raise Exception("Can't wait Schema Registry to start")

    def wait_cassandra_to_start(self, timeout=180):
        self.cassandra_ip = self.get_instance_ip(self.cassandra_host)
        cass_client = cassandra.cluster.Cluster(
            [self.cassandra_ip],
            port=self.cassandra_port,
            load_balancing_policy=RoundRobinPolicy(),
        )
        start = time.time()
        while time.time() - start < timeout:
            try:
                logging.info(
                    f"Check Cassandra Online {self.cassandra_id} {self.cassandra_ip} {self.cassandra_port}"
                )
                self.exec_in_container(
                    self.cassandra_id,
                    [
                        "bash",
                        "-c",
                        f"/opt/cassandra/bin/cqlsh -u cassandra -p cassandra -e 'describe keyspaces' {self.cassandra_ip} {self.cassandra_port}",
                    ],
                    user="root",
                )
                logging.info("Cassandra Online")
                cass_client.connect()
                logging.info("Connected Clients to Cassandra")
                return
            except Exception as ex:
                logging.warning("Can't connect to Cassandra: %s", str(ex))
                time.sleep(1)

        raise Exception("Can't wait Cassandra to start")

    def wait_ldap_to_start(self, timeout=180):
        self.ldap_container = self.get_docker_handle(self.ldap_id)
        start = time.time()
        while time.time() - start < timeout:
            try:
                logging.info(f"Check LDAP Online {self.ldap_host} {self.ldap_port}")
                self.exec_in_container(
                    self.ldap_id,
                    [
                        "bash",
                        "-c",
                        "test -f /tmp/.openldap-initialized"
                        f"&& /opt/bitnami/openldap/bin/ldapsearch -x -H ldap://{self.ldap_host}:{self.ldap_port} -D cn=admin,dc=example,dc=org -w clickhouse -b dc=example,dc=org"
                        f'| grep -c -E "member: cn=j(ohn|ane)doe"'
                        f"| grep 2 >> /dev/null",
                    ],
                    user="root",
                )
                logging.info("LDAP Online")
                return
            except Exception as ex:
                logging.warning("Can't connect to LDAP: %s", str(ex))
                time.sleep(1)

        raise Exception("Can't wait LDAP to start")

    def wait_prometheus_to_start(self):
        self.prometheus_reader_ip = self.get_instance_ip(self.prometheus_reader_host)
        self.prometheus_writer_ip = self.get_instance_ip(self.prometheus_writer_host)
        self.wait_for_url(
            f"http://{self.prometheus_reader_ip}:{self.prometheus_reader_port}/api/v1/query?query=time()"
        )
        self.wait_for_url(
            f"http://{self.prometheus_writer_ip}:{self.prometheus_writer_port}/api/v1/query?query=time()"
        )

    def start(self):
        pytest_xdist_logging_to_separate_files.setup()
        logging.info("Running tests in {}".format(self.base_path))
        if not os.path.exists(self.instances_dir):
            os.mkdir(self.instances_dir)
        else:
            logging.warning(
                "Instance directory already exists. Did you call cluster.start() for second time?"
            )
        logging.debug(f"Cluster start called. is_up={self.is_up}")
        self.print_all_docker_pieces()

        if self.is_up:
            return

        try:
            self.cleanup()
        except Exception as e:
            logging.warning("Cleanup failed:{e}")

        try:
            for instance in list(self.instances.values()):
                logging.debug(f"Setup directory for instance: {instance.name}")
                instance.create_dir()

            _create_env_file(os.path.join(self.env_file), self.env_variables)
            self.docker_client = docker.DockerClient(
                base_url="unix:///var/run/docker.sock",
                version=self.docker_api_version,
                timeout=600,
            )

            common_opts = ["--verbose", "up", "-d"]

            images_pull_cmd = self.base_cmd + ["pull"]
            # sometimes dockerhub/proxy can be flaky

            def logging_pulling_images(**kwargs):
                if "exception" in kwargs:
                    logging.info(
                        "Got exception pulling images: %s", kwargs["exception"]
                    )

            retry(log_function=logging_pulling_images)(run_and_check, images_pull_cmd)

            if self.with_zookeeper_secure and self.base_zookeeper_cmd:
                logging.debug("Setup ZooKeeper Secure")
                logging.debug(
                    f"Creating internal ZooKeeper dirs: {self.zookeeper_dirs_to_create}"
                )
                for i in range(1, 3):
                    if os.path.exists(self.zookeeper_instance_dir_prefix + f"{i}"):
                        shutil.rmtree(self.zookeeper_instance_dir_prefix + f"{i}")
                for dir in self.zookeeper_dirs_to_create:
                    os.makedirs(dir)
                run_and_check(self.base_zookeeper_cmd + common_opts, env=self.env)
                self.up_called = True

                self.wait_zookeeper_secure_to_start()
                for command in self.pre_zookeeper_commands:
                    self.run_kazoo_commands_with_retries(command, repeats=5)

            if self.with_zookeeper and self.base_zookeeper_cmd:
                logging.debug("Setup ZooKeeper")
                logging.debug(
                    f"Creating internal ZooKeeper dirs: {self.zookeeper_dirs_to_create}"
                )
                if self.use_keeper:
                    for i in range(1, 4):
                        if os.path.exists(self.keeper_instance_dir_prefix + f"{i}"):
                            shutil.rmtree(self.keeper_instance_dir_prefix + f"{i}")
                else:
                    for i in range(1, 3):
                        if os.path.exists(self.zookeeper_instance_dir_prefix + f"{i}"):
                            shutil.rmtree(self.zookeeper_instance_dir_prefix + f"{i}")

                for dir in self.zookeeper_dirs_to_create:
                    os.makedirs(dir)

                if self.use_keeper:  # TODO: remove hardcoded paths from here
                    for i in range(1, 4):
                        current_keeper_config_dir = os.path.join(
                            f"{self.keeper_instance_dir_prefix}{i}", "config"
                        )
                        shutil.copy(
                            os.path.join(
                                self.keeper_config_dir, f"keeper_config{i}.xml"
                            ),
                            current_keeper_config_dir,
                        )

                        extra_configs_dir = os.path.join(
                            current_keeper_config_dir, f"keeper_config{i}.d"
                        )
                        os.mkdir(extra_configs_dir)
                        feature_flags_config = os.path.join(
                            extra_configs_dir, "feature_flags.yaml"
                        )

                        indentation = 4 * " "

                        def get_feature_flag_value(feature_flag):
                            if not self.keeper_randomize_feature_flags:
                                return 1

                            if feature_flag in self.keeper_required_feature_flags:
                                return 1

                            return random.randint(0, 1)

                        with open(feature_flags_config, "w") as ff_config:
                            ff_config.write("keeper_server:\n")
                            ff_config.write(f"{indentation}feature_flags:\n")
                            indentation *= 2

                            for feature_flag in [
                                "filtered_list",
                                "multi_read",
                                "check_not_exists",
                                "create_if_not_exists",
                                "remove_recursive",
                            ]:
                                ff_config.write(
                                    f"{indentation}{feature_flag}: {get_feature_flag_value(feature_flag)}\n"
                                )

                run_and_check(self.base_zookeeper_cmd + common_opts, env=self.env)
                self.up_called = True

                self.wait_zookeeper_to_start()
                for command in self.pre_zookeeper_commands:
                    self.run_kazoo_commands_with_retries(command, repeats=5)

            for instance in list(self.instances.values()):
                if instance.with_remote_database_disk:
                    logging.debug(
                        f"Setup with_remote_database_disk, instance {instance.name}"
                    )
                    config_file_path = os.path.join(
                        HELPERS_DIR, "remote_database_disk.xml"
                    )
                    with open(config_file_path, "r") as config_source_file:
                        data = config_source_file.read()
                    data = data.format(
                        host=self.minio_host,
                        port=str(self.minio_port),
                        bucket=self.minio_bucket_db_disk,
                        shard="{shard}",
                        replica="{replica}",
                    )
                    instance_config_dir = os.path.join(instance.path, "configs")
                    target_config_file_path = os.path.join(
                        instance_config_dir,
                        "config.d",
                        "remote_database_disk.xml",
                    )
                    with open(target_config_file_path, "w") as config_target_file:
                        config_target_file.write(data)

            if self.with_mysql_client and self.base_mysql_client_cmd:
                logging.debug("Setup MySQL Client")
                subprocess_check_call(self.base_mysql_client_cmd + common_opts)
                self.wait_mysql_client_to_start()

            if self.with_mysql57 and self.base_mysql57_cmd:
                logging.debug("Setup MySQL")
                if os.path.exists(self.mysql57_dir):
                    shutil.rmtree(self.mysql57_dir)
                os.makedirs(self.mysql57_logs_dir)
                os.chmod(self.mysql57_logs_dir, stat.S_IRWXU | stat.S_IRWXO)
                subprocess_check_call(self.base_mysql57_cmd + common_opts)
                self.up_called = True
                self.wait_mysql57_to_start()

            if self.with_mysql8 and self.base_mysql8_cmd:
                logging.debug("Setup MySQL 8")
                if os.path.exists(self.mysql8_dir):
                    shutil.rmtree(self.mysql8_dir)
                os.makedirs(self.mysql8_logs_dir)
                os.chmod(self.mysql8_logs_dir, stat.S_IRWXU | stat.S_IRWXO)
                subprocess_check_call(self.base_mysql8_cmd + common_opts)
                self.wait_mysql8_to_start()

            if self.with_mysql_cluster and self.base_mysql_cluster_cmd:
                print("Setup MySQL")
                if os.path.exists(self.mysql_cluster_dir):
                    shutil.rmtree(self.mysql_cluster_dir)
                os.makedirs(self.mysql_cluster_logs_dir, exist_ok=True)
                os.chmod(self.mysql_cluster_logs_dir, stat.S_IRWXU | stat.S_IRWXO)

                subprocess_check_call(self.base_mysql_cluster_cmd + common_opts)
                self.up_called = True
                self.wait_mysql_cluster_to_start()

            if self.with_postgres and self.base_postgres_cmd:
                logging.debug("Setup Postgres")
                if os.path.exists(self.postgres_dir):
                    shutil.rmtree(self.postgres_dir)
                os.makedirs(self.postgres_logs_dir)
                os.chmod(self.postgres_logs_dir, stat.S_IRWXU | stat.S_IRWXO)

                subprocess_check_call(self.base_postgres_cmd + common_opts)
                self.up_called = True
                self.wait_postgres_to_start()

            if self.with_postgres_cluster and self.base_postgres_cluster_cmd:
                logging.debug("Setup Postgres")
                os.makedirs(self.postgres2_logs_dir)
                os.chmod(self.postgres2_logs_dir, stat.S_IRWXU | stat.S_IRWXO)
                os.makedirs(self.postgres3_logs_dir)
                os.chmod(self.postgres3_logs_dir, stat.S_IRWXU | stat.S_IRWXO)
                os.makedirs(self.postgres4_logs_dir)
                os.chmod(self.postgres4_logs_dir, stat.S_IRWXU | stat.S_IRWXO)
                subprocess_check_call(self.base_postgres_cluster_cmd + common_opts)
                self.up_called = True
                self.wait_postgres_cluster_to_start()

            if (
                self.with_postgresql_java_client
                and self.base_postgresql_java_client_cmd
            ):
                logging.debug("Setup Postgres Java Client")
                subprocess_check_call(
                    self.base_postgresql_java_client_cmd + common_opts
                )
                self.up_called = True
                self.wait_postgresql_java_client()

            if self.with_kafka and self.base_kafka_cmd:
                logging.debug("Setup Kafka")
                os.mkdir(self.kafka_dir)
                subprocess_check_call(
                    self.base_kafka_cmd + common_opts + ["--renew-anon-volumes"]
                )
                self.up_called = True
                self.wait_kafka_is_available(self.kafka_docker_id, self.kafka_port)
                self.wait_schema_registry_to_start()

            if self.with_kafka_sasl and self.base_kafka_sasl_cmd:
                logging.debug("Setup Kafka with SASL")
                os.mkdir(self.kafka_sasl_dir)
                subprocess_check_call(
                    self.base_kafka_sasl_cmd + common_opts + ["--renew-anon-volumes"]
                )
                self.up_called = True

            if self.with_kerberized_kafka and self.base_kerberized_kafka_cmd:
                logging.debug("Setup kerberized kafka")
                os.mkdir(self.kafka_dir)
                run_and_check(
                    self.base_kerberized_kafka_cmd
                    + common_opts
                    + ["--renew-anon-volumes"]
                )
                self.up_called = True
                self.wait_kafka_is_available(
                    self.kerberized_kafka_docker_id, self.kerberized_kafka_port, 100
                )

            if self.with_kerberos_kdc and self.base_kerberos_kdc_cmd:
                logging.debug("Setup Kerberos KDC")
                run_and_check(
                    self.base_kerberos_kdc_cmd + common_opts + ["--renew-anon-volumes"]
                )
                self.up_called = True
                self.wait_kerberos_kdc_is_available(self.keberos_kdc_docker_id)

            if self.with_rabbitmq and self.base_rabbitmq_cmd:
                logging.debug("Setup RabbitMQ")
                os.makedirs(self.rabbitmq_logs_dir)
                os.chmod(self.rabbitmq_logs_dir, stat.S_IRWXU | stat.S_IRWXO)

                with open(self.rabbitmq_cookie_file, "w") as f:
                    f.write(self.rabbitmq_cookie)
                os.chmod(self.rabbitmq_cookie_file, stat.S_IRUSR)

                subprocess_check_call(
                    self.base_rabbitmq_cmd + common_opts + ["--renew-anon-volumes"]
                )
                self.up_called = True
                self.rabbitmq_docker_id = self.get_instance_docker_id("rabbitmq1")
                time.sleep(2)
                logging.debug(f"RabbitMQ checking container try")
                self.wait_rabbitmq_to_start()

            if self.with_nats and self.base_nats_cmd:
                logging.debug("Setup NATS")
                os.makedirs(self.nats_cert_dir)
                env = os.environ.copy()
                env["NATS_CERT_DIR"] = self.nats_cert_dir
                run_and_check(
                    p.join(self.base_dir, "nats_certs.sh"),
                    env=env,
                    detach=False,
                    nothrow=False,
                )

                self.nats_ssl_context = ssl.create_default_context()
                self.nats_ssl_context.load_verify_locations(
                    p.join(self.nats_cert_dir, "ca", "ca-cert.pem")
                )
                subprocess_check_call(self.base_nats_cmd + common_opts)
                self.nats_docker_id = self.get_instance_docker_id("nats1")
                self.up_called = True
                self.wait_nats_is_available()

            if self.with_nginx and self.base_nginx_cmd:
                logging.debug("Setup nginx")
                subprocess_check_call(
                    self.base_nginx_cmd + common_opts + ["--renew-anon-volumes"]
                )
                self.up_called = True
                self.nginx_docker_id = self.get_instance_docker_id("nginx")

            if self.with_mongo and self.base_mongo_cmd:
                logging.debug("Setup Mongo")
                run_and_check(self.base_mongo_cmd + common_opts)
                self.up_called = True
                self.wait_mongo_to_start(30)

            if self.with_coredns and self.base_coredns_cmd:
                logging.debug("Setup coredns")
                run_and_check(self.base_coredns_cmd + common_opts)
                self.up_called = True
                time.sleep(10)

            if self.with_redis and self.base_redis_cmd:
                logging.debug("Setup Redis")
                subprocess_check_call(self.base_redis_cmd + common_opts)
                self.up_called = True
                time.sleep(10)

            if self.with_hive and self.base_hive_cmd:
                logging.debug("Setup hive")
                subprocess_check_call(self.base_hive_cmd + common_opts)
                self.up_called = True
                time.sleep(30)

            if self.with_minio and self.base_minio_cmd:
                # Copy minio certificates to minio/certs
                os.mkdir(self.minio_dir)
                if self.minio_certs_dir is None:
                    os.mkdir(os.path.join(self.minio_dir, "certs"))
                    os.mkdir(os.path.join(self.minio_dir, "certs", "CAs"))
                else:
                    shutil.copytree(
                        os.path.join(self.base_dir, self.minio_certs_dir),
                        os.path.join(self.minio_dir, "certs"),
                    )
                os.mkdir(self.minio_data_dir)
                os.chmod(self.minio_data_dir, stat.S_IRWXU | stat.S_IRWXO)

                os.makedirs(self.resolver_logs_dir)
                os.chmod(self.resolver_logs_dir, stat.S_IRWXU | stat.S_IRWXO)

                minio_start_cmd = self.base_minio_cmd + common_opts

                logging.info(
                    "Trying to create Minio instance by command %s",
                    " ".join(map(str, minio_start_cmd)),
                )
                run_and_check(minio_start_cmd)
                self.up_called = True
                logging.info("Trying to connect to Minio...")
                self.wait_minio_to_start(secure=self.minio_certs_dir is not None)

            if self.with_glue_catalog and self.base_glue_catalog_cmd:
                logging.info("Trying to connect to Minio for glue catalog...")
                subprocess_check_call(self.base_glue_catalog_cmd + common_opts)
                self.up_called = True
                self.wait_custom_minio_to_start(["warehouse-glue"], "minio", 9000)

            if self.with_hms_catalog and self.base_iceberg_hms_cmd:
                logging.info("Trying to connect to Minio for hms catalog...")
                subprocess_check_call(self.base_iceberg_hms_cmd + common_opts)
                self.up_called = True
                self.wait_custom_minio_to_start(["warehouse-hms"], "minio", 9000)

            if self.with_iceberg_catalog and self.base_iceberg_catalog_cmd:
                logging.info("Trying to connect to Minio for Iceberg catalog...")
                subprocess_check_call(self.base_iceberg_catalog_cmd + common_opts)
                self.up_called = True
                self.wait_custom_minio_to_start(["warehouse-rest"], "minio", 9000)

            if self.with_azurite and self.base_azurite_cmd:
                azurite_start_cmd = self.base_azurite_cmd + common_opts
                logging.info(
                    "Trying to create Azurite instance by command %s",
                    " ".join(map(str, azurite_start_cmd)),
                )

                def logging_azurite_initialization(exception, retry_number, sleep_time):
                    logging.info(
                        f"Azurite initialization failed with error: {exception}"
                    )

                retry(
                    log_function=logging_azurite_initialization,
                )(run_and_check, azurite_start_cmd)
                self.up_called = True
                logging.info("Trying to connect to Azurite")
                self.wait_azurite_to_start()

            if self.with_cassandra and self.base_cassandra_cmd:
                subprocess_check_call(self.base_cassandra_cmd + ["up", "-d"])
                self.up_called = True
                self.wait_cassandra_to_start()

            if self.with_ldap and self.base_ldap_cmd:
                ldap_start_cmd = self.base_ldap_cmd + common_opts
                subprocess_check_call(ldap_start_cmd)
                self.up_called = True
                self.wait_ldap_to_start()

            if self.with_jdbc_bridge and self.base_jdbc_bridge_cmd:
                os.makedirs(self.jdbc_driver_logs_dir)
                os.chmod(self.jdbc_driver_logs_dir, stat.S_IRWXU | stat.S_IRWXO)

                subprocess_check_call(self.base_jdbc_bridge_cmd + ["up", "-d"])
                self.up_called = True
                self.jdbc_bridge_ip = self.get_instance_ip(self.jdbc_bridge_host)
                self.wait_for_url(
                    f"http://{self.jdbc_bridge_ip}:{self.jdbc_bridge_port}/ping"
                )

            if self.with_prometheus and self.base_prometheus_cmd:
                os.makedirs(self.prometheus_writer_logs_dir)
                os.chmod(self.prometheus_writer_logs_dir, stat.S_IRWXU | stat.S_IRWXO)
                os.makedirs(self.prometheus_reader_logs_dir)
                os.chmod(self.prometheus_reader_logs_dir, stat.S_IRWXU | stat.S_IRWXO)

                prometheus_start_cmd = self.base_prometheus_cmd + common_opts

                logging.info(
                    "Trying to create Prometheus instances by command %s",
                    " ".join(map(str, prometheus_start_cmd)),
                )
                run_and_check(prometheus_start_cmd)
                self.up_called = True
                logging.info("Trying to connect to Prometheus...")
                self.wait_prometheus_to_start()

            clickhouse_start_cmd = self.base_cmd + ["up", "-d", "--no-recreate"]
            logging.debug(
                (
                    "Trying to create ClickHouse instance by command %s",
                    " ".join(map(str, clickhouse_start_cmd)),
                )
            )
            self.up_called = True
            run_and_check(clickhouse_start_cmd)
            logging.debug("ClickHouse instance created")

            start_timeout = 300.0  # seconds
            for instance in self.instances.values():
                instance.docker_client = self.docker_client
                instance.ip_address = self.get_instance_ip(instance.name)
                instance.ipv6_address = self.get_instance_global_ipv6(instance.name)

                logging.debug(
                    f"Waiting for ClickHouse start in {instance.name}, ip: {instance.ip_address}..."
                )
                instance.wait_for_start(start_timeout)
                logging.debug(f"ClickHouse {instance.name} started")

                instance.client = Client(
                    instance.ip_address, command=self.client_bin_path
                )

            self.is_up = True
            self.save_logs()

        except BaseException as e:
            logging.debug("Failed to start cluster: ")
            logging.debug(str(e))
            logging.debug(traceback.format_exc())
            self.save_logs()
            self.shutdown()
            raise

    def save_logs(self) -> None:
        # Launch the `docker-compose logs` in background to collect all the logs
        # into the docker_logs_path file during the run
        # Create directory log
        os.makedirs(p.dirname(self.docker_logs_path), exist_ok=True)
        # Here errors='replace' because docker can sometimes write non-unicode characters to its output.
        docker_logs_path = open(self.docker_logs_path, "w+", errors="replace")
        self.docker_logs_proc = subprocess.Popen(
            self.base_cmd + ["logs", "--follow"],
            stdout=docker_logs_path,
            stderr=subprocess.STDOUT,
            bufsize=0,
        )

    def shutdown(self, kill=True, ignore_fatal=True):
        sanitizer_assert_instance = None
        fatal_log = None

        if self.up_called:
            if kill:
                try:
                    run_and_check(self.base_cmd + ["stop", "--timeout", "20"])
                except Exception as e:
                    logging.debug(
                        "Kill command failed during shutdown. {}".format(repr(e))
                    )
                    logging.debug("Trying to kill forcefully")
                    run_and_check(self.base_cmd + ["kill"])

            # Check server logs for Fatal messages and sanitizer failures.
            # NOTE: we cannot do this via docker since in case of Fatal message container may already die.
            for name, instance in self.instances.items():
                if instance.contains_in_log(
                    SANITIZER_SIGN, from_host=True, filename="stderr.log"
                ):
                    sanitizer_assert_instance = instance.grep_in_log(
                        SANITIZER_SIGN,
                        from_host=True,
                        filename="stderr.log",
                        after=1000,
                    )
                    logging.error(
                        "Sanitizer in instance %s log %s",
                        name,
                        sanitizer_assert_instance,
                    )

                if not ignore_fatal and instance.contains_in_log(
                    "Fatal", from_host=True
                ):
                    fatal_log = instance.grep_in_log("Fatal", from_host=True)
                    if "Child process was terminated by signal 9 (KILL)" in fatal_log:
                        fatal_log = None
                        continue
                    logging.error("Crash in instance %s fatal log %s", name, fatal_log)

            try:
                subprocess_check_call(self.base_cmd + ["down", "--volumes"])
            except Exception as e:
                logging.debug(
                    "Down + remove orphans failed during shutdown. {}".format(repr(e))
                )

            # Finish `docker compose logs --follow` process, just in case
            # It should be already finished because of the `docker compose down`
            if self.docker_logs_proc is not None:
                self.docker_logs_proc.kill()

            if not sanitizer_assert_instance:
                # Search for sinitizer signs in docker.log if it's still empty
                with open(self.docker_logs_path, "r") as f:
                    for line in f:
                        if SANITIZER_SIGN in line:
                            sanitizer_assert_instance = line.split("|")[0].strip()
                            break
        else:
            logging.warning(
                "docker compose up was not called. Trying to export docker.log for running containers"
            )

        self.cleanup()

        self.is_up = False

        self.docker_client = None

        for instance in list(self.instances.values()):
            instance.docker_client = None
            instance.ip_address = None
            instance.client = None

        if sanitizer_assert_instance is not None:
            raise Exception(
                "Sanitizer assert found for instance {}".format(
                    sanitizer_assert_instance
                )
            )
        if fatal_log is not None:
            raise Exception("Fatal messages found: {}".format(fatal_log))

    def _pause_container(self, instance_name):
        subprocess_check_call(self.base_cmd + ["pause", instance_name])

    def _unpause_container(self, instance_name):
        subprocess_check_call(self.base_cmd + ["unpause", instance_name])

    @contextmanager
    def pause_container(self, instance_name):
        """Use it as following:
        with cluster.pause_container(name):
            useful_stuff()
        """
        self._pause_container(instance_name)
        try:
            yield
        finally:
            self._unpause_container(instance_name)

    def open_bash_shell(self, instance_name):
        os.system(" ".join(self.base_cmd + ["exec", instance_name, "/bin/bash"]))

    def get_kazoo_client(
        self, zoo_instance_name, timeout: float = 30.0, retries=10, external_port=None
    ):
        use_ssl = False
        if self.with_zookeeper_secure:
            port = self.zookeeper_secure_port
            use_ssl = True
        elif self.with_zookeeper:
            port = self.zookeeper_port
        elif external_port is not None:
            port = external_port
        else:
            raise Exception("Cluster has no ZooKeeper")

        ip = self.get_instance_ip(zoo_instance_name)
        logging.debug(
            f"get_kazoo_client: {zoo_instance_name}, ip:{ip}, port:{port}, use_ssl:{use_ssl}"
        )
        kazoo_retry = {
            "max_tries": retries,
        }
        zk = KazooClientWithImplicitRetries(
            hosts=f"{ip}:{port}",
            timeout=timeout,
            connection_retry=kazoo_retry,
            command_retry=kazoo_retry,
            use_ssl=use_ssl,
            verify_certs=False,
            certfile=self.zookeeper_certfile,
            keyfile=self.zookeeper_keyfile,
        )
        zk.start()
        return zk

    def run_kazoo_commands_with_retries(
        self,
        kazoo_callback,
        zoo_instance_name=ZOOKEEPER_CONTAINERS[0],
        repeats=1,
        sleep_for=1,
    ):
        zk = self.get_kazoo_client(zoo_instance_name)
        logging.debug(
            f"run_kazoo_commands_with_retries: {zoo_instance_name}, {kazoo_callback}"
        )
        for i in range(repeats - 1):
            try:
                kazoo_callback(zk)
                return
            except KazooException as e:
                logging.debug(repr(e))
                time.sleep(sleep_for)
        kazoo_callback(zk)
        zk.stop()

    def add_zookeeper_startup_command(self, command):
        self.pre_zookeeper_commands.append(command)

    def stop_zookeeper_nodes(self, zk_nodes):
        for n in zk_nodes:
            logging.info("Stopping zookeeper node: %s", n)
            subprocess_check_call(self.base_zookeeper_cmd + ["stop", n])

    def process_integration_nodes(self, integration: str, nodes: list, action: str):
        base_cmd = getattr(self, f"base_{integration}_cmd")

        def process_single_node(node):
            logging.info("%sing %s node: %s", action.capitalize(), integration, node)
            subprocess_check_call(base_cmd + [action, node])
            logging.info("%sed %s node: %s", action.capitalize(), integration, node)

        with concurrent.futures.ThreadPoolExecutor(max_workers=len(nodes)) as executor:
            futures = []
            for n in nodes:
                futures += [executor.submit(process_single_node, n)]

            for future in concurrent.futures.as_completed(futures):
                future.result()

    # Faster than waiting for clean stop
    def kill_zookeeper_nodes(self, zk_nodes):
        self.process_integration_nodes("zookeeper", zk_nodes, "kill")

    def start_zookeeper_nodes(self, zk_nodes):
        self.process_integration_nodes("zookeeper", zk_nodes, "start")

    def query_all_nodes(self, sql, *args, **kwargs):
        return {
            name: instance.query(sql, ignore_error=True, *args, **kwargs)
            for name, instance in self.instances.items()
        }


DOCKER_COMPOSE_TEMPLATE = """---
services:
    {name}:
        image: {image}:{tag}
        hostname: {hostname}
        volumes:
            - {instance_config_dir}:/etc/clickhouse-server/
            - {db_dir}:/var/lib/clickhouse/
            - {logs_dir}:/var/log/clickhouse-server/
            - /etc/passwd:/etc/passwd:ro
            {binary_volume}
            {external_dirs_volumes}
            {odbc_ini_path}
            {keytab_path}
            {krb5_conf}
        entrypoint: {entrypoint_cmd}
        tmpfs: {tmpfs}
        {mem_limit}
        cap_add:
            - SYS_PTRACE
            - NET_ADMIN
            - IPC_LOCK
            - SYS_NICE
            # for umount/mount on fly
            - SYS_ADMIN
        depends_on: {depends_on}
        user: '{user}'
        env_file:
            - {env_file}
        security_opt:
            - label:disable
            - seccomp:unconfined
        dns_opt:
            - attempts:2
            - timeout:1
            - inet6
            - rotate
        {networks}
            {app_net}
                {ipv4_address}
                {ipv6_address}
                {net_aliases}
                    {net_alias1}
        init: {init_flag}
"""


class ClickHouseInstance:
    def __init__(
        self,
        cluster,
        base_path,
        name,
        base_config_dir,
        custom_main_configs,
        custom_user_configs,
        custom_dictionaries,
        macros,
        with_zookeeper,
        zookeeper_config_path,
        with_mysql_client,
        with_mysql57,
        with_mysql8,
        with_mysql_cluster,
        with_kafka,
        with_kafka_sasl,
        with_kerberized_kafka,
        with_kerberos_kdc,
        with_rabbitmq,
        with_nats,
        with_nginx,
        with_secrets,
        with_mongo,
        with_redis,
        with_minio,
        with_remote_database_disk,
        with_azurite,
        with_jdbc_bridge,
        with_hive,
        with_coredns,
        with_cassandra,
        with_ldap,
        with_iceberg_catalog,
        with_glue_catalog,
        with_hms_catalog,
        use_old_analyzer,
        use_distributed_plan,
        server_bin_path,
        clickhouse_path_dir,
        with_odbc_drivers,
        with_postgres,
        with_postgres_cluster,
        with_postgresql_java_client,
        clickhouse_start_command=CLICKHOUSE_START_COMMAND,
        clickhouse_start_extra_args="",
        main_config_name="config.xml",
        users_config_name="users.xml",
        copy_common_configs=True,
        hostname=None,
        env_variables=None,
        instance_env_variables=False,
        image="clickhouse/integration-test",
        tag="latest",
        stay_alive=False,
        ipv4_address=None,
        ipv6_address=None,
        with_installed_binary=False,
        external_dirs=None,
        tmpfs=None,
        mem_limit=None,
        config_root_name="clickhouse",
        extra_configs=[],
        randomize_settings=True,
        use_docker_init_flag=False,
        with_dolor=False,
<<<<<<< HEAD
        storage_opt=None,
        extra_parameters=None,
=======
>>>>>>> 93ad8de5
    ):
        self.name = name
        self.base_cmd = cluster.base_cmd
        self.docker_id = cluster.get_instance_docker_id(self.name)
        self.cluster = cluster  # type: ClickHouseCluster
        self.hostname = hostname if hostname is not None else self.name

        self.external_dirs = external_dirs
        self.tmpfs = tmpfs or []
        if mem_limit is not None:
            self.mem_limit = "mem_limit : " + mem_limit
        else:
            self.mem_limit = ""
        self.base_config_dir = (
            p.abspath(p.join(base_path, base_config_dir)) if base_config_dir else None
        )
        self.custom_main_config_paths = [
            p.abspath(p.join(base_path, c)) for c in custom_main_configs
        ]
        self.custom_user_config_paths = [
            p.abspath(p.join(base_path, c)) for c in custom_user_configs
        ]
        self.custom_dictionaries_paths = [
            p.abspath(p.join(base_path, c)) for c in custom_dictionaries
        ]
        self.custom_extra_config_paths = [
            p.abspath(p.join(base_path, c)) for c in extra_configs
        ]
        self.clickhouse_path_dir = (
            p.abspath(p.join(base_path, clickhouse_path_dir))
            if clickhouse_path_dir
            else None
        )
        self.secrets_dir = p.abspath(p.join(base_path, "secrets"))
        self.macros = macros if macros is not None else {}
        if with_remote_database_disk:
            if "shard" not in self.macros:
                self.macros["shard"] = "default"
            if "replica" not in self.macros:
                self.macros["replica"] = self.name
        self.with_zookeeper = with_zookeeper
        self.zookeeper_config_path = zookeeper_config_path

        self.server_bin_path = server_bin_path

        self.with_mysql_client = with_mysql_client
        self.with_mysql57 = with_mysql57
        self.with_mysql8 = with_mysql8
        self.with_mysql_cluster = with_mysql_cluster
        self.with_postgres = with_postgres
        self.with_postgres_cluster = with_postgres_cluster
        self.with_postgresql_java_client = with_postgresql_java_client
        self.with_kafka = with_kafka
        self.with_kafka_sasl = with_kafka_sasl
        self.with_kerberized_kafka = with_kerberized_kafka
        self.with_kerberos_kdc = with_kerberos_kdc
        self.with_rabbitmq = with_rabbitmq
        self.with_nats = with_nats
        self.with_nginx = with_nginx
        self.with_secrets = with_secrets
        self.with_mongo = with_mongo
        self.mongo_secure_config_dir = p.abspath(
            p.join(base_path, "mongo_secure_config")
        )
        self.with_redis = with_redis
        self.with_minio = with_minio
        self.with_remote_database_disk = with_remote_database_disk
        self.with_azurite = with_azurite
        self.with_cassandra = with_cassandra
        self.with_ldap = with_ldap
        self.with_jdbc_bridge = with_jdbc_bridge
        self.with_hive = with_hive
        self.with_coredns = with_coredns
        self.coredns_config_dir = p.abspath(p.join(base_path, "coredns_config"))
        self.use_old_analyzer = use_old_analyzer
        self.use_distributed_plan = use_distributed_plan
        self.randomize_settings = randomize_settings

        self.main_config_name = main_config_name
        self.users_config_name = users_config_name
        self.copy_common_configs = copy_common_configs

        clickhouse_start_command_with_conf = clickhouse_start_command.replace(
            "{main_config_file}", self.main_config_name
        )

        self.clickhouse_start_command = "{} -- {}".format(
            clickhouse_start_command_with_conf, clickhouse_start_extra_args
        )
        self.clickhouse_start_command_in_daemon = "{} --daemon -- {}".format(
            clickhouse_start_command_with_conf, clickhouse_start_extra_args
        )
        self.clickhouse_stay_alive_command = "bash -c \"trap 'pkill tail' INT TERM; {}; coproc tail -f /dev/null; wait $$!\"".format(
            self.clickhouse_start_command_in_daemon
        )

        self.path = p.join(self.cluster.instances_dir, name)
        self.docker_compose_path = p.join(self.path, "docker-compose.yml")
        self.env_variables = env_variables or {}
        self.instance_env_variables = instance_env_variables
        self.env_file = self.cluster.env_file
        if with_odbc_drivers:
            self.odbc_ini_path = self.path + "/odbc.ini:/etc/odbc.ini"
            self.with_mysql8 = True
        else:
            self.odbc_ini_path = ""

        if with_kerberized_kafka or with_kerberos_kdc:
            if with_kerberos_kdc:
                base_secrets_dir = self.cluster.instances_dir
            else:
                base_secrets_dir = os.path.dirname(self.docker_compose_path)
            self.keytab_path = "- " + base_secrets_dir + "/secrets:/tmp/keytab"
            self.krb5_conf = (
                "- " + base_secrets_dir + "/secrets/krb.conf:/etc/krb5.conf:ro"
            )
        else:
            self.keytab_path = ""
            self.krb5_conf = ""

        self.docker_client = None
        self.ip_address = None
        self.client = None
        self.image = image
        self.tag = tag
        self.stay_alive = stay_alive
        self.ipv4_address = ipv4_address
        self.ipv6_address = ipv6_address
        self.with_installed_binary = with_installed_binary
        self.is_up = False
        self.config_root_name = config_root_name
        self.docker_init_flag = use_docker_init_flag
        self.with_dolor = with_dolor

    def is_built_with_sanitizer(self, sanitizer_name=""):
        build_opts = self.query(
            "SELECT value FROM system.build_options WHERE name = 'CXX_FLAGS'"
        )
        return "-fsanitize={}".format(sanitizer_name) in build_opts

    def is_debug_build(self):
        build_opts = self.query(
            "SELECT value FROM system.build_options WHERE name = 'CXX_FLAGS'"
        )
        return "NDEBUG" not in build_opts

    def is_built_with_thread_sanitizer(self):
        return self.is_built_with_sanitizer("thread")

    def is_built_with_address_sanitizer(self):
        return self.is_built_with_sanitizer("address")

    def is_built_with_memory_sanitizer(self):
        return self.is_built_with_sanitizer("memory")

    # Connects to the instance via clickhouse-client, sends a query (1st argument) and returns the answer
    def query(
        self,
        sql,
        stdin=None,
        timeout=None,
        settings=None,
        user=None,
        password=None,
        database=None,
        host=None,
        ignore_error=False,
        query_id=None,
        parse=False,
    ):
        sql_for_log = ""
        if len(sql) > 1000:
            sql_for_log = sql[:1000]
        else:
            sql_for_log = sql
        logging.debug("Executing query %s on %s", sql_for_log, self.name)
        return self.client.query(
            sql,
            stdin=stdin,
            timeout=timeout,
            settings=settings,
            user=user,
            password=password,
            database=database,
            ignore_error=ignore_error,
            query_id=query_id,
            host=host,
            parse=parse,
        )

    def query_with_retry(
        self,
        sql,
        stdin=None,
        timeout=None,
        settings=None,
        user=None,
        password=None,
        database=None,
        host=None,
        ignore_error=False,
        retry_count=20,
        sleep_time=0.5,
        check_callback=lambda x: True,
        parse=False,
    ):
        # logging.debug(f"Executing query {sql} on {self.name}")
        result = None
        exception_msg = ""
        for i in range(retry_count):
            try:
                result = self.query(
                    sql,
                    stdin=stdin,
                    timeout=timeout,
                    settings=settings,
                    user=user,
                    password=password,
                    database=database,
                    host=host,
                    ignore_error=ignore_error,
                    parse=parse,
                )
                if check_callback(result):
                    return result
                time.sleep(sleep_time)
            except QueryRuntimeException as ex:
                exception_msg = f"{type(ex).__name__}: {str(ex)}"
                # Container is down, this is likely due to server crash.
                if "No route to host" in str(ex):
                    raise
                time.sleep(sleep_time)
            except Exception as ex:
                # logging.debug("Retry {} got exception {}".format(i + 1, ex))
                exception_msg = f"{type(ex).__name__}: {str(ex)}"
                time.sleep(sleep_time)

        if result is not None:
            return result
        raise Exception(f"Can't execute query {sql}\n{exception_msg}")

    # As query() but doesn't wait response and returns response handler
    def get_query_request(self, sql, *args, **kwargs):
        logging.debug(f"Executing query {sql} on {self.name}")
        return self.client.get_query_request(sql, *args, **kwargs)

    # Connects to the instance via clickhouse-client, sends a query (1st argument), expects an error and return its code
    def query_and_get_error(
        self,
        sql,
        stdin=None,
        timeout=None,
        settings=None,
        user=None,
        password=None,
        database=None,
        query_id=None,
    ):
        logging.debug(f"Executing query {sql} on {self.name}")
        return self.client.query_and_get_error(
            sql,
            stdin=stdin,
            timeout=timeout,
            settings=settings,
            user=user,
            password=password,
            database=database,
            query_id=query_id,
        )

    def query_and_get_error_with_retry(
        self,
        sql,
        stdin=None,
        timeout=None,
        settings=None,
        user=None,
        password=None,
        database=None,
        retry_count=20,
        sleep_time=0.5,
    ):
        logging.debug(f"Executing query {sql} on {self.name}")
        result = None
        for i in range(retry_count):
            try:
                result = self.client.query_and_get_error(
                    sql,
                    stdin=stdin,
                    timeout=timeout,
                    settings=settings,
                    user=user,
                    password=password,
                    database=database,
                )
                time.sleep(sleep_time)

                if result is not None:
                    return result
            except QueryRuntimeException as ex:
                logging.debug("Retry {} got exception {}".format(i + 1, ex))
                time.sleep(sleep_time)

        raise Exception("Query {} did not fail".format(sql))

    # The same as query_and_get_error but ignores successful query.
    def query_and_get_answer_with_error(
        self,
        sql,
        stdin=None,
        timeout=None,
        settings=None,
        user=None,
        password=None,
        database=None,
        query_id=None,
    ):
        logging.debug(f"Executing query {sql} on {self.name}")
        return self.client.query_and_get_answer_with_error(
            sql,
            stdin=stdin,
            timeout=timeout,
            settings=settings,
            user=user,
            password=password,
            database=database,
            query_id=query_id,
        )

    # Connects to the instance via HTTP interface, sends a query and returns the answer
    def http_query(
        self,
        sql,
        data=None,
        method=None,
        params=None,
        user=None,
        password=None,
        port=8123,
        timeout=None,
        retry_strategy=None,
        content=False,
    ):
        output, error = self.http_query_and_get_answer_with_error(
            sql,
            data=data,
            method=method,
            params=params,
            user=user,
            password=password,
            port=port,
            timeout=timeout,
            retry_strategy=retry_strategy,
            content=content,
        )

        if error:
            raise Exception("ClickHouse HTTP server returned " + error)

        return output

    # Connects to the instance via HTTP interface, sends a query, expects an error and return the error message
    def http_query_and_get_error(
        self,
        sql,
        data=None,
        method=None,
        params=None,
        user=None,
        password=None,
        port=8123,
        timeout=None,
        retry_strategy=None,
    ):
        output, error = self.http_query_and_get_answer_with_error(
            sql,
            data=data,
            method=method,
            params=params,
            user=user,
            password=password,
            port=port,
            timeout=timeout,
            retry_strategy=retry_strategy,
        )

        if not error:
            raise Exception(
                "ClickHouse HTTP server is expected to fail, but succeeded: " + output
            )

        return error

    def append_hosts(self, name, ip):
        self.exec_in_container(
            (["bash", "-c", "echo '{}' {} >> /etc/hosts".format(ip, name)]),
            privileged=True,
            user="root",
        )

    def set_hosts(self, hosts):
        entries = ["127.0.0.1 localhost", "::1 localhost"]
        for host in hosts:
            entries.append(f"{host[0]} {host[1]}")

        self.exec_in_container(
            ["bash", "-c", 'echo -e "{}" > /etc/hosts'.format("\\n".join(entries))],
            privileged=True,
            user="root",
        )

    # Connects to the instance via HTTP interface, sends a query and returns both the answer and the error message
    # as a tuple (output, error).
    def http_query_and_get_answer_with_error(
        self,
        sql,
        data=None,
        method=None,
        params=None,
        user=None,
        password=None,
        port=8123,
        timeout=None,
        retry_strategy=None,
        content=False,
    ):
        logging.debug(f"Executing query {sql} on {self.name} via HTTP interface")
        if params is None:
            params = {}
        else:
            params = params.copy()

        if sql is not None:
            params["query"] = sql

        auth = None
        if user and password:
            auth = requests.auth.HTTPBasicAuth(user, password)
        elif user:
            auth = requests.auth.HTTPBasicAuth(user, "")
        url = f"http://{self.ip_address}:{port}/?" + urllib.parse.urlencode(params)

        if retry_strategy is None:
            requester = requests
        else:
            adapter = requests.adapters.HTTPAdapter(max_retries=retry_strategy)
            requester = requests.Session()
            requester.mount("https://", adapter)
            requester.mount("http://", adapter)

        if method is None:
            method = "POST" if data else "GET"

        r = requester.request(method, url, data=data, auth=auth, timeout=timeout)
        # Force encoding to UTF-8
        r.encoding = "UTF-8"

        if r.ok:
            return (r.content if content else r.text, None)

        code = r.status_code
        return (None, str(code) + " " + http.client.responses[code] + ": " + r.text)

    # Connects to the instance via HTTP interface, sends a query and returns the answer
    def http_request(self, url, method="GET", params=None, data=None, headers=None):
        logging.debug(f"Sending HTTP request {url} to {self.name}")
        url = "http://" + self.ip_address + ":8123/" + url
        return requests.request(
            method=method, url=url, params=params, data=data, headers=headers
        )

    def stop_clickhouse(self, stop_wait_sec=30, kill=False):
        if not self.stay_alive:
            raise Exception(
                "clickhouse can be stopped only with stay_alive=True instance"
            )
        try:
            ps_clickhouse = self.exec_in_container(
                ["bash", "-c", "ps -C clickhouse"], nothrow=True, user="root"
            )
            if ps_clickhouse == "  PID TTY      STAT   TIME COMMAND":
                logging.warning("ClickHouse process already stopped")
                return

            self.exec_in_container(
                ["bash", "-c", "pkill {} clickhouse".format("-9" if kill else "")],
                user="root",
            )

            start_time = time.time()
            stopped = False
            while time.time() <= start_time + stop_wait_sec:
                pid = self.get_process_pid("clickhouse")
                if pid is None:
                    stopped = True
                    break
                else:
                    time.sleep(1)

            if not stopped:
                pid = self.get_process_pid("clickhouse")
                if pid is not None:
                    logging.warning(
                        f"Force kill clickhouse in stop_clickhouse. ps:{pid}"
                    )
                    self.exec_in_container(
                        [
                            "bash",
                            "-c",
                            f"gdb -batch -ex 'thread apply all bt full' -p {pid} > /var/log/clickhouse-server/stdout.log",
                        ],
                        user="root",
                    )
                    self.stop_clickhouse(kill=True)
                else:
                    ps_all = self.exec_in_container(
                        ["bash", "-c", "ps aux"], nothrow=True, user="root"
                    )
                    logging.warning(
                        f"We want force stop clickhouse, but no clickhouse-server is running\n{ps_all}"
                    )
                    return
        except Exception as e:
            logging.warning(f"Stop ClickHouse raised an error {e}")

    def start_clickhouse(
        self, start_wait_sec=60, retry_start=True, expected_to_fail=False
    ):
        if not self.stay_alive:
            raise Exception(
                "ClickHouse can be started again only with stay_alive=True instance"
            )
        start_time = time.time()
        time_to_sleep = 0.5
        exec_id = None

        while start_time + start_wait_sec >= time.time():
            # sometimes after SIGKILL (hard reset) server may refuse to start for some time
            # for different reasons.
            pid = self.get_process_pid("clickhouse")
            if pid is None:
                logging.debug("No clickhouse process running. Start new one.")
                exec_id = self.exec_in_container(
                    ["bash", "-c", self.clickhouse_start_command],
                    user=str(os.getuid()),
                    detach=True,
                    use_cli=False,
                    get_exec_id=True,
                )
                if expected_to_fail:
                    self.wait_start_failed(start_wait_sec + start_time - time.time())
                    return
                time.sleep(1)
                continue
            else:
                logging.debug("Clickhouse process running.")
                if expected_to_fail:
                    raise Exception("ClickHouse was expected not to be running.")
                try:
                    self.wait_start(start_wait_sec + start_time - time.time())
                    return exec_id
                except Exception as e:
                    logging.warning(
                        f"Current start attempt failed. Will kill {pid} just in case."
                    )
                    self.exec_in_container(
                        ["bash", "-c", f"kill -9 {pid}"], user="root", nothrow=True
                    )
                    if not retry_start:
                        raise
                    time.sleep(time_to_sleep)

        raise Exception("Cannot start ClickHouse, see additional info in logs")

    def wait_start(self, start_wait_sec):
        start_time = time.time()
        last_err = None
        while True:
            try:
                pid = self.get_process_pid("clickhouse")
                if pid is None:
                    raise Exception("ClickHouse server is not running. Check logs.")
                exec_query_with_retry(self, "select 20", retry_count=10, silent=True)
                return
            except QueryRuntimeException as err:
                last_err = err
                pid = self.get_process_pid("clickhouse")
                if pid is not None:
                    logging.warning(f"ERROR {err}")
                else:
                    raise Exception("ClickHouse server is not running. Check logs.")
            if time.time() > start_time + start_wait_sec:
                break
        logging.error(
            f"No time left to start. But process is still running. Will dump threads."
        )
        ps_clickhouse = self.exec_in_container(
            ["bash", "-c", "ps -C clickhouse"], nothrow=True, user="root"
        )
        logging.info(f"PS RESULT:\n{ps_clickhouse}")
        pid = self.get_process_pid("clickhouse")
        if pid is not None:
            self.exec_in_container(
                ["bash", "-c", f"gdb -batch -ex 'thread apply all bt full' -p {pid}"],
                user="root",
            )
        if last_err is not None:
            raise last_err

    def wait_start_failed(self, start_wait_sec):
        start_time = time.time()
        while time.time() <= start_time + start_wait_sec:
            pid = self.get_process_pid("clickhouse")
            if pid is None:
                return
            time.sleep(1)
        logging.error(
            f"No time left to shutdown. Process is still running. Will dump threads."
        )
        ps_clickhouse = self.exec_in_container(
            ["bash", "-c", "ps -C clickhouse"], nothrow=True, user="root"
        )
        logging.info(f"PS RESULT:\n{ps_clickhouse}")
        pid = self.get_process_pid("clickhouse")
        if pid is not None:
            self.exec_in_container(
                ["bash", "-c", f"gdb -batch -ex 'thread apply all bt full' -p {pid}"],
                user="root",
            )
        raise Exception(
            "ClickHouse server is still running, but was expected to shutdown. Check logs."
        )

    def restart_clickhouse(self, stop_start_wait_sec=60, kill=False):
        self.stop_clickhouse(stop_start_wait_sec, kill)
        self.start_clickhouse(stop_start_wait_sec)

    def exec_in_container(
        self,
        cmd: Sequence[str],
        detach: bool = False,
        nothrow: bool = False,
        **kwargs: Any,
    ) -> str:
        return self.cluster.exec_in_container(
            self.docker_id, cmd, detach, nothrow, **kwargs
        )

    def rotate_logs(self):
        self.exec_in_container(
            ["bash", "-c", f"kill -HUP {self.get_process_pid('clickhouse server')}"],
            user="root",
        )

    def contains_in_log(
        self,
        substring,
        from_host=False,
        filename="clickhouse-server.log",
        exclusion_substring="",
    ):
        if from_host:
            # We check first file exists but want to look for all rotated logs as well
            result = subprocess_check_call(
                [
                    "bash",
                    "-c",
                    f'[ -f {self.logs_dir}/{filename} ] && zgrep -aH "{substring}" {self.logs_dir}/{filename}* | ( [ -z "{exclusion_substring}" ] && cat || grep -v "${exclusion_substring}" ) || true',
                ]
            )
        else:
            result = self.exec_in_container(
                [
                    "bash",
                    "-c",
                    f'[ -f /var/log/clickhouse-server/{filename} ] && zgrep -aH "{substring}" /var/log/clickhouse-server/{filename} | ( [ -z "{exclusion_substring}" ] && cat || grep -v "${exclusion_substring}" ) || true',
                ]
            )
        return len(result) > 0

    def grep_in_log(
        self, substring, from_host=False, filename="clickhouse-server.log", after=None
    ):
        logging.debug(f"grep in log called %s", substring)
        if after is not None:
            after_opt = "-A{}".format(after)
        else:
            after_opt = ""
        if from_host:
            # We check fist file exists but want to look for all rotated logs as well
            result = subprocess_check_call(
                [
                    "bash",
                    "-c",
                    f'[ -f {self.logs_dir}/{filename} ] && zgrep {after_opt} -a "{substring}" {self.logs_dir}/{filename}* || true',
                ]
            )
        else:
            result = self.exec_in_container(
                [
                    "bash",
                    "-c",
                    f'[ -f /var/log/clickhouse-server/{filename} ] && zgrep {after_opt} -a "{substring}" /var/log/clickhouse-server/{filename}* || true',
                ]
            )
        logging.debug("grep result %s", result)
        return result

    def count_in_log(self, substring):
        result = self.exec_in_container(
            [
                "bash",
                "-c",
                'grep -a "{}" /var/log/clickhouse-server/clickhouse-server.log | wc -l'.format(
                    substring
                ),
            ]
        )
        return result

    def wait_for_log_line(
        self,
        regexp,
        filename="/var/log/clickhouse-server/clickhouse-server.log",
        timeout=30,
        repetitions=1,
        look_behind_lines=100,
    ):
        start_time = time.time()
        result = self.exec_in_container(
            [
                "bash",
                "-c",
                'timeout {} tail -Fn{} "{}" | grep -Em {} {}'.format(
                    timeout,
                    look_behind_lines,
                    filename,
                    repetitions,
                    shlex.quote(regexp),
                ),
            ]
        )

        # if repetitions>1 grep will return success even if not enough lines were collected,
        if repetitions > 1 and len(result.splitlines()) < repetitions:
            logging.debug(
                "wait_for_log_line: those lines were found during {} seconds:".format(
                    timeout
                )
            )
            logging.debug(result)
            raise Exception(
                "wait_for_log_line: Not enough repetitions: {} found, while {} expected".format(
                    len(result.splitlines()), repetitions
                )
            )

        wait_duration = time.time() - start_time

        logging.debug(
            '{} log line(s) matching "{}" appeared in a {:.3f} seconds'.format(
                repetitions, regexp, wait_duration
            )
        )
        return wait_duration

    def path_exists(self, path):
        return (
            self.exec_in_container(
                [
                    "bash",
                    "-c",
                    "echo $(if [ -e '{}' ]; then echo 'yes'; else echo 'no'; fi)".format(
                        path
                    ),
                ]
            )
            == "yes\n"
        )

    def copy_file_to_container(self, local_path, dest_path):
        return self.cluster.copy_file_to_container(
            self.docker_id, local_path, dest_path
        )

    def move_file_in_container(self, old_path, new_path):
        return self.cluster.move_file_in_container(self.docker_id, old_path, new_path)

    def remove_file_from_container(self, path):
        return self.cluster.remove_file_from_container(self.docker_id, path)

    def get_process_pid(self, process_name):
        output = self.exec_in_container(
            [
                "bash",
                "-c",
                "ps ax | grep '{}' | grep -v 'grep' | grep -v 'coproc' | grep -v 'bash -c' | awk '{{print $1}}'".format(
                    process_name
                ),
            ]
        )
        if output:
            try:
                pid = int(output.split("\n")[0].strip())
                return pid
            except:
                return None
        return None

    def restart_with_original_version(
        self,
        stop_start_wait_sec=300,
        callback_onstop=None,
        signal=15,
        clear_data_dir=False,
    ):
        begin_time = time.time()
        if not self.stay_alive:
            raise Exception("Cannot restart not stay alive container")
        self.exec_in_container(
            ["bash", "-c", "pkill -{} clickhouse".format(signal)], user="root"
        )
        retries = int(stop_start_wait_sec / 0.5)
        local_counter = 0
        # wait stop
        while local_counter < retries:
            if not self.get_process_pid("clickhouse server"):
                break
            time.sleep(0.5)
            local_counter += 1

        # force kill if server hangs
        if self.get_process_pid("clickhouse server"):
            # server can die before kill, so don't throw exception, it's expected
            self.exec_in_container(
                ["bash", "-c", "pkill -{} clickhouse".format(9)],
                nothrow=True,
                user="root",
            )

        if callback_onstop:
            callback_onstop(self)

        if clear_data_dir:
            self.exec_in_container(
                [
                    "bash",
                    "-c",
                    "rm -rf /var/lib/clickhouse/metadata && rm -rf /var/lib/clickhouse/data",
                ],
                user="root",
            )

        self.exec_in_container(
            [
                "bash",
                "-c",
                "echo 'restart_with_original_version: From version' && /usr/bin/clickhouse server --version && echo 'To version' && /usr/share/clickhouse_original server --version",
            ]
        )
        self.exec_in_container(
            [
                "bash",
                "-c",
                "cp /usr/share/clickhouse_original /usr/bin/clickhouse && chmod 777 /usr/bin/clickhouse",
            ],
            user="root",
        )
        self.exec_in_container(
            ["bash", "-c", self.clickhouse_start_command_in_daemon],
            user=str(os.getuid()),
        )

        # wait start
        time_left = begin_time + stop_start_wait_sec - time.time()
        if time_left <= 0:
            raise Exception(f"No time left during restart")
        else:
            self.wait_start(time_left)

    def restart_with_latest_version(
        self,
        stop_start_wait_sec=300,
        callback_onstop=None,
        signal=15,
        fix_metadata=False,
    ):
        begin_time = time.time()
        if not self.stay_alive:
            raise Exception("Cannot restart not stay alive container")
        self.exec_in_container(
            ["bash", "-c", "pkill -{} clickhouse".format(signal)], user="root"
        )
        retries = int(stop_start_wait_sec / 0.5)
        local_counter = 0
        # wait stop
        while local_counter < retries:
            if not self.get_process_pid("clickhouse server"):
                break
            time.sleep(0.5)
            local_counter += 1

        # force kill if server hangs
        if self.get_process_pid("clickhouse server"):
            # server can die before kill, so don't throw exception, it's expected
            self.exec_in_container(
                ["bash", "-c", "pkill -{} clickhouse".format(9)],
                nothrow=True,
                user="root",
            )

        if callback_onstop:
            callback_onstop(self)
        self.exec_in_container(
            ["bash", "-c", "cp /usr/bin/clickhouse /usr/share/clickhouse_original"],
            user="root",
        )
        self.exec_in_container(
            [
                "bash",
                "-c",
                "cp /usr/share/clickhouse_fresh /usr/bin/clickhouse && chmod 777 /usr/bin/clickhouse",
            ],
            user="root",
        )
        self.exec_in_container(
            [
                "bash",
                "-c",
                "echo 'restart_with_latest_version: From version' && /usr/share/clickhouse_original server --version && echo 'To version' /usr/share/clickhouse_fresh server --version",
            ]
        )
        if fix_metadata:
            # Versions older than 20.7 might not create .sql file for system and default database
            # Create it manually if upgrading from older version
            self.exec_in_container(
                [
                    "bash",
                    "-c",
                    "if [ ! -f /var/lib/clickhouse/metadata/system.sql ]; then echo 'ATTACH DATABASE system ENGINE=Ordinary' > /var/lib/clickhouse/metadata/system.sql; fi",
                ]
            )
            self.exec_in_container(
                [
                    "bash",
                    "-c",
                    "if [ ! -f /var/lib/clickhouse/metadata/default.sql ]; then echo 'ATTACH DATABASE system ENGINE=Ordinary' > /var/lib/clickhouse/metadata/default.sql; fi",
                ]
            )
        self.exec_in_container(
            ["bash", "-c", self.clickhouse_start_command_in_daemon],
            user=str(os.getuid()),
        )

        # wait start
        time_left = begin_time + stop_start_wait_sec - time.time()
        if time_left <= 0:
            raise Exception(f"No time left during restart")
        else:
            self.wait_start(time_left)

    def get_docker_handle(self) -> Container:
        return self.cluster.get_docker_handle(self.docker_id)

    def stop(self):
        self.get_docker_handle().stop()

    def start(self):
        self.get_docker_handle().start()

    def wait_for_start(self, start_timeout=None, connection_timeout=None):
        handle = self.get_docker_handle()

        if start_timeout is None or start_timeout <= 0:
            raise Exception("Invalid timeout: {}".format(start_timeout))

        if connection_timeout is not None and connection_timeout < start_timeout:
            raise Exception(
                "Connection timeout {} should be grater then start timeout {}".format(
                    connection_timeout, start_timeout
                )
            )

        start_time = time.time()
        prev_rows_in_log = 0

        def has_new_rows_in_log():
            nonlocal prev_rows_in_log
            try:
                rows_in_log = int(self.count_in_log(".*").strip())
                res = rows_in_log > prev_rows_in_log
                prev_rows_in_log = rows_in_log
                return res
            except ValueError:
                return False

        while True:
            handle.reload()
            status = handle.status
            if status == "exited":
                raise Exception(
                    f"Instance `{self.name}' failed to start. Container status: {status}, logs: {handle.logs().decode('utf-8')}"
                )

            deadline = start_time + start_timeout
            # It is possible that server starts slowly.
            # If container is running, and there is some progress in log, check connection_timeout.
            if connection_timeout and status == "running" and has_new_rows_in_log():
                deadline = start_time + connection_timeout

            current_time = time.time()
            if current_time >= deadline:
                raise Exception(
                    f"Timed out while waiting for instance `{self.name}' with ip address {self.ip_address} to start. "
                    f"Container status: {status}, logs: {handle.logs().decode('utf-8')}"
                )

            socket_timeout = min(start_timeout, deadline - current_time)

            # Repeatedly poll the instance address until there is something that listens there.
            # Usually it means that ClickHouse is ready to accept queries.
            try:
                sock = socket.socket(socket.AF_INET, socket.SOCK_STREAM)
                sock.settimeout(socket_timeout)
                sock.connect((self.ip_address, 9000))
                self.is_up = True
                return
            except socket.timeout:
                continue
            except socket.error as e:
                if (
                    e.errno == errno.ECONNREFUSED
                    or e.errno == errno.EHOSTUNREACH
                    or e.errno == errno.ENETUNREACH
                ):
                    time.sleep(0.1)
                else:
                    raise
            finally:
                sock.close()

    def dict_to_xml(self, dictionary):
        xml_str = dict2xml(
            dictionary, wrap=self.config_root_name, indent="  ", newlines=True
        )
        return xml_str

    def get_machine_name(self):
        return platform.machine()

    @property
    def odbc_drivers(self):
        if self.odbc_ini_path:
            return {
                "SQLite3": {
                    "DSN": "sqlite3_odbc",
                    "Database": "/tmp/sqliteodbc",
                    "Driver": f"/usr/lib/{self.get_machine_name()}-linux-gnu/odbc/libsqlite3odbc.so",
                    "Setup": f"/usr/lib/{self.get_machine_name()}-linux-gnu/odbc/libsqlite3odbc.so",
                },
                "MySQL": {
                    "DSN": "mysql_odbc",
                    "Driver": f"/usr/lib/{self.get_machine_name()}-linux-gnu/odbc/libmyodbc.so",
                    "Database": odbc_mysql_db,
                    "Uid": odbc_mysql_uid,
                    "Pwd": mysql_pass,
                    "Server": self.cluster.mysql8_host,
                },
                "PostgreSQL": {
                    "DSN": "postgresql_odbc",
                    "Database": odbc_psql_db,
                    "UserName": odbc_psql_user,
                    "Password": pg_pass,
                    "Port": str(self.cluster.postgres_port),
                    "Servername": self.cluster.postgres_host,
                    "Protocol": "9.3",
                    "ReadOnly": "No",
                    "RowVersioning": "No",
                    "ShowSystemTables": "No",
                    "Driver": f"/usr/lib/{self.get_machine_name()}-linux-gnu/odbc/psqlodbca.so",
                    "Setup": f"/usr/lib/{self.get_machine_name()}-linux-gnu/odbc/libodbcpsqlS.so",
                    "ConnSettings": "",
                },
            }
        else:
            return {}

    def _create_odbc_config_file(self):
        with open(self.odbc_ini_path.split(":")[0], "w") as f:
            for driver_setup in list(self.odbc_drivers.values()):
                f.write("[{}]\n".format(driver_setup["DSN"]))
                for key, value in list(driver_setup.items()):
                    if key != "DSN":
                        f.write(key + "=" + value + "\n")

    @contextmanager
    def with_replace_config(self, path, replacement):
        """Create a copy of existing config (if exists) and revert on leaving the context"""
        _directory, filename = os.path.split(path)
        basename, extension = os.path.splitext(filename)
        id = uuid.uuid4()
        backup_path = f"/tmp/{basename}_{id}{extension}"
        self.exec_in_container(
            ["bash", "-c", f"test ! -f {path} || mv --no-clobber {path} {backup_path}"]
        )
        self.exec_in_container(
            ["bash", "-c", "echo '{}' > {}".format(replacement, path)]
        )
        yield
        self.exec_in_container(
            ["bash", "-c", f"test ! -f {backup_path} || mv {backup_path} {path}"]
        )

    def replace_config(self, path_to_config, replacement):
        self.exec_in_container(
            ["bash", "-c", "echo '{}' > {}".format(replacement, path_to_config)]
        )

    def replace_in_config(self, path_to_config, replace, replacement):
        # Do `sed 's/{replace}/{replacement}/g'`, but with some hacks to make it work when {replace}
        # and {replacement} have quotes or slashes.
        for d in "/|#-=+@^*~":
            if d not in replace and d not in replacement:
                delimiter = d
                break
        else:
            raise Exception(f"Couldn't find a suitable delimiter")
        replace = shlex.quote(replace)
        replacement = shlex.quote(replacement)
        self.exec_in_container(
            [
                "bash",
                "-c",
                f"sed -i 's{delimiter}'{replace}'{delimiter}'{replacement}'{delimiter}g' {path_to_config}",
            ]
        )

    def create_dir(self):
        """Create the instance directory and all the needed files there."""

        os.makedirs(self.path)

        instance_config_dir = p.abspath(p.join(self.path, "configs"))
        os.makedirs(instance_config_dir)

        print(
            f"Copy common default production configuration from {self.base_config_dir}. Files: {self.main_config_name}, {self.users_config_name}"
        )

        shutil.copyfile(
            p.join(self.base_config_dir, self.main_config_name),
            p.join(instance_config_dir, self.main_config_name),
        )
        shutil.copyfile(
            p.join(self.base_config_dir, self.users_config_name),
            p.join(instance_config_dir, self.users_config_name),
        )

        logging.debug("Create directory for configuration generated in this helper")
        # used by all utils with any config
        conf_d_dir = p.abspath(p.join(instance_config_dir, "conf.d"))
        os.mkdir(conf_d_dir)

        logging.debug("Create directory for common tests configuration")
        # used by server with main config.xml
        self.config_d_dir = p.abspath(p.join(instance_config_dir, "config.d"))
        os.mkdir(self.config_d_dir)
        users_d_dir = p.abspath(p.join(instance_config_dir, "users.d"))
        os.mkdir(users_d_dir)
        dictionaries_dir = p.abspath(p.join(instance_config_dir, "dictionaries"))
        os.mkdir(dictionaries_dir)
        extra_conf_dir = p.abspath(p.join(instance_config_dir, "extra_conf.d"))
        os.mkdir(extra_conf_dir)

        def write_embedded_config(name, dest_dir, fix_log_level=False):
            with open(p.join(HELPERS_DIR, name), "r") as f:
                data = f.read()
                data = data.replace("clickhouse", self.config_root_name)
                if fix_log_level:
                    data = data.replace("<level>test</level>", "<level>trace</level>")
                with open(p.join(dest_dir, name), "w") as r:
                    r.write(data)

        logging.debug("Copy common configuration from helpers")
        # The file is named with 0_ prefix to be processed before other configuration overloads.
        if self.copy_common_configs:
            write_embedded_config(
                "0_common_instance_config.xml",
                self.config_d_dir,
                self.with_installed_binary,
            )

        if not self.with_dolor:
            write_embedded_config("0_common_instance_users.xml", users_d_dir)
            if self.with_installed_binary:
                # Ignore CPU overload in this case
                write_embedded_config(
                    "0_common_min_cpu_busy_time.xml", self.config_d_dir
                )

        use_old_analyzer = os.environ.get("CLICKHOUSE_USE_OLD_ANALYZER") is not None
        use_distributed_plan = (
            os.environ.get("CLICKHOUSE_USE_DISTRIBUTED_PLAN") is not None
        )

        # If specific version was used there can be no
        # enable_analyzer setting, so do this only if it was
        # explicitly requested.
        if self.tag:
            use_old_analyzer = False
        if self.tag != "latest":
            use_distributed_plan = False
        # Prefer specified in the test option:
        if self.use_old_analyzer is not None:
            use_old_analyzer = self.use_old_analyzer
        if self.use_distributed_plan is not None:
            use_distributed_plan = self.use_distributed_plan

        if use_old_analyzer:
            write_embedded_config("0_common_enable_old_analyzer.xml", users_d_dir)

        if use_distributed_plan:
            write_embedded_config("0_common_enable_distributed_plan.xml", users_d_dir)

        if len(self.custom_dictionaries_paths):
            write_embedded_config("0_common_enable_dictionaries.xml", self.config_d_dir)

        if (
            self.randomize_settings
            and self.image == "clickhouse/integration-test"
            and self.tag == DOCKER_BASE_TAG
            and self.base_config_dir == DEFAULT_BASE_CONFIG_DIR
        ):
            # If custom main config is used, do not apply random settings to it
            write_random_settings_config(Path(users_d_dir) / "0_random_settings.xml")

        version = None
        version_parts = self.tag.split(".")
        if version_parts[0].isdigit() and version_parts[1].isdigit():
            version = {"major": int(version_parts[0]), "minor": int(version_parts[1])}

        # async replication is only supported in version 23.9+
        # for tags that don't specify a version we assume it has a version of ClickHouse
        # that supports async replication if a test for it is present
        if (
            version == None
            or version["major"] > 23
            or (version["major"] == 23 and version["minor"] >= 9)
        ):
            write_embedded_config(
                "0_common_enable_keeper_async_replication.xml", self.config_d_dir
            )

        logging.debug("Generate and write macros file")
        macros = self.macros.copy()
        macros["instance"] = self.name
        with open(p.join(conf_d_dir, "macros.xml"), "w") as macros_config:
            macros_config.write(self.dict_to_xml({"macros": macros}))

        # Put ZooKeeper config
        if self.with_zookeeper:
            shutil.copy(self.zookeeper_config_path, conf_d_dir)

        if self.with_secrets:
            if self.with_kerberos_kdc:
                base_secrets_dir = self.cluster.instances_dir
            else:
                base_secrets_dir = self.path
            from_dir = self.secrets_dir
            to_dir = p.abspath(p.join(base_secrets_dir, "secrets"))
            logging.debug(f"Copy secret from {from_dir} to {to_dir}")
            shutil.copytree(
                self.secrets_dir,
                p.abspath(p.join(base_secrets_dir, "secrets")),
                dirs_exist_ok=True,
            )

        if self.with_mongo and os.path.exists(self.mongo_secure_config_dir):
            shutil.copytree(
                self.mongo_secure_config_dir,
                p.abspath(p.join(self.path, "mongo_secure_config")),
            )

        if self.with_coredns:
            shutil.copytree(
                self.coredns_config_dir, p.abspath(p.join(self.path, "coredns_config"))
            )

        # Copy config.d configs
        logging.debug(
            f"Copy custom test config files {self.custom_main_config_paths} to {self.config_d_dir}"
        )
        for path in self.custom_main_config_paths:
            shutil.copy(path, self.config_d_dir)

        # Copy users.d configs
        for path in self.custom_user_config_paths:
            shutil.copy(path, users_d_dir)

        # Copy dictionaries configs to configs/dictionaries
        for path in self.custom_dictionaries_paths:
            shutil.copy(path, dictionaries_dir)
        for path in self.custom_extra_config_paths:
            shutil.copy(path, extra_conf_dir)

        db_dir = p.abspath(p.join(self.path, "database"))
        logging.debug(f"Setup database dir {db_dir}")
        if self.clickhouse_path_dir is not None:
            logging.debug(f"Database files taken from {self.clickhouse_path_dir}")
            shutil.copytree(self.clickhouse_path_dir, db_dir)
            logging.debug(
                f"Database copied from {self.clickhouse_path_dir} to {db_dir}"
            )
        else:
            os.mkdir(db_dir)

        logs_dir = p.abspath(p.join(self.path, "logs"))
        logging.debug(f"Setup logs dir {logs_dir}")
        os.mkdir(logs_dir)
        self.logs_dir = logs_dir

        depends_on = []

        if self.with_mysql_client:
            depends_on.append(self.cluster.mysql_client_host)

        if self.with_mysql57:
            depends_on.append("mysql57")

        if self.with_mysql8:
            depends_on.append("mysql80")

        if self.with_mysql_cluster:
            depends_on.append("mysql80")
            depends_on.append("mysql2")
            depends_on.append("mysql3")
            depends_on.append("mysql4")

        if self.with_postgres_cluster:
            depends_on.append("postgres2")
            depends_on.append("postgres3")
            depends_on.append("postgres4")

        if self.with_kafka:
            depends_on.append("kafka1")
            depends_on.append("schema-registry")

        if self.with_kafka_sasl:
            depends_on.append("kafka_sasl")

        if self.with_kerberized_kafka:
            depends_on.append("kerberized_kafka1")

        if self.with_kerberos_kdc:
            depends_on.append("kerberoskdc")

        if self.with_ldap:
            depends_on.append("openldap")

        if self.with_rabbitmq:
            depends_on.append("rabbitmq1")

        if self.with_nats:
            depends_on.append("nats1")

        if self.with_zookeeper:
            depends_on += list(ZOOKEEPER_CONTAINERS)

        if self.with_minio:
            depends_on.append("minio1")

        if self.with_azurite:
            depends_on.append("azurite1")

        # In case the environment variables are exclusive, we don't want it to be in the cluster's env file.
        # Instead, a separate env file will be created for the instance and needs to be filled with cluster's env variables.
        if self.instance_env_variables is True:
            # Create a dictionary containing cluster & instance env variables.
            # Instance env variables will override cluster's.
            temp_env_variables = self.cluster.env_variables.copy()
            temp_env_variables.update(self.env_variables)
            self.env_variables = temp_env_variables
        else:
            self.cluster.env_variables.update(self.env_variables)

        odbc_ini_path = ""
        if self.odbc_ini_path:
            self._create_odbc_config_file()
            odbc_ini_path = "- " + self.odbc_ini_path

        entrypoint_cmd = self.clickhouse_start_command

        if self.stay_alive:
            entrypoint_cmd = self.clickhouse_stay_alive_command
        else:
            entrypoint_cmd = (
                "["
                + ", ".join(map(lambda x: '"' + x + '"', entrypoint_cmd.split()))
                + "]"
            )

        logging.debug("Entrypoint cmd: {}".format(entrypoint_cmd))

        networks = app_net = ipv4_address = ipv6_address = net_aliases = net_alias1 = ""
        if (
            self.ipv4_address is not None
            or self.ipv6_address is not None
            or self.hostname != self.name
        ):
            networks = "networks:"
            app_net = "default:"
            if self.ipv4_address is not None:
                ipv4_address = "ipv4_address: " + self.ipv4_address
            if self.ipv6_address is not None:
                ipv6_address = "ipv6_address: " + self.ipv6_address
            if self.hostname != self.name:
                net_aliases = "aliases:"
                net_alias1 = "- " + self.hostname

        if not self.with_installed_binary:
            binary_volume = "- " + self.server_bin_path + ":/usr/bin/clickhouse"
        else:
            binary_volume = "- " + self.server_bin_path + ":/usr/share/clickhouse_fresh"

        external_dirs_volumes = ""
        if self.external_dirs:
            for external_dir in self.external_dirs:
                external_dir_abs_path = p.abspath(
                    p.join(self.cluster.instances_dir, external_dir.lstrip("/"))
                )
                logging.info(f"external_dir_abs_path={external_dir_abs_path}")
                os.makedirs(external_dir_abs_path, exist_ok=True)
                external_dirs_volumes += (
                    "- " + external_dir_abs_path + ":" + external_dir + "\n"
                )

        # The current implementation of `self.env_variables` is not exclusive. Meaning the variables
        # are shared with all nodes within the same cluster, even if it is specified for a single node.
        # In order not to break the existing tests, the `self.instance_env_variables` option was added as a workaround.
        # IMHO, it would be better to make `self.env_variables` exclusive by default and remove the `self.instance_env_variables` option.
        if self.instance_env_variables:
            self.env_file = p.abspath(p.join(self.path, ".env"))
            _create_env_file(self.env_file, self.env_variables)

        with open(self.docker_compose_path, "w") as docker_compose:
            docker_compose.write(
                DOCKER_COMPOSE_TEMPLATE.format(
                    image=self.image,
                    tag=self.tag,
                    name=self.name,
                    hostname=self.hostname,
                    binary_volume=binary_volume,
                    instance_config_dir=instance_config_dir,
                    config_d_dir=self.config_d_dir,
                    db_dir=db_dir,
                    external_dirs_volumes=external_dirs_volumes,
                    tmpfs=str(self.tmpfs),
                    mem_limit=self.mem_limit,
                    logs_dir=logs_dir,
                    depends_on=str(depends_on),
                    user=os.getuid(),
                    env_file=self.env_file,
                    odbc_ini_path=odbc_ini_path,
                    keytab_path=self.keytab_path,
                    krb5_conf=self.krb5_conf,
                    entrypoint_cmd=entrypoint_cmd,
                    networks=networks,
                    app_net=app_net,
                    ipv4_address=ipv4_address,
                    ipv6_address=ipv6_address,
                    net_aliases=net_aliases,
                    net_alias1=net_alias1,
                    init_flag="true" if self.docker_init_flag else "false",
                )
            )

    def wait_for_path_exists(self, path, seconds):
        while seconds > 0:
            seconds -= 1
            if self.path_exists(path):
                return
            time.sleep(1)

    def get_backuped_s3_objects(self, disk, backup_name):
        path = f"/var/lib/clickhouse/disks/{disk}/shadow/{backup_name}/store"
        self.wait_for_path_exists(path, 10)
        return self.get_s3_objects(path)

    def get_s3_objects(self, path):
        command = [
            "find",
            path,
            "-type",
            "f",
            "-exec",
            "grep",
            "-o",
            "r[01]\\{64\\}-file-[[:lower:]]\\{32\\}",
            "{}",
            ";",
        ]

        return self.exec_in_container(command).split("\n")

    def get_s3_data_objects(self, path):
        command = [
            "find",
            path,
            "-type",
            "f",
            "-name",
            "*.bin",
            "-exec",
            "grep",
            "-o",
            "r[01]\\{64\\}-file-[[:lower:]]\\{32\\}",
            "{}",
            ";",
        ]
        return self.exec_in_container(command).split("\n")

    def get_table_objects(self, table, database=None):
        objects = []
        database_query = ""
        if database:
            database_query = f"AND database='{database}'"
        data_paths = self.query(
            f"""
            SELECT arrayJoin(data_paths)
            FROM system.tables
            WHERE name='{table}'
            {database_query}
            """
        )
        paths = data_paths.split("\n")
        for path in paths:
            if path:
                objects = objects + self.get_s3_data_objects(path)
        return objects

    def create_format_schema(self, file_name, content):
        self.exec_in_container(
            [
                "bash",
                "-c",
                "echo '{}' > {}".format(
                    content, "/var/lib/clickhouse/format_schemas/" + file_name
                ),
            ]
        )


class ClickHouseKiller(object):
    def __init__(self, clickhouse_node):
        self.clickhouse_node = clickhouse_node

    def __enter__(self):
        self.clickhouse_node.stop_clickhouse(kill=True)

    def __exit__(self, exc_type, exc_val, exc_tb):
        self.clickhouse_node.start_clickhouse()


@cache
def is_arm():
    return any(arch in platform.processor().lower() for arch in ("arm, aarch"))<|MERGE_RESOLUTION|>--- conflicted
+++ resolved
@@ -1692,11 +1692,7 @@
         use_docker_init_flag=False,
         clickhouse_start_cmd=CLICKHOUSE_START_COMMAND,
         with_dolor=False,
-<<<<<<< HEAD
-        storage_opt=None,
         extra_parameters=None,
-=======
->>>>>>> 93ad8de5
     ) -> "ClickHouseInstance":
         """Add an instance to the cluster.
 
@@ -1830,11 +1826,7 @@
             randomize_settings=randomize_settings,
             use_docker_init_flag=use_docker_init_flag,
             with_dolor=with_dolor,
-<<<<<<< HEAD
-            storage_opt=storage_opt,
             extra_parameters=extra_parameters,
-=======
->>>>>>> 93ad8de5
         )
 
         docker_compose_yml_dir = get_docker_compose_path()
@@ -3684,11 +3676,7 @@
         randomize_settings=True,
         use_docker_init_flag=False,
         with_dolor=False,
-<<<<<<< HEAD
-        storage_opt=None,
         extra_parameters=None,
-=======
->>>>>>> 93ad8de5
     ):
         self.name = name
         self.base_cmd = cluster.base_cmd
