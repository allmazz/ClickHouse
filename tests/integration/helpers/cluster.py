--- conflicted
+++ resolved
@@ -109,11 +109,8 @@
         self.base_zookeeper_cmd = None
         self.base_mysql_cmd = []
         self.base_kafka_cmd = []
-<<<<<<< HEAD
         self.base_rabbitmq_cmd = []
-=======
         self.base_cassandra_cmd = []
->>>>>>> cbc08bc3
         self.pre_zookeeper_commands = []
         self.instances = {}
         self.with_zookeeper = False
@@ -177,11 +174,7 @@
         instance = ClickHouseInstance(
             self, self.base_dir, name, config_dir, main_configs or [], user_configs or [], macros or {},
             with_zookeeper,
-<<<<<<< HEAD
-            self.zookeeper_config_path, with_mysql, with_kafka, with_rabbitmq, with_mongo, with_redis, with_minio,
-=======
-            self.zookeeper_config_path, with_mysql, with_kafka, with_mongo, with_redis, with_minio, with_cassandra,
->>>>>>> cbc08bc3
+            self.zookeeper_config_path, with_mysql, with_kafka, with_rabbitmq, with_mongo, with_redis, with_minio, with_cassandra,
             self.base_configs_dir, self.server_bin_path,
             self.odbc_bridge_bin_path, clickhouse_path_dir, with_odbc_drivers, hostname=hostname,
             env_variables=env_variables or {}, image=image, stay_alive=stay_alive, ipv4_address=ipv4_address,
@@ -701,11 +694,7 @@
 
     def __init__(
             self, cluster, base_path, name, custom_config_dir, custom_main_configs, custom_user_configs, macros,
-<<<<<<< HEAD
-            with_zookeeper, zookeeper_config_path, with_mysql, with_kafka, with_rabbitmq, with_mongo, with_redis, with_minio,
-=======
-            with_zookeeper, zookeeper_config_path, with_mysql, with_kafka, with_mongo, with_redis, with_minio, with_cassandra,
->>>>>>> cbc08bc3
+            with_zookeeper, zookeeper_config_path, with_mysql, with_kafka, with_rabbitmq, with_mongo, with_redis, with_minio, with_cassandra,
             base_configs_dir, server_bin_path, odbc_bridge_bin_path,
             clickhouse_path_dir, with_odbc_drivers, hostname=None, env_variables=None,
             image="yandex/clickhouse-integration-test",
