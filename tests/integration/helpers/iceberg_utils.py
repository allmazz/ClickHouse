import logging
import os
import uuid

import pyspark
import pytest

from pyspark.sql.functions import (
    monotonically_increasing_id,
    row_number,
)
from pyspark.sql.types import (
    StringType,
)
from pyspark.sql.window import Window

from helpers.cluster import ClickHouseCluster, ClickHouseInstance
from helpers.s3_tools import (
    AzureUploader,
    LocalUploader,
    S3Uploader,
    LocalDownloader,
    prepare_s3_bucket,
)

SCRIPT_DIR = os.path.dirname(os.path.realpath(__file__))


def get_spark():
    builder = (
        pyspark.sql.SparkSession.builder.appName("spark_test")
        .config(
            "spark.sql.catalog.spark_catalog",
            "org.apache.iceberg.spark.SparkSessionCatalog",
        )
        .config("spark.sql.catalog.local", "org.apache.iceberg.spark.SparkCatalog")
        .config("spark.sql.catalog.spark_catalog.type", "hadoop")
        .config("spark.sql.catalog.spark_catalog.warehouse", "/iceberg_data")
        .config(
            "spark.sql.extensions",
            "org.apache.iceberg.spark.extensions.IcebergSparkSessionExtensions",
        )
        .master("local")
    )
    return builder.master("local").getOrCreate()


@pytest.fixture(scope="module")
def started_cluster():
    try:
        cluster = ClickHouseCluster(__file__, with_spark=True)
        cluster.add_instance(
            "node1",
            main_configs=[
                "configs/config.d/query_log.xml",
                "configs/config.d/cluster.xml",
                "configs/config.d/named_collections.xml",
                "configs/config.d/filesystem_caches.xml",
            ],
            user_configs=["configs/users.d/users.xml"],
            with_minio=True,
            with_azurite=True,
            stay_alive=True,
        )
        cluster.add_instance(
            "node2",
            main_configs=[
                "configs/config.d/query_log.xml",
                "configs/config.d/cluster.xml",
                "configs/config.d/named_collections.xml",
                "configs/config.d/filesystem_caches.xml",
            ],
            user_configs=["configs/users.d/users.xml"],
            stay_alive=True,
        )
        cluster.add_instance(
            "node3",
            main_configs=[
                "configs/config.d/query_log.xml",
                "configs/config.d/cluster.xml",
                "configs/config.d/named_collections.xml",
                "configs/config.d/filesystem_caches.xml",
            ],
            user_configs=["configs/users.d/users.xml"],
            stay_alive=True,
        )

        logging.info("Starting cluster...")
        cluster.start()

        prepare_s3_bucket(cluster)
        logging.info("S3 bucket created")

        cluster.spark_session = get_spark()
        cluster.default_s3_uploader = S3Uploader(
            cluster.minio_client, cluster.minio_bucket
        )

        cluster.azure_container_name = "mycontainer"

        cluster.blob_service_client = cluster.blob_service_client

        container_client = cluster.blob_service_client.create_container(
            cluster.azure_container_name
        )

        cluster.container_client = container_client

        cluster.default_azure_uploader = AzureUploader(
            cluster.blob_service_client, cluster.azure_container_name
        )

        cluster.default_local_uploader = LocalUploader(cluster.instances["node1"])
        cluster.default_local_downloader = LocalDownloader(cluster.instances["node1"])

        yield cluster

    finally:
        cluster.shutdown()


def run_query(instance, query, stdin=None, settings=None):
    # type: (ClickHouseInstance, str, object, dict) -> str

    logging.info("Running query '{}'...".format(query))
    result = instance.query(query, stdin=stdin, settings=settings)
    logging.info("Query finished")

    return result


def write_iceberg_from_file(
    spark, path, table_name, mode="overwrite", format_version="1", partition_by=None
):
    if mode == "overwrite":
        if partition_by is None:
            spark.read.load(f"file://{path}").writeTo(table_name).tableProperty(
                "format-version", format_version
            ).using("iceberg").create()
        else:
            spark.read.load(f"file://{path}").writeTo(table_name).partitionedBy(
                partition_by
            ).tableProperty("format-version", format_version).using("iceberg").create()
    else:
        spark.read.load(f"file://{path}").writeTo(table_name).append()


def write_iceberg_from_df(
    spark, df, table_name, mode="overwrite", format_version="1", partition_by=None
):
    if mode == "overwrite":
        if partition_by is None:
            df.writeTo(table_name).tableProperty(
                "format-version", format_version
            ).using("iceberg").create()
        else:
            df.writeTo(table_name).tableProperty(
                "format-version", format_version
            ).partitionedBy(partition_by).using("iceberg").create()
    else:
        df.writeTo(table_name).append()


def generate_data(spark, start, end):
    a = spark.range(start, end, 1).toDF("a")
    b = spark.range(start + 1, end + 1, 1).toDF("b")
    b = b.withColumn("b", b["b"].cast(StringType()))

    a = a.withColumn(
        "row_index", row_number().over(Window.orderBy(monotonically_increasing_id()))
    )
    b = b.withColumn(
        "row_index", row_number().over(Window.orderBy(monotonically_increasing_id()))
    )

    df = a.join(b, on=["row_index"]).drop("row_index")
    return df


def get_creation_expression(
    storage_type,
    table_name,
    cluster,
    schema="",
    format_version=2,
    partition_by="",
    if_not_exists=False,
    compression_method=None,
    format="Parquet",
    table_function=False,
    allow_dynamic_metadata_for_data_lakes=False,
    use_version_hint=False,
    run_on_cluster=False,
    explicit_metadata_path="",
    **kwargs,
):
    settings_array = []
    if allow_dynamic_metadata_for_data_lakes:
        settings_array.append("allow_dynamic_metadata_for_data_lakes = 1")

    if explicit_metadata_path:
        settings_array.append(f"iceberg_metadata_file_path = '{explicit_metadata_path}'")

    if use_version_hint:
        settings_array.append("iceberg_use_version_hint = true")

    if partition_by:
        partition_by = "PARTITION BY " + partition_by
    settings_array.append(f"iceberg_format_version = {format_version}")

    if compression_method:
        settings_array.append(f"iceberg_metadata_compression_method = '{compression_method}'")

    if settings_array:
        settings_expression = " SETTINGS " + ",".join(settings_array)
    else:
        settings_expression = ""

    if_not_exists_prefix = ""
    if if_not_exists:
        if_not_exists_prefix = "IF NOT EXISTS"        

    if storage_type == "s3":
        if "bucket" in kwargs:
            bucket = kwargs["bucket"]
        else:
            bucket = cluster.minio_bucket

        if run_on_cluster:
            assert table_function
            return f"icebergS3Cluster('cluster_simple', s3, filename = 'iceberg_data/default/{table_name}/', format={format}, url = 'http://minio1:9001/{bucket}/')"
        else:
            if table_function:
                return f"icebergS3(s3, filename = 'iceberg_data/default/{table_name}/', format={format}, url = 'http://minio1:9001/{bucket}/')"
            else:
                return (
                    f"""
                    DROP TABLE IF EXISTS {table_name};
                    CREATE TABLE {if_not_exists_prefix} {table_name} {schema}
                    ENGINE=IcebergS3(s3, filename = 'iceberg_data/default/{table_name}/', format={format}, url = 'http://minio1:9001/{bucket}/')
                    {partition_by}
                    {settings_expression}
                    """
                )

    elif storage_type == "azure":
        if run_on_cluster:
            assert table_function
            return f"""
                icebergAzureCluster('cluster_simple', azure, container = '{cluster.azure_container_name}', storage_account_url = '{cluster.env_variables["AZURITE_STORAGE_ACCOUNT_URL"]}', blob_path = '/iceberg_data/default/{table_name}/', format={format})
            """
        else:
            if table_function:
                return f"""
                    icebergAzure(azure, container = '{cluster.azure_container_name}', storage_account_url = '{cluster.env_variables["AZURITE_STORAGE_ACCOUNT_URL"]}', blob_path = '/iceberg_data/default/{table_name}/', format={format})
                """
            else:
                return (
                    f"""
                    DROP TABLE IF EXISTS {table_name};
                    CREATE TABLE {if_not_exists_prefix} {table_name} {schema}
                    ENGINE=IcebergAzure(azure, container = {cluster.azure_container_name}, storage_account_url = '{cluster.env_variables["AZURITE_STORAGE_ACCOUNT_URL"]}', blob_path = '/iceberg_data/default/{table_name}/', format={format})
                    {partition_by}
                    {settings_expression}
                    """
                )

    elif storage_type == "local":
        assert not run_on_cluster

        if table_function:
            return f"""
                icebergLocal(local, path = '/iceberg_data/default/{table_name}/', format={format})
            """
        else:
            return (
                f"""
                DROP TABLE IF EXISTS {table_name};
                CREATE TABLE {if_not_exists_prefix} {table_name} {schema}
                ENGINE=IcebergLocal(local, path = '/iceberg_data/default/{table_name}/', format={format})
                {partition_by}
                {settings_expression}
                """
            )

    else:
        raise Exception(f"Unknown iceberg storage type: {storage_type}")


def check_schema_and_data(instance, table_expression, expected_schema, expected_data, timestamp_ms=None):
    if timestamp_ms:
        schema = instance.query(f"DESC {table_expression} SETTINGS iceberg_timestamp_ms = {timestamp_ms}")
        data = instance.query(f"SELECT * FROM {table_expression} ORDER BY ALL SETTINGS iceberg_timestamp_ms = {timestamp_ms}")
    else:
        schema = instance.query(f"DESC {table_expression}")
        data = instance.query(f"SELECT * FROM {table_expression} ORDER BY ALL")
    schema = list(
        map(
            lambda x: x.split("\t")[:2],
            filter(lambda x: len(x) > 0, schema.strip().split("\n")),
        )
    )
    data = list(
        map(
            lambda x: x.split("\t"),
            filter(lambda x: len(x) > 0, data.strip().split("\n")),
        )
    )
    assert expected_schema == schema
    assert expected_data == data

def get_uuid_str():
    return str(uuid.uuid4()).replace("-", "_")


def create_iceberg_table(
    storage_type,
    node,
    table_name,
    cluster,
    schema="",
    format_version=2,
    partition_by="",
    if_not_exists=False,
    compression_method=None,
    format="Parquet",
    **kwargs,
):
    additional_settings = {}
    if "allow_experimental_iceberg_background_compaction" in kwargs:
        additional_settings["allow_experimental_iceberg_background_compaction"] = 1
    node.query(
<<<<<<< HEAD
        get_creation_expression(storage_type, table_name, cluster, schema, format_version, partition_by, if_not_exists, format, **kwargs),
        settings=additional_settings
=======
        get_creation_expression(storage_type, table_name, cluster, schema, format_version, partition_by, if_not_exists, compression_method, format, **kwargs)
>>>>>>> 152fe9d6
    )


def drop_iceberg_table(
    node,
    table_name,
    if_exists=False,
):
    if if_exists:
        node.query(f"DROP TABLE IF EXISTS {table_name};")
    else:
        node.query(f"DROP TABLE {table_name};")


def create_initial_data_file(
    cluster, node, query, table_name, compression_method="none"
):
    node.query(
        f"""
        INSERT INTO TABLE FUNCTION
            file('{table_name}.parquet')
        SETTINGS
            output_format_parquet_compression_method='{compression_method}',
            s3_truncate_on_insert=1 {query}
        FORMAT Parquet"""
    )
    user_files_path = os.path.join(
        SCRIPT_DIR, f"{cluster.instances_dir_name}/node1/database/user_files"
    )
    result_path = f"{user_files_path}/{table_name}.parquet"
    return result_path


def default_upload_directory(
    started_cluster, storage_type, local_path, remote_path, **kwargs
):
    if storage_type == "local":
        return started_cluster.default_local_uploader.upload_directory(
            local_path, remote_path, **kwargs
        )
    elif storage_type == "s3":
        print(kwargs)
        return started_cluster.default_s3_uploader.upload_directory(
            local_path, remote_path, **kwargs
        )
    elif storage_type == "azure":
        return started_cluster.default_azure_uploader.upload_directory(
            local_path, remote_path, **kwargs
        )
    else:
        raise Exception(f"Unknown iceberg storage type: {storage_type}")


def default_download_directory(
    started_cluster, storage_type, remote_path, local_path, **kwargs
):
    if storage_type == "local":
        return started_cluster.default_local_downloader.download_directory(
            local_path, remote_path, **kwargs
        )
    else:
        raise Exception(f"Unknown iceberg storage type for downloading: {storage_type}")

        
def execute_spark_query_general(
    spark, started_cluster, storage_type: str, table_name: str, query: str
):
    spark.sql(query)
    default_upload_directory(
        started_cluster,
        storage_type,
        f"/iceberg_data/default/{table_name}/",
        f"/iceberg_data/default/{table_name}/",
    )
    return

def get_last_snapshot(path_to_table):
    import json
    import os

    metadata_dir = f"{path_to_table}/metadata/"
    last_timestamp = 0
    last_snapshot_id = -1
    for filename in os.listdir(metadata_dir):
        if filename.endswith('.json'):
            filepath = os.path.join(metadata_dir, filename)
            with open(filepath, 'r') as f:
                data = json.load(f)
                print(data)
                timestamp = data.get('last-updated-ms')
                if (timestamp > last_timestamp):
                    last_timestamp = timestamp
                    last_snapshot_id = data.get('current-snapshot-id')
    return last_snapshot_id


def check_validity_and_get_prunned_files_general(instance, table_name, settings1, settings2, profile_event_name, select_expression):
    query_id1 = f"{table_name}-{uuid.uuid4()}"
    query_id2 = f"{table_name}-{uuid.uuid4()}"

    data1 = instance.query(
        select_expression,
        query_id=query_id1,
        settings=settings1
    )
    data1 = list(
        map(
            lambda x: x.split("\t"),
            filter(lambda x: len(x) > 0, data1.strip().split("\n")),
        )
    )

    data2 = instance.query(
        select_expression,
        query_id=query_id2,
        settings=settings2
    )
    data2 = list(
        map(
            lambda x: x.split("\t"),
            filter(lambda x: len(x) > 0, data2.strip().split("\n")),
        )
    )

    assert data1 == data2

    instance.query("SYSTEM FLUSH LOGS")

    assert 0 == int(
        instance.query(
            f"SELECT ProfileEvents['{profile_event_name}'] FROM system.query_log WHERE query_id = '{query_id1}' AND type = 'QueryFinish'"
        )
    )
    return int(
        instance.query(
            f"SELECT ProfileEvents['{profile_event_name}'] FROM system.query_log WHERE query_id = '{query_id2}' AND type = 'QueryFinish'"
        )
    )<|MERGE_RESOLUTION|>--- conflicted
+++ resolved
@@ -330,12 +330,8 @@
     if "allow_experimental_iceberg_background_compaction" in kwargs:
         additional_settings["allow_experimental_iceberg_background_compaction"] = 1
     node.query(
-<<<<<<< HEAD
-        get_creation_expression(storage_type, table_name, cluster, schema, format_version, partition_by, if_not_exists, format, **kwargs),
+        get_creation_expression(storage_type, table_name, cluster, schema, format_version, partition_by, if_not_exists, compression_method, format, **kwargs)
         settings=additional_settings
-=======
-        get_creation_expression(storage_type, table_name, cluster, schema, format_version, partition_by, if_not_exists, compression_method, format, **kwargs)
->>>>>>> 152fe9d6
     )
 
 
