import glob
import json
import logging
import os
import random
import string
import time
import uuid
from datetime import datetime

import delta
import pyarrow as pa
import pyarrow.parquet as pq
import pyspark
import pytest
from azure.storage.blob import BlobServiceClient
from delta import *
from deltalake.writer import write_deltalake
from minio.deleteobjects import DeleteObject
from pyspark.sql.functions import (
    col,
    current_timestamp,
    monotonically_increasing_id,
    row_number,
)
from pyspark.sql.types import (
    ArrayType,
    BooleanType,
    DateType,
    IntegerType,
    LongType,
    ShortType,
    StringType,
    DecimalType,
    StructField,
    StructType,
    TimestampType,
)
from decimal import Decimal
from pyspark.sql.window import Window

import helpers.client
from helpers.cluster import ClickHouseCluster
from helpers.config_cluster import minio_access_key, minio_secret_key
from helpers.mock_servers import start_mock_servers
from helpers.network import PartitionManager
from helpers.s3_tools import (
    AzureUploader,
    LocalUploader,
    S3Uploader,
    get_file_contents,
    list_s3_objects,
    prepare_s3_bucket,
    upload_directory,
)
from helpers.test_tools import TSV

SCRIPT_DIR = os.path.dirname(os.path.realpath(__file__))
cluster = ClickHouseCluster(__file__, with_spark=True)


def get_spark():
    builder = (
        pyspark.sql.SparkSession.builder.appName("spark_test")
        .config("spark.sql.extensions", "io.delta.sql.DeltaSparkSessionExtension")
        .config(
            "spark.sql.catalog.spark_catalog",
            "org.apache.spark.sql.delta.catalog.DeltaCatalog",
        )
        .master("local")
    )

    return builder.master("local").getOrCreate()


def randomize_table_name(table_name, random_suffix_length=10):
    letters = string.ascii_letters + string.digits
    return f"{table_name}{''.join(random.choice(letters) for _ in range(random_suffix_length))}"


@pytest.fixture(scope="module")
def started_cluster():
    try:
        cluster.add_instance(
            "node1",
            main_configs=[
                "configs/config.d/named_collections.xml",
                "configs/config.d/filesystem_caches.xml",
                "configs/config.d/remote_servers.xml",
            ],
            user_configs=["configs/users.d/users.xml"],
            with_minio=True,
            with_azurite=True,
            stay_alive=True,
            with_zookeeper=True,
        )
        cluster.add_instance(
            "node2",
            main_configs=[
                "configs/config.d/named_collections.xml",
                "configs/config.d/remote_servers.xml",
            ],
            user_configs=["configs/users.d/users.xml"],
            with_minio=True,
            stay_alive=True,
            with_zookeeper=True,
            with_remote_database_disk=False,  # Disable `with_remote_database_disk` as in `test_replicated_database_and_unavailable_s3``, minIO rejects node2 connections
        )
        cluster.add_instance(
            "node_with_environment_credentials",
            with_minio=True,
            main_configs=[
                "configs/config.d/named_collections.xml",
                "configs/config.d/use_environment_credentials.xml",
            ],
            env_variables={
                "AWS_ACCESS_KEY_ID": minio_access_key,
                "AWS_SECRET_ACCESS_KEY": minio_secret_key,
            },
            with_remote_database_disk=False,
        )
        cluster.add_instance(
            "node_old",
            main_configs=[
                "configs/config.d/named_collections.xml",
                "configs/config.d/filesystem_caches.xml",
                "configs/config.d/remote_servers.xml",
            ],
            user_configs=["configs/users.d/users.xml"],
            with_installed_binary=True,
            image="clickhouse/clickhouse-server",
            tag="25.3.3.42",
            with_minio=True,
            with_azurite=True,
            stay_alive=True,
            with_zookeeper=True,
        )

        logging.info("Starting cluster...")
        cluster.start()

        cluster.default_s3_uploader = S3Uploader(
            cluster.minio_client, cluster.minio_bucket
        )

        cluster.minio_restricted_bucket = "{}-with-auth".format(cluster.minio_bucket)
        if cluster.minio_client.bucket_exists(cluster.minio_restricted_bucket):
            cluster.minio_client.remove_bucket(cluster.minio_restricted_bucket)

        cluster.minio_client.make_bucket(cluster.minio_restricted_bucket)

        cluster.azure_container_name = "mycontainer"
        cluster.blob_service_client = cluster.blob_service_client
        container_client = cluster.blob_service_client.create_container(
            cluster.azure_container_name
        )
        cluster.container_client = container_client
        cluster.default_azure_uploader = AzureUploader(
            cluster.blob_service_client, cluster.azure_container_name
        )

        # Only support local delta tables on the first node for now
        # extend this if testing on other nodes becomes necessary
        cluster.local_uploader = LocalUploader(cluster.instances["node1"])

        cluster.spark_session = get_spark()

        yield cluster

    finally:
        cluster.shutdown()


def write_delta_from_file(spark, path, result_path, mode="overwrite"):
    spark.read.load(path).write.mode(mode).option("compression", "none").format(
        "delta"
    ).option("delta.columnMapping.mode", "name").save(result_path)


def write_delta_from_df(spark, df, result_path, mode="overwrite", partition_by=None):
    if partition_by is None:
        df.write.mode(mode).option("compression", "none").format("delta").option(
            "delta.columnMapping.mode", "name"
        ).save(result_path)
    else:
        df.write.mode(mode).option("compression", "none").format("delta").option(
            "delta.columnMapping.mode", "name"
        ).partitionBy("a").save(result_path)


def generate_data(spark, start, end):
    a = spark.range(start, end, 1).toDF("a")
    b = spark.range(start + 1, end + 1, 1).toDF("b")
    b = b.withColumn("b", b["b"].cast(StringType()))

    a = a.withColumn(
        "row_index", row_number().over(Window.orderBy(monotonically_increasing_id()))
    )
    b = b.withColumn(
        "row_index", row_number().over(Window.orderBy(monotonically_increasing_id()))
    )

    df = a.join(b, on=["row_index"]).drop("row_index")
    return df


def get_delta_metadata(delta_metadata_file):
    jsons = [json.loads(x) for x in delta_metadata_file.splitlines()]
    combined_json = {}
    for d in jsons:
        combined_json.update(d)
    return combined_json


def create_delta_table(
    instance,
    storage_type,
    table_name,
    cluster,
    format="Parquet",
    table_function=False,
    allow_dynamic_metadata_for_data_lakes=False,
    run_on_cluster=False,
    use_delta_kernel=False,
    **kwargs,
):
    allow_dynamic_metadata_for_datalakes_suffix = (
        " SETTINGS allow_dynamic_metadata_for_data_lakes = 1"
        if allow_dynamic_metadata_for_data_lakes
        else ""
    )

    if storage_type == "s3":
        if "bucket" in kwargs:
            bucket = kwargs["bucket"]
        else:
            bucket = cluster.minio_bucket

        if run_on_cluster:
            assert table_function
            instance.query(
                f"deltalakeS3Cluster('cluster_simple', s3, filename = '{table_name}/', format={format}, url = 'http://minio1:9001/{bucket}/')"
                f"SETTINGS allow_experimental_delta_kernel_rs={use_delta_kernel}"
            )
        else:
            if table_function:
                instance.query(
                    f"deltalakeS3(s3, filename = '{table_name}/', format={format}, url = 'http://minio1:9001/{bucket}/')"
                    f"SETTINGS allow_experimental_delta_kernel_rs={use_delta_kernel}"
                )
            else:
                instance.query(
                    f"""
                    DROP TABLE IF EXISTS {table_name};
                    CREATE TABLE {table_name}
                    ENGINE=DeltaLake(s3, filename = '{table_name}/', format={format}, url = 'http://minio1:9001/{bucket}/')
                    SETTINGS allow_experimental_delta_kernel_rs={use_delta_kernel}"""
                    + allow_dynamic_metadata_for_datalakes_suffix
                )

    elif storage_type == "azure":
        if run_on_cluster:
            assert table_function
            instance.query(
                f"""
                deltalakeAzureCluster('cluster_simple', azure, container = '{cluster.azure_container_name}', storage_account_url = '{cluster.env_variables["AZURITE_STORAGE_ACCOUNT_URL"]}', blob_path = '/{table_name}', format={format})
                SETTINGS allow_experimental_delta_kernel_rs={use_delta_kernel}
            """
            )
        else:
            if table_function:
                instance.query(
                    f"""
                    deltalakeAzure(azure, container = '{cluster.azure_container_name}', storage_account_url = '{cluster.env_variables["AZURITE_STORAGE_ACCOUNT_URL"]}', blob_path = '/{table_name}', format={format})
                    SETTINGS allow_experimental_delta_kernel_rs={use_delta_kernel}
                """
                )
            else:
                instance.query(
                    f"""
                    DROP TABLE IF EXISTS {table_name};
                    CREATE TABLE {table_name}
                    ENGINE=DeltaLakeAzure(azure, container = {cluster.azure_container_name}, storage_account_url = '{cluster.env_variables["AZURITE_STORAGE_ACCOUNT_URL"]}', blob_path = '/{table_name}', format={format})
                    SETTINGS allow_experimental_delta_kernel_rs={use_delta_kernel}"""
                    + allow_dynamic_metadata_for_datalakes_suffix
                )
    elif storage_type == "local":
        # For local storage, we need to use the absolute path
        user_files_path = os.path.join(
            SCRIPT_DIR, f"{cluster.instances_dir_name}/node1/database/user_files"
        )
        table_path = os.path.join(user_files_path, table_name)
        if run_on_cluster:
            assert table_function
            instance.query(
                f"""
                deltalakeLocalCluster('cluster_simple', '{table_path}', {format})
                SETTINGS allow_experimental_delta_kernel_rs={use_delta_kernel}
                """
            )
        else:
            if table_function:
                instance.query(
                    f"""
                    deltalakeLocal('{table_path}', {format})
                    SETTINGS allow_experimental_delta_kernel_rs={use_delta_kernel}
                    """
                )
            else:
                instance.query(
                    f"""
                    DROP TABLE IF EXISTS {table_name};
                    CREATE TABLE {table_name}
                    ENGINE=DeltaLakeLocal('{table_path}', {format})
                    SETTINGS allow_experimental_delta_kernel_rs={use_delta_kernel}
                    """
                )
    else:
        raise Exception(f"Unknown delta lake storage type: {storage_type}")


def default_upload_directory(
    started_cluster, storage_type, local_path, remote_path, **kwargs
):
    if storage_type == "s3":
        print(kwargs)
        return started_cluster.default_s3_uploader.upload_directory(
            local_path, remote_path, **kwargs
        )
    elif storage_type == "azure":
        return started_cluster.default_azure_uploader.upload_directory(
            local_path, remote_path, **kwargs
        )
    elif storage_type == "local":
        return started_cluster.local_uploader.upload_directory(
            local_path, remote_path, **kwargs
        )
    else:
        raise Exception(f"Unknown delta storage type: {storage_type}")


def create_initial_data_file(
    cluster, node, query, table_name, compression_method="none", node_name="node1"
):
    node.query(
        f"""
        INSERT INTO TABLE FUNCTION
            file('{table_name}.parquet')
        SETTINGS
            output_format_parquet_compression_method='{compression_method}',
            s3_truncate_on_insert=1 {query}
        FORMAT Parquet"""
    )
    user_files_path = os.path.join(
        SCRIPT_DIR, f"{cluster.instances_dir_name}/{node_name}/database/user_files"
    )
    result_path = f"{user_files_path}/{table_name}.parquet"
    return result_path


@pytest.mark.parametrize(
    "use_delta_kernel, storage_type",
    [("1", "s3"), ("0", "s3"), ("0", "azure"), ("1", "local")],
)
def test_single_log_file(started_cluster, use_delta_kernel, storage_type):
    instance = started_cluster.instances["node1"]
    spark = started_cluster.spark_session
    TABLE_NAME = randomize_table_name("test_single_log_file")

    inserted_data = "SELECT number as a, toString(number + 1) as b FROM numbers(100)"
    parquet_data_path = create_initial_data_file(
        started_cluster, instance, inserted_data, TABLE_NAME
    )

    # For local storage, we need to use the absolute path
    user_files_path = os.path.join(
        SCRIPT_DIR, f"{cluster.instances_dir_name}/node1/database/user_files"
    )
    table_path = os.path.join(user_files_path, TABLE_NAME)

    # We need to exclude the leading slash for local storage protocol file://
    delta_path = table_path if storage_type == "local" else f"/{TABLE_NAME}"
    write_delta_from_file(spark, parquet_data_path, delta_path)

    files = default_upload_directory(
        started_cluster,
        storage_type,
        delta_path,
        "",
    )

    assert len(files) == 2  # 1 metadata files + 1 data file

    create_delta_table(
        instance,
        storage_type,
        TABLE_NAME,
        started_cluster,
        use_delta_kernel=use_delta_kernel,
    )

    assert int(instance.query(f"SELECT count() FROM {TABLE_NAME}")) == 100
    assert instance.query(f"SELECT * FROM {TABLE_NAME}") == instance.query(
        inserted_data
    )


@pytest.mark.parametrize(
    "use_delta_kernel, storage_type",
    [("1", "s3"), ("0", "s3"), ("0", "azure"), ("1", "local")],
)
def test_partition_by(started_cluster, use_delta_kernel, storage_type):
    instance = started_cluster.instances["node1"]
    spark = started_cluster.spark_session

    TABLE_NAME = randomize_table_name("test_partition_by")

    # For local storage, we need to use the absolute path
    user_files_path = os.path.join(
        SCRIPT_DIR, f"{cluster.instances_dir_name}/node1/database/user_files"
    )
    table_path = os.path.join(user_files_path, TABLE_NAME)

    # We need to exclude the leading slash for local storage protocol file://
    delta_path = table_path if storage_type == "local" else f"/{TABLE_NAME}"

    write_delta_from_df(
        spark,
        generate_data(spark, 0, 10),
        delta_path,
        mode="overwrite",
        partition_by="a",
    )

    files = default_upload_directory(
        started_cluster,
        storage_type,
        delta_path,
        "",
    )

    assert len(files) == 11  # 10 partitions and 1 metadata file

    create_delta_table(
        instance,
        storage_type,
        TABLE_NAME,
        started_cluster,
        use_delta_kernel=use_delta_kernel,
    )
    assert int(instance.query(f"SELECT count() FROM {TABLE_NAME}")) == 10


@pytest.mark.parametrize(
    "use_delta_kernel, storage_type",
    [("1", "s3"), ("0", "s3"), ("0", "azure"), ("1", "local")],
)
def test_checkpoint(started_cluster, use_delta_kernel, storage_type):
    instance = started_cluster.instances["node1"]
    spark = started_cluster.spark_session
    minio_client = started_cluster.minio_client
    bucket = started_cluster.minio_bucket
    TABLE_NAME = randomize_table_name("test_checkpoint")

    # For local storage, we need to use the absolute path
    user_files_path = os.path.join(
        SCRIPT_DIR, f"{cluster.instances_dir_name}/node1/database/user_files"
    )
    table_path = os.path.join(user_files_path, TABLE_NAME)
    # We need to exclude the leading slash for local storage protocol file://
    delta_path = table_path if storage_type == "local" else f"/{TABLE_NAME}"

    write_delta_from_df(
        spark,
        generate_data(spark, 0, 1),
        delta_path,
        mode="overwrite",
    )
    for i in range(1, 25):
        write_delta_from_df(
            spark,
            generate_data(spark, i, i + 1),
            delta_path,
            mode="append",
        )

    files = default_upload_directory(
        started_cluster,
        storage_type,
        delta_path,
        "",
    )
    # 25 data files
    # 25 metadata files
    # 1 last_metadata file
    # 2 checkpoints
    assert len(files) == 25 * 2 + 3

    ok = False
    for file in files:
        if file.endswith("last_checkpoint"):
            ok = True
    assert ok

    create_delta_table(
        instance,
        storage_type,
        TABLE_NAME,
        started_cluster,
        use_delta_kernel=use_delta_kernel,
    )
    assert (
        int(
            instance.query(
                f"SELECT count() FROM {TABLE_NAME} SETTINGS input_format_parquet_allow_missing_columns=1"
            )
        )
        == 25
    )

    table = DeltaTable.forPath(spark, delta_path)
    table.delete("a < 10")
    files = default_upload_directory(
        started_cluster,
        storage_type,
        delta_path,
        "",
    )
    assert int(instance.query(f"SELECT count() FROM {TABLE_NAME}")) == 15

    for i in range(0, 5):
        write_delta_from_df(
            spark,
            generate_data(spark, i, i + 1),
            delta_path,
            mode="append",
        )
    # + 1 metadata files (for delete)
    # + 5 data files
    # + 5 metadata files
    # + 1 checkpoint file
    # + 1 ?
    files = default_upload_directory(
        started_cluster,
        storage_type,
        delta_path,
        "",
    )
    assert len(files) == 53 + 1 + 5 * 2 + 1 + 1
    assert int(instance.query(f"SELECT count() FROM {TABLE_NAME}")) == 20

    assert (
        instance.query(f"SELECT * FROM {TABLE_NAME} ORDER BY 1").strip()
        == instance.query(
            "SELECT * FROM ("
            "SELECT number, toString(number + 1) FROM numbers(5) "
            "UNION ALL SELECT number, toString(number + 1) FROM numbers(10, 15) "
            ") ORDER BY 1"
        ).strip()
    )


@pytest.mark.parametrize("use_delta_kernel", ["1", "0"])
def test_multiple_log_files(started_cluster, use_delta_kernel):
    instance = started_cluster.instances["node1"]
    spark = started_cluster.spark_session
    minio_client = started_cluster.minio_client
    bucket = started_cluster.minio_bucket
    TABLE_NAME = randomize_table_name("test_multiple_log_files")

    write_delta_from_df(
        spark, generate_data(spark, 0, 100), f"/{TABLE_NAME}", mode="overwrite"
    )
    files = upload_directory(minio_client, bucket, f"/{TABLE_NAME}", "")
    assert len(files) == 2  # 1 metadata files + 1 data file

    s3_objects = list(
        minio_client.list_objects(bucket, f"{TABLE_NAME}/_delta_log/", recursive=True)
    )
    assert len(s3_objects) == 1

    create_delta_table(
        instance, "s3", TABLE_NAME, started_cluster, use_delta_kernel=use_delta_kernel
    )
    assert int(instance.query(f"SELECT count() FROM {TABLE_NAME}")) == 100

    write_delta_from_df(
        spark, generate_data(spark, 100, 200), f"/{TABLE_NAME}", mode="append"
    )
    files = upload_directory(minio_client, bucket, f"/{TABLE_NAME}", "")
    assert len(files) == 4  # 2 metadata files + 2 data files

    s3_objects = list(
        minio_client.list_objects(bucket, f"{TABLE_NAME}/_delta_log/", recursive=True)
    )
    assert len(s3_objects) == 2

    assert int(instance.query(f"SELECT count() FROM {TABLE_NAME}")) == 200
    assert instance.query(f"SELECT * FROM {TABLE_NAME} ORDER BY 1") == instance.query(
        "SELECT number, toString(number + 1) FROM numbers(200)"
    )


@pytest.mark.parametrize("use_delta_kernel", ["1", "0"])
def test_metadata(started_cluster, use_delta_kernel):
    instance = started_cluster.instances["node1"]
    spark = started_cluster.spark_session
    minio_client = started_cluster.minio_client
    bucket = started_cluster.minio_bucket
    TABLE_NAME = randomize_table_name("test_metadata")

    parquet_data_path = create_initial_data_file(
        started_cluster,
        instance,
        "SELECT number, toString(number) FROM numbers(100)",
        TABLE_NAME,
    )

    write_delta_from_file(spark, parquet_data_path, f"/{TABLE_NAME}")
    upload_directory(minio_client, bucket, f"/{TABLE_NAME}", "")

    data = get_file_contents(
        minio_client,
        bucket,
        f"/{TABLE_NAME}/_delta_log/00000000000000000000.json",
    )
    delta_metadata = get_delta_metadata(data)

    stats = json.loads(delta_metadata["add"]["stats"])
    assert stats["numRecords"] == 100
    assert next(iter(stats["minValues"].values())) == 0
    assert next(iter(stats["maxValues"].values())) == 99

    create_delta_table(
        instance, "s3", TABLE_NAME, started_cluster, use_delta_kernel=use_delta_kernel
    )
    assert int(instance.query(f"SELECT count() FROM {TABLE_NAME}")) == 100


@pytest.mark.parametrize("use_delta_kernel", ["1", "0"])
def test_types(started_cluster, use_delta_kernel):
    instance = started_cluster.instances["node1"]
    TABLE_NAME = randomize_table_name("test_types")
    spark = started_cluster.spark_session
    result_file = randomize_table_name(f"{TABLE_NAME}_result_2")

    delta_table = (
        DeltaTable.create(spark)
        .tableName(TABLE_NAME)
        .location(f"/{result_file}")
        .addColumn("a", "INT", nullable=True)
        .addColumn("b", "STRING", nullable=False)
        .addColumn("c", "DATE", nullable=False)
        .addColumn("d", "ARRAY<STRING>", nullable=False)
        .addColumn("e", "BOOLEAN", nullable=True)
        .addColumn("f", ArrayType(StringType(), containsNull=False), nullable=False)
        .execute()
    )
    data = [
        (
            123,
            "string",
            datetime.strptime("2000-01-01", "%Y-%m-%d"),
            ["str1", "str2"],
            True,
            ["str1", "str4"],
        )
    ]

    schema = StructType(
        [
            StructField("a", IntegerType(), nullable=True),
            StructField("b", StringType(), nullable=False),
            StructField("c", DateType(), nullable=False),
            StructField("d", ArrayType(StringType())),
            StructField("e", BooleanType(), nullable=False),
            StructField("f", ArrayType(StringType(), containsNull=False)),
        ]
    )
    df = spark.createDataFrame(data=data, schema=schema)
    df.printSchema()
    df.write.mode("append").format("delta").saveAsTable(TABLE_NAME)

    minio_client = started_cluster.minio_client
    bucket = started_cluster.minio_bucket
    upload_directory(minio_client, bucket, f"/{result_file}", "")

    instance.query(
        f"""
        DROP TABLE IF EXISTS {TABLE_NAME};
        CREATE TABLE {TABLE_NAME} ENGINE=DeltaLake('http://{started_cluster.minio_ip}:{started_cluster.minio_port}/{bucket}/{result_file}/', 'minio', '{minio_secret_key}')"""
    )
    assert int(instance.query(f"SELECT count() FROM {TABLE_NAME}")) == 1
    assert (
        instance.query(f"SELECT * FROM {TABLE_NAME}").strip()
        == "123\tstring\t2000-01-01\t['str1','str2']\ttrue\t['str1','str4']"
    )

    table_function = f"deltaLake('http://{started_cluster.minio_ip}:{started_cluster.minio_port}/{bucket}/{result_file}/', 'minio', '{minio_secret_key}', SETTINGS allow_experimental_delta_kernel_rs={use_delta_kernel})"
    assert (
        instance.query(f"SELECT * FROM {table_function}").strip()
        == "123\tstring\t2000-01-01\t['str1','str2']\ttrue\t['str1','str4']"
    )

    assert instance.query(f"DESCRIBE {table_function} FORMAT TSV") == TSV(
        [
            ["a", "Nullable(Int32)"],
            ["b", "String"],
            ["c", "Date32"],
            ["d", "Array(Nullable(String))"],
            ["e", "Nullable(Bool)"],
            ["f", "Array(String)"],
        ]
    )


@pytest.mark.parametrize("use_delta_kernel", ["1", "0"])
def test_restart_broken(started_cluster, use_delta_kernel):
    instance = started_cluster.instances["node1"]
    spark = started_cluster.spark_session
    minio_client = started_cluster.minio_client
    bucket = "broken"
    TABLE_NAME = randomize_table_name("test_restart_broken")

    if not minio_client.bucket_exists(bucket):
        minio_client.make_bucket(bucket)

    parquet_data_path = create_initial_data_file(
        started_cluster,
        instance,
        "SELECT number, toString(number) FROM numbers(100)",
        TABLE_NAME,
    )

    write_delta_from_file(spark, parquet_data_path, f"/{TABLE_NAME}")
    upload_directory(minio_client, bucket, f"/{TABLE_NAME}", "")

    create_delta_table(
        instance,
        "s3",
        TABLE_NAME,
        started_cluster,
        use_delta_kernel=use_delta_kernel,
        bucket=bucket,
    )

    assert int(instance.query(f"SELECT count() FROM {TABLE_NAME}")) == 100

    s3_objects = list_s3_objects(minio_client, bucket, prefix="")
    assert (
        len(
            list(
                minio_client.remove_objects(
                    bucket,
                    [DeleteObject(obj) for obj in s3_objects],
                )
            )
        )
        == 0
    )
    minio_client.remove_bucket(bucket)

    instance.restart_clickhouse()

    assert "NoSuchBucket" in instance.query_and_get_error(
        f"SELECT count() FROM {TABLE_NAME}"
    )

    s3_disk_no_key_errors_metric_value = int(
        instance.query(
            """
            SELECT value
            FROM system.metrics
            WHERE metric = 'DiskS3NoSuchKeyErrors'
            """
        ).strip()
    )

    assert s3_disk_no_key_errors_metric_value == 0

    minio_client.make_bucket(bucket)

    upload_directory(minio_client, bucket, f"/{TABLE_NAME}", "")

    assert int(instance.query(f"SELECT count() FROM {TABLE_NAME}")) == 100


@pytest.mark.parametrize("use_delta_kernel", ["1", "0"])
def test_restart_broken_table_function(started_cluster, use_delta_kernel):
    instance = started_cluster.instances["node1"]
    spark = started_cluster.spark_session
    minio_client = started_cluster.minio_client
    bucket = "broken2"
    TABLE_NAME = randomize_table_name("test_restart_broken_table_function")

    if not minio_client.bucket_exists(bucket):
        minio_client.make_bucket(bucket)

    parquet_data_path = create_initial_data_file(
        started_cluster,
        instance,
        "SELECT number, toString(number) FROM numbers(100)",
        TABLE_NAME,
    )

    write_delta_from_file(spark, parquet_data_path, f"/{TABLE_NAME}")
    upload_directory(minio_client, bucket, f"/{TABLE_NAME}", "")
    instance.query(
        f"""
        DROP TABLE IF EXISTS {TABLE_NAME};
        CREATE TABLE {TABLE_NAME}
        AS deltaLake(s3, filename = '{TABLE_NAME}/', url = 'http://minio1:9001/{bucket}/')"""
    )
    assert int(instance.query(f"SELECT count() FROM {TABLE_NAME}")) == 100

    s3_objects = list_s3_objects(minio_client, bucket, prefix="")
    assert (
        len(
            list(
                minio_client.remove_objects(
                    bucket,
                    [DeleteObject(obj) for obj in s3_objects],
                )
            )
        )
        == 0
    )
    minio_client.remove_bucket(bucket)

    instance.restart_clickhouse()

    assert "NoSuchBucket" in instance.query_and_get_error(
        f"SELECT count() FROM {TABLE_NAME}"
    )

    minio_client.make_bucket(bucket)

    upload_directory(minio_client, bucket, f"/{TABLE_NAME}", "")

    assert int(instance.query(f"SELECT count() FROM {TABLE_NAME}")) == 100


@pytest.mark.parametrize(
    "use_delta_kernel, cluster",
    [("1", False), ("1", True), ("0", False)],
)
def test_partition_columns(started_cluster, use_delta_kernel, cluster):
    instance = started_cluster.instances["node1"]
    spark = started_cluster.spark_session
    minio_client = started_cluster.minio_client
    bucket = started_cluster.minio_bucket
    TABLE_NAME = randomize_table_name("test_partition_columns")
    result_file = f"{TABLE_NAME}"
    partition_columns = ["b", "c", "d", "e", "f", "g"]

    delta_table = (
        DeltaTable.create(spark)
        .tableName(TABLE_NAME)
        .location(f"/{result_file}")
        .addColumn("a", "INT")
        .addColumn("b", "STRING")
        .addColumn("c", "DATE")
        .addColumn("d", "INT")
        .addColumn("e", "TIMESTAMP")
        .addColumn("f", "BOOLEAN")
        .addColumn("g", "DECIMAL(10,2)")
        .addColumn("h", "BOOLEAN")
        .partitionedBy(partition_columns)
        .execute()
    )
    num_rows = 9

    schema = StructType(
        [
            StructField("a", IntegerType()),
            StructField("b", StringType()),
            StructField("c", DateType()),
            StructField("d", IntegerType()),
            StructField("e", TimestampType()),
            StructField("f", BooleanType()),
            StructField("g", DecimalType(10, 2)),
            StructField("h", BooleanType()),
        ]
    )

    now = datetime.now()
    for i in range(1, num_rows + 1):
        data = [
            (
                i,
                "test" + str(i),
                datetime.strptime(f"2000-01-0{i}", "%Y-%m-%d"),
                i,
                (
                    now
                    if i % 2 == 0
                    else datetime.strptime(
                        f"2012-01-0{i} 12:34:56.789123", "%Y-%m-%d %H:%M:%S.%f"
                    )
                ),
                True if i % 2 == 0 else False,
                Decimal(f"{i * 1.11:.2f}"),
                False if i % 2 == 0 else True,
            )
        ]
        df = spark.createDataFrame(data=data, schema=schema)
        df.printSchema()
        df.write.mode("append").format("delta").partitionBy(partition_columns).save(
            f"/{TABLE_NAME}"
        )

    minio_client = started_cluster.minio_client
    bucket = started_cluster.minio_bucket

    files = upload_directory(minio_client, bucket, f"/{TABLE_NAME}", "")
    assert len(files) > 0
    print(f"Uploaded files: {files}")

    if cluster:
        table_function = f"deltaLakeCluster(cluster, 'http://{started_cluster.minio_ip}:{started_cluster.minio_port}/{bucket}/{result_file}/', 'minio', '{minio_secret_key}', SETTINGS allow_experimental_delta_kernel_rs={use_delta_kernel})"
    else:
        table_function = f"deltaLake('http://{started_cluster.minio_ip}:{started_cluster.minio_port}/{bucket}/{result_file}/', 'minio', '{minio_secret_key}', SETTINGS allow_experimental_delta_kernel_rs={use_delta_kernel})"

    result = instance.query(f"describe table {table_function}").strip()
    assert (
        result == "a\tNullable(Int32)\t\t\t\t\t\n"
        "b\tNullable(String)\t\t\t\t\t\n"
        "c\tNullable(Date32)\t\t\t\t\t\n"
        "d\tNullable(Int32)\t\t\t\t\t\n"
        "e\tNullable(DateTime64(6))\t\t\t\t\t\n"
        "f\tNullable(Bool)\t\t\t\t\t\n"
        "g\tNullable(Decimal(10, 2))\t\t\t\t\t\n"
        "h\tNullable(Bool)"
    )

    result = int(instance.query(f"SELECT count() FROM {table_function}"))
    assert result == num_rows

    expected_output = f"""1	test1	2000-01-01	1	2012-01-01 12:34:56.789123	false	1.11	true
2	test2	2000-01-02	2	{now}	true	2.22	false
3	test3	2000-01-03	3	2012-01-03 12:34:56.789123	false	3.33	true
4	test4	2000-01-04	4	{now}	true	4.44	false
5	test5	2000-01-05	5	2012-01-05 12:34:56.789123	false	5.55	true
6	test6	2000-01-06	6	{now}	true	6.66	false
7	test7	2000-01-07	7	2012-01-07 12:34:56.789123	false	7.77	true
8	test8	2000-01-08	8	{now}	true	8.88	false
9	test9	2000-01-09	9	2012-01-09 12:34:56.789123	false	9.99	true"""

    assert (
        expected_output
        == instance.query(f"SELECT * FROM {table_function} ORDER BY b").strip()
    )

    query_id = f"query_with_filter_{TABLE_NAME}"
    result = int(
        instance.query(
            f"""SELECT count() FROM {table_function} WHERE b == 'test2'
            """,
            query_id=query_id,
        )
    )
    assert result == 1

    result = int(
        instance.query(
            f"""SELECT count() FROM {table_function} WHERE e = toDateTime64('{now}', 6)
            """,
            query_id=query_id,
        )
    )
    assert result == 4

    if use_delta_kernel == 1:
        instance.query("SYSTEM FLUSH LOGS")
        assert num_rows - 1 == int(
            instance.query(
                f"""
            SELECT ProfileEvents['DeltaLakePartitionPrunedFiles']
            FROM system.query_log WHERE query_id = '{query_id}' AND type = 'QueryFinish'
        """
            )
        )

    instance.query(
        f"""
       DROP TABLE IF EXISTS {TABLE_NAME};
       CREATE TABLE {TABLE_NAME} (a Nullable(Int32), b Nullable(String), c Nullable(Date32), d Nullable(Int32), h Nullable(Bool))
       ENGINE=DeltaLake('http://{started_cluster.minio_ip}:{started_cluster.minio_port}/{bucket}/{result_file}/', 'minio', '{minio_secret_key}')
       SETTINGS allow_experimental_delta_kernel_rs={use_delta_kernel}
        """
    )
    assert (
        """1	test1	2000-01-01	1	true
2	test2	2000-01-02	2	false
3	test3	2000-01-03	3	true
4	test4	2000-01-04	4	false
5	test5	2000-01-05	5	true
6	test6	2000-01-06	6	false
7	test7	2000-01-07	7	true
8	test8	2000-01-08	8	false
9	test9	2000-01-09	9	true"""
        == instance.query(f"SELECT * FROM {TABLE_NAME} ORDER BY b").strip()
    )

    assert (
        int(
            instance.query(
                f"SELECT count() FROM {TABLE_NAME} WHERE c == toDateTime('2000/01/05')"
            )
        )
        == 1
    )

    # Subset of columns should work.
    instance.query(
        f"""
       DROP TABLE IF EXISTS {TABLE_NAME};
       CREATE TABLE {TABLE_NAME} (b Nullable(String), c Nullable(Date32), d Nullable(Int32))
       ENGINE=DeltaLake('http://{started_cluster.minio_ip}:{started_cluster.minio_port}/{bucket}/{result_file}/', 'minio', '{minio_secret_key}')
       SETTINGS allow_experimental_delta_kernel_rs={use_delta_kernel}
       """
    )
    assert (
        """test1	2000-01-01	1
test2	2000-01-02	2
test3	2000-01-03	3
test4	2000-01-04	4
test5	2000-01-05	5
test6	2000-01-06	6
test7	2000-01-07	7
test8	2000-01-08	8
test9	2000-01-09	9"""
        == instance.query(f"SELECT * FROM {TABLE_NAME} ORDER BY b").strip()
    )

    for i in range(num_rows + 1, 2 * num_rows + 1):
        data = [
            (
                i,
                "test" + str(i),
                datetime.strptime(f"2000-01-{i}", "%Y-%m-%d"),
                i,
                (
                    now
                    if i % 2 == 0
                    else datetime.strptime(
                        f"2012-01-{i} 12:34:56.789123", "%Y-%m-%d %H:%M:%S.%f"
                    )
                ),
                True if i % 2 == 0 else False,
                Decimal(f"{i * 1.1:.2f}"),
                False if i % 2 == 0 else True,
            )
        ]
        df = spark.createDataFrame(data=data, schema=schema)
        df.printSchema()
        df.write.mode("append").format("delta").partitionBy(partition_columns).save(
            f"/{TABLE_NAME}"
        )

    files = upload_directory(minio_client, bucket, f"/{TABLE_NAME}", "")
    ok = False
    for file in files:
        if file.endswith("last_checkpoint"):
            ok = True
    assert ok

    result = int(instance.query(f"SELECT count() FROM {table_function}"))
    assert result == num_rows * 2

    assert (
        f"""1	test1	2000-01-01	1	2012-01-01 12:34:56.789123	false	1.11	true
2	test2	2000-01-02	2	{now}	true	2.22	false
3	test3	2000-01-03	3	2012-01-03 12:34:56.789123	false	3.33	true
4	test4	2000-01-04	4	{now}	true	4.44	false
5	test5	2000-01-05	5	2012-01-05 12:34:56.789123	false	5.55	true
6	test6	2000-01-06	6	{now}	true	6.66	false
7	test7	2000-01-07	7	2012-01-07 12:34:56.789123	false	7.77	true
8	test8	2000-01-08	8	{now}	true	8.88	false
9	test9	2000-01-09	9	2012-01-09 12:34:56.789123	false	9.99	true
10	test10	2000-01-10	10	{now}	true	11	false
11	test11	2000-01-11	11	2012-01-11 12:34:56.789123	false	12.1	true
12	test12	2000-01-12	12	{now}	true	13.2	false
13	test13	2000-01-13	13	2012-01-13 12:34:56.789123	false	14.3	true
14	test14	2000-01-14	14	{now}	true	15.4	false
15	test15	2000-01-15	15	2012-01-15 12:34:56.789123	false	16.5	true
16	test16	2000-01-16	16	{now}	true	17.6	false
17	test17	2000-01-17	17	2012-01-17 12:34:56.789123	false	18.7	true
18	test18	2000-01-18	18	{now}	true	19.8	false"""
        == instance.query(f"SELECT * FROM {table_function} ORDER BY c").strip()
    )
    assert (
        int(
            instance.query(
                f"SELECT count() FROM {TABLE_NAME} WHERE c == toDateTime('2000/01/15')"
            )
        )
        == 1
    )


@pytest.mark.parametrize("use_delta_kernel", ["1", "0"])
def test_complex_types(started_cluster, use_delta_kernel):
    node = started_cluster.instances["node1"]
    minio_client = started_cluster.minio_client
    bucket = started_cluster.minio_bucket

    schema = pa.schema(
        [
            pa.field("id", pa.int32(), nullable=False),
            pa.field("name", pa.string(), nullable=False),
            (
                "address",
                pa.struct(
                    [
                        ("street", pa.string()),
                        ("city", pa.string()),
                        ("state", pa.string()),
                    ]
                ),
            ),
            ("interests", pa.list_(pa.string())),
            (
                "metadata",
                pa.map_(
                    pa.string(), pa.string()
                ),  # Map with string keys and string values
            ),
        ]
    )

    # Create sample data
    data = [
        pa.array([1, 2, 3], type=pa.int32()),
        pa.array(["John Doe", "Jane Smith", "Jake Johnson"], type=pa.string()),
        pa.array(
            [
                {"street": "123 Elm St", "city": "Springfield", "state": "IL"},
                {"street": "456 Maple St", "city": "Shelbyville", "state": "IL"},
                {"street": "789 Oak St", "city": "Ogdenville", "state": "IL"},
            ],
            type=schema.field("address").type,
        ),
        pa.array(
            [
                pa.array(["dancing", "coding", "hiking"]),
                pa.array(["dancing", "coding", "hiking"]),
                pa.array(["dancing", "coding", "hiking"]),
            ],
            type=schema.field("interests").type,
        ),
        pa.array(
            [
                {"key1": "value1", "key2": "value2"},
                {"key1": "value3", "key2": "value4"},
                {"key1": "value5", "key2": "value6"},
            ],
            type=schema.field("metadata").type,
        ),
    ]

    endpoint_url = f"http://{started_cluster.minio_ip}:{started_cluster.minio_port}"
    aws_access_key_id = "minio"
    aws_secret_access_key = "ClickHouse_Minio_P@ssw0rd"
    table_name = randomize_table_name("test_complex_types")

    storage_options = {
        "AWS_ENDPOINT_URL": endpoint_url,
        "AWS_ACCESS_KEY_ID": aws_access_key_id,
        "AWS_SECRET_ACCESS_KEY": aws_secret_access_key,
        "AWS_ALLOW_HTTP": "true",
        "AWS_S3_ALLOW_UNSAFE_RENAME": "true",
    }
    path = f"s3://root/{table_name}"
    table = pa.Table.from_arrays(data, schema=schema)

    write_deltalake(path, table, storage_options=storage_options)

    assert "1\n2\n3\n" in node.query(
        f"SELECT id FROM deltaLake('http://{started_cluster.minio_ip}:{started_cluster.minio_port}/root/{table_name}' , 'minio', '{minio_secret_key}', SETTINGS allow_experimental_delta_kernel_rs={use_delta_kernel})"
    )
    assert (
        "('123 Elm St','Springfield','IL')\n('456 Maple St','Shelbyville','IL')\n('789 Oak St','Ogdenville','IL')"
        in node.query(
            f"SELECT address FROM deltaLake('http://{started_cluster.minio_ip}:{started_cluster.minio_port}/root/{table_name}' , 'minio', '{minio_secret_key}', SETTINGS allow_experimental_delta_kernel_rs={use_delta_kernel})"
        )
    )
    assert (
        "{'key1':'value1','key2':'value2'}\n{'key1':'value3','key2':'value4'}\n{'key1':'value5','key2':'value6'}"
        in node.query(
            f"SELECT metadata FROM deltaLake('http://{started_cluster.minio_ip}:{started_cluster.minio_port}/root/{table_name}' , 'minio', '{minio_secret_key}', SETTINGS allow_experimental_delta_kernel_rs={use_delta_kernel})"
        )
    )


@pytest.mark.parametrize("use_delta_kernel", ["1", "0"])
def test_filesystem_cache(started_cluster, use_delta_kernel):
    instance = started_cluster.instances["node1"]
    spark = started_cluster.spark_session
    minio_client = started_cluster.minio_client
    TABLE_NAME = randomize_table_name("test_filesystem_cache")
    bucket = started_cluster.minio_bucket

    if not minio_client.bucket_exists(bucket):
        minio_client.make_bucket(bucket)

    parquet_data_path = create_initial_data_file(
        started_cluster,
        instance,
        "SELECT toUInt64(number), toString(number) FROM numbers(100)",
        TABLE_NAME,
    )

    write_delta_from_file(spark, parquet_data_path, f"/{TABLE_NAME}")
    upload_directory(minio_client, bucket, f"/{TABLE_NAME}", "")
    create_delta_table(
        instance, "s3", TABLE_NAME, started_cluster, use_delta_kernel=use_delta_kernel
    )

    query_id = f"{TABLE_NAME}-{uuid.uuid4()}"
    instance.query(
        f"SELECT * FROM {TABLE_NAME} SETTINGS filesystem_cache_name = 'cache1'",
        query_id=query_id,
    )

    instance.query("SYSTEM FLUSH LOGS")

    count = int(
        instance.query(
            f"SELECT ProfileEvents['CachedReadBufferCacheWriteBytes'] FROM system.query_log WHERE query_id = '{query_id}' AND type = 'QueryFinish'"
        )
    )
    assert 0 < int(
        instance.query(
            f"SELECT ProfileEvents['S3GetObject'] FROM system.query_log WHERE query_id = '{query_id}' AND type = 'QueryFinish'"
        )
    )

    query_id = f"{TABLE_NAME}-{uuid.uuid4()}"
    instance.query(
        f"SELECT * FROM {TABLE_NAME} SETTINGS filesystem_cache_name = 'cache1'",
        query_id=query_id,
    )

    instance.query("SYSTEM FLUSH LOGS")

    assert count == int(
        instance.query(
            f"SELECT ProfileEvents['CachedReadBufferReadFromCacheBytes'] FROM system.query_log WHERE query_id = '{query_id}' AND type = 'QueryFinish'"
        )
    )
    assert 0 == int(
        instance.query(
            f"SELECT ProfileEvents['S3GetObject'] FROM system.query_log WHERE query_id = '{query_id}' AND type = 'QueryFinish'"
        )
    )


@pytest.mark.parametrize("use_delta_kernel", ["1", "0"])
def test_replicated_database_and_unavailable_s3(started_cluster, use_delta_kernel):
    node1 = started_cluster.instances["node1"]
    node2 = started_cluster.instances["node2"]

    DB_NAME = randomize_table_name("db")
    TABLE_NAME = randomize_table_name("test_replicated_database_and_unavailable_s3")
    minio_client = started_cluster.minio_client
    bucket = started_cluster.minio_restricted_bucket

    if not minio_client.bucket_exists(bucket):
        minio_client.make_bucket(bucket)

    node1.query(
        f"CREATE DATABASE {DB_NAME} ENGINE=Replicated('/clickhouse/databases/{DB_NAME}', 'shard1', 'node1')"
    )
    node2.query(
        f"CREATE DATABASE {DB_NAME} ENGINE=Replicated('/clickhouse/databases/{DB_NAME}', 'shard1', 'node2')"
    )

    parquet_data_path = create_initial_data_file(
        started_cluster,
        node1,
        "SELECT number, toString(number) FROM numbers(100)",
        TABLE_NAME,
    )

    endpoint_url = f"http://{started_cluster.minio_ip}:{started_cluster.minio_port}"
    aws_access_key_id = "minio"
    aws_secret_access_key = "ClickHouse_Minio_P@ssw0rd"

    schema = pa.schema(
        [
            ("id", pa.int32()),
            ("name", pa.string()),
        ]
    )

    data = [
        pa.array([1, 2, 3], type=pa.int32()),
        pa.array(["John Doe", "Jane Smith", "Jake Johnson"], type=pa.string()),
    ]
    storage_options = {
        "AWS_ENDPOINT_URL": endpoint_url,
        "AWS_ACCESS_KEY_ID": aws_access_key_id,
        "AWS_SECRET_ACCESS_KEY": aws_secret_access_key,
        "AWS_ALLOW_HTTP": "true",
        "AWS_S3_ALLOW_UNSAFE_RENAME": "true",
    }
    path = f"s3://root/{TABLE_NAME}"
    table = pa.Table.from_arrays(data, schema=schema)

    write_deltalake(path, table, storage_options=storage_options)

    with PartitionManager() as pm:
        pm_rule_reject = {
            "probability": 1,
            "destination": node2.ip_address,
            "source_port": started_cluster.minio_port,
            "action": "REJECT --reject-with tcp-reset",
        }
        pm_rule_drop_all = {
            "destination": node2.ip_address,
            "source_port": started_cluster.minio_port,
            "action": "DROP",
        }
        pm._add_rule(pm_rule_reject)

        node1.query(
            f"""
            DROP TABLE IF EXISTS {DB_NAME}.{TABLE_NAME};
            CREATE TABLE {DB_NAME}.{TABLE_NAME}
            AS deltaLake('http://{started_cluster.minio_ip}:{started_cluster.minio_port}/root/{TABLE_NAME}' , 'minio', '{minio_secret_key}')
            """
        )

        assert TABLE_NAME in node1.query(
            f"select name from system.tables where database = '{DB_NAME}'"
        )
        assert TABLE_NAME in node2.query(
            f"select name from system.tables where database = '{DB_NAME}'"
        )

        replica_path = f"/clickhouse/databases/{DB_NAME}/replicas/shard1|node2"
        zk = started_cluster.get_kazoo_client("zoo1")
        zk.set(replica_path + "/digest", "123456".encode())

        assert "123456" in node2.query(
            f"SELECT * FROM system.zookeeper WHERE path = '{replica_path}'"
        )

        node2.restart_clickhouse()

        assert "123456" not in node2.query(
            f"SELECT * FROM system.zookeeper WHERE path = '{replica_path}'"
        )


def test_session_token(started_cluster):
    spark = started_cluster.spark_session
    minio_client = started_cluster.minio_client
    TABLE_NAME = randomize_table_name("test_session_token")
    bucket = started_cluster.minio_bucket

    if not minio_client.bucket_exists(bucket):
        minio_client.make_bucket(bucket)

    node_name = "node_with_environment_credentials"
    instance = started_cluster.instances[node_name]
    parquet_data_path = create_initial_data_file(
        started_cluster,
        instance,
        "SELECT toUInt64(number), toString(number) FROM numbers(100)",
        TABLE_NAME,
        node_name=node_name,
    )

    write_delta_from_file(spark, parquet_data_path, f"/{TABLE_NAME}")
    upload_directory(minio_client, bucket, f"/{TABLE_NAME}", "")

    assert 0 < int(
        instance.query(
            f"""
    SELECT count() FROM deltaLake(
        'http://{started_cluster.minio_host}:{started_cluster.minio_port}/{started_cluster.minio_bucket}/{TABLE_NAME}/',
        SETTINGS allow_experimental_delta_kernel_rs=1)
    """
        )
    )

    instance2 = started_cluster.instances["node1"]

    assert 0 < int(
        instance2.query(
            f"""
    SELECT count() FROM deltaLake(
        'http://{started_cluster.minio_host}:{started_cluster.minio_port}/{started_cluster.minio_bucket}/{TABLE_NAME}/', '{minio_access_key}', '{minio_secret_key}',
        SETTINGS allow_experimental_delta_kernel_rs=1)
    """
        )
    )

    assert (
        "Received DeltaLake kernel error ObjectStoreError: Error interacting with object store"
        in instance2.query_and_get_error(
            f"""
    SELECT count() FROM deltaLake(
        'http://{started_cluster.minio_host}:{started_cluster.minio_port}/{started_cluster.minio_bucket}/{TABLE_NAME}/', '{minio_access_key}', '{minio_secret_key}', 'fake-token',
        SETTINGS allow_experimental_delta_kernel_rs=1)
    """
        )
    )


@pytest.mark.parametrize("cluster", [False, True])
def test_partition_columns_2(started_cluster, cluster):
    node = started_cluster.instances["node1"]
    table_name = randomize_table_name("test_partition_columns_2")

    schema = pa.schema(
        [
            ("a", pa.int32()),
            ("b", pa.int32()),
            ("c", pa.int32()),
            ("d", pa.string()),
            ("e", pa.string()),
        ]
    )
    data = [
        pa.array([1, 2, 3, 4, 5], type=pa.int32()),
        pa.array([4, 5, 6, 7, 8], type=pa.int32()),
        pa.array([7, 7, 8, 9, 10], type=pa.int32()),
        pa.array(["aa", "bb", "cc", "aa", "bb"], type=pa.string()),
        pa.array(["aa", "bb", "cc", "aa", "cc"], type=pa.string()),
    ]

    storage_options = {
        "AWS_ENDPOINT_URL": f"http://{started_cluster.minio_ip}:{started_cluster.minio_port}",
        "AWS_ACCESS_KEY_ID": minio_access_key,
        "AWS_SECRET_ACCESS_KEY": minio_secret_key,
        "AWS_ALLOW_HTTP": "true",
        "AWS_S3_ALLOW_UNSAFE_RENAME": "true",
    }
    path = f"s3://root/{table_name}"
    table = pa.Table.from_arrays(data, schema=schema)

    write_deltalake(
        path, table, storage_options=storage_options, partition_by=["c", "d"]
    )

    if cluster:
        delta_function = f"""
    deltaLakeCluster(
             cluster,
            'http://{started_cluster.minio_ip}:{started_cluster.minio_port}/root/{table_name}' ,
            '{minio_access_key}',
            '{minio_secret_key}')
        """
    else:
        delta_function = f"""
    deltaLake(
            'http://{started_cluster.minio_ip}:{started_cluster.minio_port}/root/{table_name}' ,
            '{minio_access_key}',
            '{minio_secret_key}',
        SETTINGS allow_experimental_delta_kernel_rs=0)
        """

    num_files = int(
        node.query(
            f"SELECT uniqExact(_path) FROM {delta_function}",
            settings={"allow_experimental_delta_kernel_rs": 1},
        )
    )
    assert num_files == 5

    new_data = [
        pa.array([2], type=pa.int32()),
        pa.array([3], type=pa.int32()),
        pa.array([7], type=pa.int32()),
        pa.array(["aa"], type=pa.string()),
        pa.array(["cc"], type=pa.string()),
    ]
    new_table_data = pa.Table.from_arrays(new_data, schema=schema)

    write_deltalake(
        path, new_table_data, storage_options=storage_options, mode="append"
    )

    assert (
        "a\tNullable(Int32)\t\t\t\t\t\n"
        "b\tNullable(Int32)\t\t\t\t\t\n"
        "c\tNullable(Int32)\t\t\t\t\t\n"
        "d\tNullable(String)\t\t\t\t\t\n"
        "e\tNullable(String)"
        == node.query(
            f"DESCRIBE TABLE {delta_function}",
            settings={"allow_experimental_delta_kernel_rs": 1},
        ).strip()
    )

    num_files = int(
        node.query(
            f"SELECT uniqExact(_path) FROM {delta_function}",
            settings={"allow_experimental_delta_kernel_rs": 1},
        )
    )
    assert num_files == 6

    query_id = f"{table_name}-{uuid.uuid4()}"

    assert (
        "1\t4\t7\taa\taa\n2\t3\t7\taa\tcc\n2\t5\t7\tbb\tbb\n3\t6\t8\tcc\tcc\n4\t7\t9\taa\taa\n5\t8\t10\tbb\tcc"
        == node.query(
            f" SELECT * FROM {delta_function} ORDER BY all",
            settings={
                "allow_experimental_delta_kernel_rs": 1,
                "use_hive_partitioning": 0,
            },
        ).strip()
    )

    ac = node.query(
        f"explain actions=1 SELECT a FROM {delta_function} WHERE c = 7 and d = 'aa'",
        settings={"allow_experimental_delta_kernel_rs": 1},
    ).strip()
    print("KSSENII ACTIONS: ", ac)
    assert (
        "1"
        in node.query(
            f" SELECT a FROM {delta_function} WHERE c = 7 and d = 'aa'",
            query_id=query_id,
            settings={"allow_experimental_delta_kernel_rs": 1},
        ).strip()
    )

    def check_pruned(count, query_id):
        node.query("SYSTEM FLUSH LOGS")
        assert count == int(
            node.query(
                f"""
            SELECT ProfileEvents['DeltaLakePartitionPrunedFiles']
            FROM system.query_log WHERE query_id = '{query_id}' AND type = 'QueryFinish'
        """
            )
        )

    check_pruned(num_files - 2, query_id)

    query_id = f"{table_name}-{uuid.uuid4()}"
    assert (
        "2"
        in node.query(
            f"SELECT a FROM {delta_function} WHERE c = 7 and d = 'bb'",
            query_id=query_id,
            settings={"allow_experimental_delta_kernel_rs": 1},
        ).strip()
    )

    check_pruned(num_files - 1, query_id)


@pytest.mark.parametrize(
    "column_mapping", ["", "name"]
)  # "id" is not supported by delta-kernel at the moment
def test_rename_and_add_column(started_cluster, column_mapping):
    node = started_cluster.instances["node1"]
    table_name = randomize_table_name("test_rename_column")
    spark = started_cluster.spark_session
    minio_client = started_cluster.minio_client
    bucket = started_cluster.minio_bucket
    path = f"/{table_name}"

    df = spark.createDataFrame([("alice", 47), ("anora", 23), ("aelin", 51)]).toDF(
        "first_name", "age"
    )

    if column_mapping == "":
        df.write.format("delta").partitionBy("age").save(path)
    else:
        df.write.format("delta").partitionBy("age").option(
            "delta.minReaderVersion", "2"
        ).option("delta.minWriterVersion", "5").option(
            "delta.columnMapping.mode", column_mapping
        ).save(
            path
        )

    upload_directory(minio_client, bucket, path, "")

    delta_function = f"""
deltaLake(
        'http://{started_cluster.minio_ip}:{started_cluster.minio_port}/root/{table_name}' ,
        '{minio_access_key}',
        '{minio_secret_key}',
        SETTINGS allow_experimental_delta_kernel_rs=1)
    """

    def check_schema(expected):
        assert expected == node.query(f"DESCRIBE TABLE {delta_function}").strip()

    def check_data(expected):
        assert (
            expected
            == node.query(f"SELECT * FROM {delta_function} ORDER BY all").strip()
        )

    def append_data(df):
        df.write.option("mergeSchema", "true").mode("append").format(
            "delta"
        ).partitionBy("age").save(path)
        upload_directory(minio_client, bucket, path, "")

    def check_pruned_files(expected, query_id):
        node.query("SYSTEM FLUSH LOGS")
        assert expected == int(
            node.query(
                f"""
            SELECT ProfileEvents['DeltaLakePartitionPrunedFiles']
            FROM system.query_log WHERE query_id = '{query_id}' AND type = 'QueryFinish'
        """
            )
        )

    check_schema("first_name\tNullable(String)\t\t\t\t\t\nage\tNullable(Int64)")
    check_data("aelin\t51\n" "alice\t47\n" "anora\t23")

    spark.sql(f"CREATE TABLE {table_name} USING DELTA LOCATION '{path}'")

    if column_mapping == "":
        # To allow column rename
        spark.sql(
            f"""
ALTER TABLE {table_name}
SET TBLPROPERTIES ('delta.minReaderVersion'='2', 'delta.minWriterVersion'='5', 'delta.columnMapping.mode' = 'name')
                """
        )

    spark.sql(f"ALTER TABLE {table_name} RENAME COLUMN first_name TO naam")

    df = spark.createDataFrame([("bob", 12), ("bill", 33), ("bober", 49)]).toDF(
        "naam", "age"
    )
    append_data(df)

    assert "Unknown expression identifier `first_name`" in node.query_and_get_error(
        f"SELECT first_name FROM {delta_function} WHERE age = 51"
    )

    check_schema("naam\tNullable(String)\t\t\t\t\t\nage\tNullable(Int64)")
    check_data(
        "aelin\t51\n" "alice\t47\n" "anora\t23\n" "bill\t33\n" "bob\t12\n" "bober\t49"
    )

    query_id = f"{table_name}-{uuid.uuid4()}"
    assert (
        "bob"
        == node.query(
            f"SELECT naam FROM {delta_function} WHERE age = 12", query_id=query_id
        ).strip()
    )
    check_pruned_files(5, query_id)

    query_id = f"{table_name}-{uuid.uuid4()}"
    assert (
        "aelin"
        == node.query(
            f"SELECT naam FROM {delta_function} WHERE age = 51", query_id=query_id
        ).strip()
    )
    check_pruned_files(5, query_id)

    df = spark.createDataFrame([("cicil", 68, "usa"), ("corsha", 26, "chaol")]).toDF(
        "naam", "age", "country"
    )

    df.write.option("mergeSchema", "true").mode("append").format("delta").partitionBy(
        "age"
    ).save(path)

    upload_directory(minio_client, bucket, path, "")

    assert (
        "naam\tNullable(String)\t\t\t\t\t\n"
        "age\tNullable(Int64)\t\t\t\t\t\n"
        "country\tNullable(String)"
        == node.query(f"DESCRIBE TABLE {delta_function}").strip()
    )

    assert (
        "aelin\t51\t\\N\n"
        "alice\t47\t\\N\n"
        "anora\t23\t\\N\n"
        "bill\t33\t\\N\n"
        "bob\t12\t\\N\n"
        "bober\t49\t\\N\n"
        "cicil\t68\tusa\n"
        "corsha\t26\tchaol"
        == node.query(f"SELECT * FROM {delta_function} ORDER BY all").strip()
    )

    df = spark.createDataFrame([("engineer", 32)]).toDF("profession", "age")

    df.write.option("mergeSchema", "true").mode("append").format("delta").partitionBy(
        "age"
    ).save(path)

    upload_directory(minio_client, bucket, path, "")

    assert (
        "aelin\t51\t\\N\t\\N\n"
        "alice\t47\t\\N\t\\N\n"
        "anora\t23\t\\N\t\\N\n"
        "bill\t33\t\\N\t\\N\n"
        "bob\t12\t\\N\t\\N\n"
        "bober\t49\t\\N\t\\N\n"
        "cicil\t68\tusa\t\\N\n"
        "corsha\t26\tchaol\t\\N\n"
        "\\N\t32\t\\N\tengineer"
        == node.query(f"SELECT * FROM {delta_function} ORDER BY all").strip()
    )

    paths = (
        node.query(f"SELECT _path FROM {delta_function} ORDER BY all")
        .strip()
        .splitlines()
    )

    def s3_function(path):
        return f""" s3(
            'http://{started_cluster.minio_ip}:{started_cluster.minio_port}/{path}' ,
            '{minio_access_key}',
            '{minio_secret_key}')
        """

    assert len(paths) == 9

    schemas = dict()
    for path in paths:
        schema = node.query(f"DESCRIBE TABLE {s3_function(path)}").strip()
        if schema in schemas:
            schemas[schema].append(path)
        else:
            schemas[schema] = [path]

    assert len(schemas) == 3
    counts = []
    for schema, schema_paths in schemas.items():
        counts.append(len(schema_paths))
    counts.sort()

    assert counts == [1, 2, 6]


def test_alter_column_type(started_cluster):
    ## Delta lake supports a very limited set of type changes:
    ## https://docs.databricks.com/aws/en/sql/language-manual/sql-ref-syntax-ddl-alter-table-manage-column#parameters-1
    ## What is done in this test:
    ## Alter Short -> Int
    ## Alter Int -> Nullable(Int)
    ##
    ## Complex type changes are supported only with data overwrite
    ## https://docs.delta.io/latest/delta-batch.html#change-column-type-or-name

    node = started_cluster.instances["node1"]
    table_name = randomize_table_name("test_rename_column")
    spark = started_cluster.spark_session
    minio_client = started_cluster.minio_client
    bucket = started_cluster.minio_bucket
    path = f"/{table_name}"

    delta_function = f"""
deltaLake(
        'http://{started_cluster.minio_ip}:{started_cluster.minio_port}/root/{table_name}' ,
        '{minio_access_key}',
        '{minio_secret_key}',
        SETTINGS allow_experimental_delta_kernel_rs=1)
    """

    def check_schema(expected):
        assert node.query(f"DESCRIBE TABLE {delta_function} FORMAT TSV") == TSV(
            expected
        )

    def check_data(expected):
        assert (
            expected
            == node.query(f"SELECT * FROM {delta_function} ORDER BY all").strip()
        )

    def append_data(df):
        df.write.option("mergeSchema", "true").mode("append").format(
            "delta"
        ).partitionBy("age").save(path)
        upload_directory(minio_client, bucket, path, "")

    delta_table = (
        DeltaTable.create(spark)
        .tableName(table_name)
        .location(path)
        .addColumn("a", "SHORT", nullable=False)
        .addColumn("b", "STRING", nullable=False)
        .addColumn("c", "DATE", nullable=False)
        .addColumn("d", "ARRAY<STRING>", nullable=False)
        .addColumn("e", "BOOLEAN", nullable=True)
        .addColumn("f", ArrayType(StringType(), containsNull=False), nullable=False)
        .partitionedBy("c")
        .property("delta.minReaderVersion", "2")
        .property("delta.minWriterVersion", "5")
        .property("delta.columnMapping.mode", "name")
        .execute()
    )

    data = [
        (
            1,
            "a",
            datetime.strptime("2000-01-01", "%Y-%m-%d"),
            ["aa", "aa"],
            True,
            ["aaa", "aaa"],
        )
    ]

    schema = StructType(
        [
            StructField("a", ShortType(), nullable=True),
            StructField("b", StringType(), nullable=False),
            StructField("c", DateType(), nullable=False),
            StructField("d", ArrayType(StringType())),
            StructField("e", BooleanType(), nullable=False),
            StructField("f", ArrayType(StringType(), containsNull=False)),
        ]
    )

    df = spark.createDataFrame(data=data, schema=schema)
    df.write.format("delta").partitionBy("c").mode("overwrite").save(path)

    upload_directory(minio_client, bucket, path, "")

    check_schema(
        [
            ["a", "Int16"],
            ["b", "String"],
            ["c", "Date32"],
            ["d", "Array(Nullable(String))"],
            ["e", "Nullable(Bool)"],
            ["f", "Array(String)"],
        ]
    )

    schema = StructType(
        [
            StructField("a", IntegerType(), nullable=False),
            StructField("b", StringType(), nullable=False),
            StructField("c", DateType(), nullable=False),
            StructField("d", ArrayType(StringType())),
            StructField("e", BooleanType(), nullable=False),
            StructField("f", ArrayType(StringType(), containsNull=False)),
        ]
    )

    data = [
        (
            214748364,
            "b",
            datetime.strptime("2000-02-02", "%Y-%m-%d"),
            ["bb", "bb"],
            False,
            ["bbb", "bbb"],
        )
    ]

    df = spark.createDataFrame(data=data, schema=schema)
    df.write.option("mergeSchema", "true").mode("append").format("delta").partitionBy(
        "c"
    ).save(path)

    upload_directory(minio_client, bucket, path, "")

    check_schema(
        [
            ["a", "Int32"],
            ["b", "String"],
            ["c", "Date32"],
            ["d", "Array(Nullable(String))"],
            ["e", "Nullable(Bool)"],
            ["f", "Array(String)"],
        ]
    )

    assert (
        "1\ta\t2000-01-01\t['aa','aa']\ttrue\t['aaa','aaa']\n214748364\tb\t2000-02-02\t['bb','bb']\tfalse\t['bbb','bbb']\n"
        == node.query(f"SELECT * FROM {delta_function} ORDER BY all")
    )

    spark.sql(f"ALTER TABLE {table_name} CHANGE COLUMN a DROP NOT NULL;")
    schema = StructType(
        [
            StructField("a", IntegerType(), nullable=True),
            StructField("b", StringType(), nullable=False),
            StructField("c", DateType(), nullable=False),
            StructField("d", ArrayType(StringType())),
            StructField("e", BooleanType(), nullable=False),
            StructField("f", ArrayType(StringType(), containsNull=False)),
        ]
    )

    data = [
        (
            None,
            "c",
            datetime.strptime("2000-03-03", "%Y-%m-%d"),
            ["cc", "cc"],
            False,
            ["ccc", "ccc"],
        )
    ]

    df = spark.createDataFrame(data=data, schema=schema)
    df.write.option("mergeSchema", "true").mode("append").format("delta").partitionBy(
        "c"
    ).save(path)

    upload_directory(minio_client, bucket, path, "")
    check_schema(
        [
            ["a", "Nullable(Int32)"],
            ["b", "String"],
            ["c", "Date32"],
            ["d", "Array(Nullable(String))"],
            ["e", "Nullable(Bool)"],
            ["f", "Array(String)"],
        ]
    )
    assert (
        "1\ta\t2000-01-01\t['aa','aa']\ttrue\t['aaa','aaa']\n214748364\tb\t2000-02-02\t['bb','bb']\tfalse\t['bbb','bbb']\n\\N\tc\t2000-03-03\t['cc','cc']\tfalse\t['ccc','ccc']\n"
        == node.query(f"SELECT * FROM {delta_function} ORDER BY all")
    )

    paths = (
        node.query(f"SELECT _path FROM {delta_function} ORDER BY all")
        .strip()
        .splitlines()
    )

    def s3_function(path):
        return f""" s3(
            'http://{started_cluster.minio_ip}:{started_cluster.minio_port}/{path}' ,
            '{minio_access_key}',
            '{minio_secret_key}')
        """

    assert len(paths) == 3

    assert "Nullable(Int16)" in node.query(
        f"DESCRIBE TABLE {s3_function(paths[0])}"
    ) or "Nullable(Int16)" in node.query(f"DESCRIBE TABLE {s3_function(paths[1])}")

    assert "Nullable(Int32)" in node.query(
        f"DESCRIBE TABLE {s3_function(paths[0])}"
    ) or "Nullable(Int32)" in node.query(f"DESCRIBE TABLE {s3_function(paths[1])}")

    schema = StructType(
        [
            StructField("a", StringType(), nullable=True),
            StructField("b", StringType(), nullable=False),
            StructField("c", DateType(), nullable=False),
            StructField("d", ArrayType(StringType())),
            StructField("e", BooleanType(), nullable=False),
            StructField("f", ArrayType(StringType(), containsNull=False)),
        ]
    )

    data = [
        (
            "123",
            "d",
            datetime.strptime("2000-04-04", "%Y-%m-%d"),
            ["ddd", "dd"],
            False,
            ["ddd", "ddd"],
        )
    ]

    spark.read.table(table_name).withColumn("a", col("a").cast("String")).write.format(
        "delta"
    ).mode("overwrite").option("overwriteSchema", "true").partitionBy("c").save(path)

    df = spark.createDataFrame(data=data, schema=schema)
    df.write.mode("append").format("delta").partitionBy("c").save(path)

    upload_directory(minio_client, bucket, path, "")

    # spark.read.table(table_name).printSchema()
    check_schema(
        [
            ["a", "Nullable(String)"],
            ["b", "Nullable(String)"],
            ["c", "Nullable(Date32)"],
            ["d", "Array(Nullable(String))"],
            ["e", "Nullable(Bool)"],
            ["f", "Array(Nullable(String))"],
        ]
    )
    assert (
        "1\ta\t2000-01-01\t['aa','aa']\ttrue\t['aaa','aaa']\n123\td\t2000-04-04\t['ddd','dd']\tfalse\t['ddd','ddd']\n214748364\tb\t2000-02-02\t['bb','bb']\tfalse\t['bbb','bbb']\n\\N\tc\t2000-03-03\t['cc','cc']\tfalse\t['ccc','ccc']\n"
        == node.query(
            f"SELECT * FROM {delta_function} ORDER BY all settings input_format_parquet_allow_missing_columns=0 "
        )
    )


@pytest.mark.parametrize("new_analyzer", ["1", "0"])
def test_cluster_function(started_cluster, new_analyzer):
    instance = started_cluster.instances["node1"]
    instance_old = started_cluster.instances["node_old"]
    table_name = randomize_table_name("test_cluster_function")

    schema = pa.schema([("a", pa.int32()), ("b", pa.string())])
    data = [
        pa.array([1, 2, 3, 4, 5], type=pa.int32()),
        pa.array(["aa", "bb", "cc", "aa", "bb"], type=pa.string()),
    ]

    storage_options = {
        "AWS_ENDPOINT_URL": f"http://{started_cluster.minio_ip}:{started_cluster.minio_port}",
        "AWS_ACCESS_KEY_ID": minio_access_key,
        "AWS_SECRET_ACCESS_KEY": minio_secret_key,
        "AWS_ALLOW_HTTP": "true",
        "AWS_S3_ALLOW_UNSAFE_RENAME": "true",
    }
    path = f"s3://root/{table_name}"
    table = pa.Table.from_arrays(data, schema=schema)
    write_deltalake(path, table, storage_options=storage_options, partition_by=["b"])

    table_function = f"""
deltaLakeCluster(cluster,
        'http://{started_cluster.minio_ip}:{started_cluster.minio_port}/root/{table_name}' ,
        '{minio_access_key}',
        '{minio_secret_key}',
        SETTINGS allow_experimental_delta_kernel_rs=1)
    """
    instance.query(
        f"SELECT * FROM {table_function} SETTINGS allow_experimental_analyzer={new_analyzer}"
    )
    assert 5 == int(
        instance.query(
            f"SELECT count() FROM {table_function} SETTINGS allow_experimental_analyzer={new_analyzer}"
        )
    )
    assert "1\taa\n"
    "2\tbb\n"
    "3\tcc\n"
    "4\taa\n"
    "5\tbb\n" == instance.query(
        f"SELECT * FROM {table_function} ORDER BY a SETTINGS allow_experimental_analyzer={new_analyzer}"
    )

    table_function_old = f"""
deltaLakeCluster(cluster_old,
        'http://{started_cluster.minio_ip}:{started_cluster.minio_port}/root/{table_name}' ,
        '{minio_access_key}',
        '{minio_secret_key}',
        SETTINGS allow_experimental_delta_kernel_rs=1)
    """

    assert 5 == int(
        instance_old.query(
            f"SELECT count() FROM {table_function_old} SETTINGS allow_experimental_analyzer={new_analyzer}"
        )
    )

    # Incorrect result on old instance
    assert "1\n2\n3\n4\n5\n" == instance_old.query(
        f"SELECT * FROM {table_function_old} ORDER BY a SETTINGS allow_experimental_analyzer={new_analyzer}"
    )

    assert 5 == int(
        instance.query(
            f"SELECT count() FROM {table_function_old} SETTINGS allow_experimental_analyzer={new_analyzer}"
        )
    )

    # Incorrect result on old instance
    assert "1\t\\N\n2\t\\N\n3\t\\N\n4\t\\N\n5\t\\N\n" == instance.query(
        f"SELECT * FROM {table_function_old} ORDER BY a SETTINGS allow_experimental_analyzer={new_analyzer}"
    )


def test_partition_columns_3(started_cluster):
    instance = started_cluster.instances["node1"]
    spark = started_cluster.spark_session
    minio_client = started_cluster.minio_client
    bucket = started_cluster.minio_bucket
    TABLE_NAME = randomize_table_name("test_partition_columns_3")
    result_file = f"{TABLE_NAME}"
    partition_columns = ["year"]

    schema = StructType(
        [
            StructField("id", IntegerType(), nullable=False),
            StructField("name", StringType(), nullable=False),
            StructField("age", IntegerType(), nullable=False),
            StructField("country", StringType(), nullable=False),
            StructField("year", StringType(), nullable=False),
        ]
    )

    num_rows = 10
    now = datetime.now()
    data = [(i, f"name_{i}", 32, "US", "2025") for i in range(num_rows)]
    df = spark.createDataFrame(data=data, schema=schema)
    df.printSchema()
    df.write.mode("append").format("delta").partitionBy(partition_columns).save(
        f"/{TABLE_NAME}"
    )

    minio_client = started_cluster.minio_client
    bucket = started_cluster.minio_bucket

    files = upload_directory(minio_client, bucket, f"/{TABLE_NAME}", "")
    assert len(files) > 0
    print(f"Uploaded files: {files}")

    table_function = f"deltaLake('http://{started_cluster.minio_ip}:{started_cluster.minio_port}/{bucket}/{result_file}/', 'minio', '{minio_secret_key}')"

    result = int(instance.query(f"SELECT count() FROM {table_function}"))
    assert result == num_rows

    assert (
        "0\tname_0\t32\tUS\t2025\n"
        "1\tname_1\t32\tUS\t2025\n"
        "2\tname_2\t32\tUS\t2025\n"
        "3\tname_3\t32\tUS\t2025\n"
        "4\tname_4\t32\tUS\t2025\n"
        "5\tname_5\t32\tUS\t2025\n"
        "6\tname_6\t32\tUS\t2025\n"
        "7\tname_7\t32\tUS\t2025\n"
        "8\tname_8\t32\tUS\t2025\n"
        "9\tname_9\t32\tUS\t2025"
        == instance.query(f"SELECT * FROM {table_function} ORDER BY all").strip()
    )


<<<<<<< HEAD
def test_delta_kernel_internal_pruning(started_cluster):
=======
def test_filtering_by_virtual_columns(started_cluster):
>>>>>>> 1465b438
    instance = started_cluster.instances["node1"]
    spark = started_cluster.spark_session
    minio_client = started_cluster.minio_client
    bucket = started_cluster.minio_bucket
<<<<<<< HEAD
    TABLE_NAME = randomize_table_name("test_partition_columns")
    result_file = f"{TABLE_NAME}"
    partition_columns = ["b", "c", "d", "e", "f", "g"]

    delta_table = (
        DeltaTable.create(spark)
        .tableName(TABLE_NAME)
        .location(f"/{result_file}")
        .addColumn("a", "INT")
        .addColumn("b", "STRING")
        .addColumn("c", "DATE")
        .addColumn("d", "INT")
        .addColumn("e", "TIMESTAMP")
        .addColumn("f", "BOOLEAN")
        .addColumn("g", "DECIMAL(10,2)")
        .addColumn("h", "BOOLEAN")
        .partitionedBy(partition_columns)
        .execute()
    )
    num_rows = 9

    schema = StructType(
        [
            StructField("a", IntegerType()),
            StructField("b", StringType()),
            StructField("c", DateType()),
            StructField("d", IntegerType()),
            StructField("e", TimestampType()),
            StructField("f", BooleanType()),
            StructField("g", DecimalType(10, 2)),
            StructField("h", BooleanType()),
        ]
    )

    now = datetime.now()
    for i in range(1, num_rows + 1):
        data = [
            (
                i,
                "test" + str(i % 3),
                datetime.strptime(f"2000-01-0{i}", "%Y-%m-%d"),
                i % 2,
                (
                    now
                    if i % 2 == 0
                    else datetime.strptime(
                        f"2012-01-0{i} 12:34:56.789123", "%Y-%m-%d %H:%M:%S.%f"
                    )
                ),
                True if i % 2 == 0 else False,
                Decimal(f"{i * 1.11:.2f}"),
                False if i % 2 == 0 else True,
            )
        ]
        df = spark.createDataFrame(data=data, schema=schema)
        df.printSchema()
        df.write.mode("append").format("delta").partitionBy(partition_columns).save(
            f"/{TABLE_NAME}"
        )
=======
    TABLE_NAME = randomize_table_name("test_filtering_by_virtual_columns")
    result_file = f"{TABLE_NAME}"
    partition_columns = ["year"]

    schema = StructType(
        [
            StructField("id", IntegerType(), nullable=False),
            StructField("name", StringType(), nullable=False),
            StructField("age", IntegerType(), nullable=False),
            StructField("country", StringType(), nullable=False),
            StructField("year", StringType(), nullable=False),
        ]
    )

    num_rows = 10
    now = datetime.now()
    data = [(i, f"name_{i}", 32, "US", f"202{i}") for i in range(num_rows)]
    df = spark.createDataFrame(data=data, schema=schema)
    df.printSchema()
    df.write.mode("append").format("delta").partitionBy(partition_columns).save(
        f"/{TABLE_NAME}"
    )
>>>>>>> 1465b438

    minio_client = started_cluster.minio_client
    bucket = started_cluster.minio_bucket

    files = upload_directory(minio_client, bucket, f"/{TABLE_NAME}", "")
    assert len(files) > 0
    print(f"Uploaded files: {files}")

<<<<<<< HEAD
    cluster = False
    if cluster:
        table_function = f"deltaLakeCluster(cluster, 'http://{started_cluster.minio_ip}:{started_cluster.minio_port}/{bucket}/{result_file}/', 'minio', '{minio_secret_key}')"
    else:
        table_function = f"deltaLake('http://{started_cluster.minio_ip}:{started_cluster.minio_port}/{bucket}/{result_file}/', 'minio', '{minio_secret_key}')"

    result = instance.query(f"describe table {table_function}").strip()
    assert (
        result == "a\tNullable(Int32)\t\t\t\t\t\n"
        "b\tNullable(String)\t\t\t\t\t\n"
        "c\tNullable(Date32)\t\t\t\t\t\n"
        "d\tNullable(Int32)\t\t\t\t\t\n"
        "e\tNullable(DateTime64(6))\t\t\t\t\t\n"
        "f\tNullable(Bool)\t\t\t\t\t\n"
        "g\tNullable(Decimal(10, 2))\t\t\t\t\t\n"
        "h\tNullable(Bool)"
    )
=======
    table_function = f"deltaLake('http://{started_cluster.minio_ip}:{started_cluster.minio_port}/{bucket}/{result_file}/', 'minio', '{minio_secret_key}', SETTINGS allow_experimental_delta_kernel_rs=0)"
>>>>>>> 1465b438

    result = int(instance.query(f"SELECT count() FROM {table_function}"))
    assert result == num_rows

<<<<<<< HEAD
    expected_output = f"""1	test1	2000-01-01	1	2012-01-01 12:34:56.789123	false	1.11	true
2	test2	2000-01-02	0	{now}	true	2.22	false
3	test0	2000-01-03	1	2012-01-03 12:34:56.789123	false	3.33	true
4	test1	2000-01-04	0	{now}	true	4.44	false
5	test2	2000-01-05	1	2012-01-05 12:34:56.789123	false	5.55	true
6	test0	2000-01-06	0	{now}	true	6.66	false
7	test1	2000-01-07	1	2012-01-07 12:34:56.789123	false	7.77	true
8	test2	2000-01-08	0	{now}	true	8.88	false
9	test0	2000-01-09	1	2012-01-09 12:34:56.789123	false	9.99	true"""

    assert (
        expected_output
        == instance.query(f"SELECT * FROM {table_function} ORDER BY a").strip()
    )

    query_id = f"query_with_filter_{TABLE_NAME}_1"
    result = int(
        instance.query(
            f"""SELECT count() FROM {table_function} WHERE 'test2' == b
            """,
            query_id=query_id,
        )
    )
    assert result == 3
    instance.query("SYSTEM FLUSH LOGS")
    assert 3 == int(
        instance.query(
            f"SELECT count() FROM system.text_log WHERE query_id = '{query_id}' and message ILIKE '%Scanned file%'"
        )
    )
    assert 3 == int(
        instance.query(
            f"SELECT count() FROM system.text_log WHERE query_id = '{query_id}' and message ILIKE '%Scanned file: {TABLE_NAME}/b=test2%'"
        )
    )

    query_id = f"query_with_filter_{TABLE_NAME}_2"
    result = int(
        instance.query(
            f"""SELECT count() FROM {table_function} WHERE 'test2' == b AND d == 1
            """,
=======
    assert (
        "0\tname_0\t32\tUS\t2020\n"
        "1\tname_1\t32\tUS\t2021\n"
        "2\tname_2\t32\tUS\t2022\n"
        "3\tname_3\t32\tUS\t2023\n"
        "4\tname_4\t32\tUS\t2024\n"
        "5\tname_5\t32\tUS\t2025\n"
        "6\tname_6\t32\tUS\t2026\n"
        "7\tname_7\t32\tUS\t2027\n"
        "8\tname_8\t32\tUS\t2028\n"
        "9\tname_9\t32\tUS\t2029"
        == instance.query(f"SELECT * FROM {table_function} ORDER BY all").strip()
    )

    query_id = f"query_{TABLE_NAME}_1"
    result = int(
        instance.query(
            f"SELECT count() FROM {table_function} WHERE _path ILIKE '%2024%'",
>>>>>>> 1465b438
            query_id=query_id,
        )
    )
    assert result == 1
    instance.query("SYSTEM FLUSH LOGS")
<<<<<<< HEAD
    assert 1 == int(
        instance.query(
            f"SELECT count() FROM system.text_log WHERE query_id = '{query_id}' and message ILIKE '%Scanned file%'"
        )
    )
    assert 1 == int(
        instance.query(
            f"SELECT count() FROM system.text_log WHERE query_id = '{query_id}' and message ILIKE '%Scanned file: {TABLE_NAME}/b=test2%'"
        )
    )

    query_id = f"query_with_filter_{TABLE_NAME}_3"
    result = int(
        instance.query(
            f"""SELECT count() FROM {table_function} WHERE 'test2' == b AND d != 1
            """,
            query_id=query_id,
        )
    )

    assert result == 2
    instance.query("SYSTEM FLUSH LOGS")
    assert 2 == int(
        instance.query(
            f"SELECT count() FROM system.text_log WHERE query_id = '{query_id}' and message ILIKE '%Scanned file%'"
        )
    )
    assert 2 == int(
        instance.query(
            f"SELECT count() FROM system.text_log WHERE query_id = '{query_id}' and message ILIKE '%Scanned file: {TABLE_NAME}/b=test2%'"
        )
    )

    query_id = f"query_with_filter_{TABLE_NAME}_4"
    result = int(
        instance.query(
            f"""SELECT count() FROM {table_function} WHERE 'test2' == b AND d > 0
            """,
            query_id=query_id,
        )
    )

    assert result == 1
    instance.query("SYSTEM FLUSH LOGS")
    assert 1 == int(
        instance.query(
            f"SELECT count() FROM system.text_log WHERE query_id = '{query_id}' and message ILIKE '%Scanned file%'"
        )
    )
    assert 1 == int(
        instance.query(
            f"SELECT count() FROM system.text_log WHERE query_id = '{query_id}' and message ILIKE '%Scanned file: {TABLE_NAME}/b=test2%'"
        )
    )

    query_id = f"query_with_filter_{TABLE_NAME}_5"
    result = int(
        instance.query(
            f"""SELECT count() FROM {table_function} WHERE b == 'test2' AND d < 1
            """,
            query_id=query_id,
        )
    )

    assert result == 2
    instance.query("SYSTEM FLUSH LOGS")
    assert 2 == int(
        instance.query(
            f"SELECT count() FROM system.text_log WHERE query_id = '{query_id}' and message ILIKE '%Scanned file%'"
        )
    )
    assert 2 == int(
        instance.query(
            f"SELECT count() FROM system.text_log WHERE query_id = '{query_id}' and message ILIKE '%Scanned file: {TABLE_NAME}/b=test2%'"
        )
    )

    query_id = f"query_with_filter_{TABLE_NAME}_6"
    result = int(
        instance.query(
            f"""SELECT count() FROM {table_function} WHERE b == 'test2' AND 1 >= d
            """,
            query_id=query_id,
        )
    )

    assert result == 1
    instance.query("SYSTEM FLUSH LOGS")
    assert 1 == int(
        instance.query(
            f"SELECT count() FROM system.text_log WHERE query_id = '{query_id}' and message ILIKE '%Scanned file%'"
        )
    )
    assert 1 == int(
        instance.query(
            f"SELECT count() FROM system.text_log WHERE query_id = '{query_id}' and message ILIKE '%Scanned file: {TABLE_NAME}/b=test2%'"
        )
    )

    query_id = f"query_with_filter_{TABLE_NAME}_7"
    result = int(
        instance.query(
            f"""SELECT count() FROM {table_function} WHERE b == 'test2' AND d <= 0
            """,
            query_id=query_id,
        )
    )

    assert result == 2
    instance.query("SYSTEM FLUSH LOGS")
    assert 2 == int(
        instance.query(
            f"SELECT count() FROM system.text_log WHERE query_id = '{query_id}' and message ILIKE '%Scanned file%'"
        )
    )
    assert 2 == int(
        instance.query(
            f"SELECT count() FROM system.text_log WHERE query_id = '{query_id}' and message ILIKE '%Scanned file: {TABLE_NAME}/b=test2%'"
        )
    )

    query_id = f"query_with_filter_{TABLE_NAME}_8"
    result = int(
        instance.query(
            f"""SELECT count() FROM {table_function} WHERE c == toDate('2000-01-08')
            """,
            query_id=query_id,
        )
    )

    assert result == 1
    instance.query("SYSTEM FLUSH LOGS")
    assert 1 == int(
        instance.query(
            f"SELECT count() FROM system.text_log WHERE query_id = '{query_id}' and message ILIKE '%Scanned file%'"
        )
    )
    assert 1 == int(
        instance.query(
            f"SELECT count() FROM system.text_log WHERE query_id = '{query_id}' and message ILIKE '%Scanned file: {TABLE_NAME}/b=test2%'"
        )
    )

    #query_id = f"query_with_filter_{TABLE_NAME}_8"
    #result = int(
    #    instance.query(
    #        f"""SELECT count() FROM {table_function} WHERE b == 'test2' AND not h
    #        """,
    #        query_id=query_id,
    #    )
    #)

    #assert result == 2
    #instance.query("SYSTEM FLUSH LOGS")
    #assert 2 == int(
    #    instance.query(
    #        f"SELECT count() FROM system.text_log WHERE query_id = '{query_id}' and message ILIKE '%Scanned file%'"
    #    )
    #)
    #assert 2 == int(
    #    instance.query(
    #        f"SELECT count() FROM system.text_log WHERE query_id = '{query_id}' and message ILIKE '%Scanned file: {TABLE_NAME}/b=test2%'"
    #    )
    #)
=======
    assert result == int(
        instance.query(
            f"SELECT ProfileEvents['EngineFileLikeReadFiles'] FROM system.query_log WHERE query_id = '{query_id}' and type = 'QueryFinish'"
        )
    )
>>>>>>> 1465b438
<|MERGE_RESOLUTION|>--- conflicted
+++ resolved
@@ -2140,16 +2140,81 @@
     )
 
 
-<<<<<<< HEAD
-def test_delta_kernel_internal_pruning(started_cluster):
-=======
 def test_filtering_by_virtual_columns(started_cluster):
->>>>>>> 1465b438
     instance = started_cluster.instances["node1"]
     spark = started_cluster.spark_session
     minio_client = started_cluster.minio_client
     bucket = started_cluster.minio_bucket
-<<<<<<< HEAD
+    TABLE_NAME = randomize_table_name("test_filtering_by_virtual_columns")
+    result_file = f"{TABLE_NAME}"
+    partition_columns = ["year"]
+
+    schema = StructType(
+        [
+            StructField("id", IntegerType(), nullable=False),
+            StructField("name", StringType(), nullable=False),
+            StructField("age", IntegerType(), nullable=False),
+            StructField("country", StringType(), nullable=False),
+            StructField("year", StringType(), nullable=False),
+        ]
+    )
+
+    num_rows = 10
+    now = datetime.now()
+    data = [(i, f"name_{i}", 32, "US", f"202{i}") for i in range(num_rows)]
+    df = spark.createDataFrame(data=data, schema=schema)
+    df.printSchema()
+    df.write.mode("append").format("delta").partitionBy(partition_columns).save(
+        f"/{TABLE_NAME}"
+    )
+
+    minio_client = started_cluster.minio_client
+    bucket = started_cluster.minio_bucket
+
+    files = upload_directory(minio_client, bucket, f"/{TABLE_NAME}", "")
+    assert len(files) > 0
+    print(f"Uploaded files: {files}")
+
+    table_function = f"deltaLake('http://{started_cluster.minio_ip}:{started_cluster.minio_port}/{bucket}/{result_file}/', 'minio', '{minio_secret_key}', SETTINGS allow_experimental_delta_kernel_rs=0)"
+
+    result = int(instance.query(f"SELECT count() FROM {table_function}"))
+    assert result == num_rows
+
+    assert (
+        "0\tname_0\t32\tUS\t2020\n"
+        "1\tname_1\t32\tUS\t2021\n"
+        "2\tname_2\t32\tUS\t2022\n"
+        "3\tname_3\t32\tUS\t2023\n"
+        "4\tname_4\t32\tUS\t2024\n"
+        "5\tname_5\t32\tUS\t2025\n"
+        "6\tname_6\t32\tUS\t2026\n"
+        "7\tname_7\t32\tUS\t2027\n"
+        "8\tname_8\t32\tUS\t2028\n"
+        "9\tname_9\t32\tUS\t2029"
+        == instance.query(f"SELECT * FROM {table_function} ORDER BY all").strip()
+    )
+
+    query_id = f"query_{TABLE_NAME}_1"
+    result = int(
+        instance.query(
+            f"SELECT count() FROM {table_function} WHERE _path ILIKE '%2024%'",
+            query_id=query_id,
+        )
+    )
+    assert result == 1
+    instance.query("SYSTEM FLUSH LOGS")
+    assert result == int(
+        instance.query(
+            f"SELECT ProfileEvents['EngineFileLikeReadFiles'] FROM system.query_log WHERE query_id = '{query_id}' and type = 'QueryFinish'"
+        )
+    )
+
+
+def test_delta_kernel_internal_pruning(started_cluster):
+    instance = started_cluster.instances["node1"]
+    spark = started_cluster.spark_session
+    minio_client = started_cluster.minio_client
+    bucket = started_cluster.minio_bucket
     TABLE_NAME = randomize_table_name("test_partition_columns")
     result_file = f"{TABLE_NAME}"
     partition_columns = ["b", "c", "d", "e", "f", "g"]
@@ -2209,30 +2274,6 @@
         df.write.mode("append").format("delta").partitionBy(partition_columns).save(
             f"/{TABLE_NAME}"
         )
-=======
-    TABLE_NAME = randomize_table_name("test_filtering_by_virtual_columns")
-    result_file = f"{TABLE_NAME}"
-    partition_columns = ["year"]
-
-    schema = StructType(
-        [
-            StructField("id", IntegerType(), nullable=False),
-            StructField("name", StringType(), nullable=False),
-            StructField("age", IntegerType(), nullable=False),
-            StructField("country", StringType(), nullable=False),
-            StructField("year", StringType(), nullable=False),
-        ]
-    )
-
-    num_rows = 10
-    now = datetime.now()
-    data = [(i, f"name_{i}", 32, "US", f"202{i}") for i in range(num_rows)]
-    df = spark.createDataFrame(data=data, schema=schema)
-    df.printSchema()
-    df.write.mode("append").format("delta").partitionBy(partition_columns).save(
-        f"/{TABLE_NAME}"
-    )
->>>>>>> 1465b438
 
     minio_client = started_cluster.minio_client
     bucket = started_cluster.minio_bucket
@@ -2241,7 +2282,6 @@
     assert len(files) > 0
     print(f"Uploaded files: {files}")
 
-<<<<<<< HEAD
     cluster = False
     if cluster:
         table_function = f"deltaLakeCluster(cluster, 'http://{started_cluster.minio_ip}:{started_cluster.minio_port}/{bucket}/{result_file}/', 'minio', '{minio_secret_key}')"
@@ -2259,14 +2299,10 @@
         "g\tNullable(Decimal(10, 2))\t\t\t\t\t\n"
         "h\tNullable(Bool)"
     )
-=======
-    table_function = f"deltaLake('http://{started_cluster.minio_ip}:{started_cluster.minio_port}/{bucket}/{result_file}/', 'minio', '{minio_secret_key}', SETTINGS allow_experimental_delta_kernel_rs=0)"
->>>>>>> 1465b438
 
     result = int(instance.query(f"SELECT count() FROM {table_function}"))
     assert result == num_rows
 
-<<<<<<< HEAD
     expected_output = f"""1	test1	2000-01-01	1	2012-01-01 12:34:56.789123	false	1.11	true
 2	test2	2000-01-02	0	{now}	true	2.22	false
 3	test0	2000-01-03	1	2012-01-03 12:34:56.789123	false	3.33	true
@@ -2308,32 +2344,11 @@
         instance.query(
             f"""SELECT count() FROM {table_function} WHERE 'test2' == b AND d == 1
             """,
-=======
-    assert (
-        "0\tname_0\t32\tUS\t2020\n"
-        "1\tname_1\t32\tUS\t2021\n"
-        "2\tname_2\t32\tUS\t2022\n"
-        "3\tname_3\t32\tUS\t2023\n"
-        "4\tname_4\t32\tUS\t2024\n"
-        "5\tname_5\t32\tUS\t2025\n"
-        "6\tname_6\t32\tUS\t2026\n"
-        "7\tname_7\t32\tUS\t2027\n"
-        "8\tname_8\t32\tUS\t2028\n"
-        "9\tname_9\t32\tUS\t2029"
-        == instance.query(f"SELECT * FROM {table_function} ORDER BY all").strip()
-    )
-
-    query_id = f"query_{TABLE_NAME}_1"
-    result = int(
-        instance.query(
-            f"SELECT count() FROM {table_function} WHERE _path ILIKE '%2024%'",
->>>>>>> 1465b438
             query_id=query_id,
         )
     )
     assert result == 1
     instance.query("SYSTEM FLUSH LOGS")
-<<<<<<< HEAD
     assert 1 == int(
         instance.query(
             f"SELECT count() FROM system.text_log WHERE query_id = '{query_id}' and message ILIKE '%Scanned file%'"
@@ -2497,11 +2512,4 @@
     #    instance.query(
     #        f"SELECT count() FROM system.text_log WHERE query_id = '{query_id}' and message ILIKE '%Scanned file: {TABLE_NAME}/b=test2%'"
     #    )
-    #)
-=======
-    assert result == int(
-        instance.query(
-            f"SELECT ProfileEvents['EngineFileLikeReadFiles'] FROM system.query_log WHERE query_id = '{query_id}' and type = 'QueryFinish'"
-        )
-    )
->>>>>>> 1465b438
+    #)