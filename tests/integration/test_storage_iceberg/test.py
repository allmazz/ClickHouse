--- conflicted
+++ resolved
@@ -2610,7 +2610,7 @@
     df = spark.read.format("iceberg").load(f"/iceberg_data/default/{TABLE_NAME}").collect()
     assert len(df) == 1
 
-<<<<<<< HEAD
+    
 @pytest.mark.parametrize("storage_type", ["local", "s3", "azure"])
 def test_optimize(started_cluster, storage_type):
     instance = started_cluster.instances["node1"]
@@ -2709,33 +2709,11 @@
 
     spark.sql(f"DELETE FROM {TABLE_NAME} WHERE id < 20")
     initial_files = default_upload_directory(
-=======
-
-@pytest.mark.parametrize("format_version", [1, 2])
-@pytest.mark.parametrize("storage_type", ["local"])
-def test_writes_drop_table(started_cluster, format_version, storage_type):
-    instance = started_cluster.instances["node1"]
-    spark = started_cluster.spark_session
-    TABLE_NAME = "test_bucket_partition_pruning_" + storage_type + "_" + get_uuid_str()
-
-    create_iceberg_table(storage_type, instance, TABLE_NAME, started_cluster, "(x String, y Int64)", format_version, use_version_hint=True)
-
-    instance.query(f"INSERT INTO {TABLE_NAME} VALUES ('123', 1);", settings={"allow_experimental_insert_into_iceberg": 1})
-    assert instance.query(f"SELECT * FROM {TABLE_NAME} ORDER BY ALL", ) == '123\t1\n'
-
-    drop_iceberg_table(instance, TABLE_NAME)
-    with pytest.raises(Exception):
-        drop_iceberg_table(instance, TABLE_NAME)
-    drop_iceberg_table(instance, TABLE_NAME, True)
-
-    files = default_download_directory(
->>>>>>> 152fe9d6
-        started_cluster,
-        storage_type,
-        f"/iceberg_data/default/{TABLE_NAME}/",
-        f"/iceberg_data/default/{TABLE_NAME}/",
-    )
-<<<<<<< HEAD
+        started_cluster,
+        storage_type,
+        f"/iceberg_data/default/{TABLE_NAME}/",
+        f"/iceberg_data/default/{TABLE_NAME}/",
+    )
 
     assert int(instance.query(f"SELECT count() FROM {TABLE_NAME}")) == 80
 
@@ -2765,7 +2743,29 @@
     assert instance.query(f"SELECT id FROM {TABLE_NAME} ORDER BY id") == instance.query(
         "SELECT number FROM numbers(20, 80)"
     )
-=======
+
+@pytest.mark.parametrize("format_version", [1, 2])
+@pytest.mark.parametrize("storage_type", ["local"])
+def test_writes_drop_table(started_cluster, format_version, storage_type):
+    instance = started_cluster.instances["node1"]
+    spark = started_cluster.spark_session
+    TABLE_NAME = "test_bucket_partition_pruning_" + storage_type + "_" + get_uuid_str()
+
+    create_iceberg_table(storage_type, instance, TABLE_NAME, started_cluster, "(x String, y Int64)", format_version, use_version_hint=True)
+
+    instance.query(f"INSERT INTO {TABLE_NAME} VALUES ('123', 1);", settings={"allow_experimental_insert_into_iceberg": 1})
+    assert instance.query(f"SELECT * FROM {TABLE_NAME} ORDER BY ALL", ) == '123\t1\n'
+
+    drop_iceberg_table(instance, TABLE_NAME)
+    with pytest.raises(Exception):
+        drop_iceberg_table(instance, TABLE_NAME)
+    drop_iceberg_table(instance, TABLE_NAME, True)
+
+    files = default_download_directory(
+        started_cluster,
+        storage_type,
+        f"/iceberg_data/default/{TABLE_NAME}/",
+        f"/iceberg_data/default/{TABLE_NAME}/",
+    )
     # drop should not delete user data
-    assert len(files) > 0
->>>>>>> 152fe9d6
+    assert len(files) > 0