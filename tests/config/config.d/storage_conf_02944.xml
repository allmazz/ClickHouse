--- conflicted
+++ resolved
@@ -20,7 +20,7 @@
                 <boundary_alignment>10</boundary_alignment>
                 <cache_on_write_operations>0</cache_on_write_operations>
                 <load_metadata_asynchronously>0</load_metadata_asynchronously>
-<<<<<<< HEAD
+                <allow_dynamic_cache_resize>1</allow_dynamic_cache_resize>
             </s3_cache_02944_lru>
             <s3_cache_02944_slru>
                 <type>cache</type>
@@ -33,11 +33,8 @@
                 <boundary_alignment>4</boundary_alignment>
                 <cache_on_write_operations>0</cache_on_write_operations>
                 <load_metadata_asynchronously>0</load_metadata_asynchronously>
+                <allow_dynamic_cache_resize>1</allow_dynamic_cache_resize>
             </s3_cache_02944_slru>
-=======
-                <allow_dynamic_cache_resize>1</allow_dynamic_cache_resize>
-            </s3_cache_02944>
->>>>>>> 978d4e14
         </disks>
     </storage_configuration>
 </clickhouse>