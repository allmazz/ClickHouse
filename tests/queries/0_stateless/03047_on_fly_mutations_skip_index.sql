-- Tags: no-shared-catalog, no-parallel-replicas
-- no-shared-catalog: STOP MERGES will only stop them on the current replica, the second one will continue to merge
-- no-parallel-replicas: the result of EXPLAIN differs with parallel replicas

<<<<<<< HEAD
SET use_query_condition_cache = 0;
=======
-- Force using skip indexes in planning to proper test `force_data_skipping_indices` setting.
SET use_skip_indexes_on_data_read = 0;
>>>>>>> 39c1463e

DROP TABLE IF EXISTS t_lightweight_mut_3;

SET mutations_sync = 0;

CREATE TABLE t_lightweight_mut_3 (id UInt64, v UInt64, INDEX idx v TYPE minmax GRANULARITY 1)
ENGINE = ReplicatedMergeTree('/clickhouse/tables/{database}/t_lightweight_mut_3', '1') ORDER BY id;

SYSTEM STOP MERGES t_lightweight_mut_3;

INSERT INTO t_lightweight_mut_3 VALUES (1, 1);
INSERT INTO t_lightweight_mut_3 VALUES (2, 2000);

SELECT id, v FROM t_lightweight_mut_3 WHERE v > 100 ORDER BY id SETTINGS force_data_skipping_indices = 'idx';

SELECT trim(explain) AS s FROM (
    EXPLAIN indexes = 1
    SELECT id, v FROM t_lightweight_mut_3 WHERE v > 100 ORDER BY id SETTINGS force_data_skipping_indices = 'idx'
) WHERE s LIKE 'Granules: %';

ALTER TABLE t_lightweight_mut_3 UPDATE v = 1000 WHERE id = 1;
INSERT INTO t_lightweight_mut_3 VALUES (3, 3);

SYSTEM SYNC REPLICA t_lightweight_mut_3 PULL;

SELECT id, v FROM t_lightweight_mut_3 WHERE v > 100 ORDER BY id SETTINGS apply_mutations_on_fly = 1;

SELECT trim(explain) AS s FROM (
    EXPLAIN indexes = 1
    SELECT id, v FROM t_lightweight_mut_3 WHERE v > 100 ORDER BY id SETTINGS apply_mutations_on_fly = 1
) WHERE s LIKE 'Granules: %';

SELECT id, v FROM t_lightweight_mut_3 WHERE v > 100 ORDER BY id SETTINGS apply_mutations_on_fly = 0;

SELECT trim(explain) AS s FROM (
    EXPLAIN indexes = 1
    SELECT id, v FROM t_lightweight_mut_3 WHERE v > 100 ORDER BY id SETTINGS apply_mutations_on_fly = 0
) WHERE s LIKE 'Granules: %';

DROP TABLE t_lightweight_mut_3;<|MERGE_RESOLUTION|>--- conflicted
+++ resolved
@@ -2,12 +2,9 @@
 -- no-shared-catalog: STOP MERGES will only stop them on the current replica, the second one will continue to merge
 -- no-parallel-replicas: the result of EXPLAIN differs with parallel replicas
 
-<<<<<<< HEAD
 SET use_query_condition_cache = 0;
-=======
 -- Force using skip indexes in planning to proper test `force_data_skipping_indices` setting.
 SET use_skip_indexes_on_data_read = 0;
->>>>>>> 39c1463e
 
 DROP TABLE IF EXISTS t_lightweight_mut_3;
 
