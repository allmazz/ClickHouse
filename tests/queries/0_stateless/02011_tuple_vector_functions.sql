--- conflicted
+++ resolved
@@ -75,17 +75,10 @@
 SELECT cosineDistance((NULL, 1), (NULL, NULL));
 SELECT max2(NULL, 1) - min2(NULL, 1);
 
-<<<<<<< HEAD
-SELECT L1Norm(1); -- { serverError 43 }
-SELECT (1, 1) / toString(1); -- { serverError 43 }
-SELECT -(1, toString(1)); -- { serverError 43 }
-SELECT LpNorm((1, 2), toDecimal32(2, 4)); -- { serverError 44 }
-=======
 SELECT L1Norm(1); -- { serverError ILLEGAL_TYPE_OF_ARGUMENT }
 SELECT (1, 1) / toString(1); -- { serverError ILLEGAL_TYPE_OF_ARGUMENT }
 SELECT -(1, toString(1)); -- { serverError ILLEGAL_TYPE_OF_ARGUMENT }
-SELECT LpNorm((1, 2), toDecimal32(2, 4)); -- { serverError ILLEGAL_TYPE_OF_ARGUMENT }
->>>>>>> db09d239
+SELECT LpNorm((1, 2), toDecimal32(2, 4)); -- { serverError ILLEGAL_COLUMN }
 SELECT (1, 2) * toDecimal32(3.1, 8);
 
 SELECT cosineDistance((1, 2), (2, 3, 4)); -- { serverError ILLEGAL_TYPE_OF_ARGUMENT }
