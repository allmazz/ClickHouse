--- conflicted
+++ resolved
@@ -267,7 +267,6 @@
 )
 ENGINE = MergeTree ORDER BY key; -- { serverError INCORRECT_NUMBER_OF_COLUMNS }
 
-<<<<<<< HEAD
 SELECT 'A column must not have >1 text index';
 
 SELECT '-- CREATE TABLE';
@@ -296,10 +295,7 @@
 
 DROP TABLE tab;
 
-SELECT 'Must be created on String or FixedString or Array(String) or Array(FixedString) or LowCardinality(String) or LowCardinality(FixedString) columns.';
-=======
 SELECT 'Must be created on String or FixedString or LowCardinality(String) or LowCardinality(FixedString) columns.';
->>>>>>> 426c86a6
 
 CREATE TABLE tab
 (
